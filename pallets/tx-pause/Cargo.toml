--- conflicted
+++ resolved
@@ -8,35 +8,19 @@
 version = '3.2.0'
 
 [dependencies]
-<<<<<<< HEAD
 codec = { package = "parity-scale-codec", version = '3.1.2', default-features = false }
+frame-benchmarking = { git = 'https://github.com/paritytech/substrate.git', branch = "polkadot-v0.9.22", default-features = false, optional = true }
+frame-support = { git = "https://github.com/paritytech/substrate.git", branch = "polkadot-v0.9.22", default-features = false }
+frame-system = { git = "https://github.com/paritytech/substrate.git", branch = "polkadot-v0.9.22", default-features = false }
 scale-info = { version = "2.1.2", default-features = false, features = ["derive"] }
 sp-runtime = { git = "https://github.com/paritytech/substrate.git", branch = "polkadot-v0.9.22", default-features = false }
-frame-support = { git = "https://github.com/paritytech/substrate.git", branch = "polkadot-v0.9.22", default-features = false }
-frame-system = { git = "https://github.com/paritytech/substrate.git", branch = "polkadot-v0.9.22", default-features = false }
 sp-std = { git = "https://github.com/paritytech/substrate.git", branch = "polkadot-v0.9.22", default-features = false }
-frame-benchmarking = { git = 'https://github.com/paritytech/substrate.git', branch = "polkadot-v0.9.22", default-features = false, optional = true }
-
-[dev-dependencies]
-sp-core = { git = "https://github.com/paritytech/substrate.git", branch = "polkadot-v0.9.22" }
-sp-io = { git = "https://github.com/paritytech/substrate.git", branch = "polkadot-v0.9.22" }
-pallet-balances = { git = "https://github.com/paritytech/substrate.git", branch = "polkadot-v0.9.22" }
-manta-primitives = { path = '../../primitives' }
-=======
-codec = { package = "parity-scale-codec", version = '3.0.0', default-features = false }
-frame-benchmarking = { git = 'https://github.com/paritytech/substrate.git', branch = "polkadot-v0.9.18", default-features = false, optional = true }
-frame-support = { git = "https://github.com/paritytech/substrate.git", branch = "polkadot-v0.9.18", default-features = false }
-frame-system = { git = "https://github.com/paritytech/substrate.git", branch = "polkadot-v0.9.18", default-features = false }
-scale-info = { version = "2.0.0", default-features = false, features = ["derive"] }
-sp-runtime = { git = "https://github.com/paritytech/substrate.git", branch = "polkadot-v0.9.18", default-features = false }
-sp-std = { git = "https://github.com/paritytech/substrate.git", branch = "polkadot-v0.9.18", default-features = false }
 
 [dev-dependencies]
 manta-primitives = { path = '../../primitives' }
-pallet-balances = { git = "https://github.com/paritytech/substrate.git", branch = "polkadot-v0.9.18" }
-sp-core = { git = "https://github.com/paritytech/substrate.git", branch = "polkadot-v0.9.18" }
-sp-io = { git = "https://github.com/paritytech/substrate.git", branch = "polkadot-v0.9.18" }
->>>>>>> 65357c5f
+pallet-balances = { git = "https://github.com/paritytech/substrate.git", branch = "polkadot-v0.9.22" }
+sp-core = { git = "https://github.com/paritytech/substrate.git", branch = "polkadot-v0.9.22" }
+sp-io = { git = "https://github.com/paritytech/substrate.git", branch = "polkadot-v0.9.22" }
 
 [features]
 default = ["std"]
