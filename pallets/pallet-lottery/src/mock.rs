// Copyright 2020-2023 Manta Network.
// This file is part of Manta.
//
// Manta is free software: you can redistribute it and/or modify
// it under the terms of the GNU General Public License as published by
// the Free Software Foundation, either version 3 of the License, or
// (at your option) any later version.
//
// Manta is distributed in the hope that it will be useful,
// but WITHOUT ANY WARRANTY; without even the implied warranty of
// MERCHANTABILITY or FITNESS FOR A PARTICULAR PURPOSE.  See the
// GNU General Public License for more details.
//
// You should have received a copy of the GNU General Public License
// along with Manta.  If not, see <http://www.gnu.org/licenses/>.

//! Test utilities
use core::marker::PhantomData;

use crate as pallet_lottery;
<<<<<<< HEAD
use crate::{pallet, Config};
use frame_support::{
    construct_runtime, parameter_types,
    traits::{ConstU128, ConstU32, Everything, OnFinalize, OnInitialize},
    weights::{constants::WEIGHT_REF_TIME_PER_SECOND, Weight},
};
use frame_system::pallet_prelude::*;
use manta_primitives::types::BlockNumber;
=======
use crate::{pallet, Config, FarmingParamsOf};
use calamari_runtime::currency::KMA;
use frame_support::{
    assert_ok, construct_runtime, ord_parameter_types,
    pallet_prelude::*,
    parameter_types,
    traits::{
        AsEnsureOriginWithArg, ConstU128, ConstU32, EitherOfDiverse, Everything, GenesisBuild,
    },
    weights::Weight,
};
use frame_system::{pallet_prelude::*, EnsureNever, EnsureSignedBy};
use manta_primitives::{
    assets::{
        AssetConfig, AssetIdType, AssetLocation, AssetRegistry, AssetRegistryMetadata,
        AssetStorageMetadata, BalanceType, FungibleLedger, LocationType, NativeAndNonNative,
    },
    constants::ASSET_MANAGER_PALLET_ID,
    currencies::Currencies,
    types::{BlockNumber, CalamariAssetId, Header, PoolId},
};
>>>>>>> 5a4cd1fd
use pallet_parachain_staking::{InflationInfo, Range};
use sp_core::H256;

use sp_runtime::{
    traits::{BlakeTwo256, Hash, IdentityLookup},
    BuildStorage, Perbill, Percent,
};
use xcm::{
    prelude::{Junctions, Parachain, X1},
    v2::MultiLocation,
    VersionedMultiLocation,
};

pub type AccountId = u64;
pub type Balance = u128;

<<<<<<< HEAD
// Please align these constants to calamari_runtime::staking
const KMA: Balance = 1_000_000_000_000;
const NORMAL_COLLATOR_MINIMUM_STAKE: Balance = 4_000_000 * KMA;
const EARLY_COLLATOR_MINIMUM_STAKE: Balance = 400_000 * KMA;
const MIN_BOND_TO_BE_CONSIDERED_COLLATOR: Balance = NORMAL_COLLATOR_MINIMUM_STAKE;
const MAXIMUM_BLOCK_WEIGHT: Weight =
    Weight::from_parts(WEIGHT_REF_TIME_PER_SECOND.saturating_mul(2), u64::MAX);

=======
pub const ALICE: AccountId = 1;
pub const BOB: AccountId = 2;
pub const CHARLIE: AccountId = 3;
pub const DAVE: AccountId = 4;
pub const EVE: AccountId = 5;
pub const TREASURY_ACCOUNT: AccountId = 10;

pub const JUMBO: Balance = 1_000_000_000_000;
pub const INIT_JUMBO_AMOUNT: Balance = 100 * JUMBO;
pub const INIT_V_MANTA_AMOUNT: Balance = JUMBO;
pub const V_MANTA_ID: CalamariAssetId = 8;
pub const JUMBO_ID: CalamariAssetId = 9;

pub const POOL_ID: PoolId = 0;

type UncheckedExtrinsic = frame_system::mocking::MockUncheckedExtrinsic<Test>;
>>>>>>> 5a4cd1fd
type Block = frame_system::mocking::MockBlock<Test>;

// Configure a mock runtime to test the pallet.
construct_runtime!(
    pub struct Test
    {
        System: frame_system::{Pallet, Call, Config<T>, Storage, Event<T>},
        Balances: pallet_balances::{Pallet, Call, Storage, Config<T>, Event<T>},
        ParachainStaking: pallet_parachain_staking::{Pallet, Call, Storage, Config<T>, Event<T>},
        Scheduler: pallet_scheduler::{Pallet, Call, Storage, Event<T>},
        BlockAuthor: block_author::{Pallet, Storage},
        CollatorSelection: manta_collator_selection::{Pallet, Call, Storage, Config<T>, Event<T>},
        Lottery: pallet_lottery::{Pallet, Call, Storage, Event<T>, Config<T>},
        Preimage: pallet_preimage::{Pallet, Call, Storage, Event<T>},
        Assets: pallet_assets::{Pallet, Storage, Config<T>, Event<T>},
        AssetManager: pallet_asset_manager::{Pallet, Call, Storage, Event<T>},
        Farming: pallet_farming::{Pallet, Call, Storage, Event<T>}
    }
);

// Randomness trait
pub struct TestRandomness<T> {
    _marker: PhantomData<T>,
}
impl<T: Config> frame_support::traits::Randomness<T::Hash, BlockNumberFor<T>>
    for TestRandomness<T>
{
    fn random(subject: &[u8]) -> (T::Hash, BlockNumberFor<T>) {
        use rand::{rngs::OsRng, RngCore};
        let mut digest: Vec<_> = [0u8; 32].into();
        OsRng.fill_bytes(&mut digest);
        digest.extend_from_slice(subject);
        let randomness = T::Hashing::hash(&digest);
        // NOTE: Test randomness is always "fresh" assuming block_number is > DrawingFreezeout
        let block_number = 0u32.into();
        (randomness, block_number)
    }
}

parameter_types! {
    pub const BlockHashCount: BlockNumber = 250;
    pub const MaximumBlockWeight: u64 = 1024;
    pub const MaximumBlockLength: u32 = 2 * 1024;
    pub const AvailableBlockRatio: Perbill = Perbill::one();
    pub const SS58Prefix: u8 = manta_primitives::constants::CALAMARI_SS58PREFIX;
}
impl frame_system::Config for Test {
    type BaseCallFilter = Everything;
    type DbWeight = ();
    type RuntimeOrigin = RuntimeOrigin;
    type Nonce = u64;
    type Block = Block;
    type RuntimeCall = RuntimeCall;
    type Hash = H256;
    type Hashing = BlakeTwo256;
    type AccountId = AccountId;
    type Lookup = IdentityLookup<Self::AccountId>;
    type RuntimeEvent = RuntimeEvent;
    type BlockHashCount = BlockHashCount;
    type Version = ();
    type PalletInfo = PalletInfo;
    type AccountData = pallet_balances::AccountData<Balance>;
    type OnNewAccount = ();
    type OnKilledAccount = ();
    type SystemWeightInfo = ();
    type BlockWeights = ();
    type BlockLength = ();
    type SS58Prefix = SS58Prefix;
    type OnSetCode = ();
    type MaxConsumers = frame_support::traits::ConstU32<16>;
}
parameter_types! {
    pub const ExistentialDeposit: u128 = 1;
}
impl pallet_balances::Config for Test {
    type MaxReserves = ();
    type ReserveIdentifier = [u8; 4];
    type MaxLocks = ();
    type Balance = Balance;
    type RuntimeEvent = RuntimeEvent;
    type DustRemoval = ();
    type ExistentialDeposit = ExistentialDeposit;
    type AccountStore = System;
    type WeightInfo = ();
    type RuntimeHoldReason = RuntimeHoldReason;
    type FreezeIdentifier = ();
    type MaxFreezes = ConstU32<1>;
    type MaxHolds = ConstU32<1>;
}

parameter_types! {
    // Our NORMAL_DISPATCH_RATIO is 70% of the 5MB limit
    // So anything more than 3.5MB doesn't make sense here
    pub const PreimageMaxSize: u32 = 3584 * 1024;
}

impl pallet_preimage::Config for Test {
    type WeightInfo = ();
    type RuntimeEvent = RuntimeEvent;
    type Currency = Balances;
    type ManagerOrigin = EnsureRoot<AccountId>;
    // The sum of the below 2 amounts will get reserved every time someone submits a preimage.
    // Their sum will be unreserved when the preimage is requested, i.e. when it is going to be used.
    type BaseDeposit = ConstU128<
        {
            /* 1 */
            KMA
        },
    >;
    type ByteDeposit = ConstU128<
        {
            /* 1 */
            KMA
        },
    >;
}
use sp_std::cmp::Ordering;
pub struct OriginPrivilegeCmp;
impl frame_support::traits::PrivilegeCmp<OriginCaller> for OriginPrivilegeCmp {
    fn cmp_privilege(left: &OriginCaller, right: &OriginCaller) -> Option<Ordering> {
        if left == right {
            return Some(Ordering::Equal);
        }
        match (left, right) {
            (OriginCaller::system(frame_system::RawOrigin::Root), _) => Some(Ordering::Greater),
            _ => None,
        }
    }
}
parameter_types! {
    pub MaximumSchedulerWeight: Weight = Perbill::from_percent(10) * MAXIMUM_BLOCK_WEIGHT;
    pub const NoPreimagePostponement: Option<u32> = Some(10);
}
impl pallet_scheduler::Config for Test {
    type RuntimeEvent = RuntimeEvent;
    type RuntimeOrigin = RuntimeOrigin;
    type PalletsOrigin = OriginCaller;
    type RuntimeCall = RuntimeCall;
    type MaximumWeight = MaximumSchedulerWeight;
    type ScheduleOrigin = EnsureRoot<AccountId>;
    type MaxScheduledPerBlock = ConstU32<50>; // 50 scheduled calls at most in the queue for a single block.
    type WeightInfo = ();
    type OriginPrivilegeCmp = OriginPrivilegeCmp;
    type Preimages = Preimage;
}

pub struct IsRegistered;
impl ValidatorRegistration<u64> for IsRegistered {
    fn is_registered(id: &u64) -> bool {
        *id != 7u64
    }
}
impl ValidatorSet<u64> for IsRegistered {
    type ValidatorId = u64;
    type ValidatorIdOf = manta_collator_selection::IdentityCollator;
    fn session_index() -> sp_staking::SessionIndex {
        1
    }
    fn validators() -> Vec<Self::ValidatorId> {
        vec![]
    }
}
parameter_types! {
    pub const PotId: PalletId = PalletId(*b"PotStake");
}
impl manta_collator_selection::Config for Test {
    type RuntimeEvent = RuntimeEvent;
    type Currency = Balances;
    type UpdateOrigin = EnsureRoot<AccountId>;
    type PotId = PotId;
    type MaxCandidates = ConstU32<20>;
    type MaxInvulnerables = ConstU32<20>;
    type ValidatorId = <Self as frame_system::Config>::AccountId;
    type ValidatorIdOf = manta_collator_selection::IdentityCollator;
    type AccountIdOf = manta_collator_selection::IdentityCollator;
    type ValidatorRegistration = IsRegistered;
    type WeightInfo = ();
    type CanAuthor = ();
}

parameter_types! {
    /// Fixed percentage a collator takes off the top of due rewards
    pub const DefaultCollatorCommission: Perbill = Perbill::from_percent(10);
    /// Default percent of inflation set aside for parachain bond every round
    pub const DefaultParachainBondReservePercent: Percent = Percent::zero();
    pub DefaultBlocksPerRound: BlockNumber = 15;
    pub LeaveDelayRounds: BlockNumber = 1; // == 7 * DAYS / 6 * HOURS = 28
}
impl pallet_parachain_staking::Config for Test {
    type RuntimeEvent = RuntimeEvent;
    type Currency = Balances;
    type BlockAuthor = BlockAuthor;
    type MonetaryGovernanceOrigin = EnsureRoot<AccountId>;
    /// Minimum round length is 2 minutes (10 * 12 second block times)
    type MinBlocksPerRound = ConstU32<10>;
    /// Blocks per round
    type DefaultBlocksPerRound = DefaultBlocksPerRound;
    /// Rounds before the collator leaving the candidates request can be executed
    type LeaveCandidatesDelay = LeaveDelayRounds;
    /// Rounds before the candidate bond increase/decrease can be executed
    type CandidateBondLessDelay = LeaveDelayRounds;
    /// Rounds before the delegator exit can be executed
    type LeaveDelegatorsDelay = LeaveDelayRounds;
    /// Rounds before the delegator revocation can be executed
    type RevokeDelegationDelay = LeaveDelayRounds;
    /// Rounds before the delegator bond increase/decrease can be executed
    type DelegationBondLessDelay = LeaveDelayRounds;
    /// Rounds before the reward is paid
    type RewardPaymentDelay = ConstU32<2>;
    /// Minimum collators selected per round, default at genesis and minimum forever after
    type MinSelectedCandidates = ConstU32<5>;
    /// Maximum top delegations per candidate
    type MaxTopDelegationsPerCandidate = ConstU32<100>;
    /// Maximum bottom delegations per candidate
    type MaxBottomDelegationsPerCandidate = ConstU32<50>;
    /// Maximum delegations per delegator
    type MaxDelegationsPerDelegator = ConstU32<25>;
    type DefaultCollatorCommission = DefaultCollatorCommission;
    type DefaultParachainBondReservePercent = DefaultParachainBondReservePercent;
    /// Minimum stake on a collator to be considered for block production
    type MinCollatorStk = ConstU128<{ MIN_BOND_TO_BE_CONSIDERED_COLLATOR }>;
    /// Minimum stake the collator runner must bond to register as collator candidate
    type MinCandidateStk = ConstU128<{ NORMAL_COLLATOR_MINIMUM_STAKE }>;
    /// WHITELIST: Minimum stake required for *a whitelisted* account to be a collator candidate
    type MinWhitelistCandidateStk = ConstU128<{ EARLY_COLLATOR_MINIMUM_STAKE }>;
    /// Smallest amount that can be delegated
    type MinDelegation = ConstU128<{ 5_000 * KMA }>;
    /// Minimum stake required to be reserved to be a delegator
    type MinDelegatorStk = ConstU128<{ 5_000 * KMA }>;
    type OnCollatorPayout = ();
    type OnNewRound = ();
    type WeightInfo = (); // XXX: Maybe use the actual calamari weights?
}

parameter_types! {
    // Does not really matter as this will be only called by root
    pub const AssetDeposit: Balance = 0;
    pub const AssetAccountDeposit: Balance = 0;
    pub const ApprovalDeposit: Balance = 0;
    pub const AssetsStringLimit: u32 = 50;
    pub const MetadataDepositBase: Balance = 0;
    pub const MetadataDepositPerByte: Balance = 0;
}

impl pallet_assets::Config for Test {
    type RuntimeEvent = RuntimeEvent;
    type Balance = Balance;
    type AssetId = CalamariAssetId;
    type Currency = Balances;
    type ForceOrigin = EnsureRoot<AccountId>;
    type AssetDeposit = AssetDeposit;
    type AssetAccountDeposit = AssetAccountDeposit;
    type MetadataDepositBase = MetadataDepositBase;
    type MetadataDepositPerByte = MetadataDepositPerByte;
    type ApprovalDeposit = ApprovalDeposit;
    type StringLimit = AssetsStringLimit;
    type Freezer = ();
    type Extra = ();
    type WeightInfo = pallet_assets::weights::SubstrateWeight<Test>;
    type RemoveItemsLimit = ConstU32<1000>;
    type AssetIdParameter = CalamariAssetId;
    type CreateOrigin = AsEnsureOriginWithArg<EnsureNever<AccountId>>;
    type CallbackHandle = ();
    #[cfg(feature = "runtime-benchmarks")]
    type BenchmarkHelper = ();
}

pub struct MantaAssetRegistry;
impl BalanceType for MantaAssetRegistry {
    type Balance = Balance;
}
impl AssetIdType for MantaAssetRegistry {
    type AssetId = CalamariAssetId;
}
impl AssetRegistry for MantaAssetRegistry {
    type Metadata = AssetStorageMetadata;
    type Error = sp_runtime::DispatchError;

    fn create_asset(
        asset_id: CalamariAssetId,
        metadata: AssetStorageMetadata,
        min_balance: Balance,
        is_sufficient: bool,
    ) -> DispatchResult {
        Assets::force_create(
            RuntimeOrigin::root(),
            asset_id,
            AssetManager::account_id(),
            is_sufficient,
            min_balance,
        )?;

        Assets::force_set_metadata(
            RuntimeOrigin::root(),
            asset_id,
            metadata.name,
            metadata.symbol,
            metadata.decimals,
            metadata.is_frozen,
        )?;

        Assets::force_asset_status(
            RuntimeOrigin::root(),
            asset_id,
            AssetManager::account_id(),
            AssetManager::account_id(),
            AssetManager::account_id(),
            AssetManager::account_id(),
            min_balance,
            is_sufficient,
            metadata.is_frozen,
        )
    }

    fn update_asset_metadata(
        asset_id: &CalamariAssetId,
        metadata: AssetStorageMetadata,
    ) -> DispatchResult {
        Assets::force_set_metadata(
            RuntimeOrigin::root(),
            *asset_id,
            metadata.name,
            metadata.symbol,
            metadata.decimals,
            metadata.is_frozen,
        )
    }
}

parameter_types! {
    pub const DummyAssetId: CalamariAssetId = 0;
    pub const NativeAssetId: CalamariAssetId = 1;
    pub const StartNonNativeAssetId: CalamariAssetId = 8;
    pub NativeAssetLocation: AssetLocation = AssetLocation(
        VersionedMultiLocation::V1(MultiLocation::new(1, X1(Parachain(1024)))));
    pub NativeAssetMetadata: AssetRegistryMetadata<Balance> = AssetRegistryMetadata {
        metadata: AssetStorageMetadata {
            name: b"Calamari".to_vec(),
            symbol: b"KMA".to_vec(),
            decimals: 12,
            is_frozen: false,
        },
        min_balance: 1u128,
        is_sufficient: true,
    };
    pub const AssetManagerPalletId: PalletId = ASSET_MANAGER_PALLET_ID;
}

/// AssetConfig implementations for this runtime
#[derive(Clone, Eq, PartialEq)]
pub struct MantaAssetConfig;
impl LocationType for MantaAssetConfig {
    type Location = AssetLocation;
}
impl AssetIdType for MantaAssetConfig {
    type AssetId = CalamariAssetId;
}
impl BalanceType for MantaAssetConfig {
    type Balance = Balance;
}
impl AssetConfig<Test> for MantaAssetConfig {
    type NativeAssetId = NativeAssetId;
    type StartNonNativeAssetId = StartNonNativeAssetId;
    type NativeAssetLocation = NativeAssetLocation;
    type NativeAssetMetadata = NativeAssetMetadata;
    type AssetRegistry = MantaAssetRegistry;
    type FungibleLedger = NativeAndNonNative<Test, MantaAssetConfig, Balances, Assets>;
}

impl pallet_asset_manager::Config for Test {
    type RuntimeEvent = RuntimeEvent;
    type AssetId = CalamariAssetId;
    type Location = AssetLocation;
    type AssetConfig = MantaAssetConfig;
    type ModifierOrigin = EnsureRoot<AccountId>;
    type SuspenderOrigin = EnsureRoot<AccountId>;
    type PalletId = AssetManagerPalletId;
    type WeightInfo = ();
    type PermissionlessStartId = ConstU128<100>;
    type TokenNameMaxLen = ConstU32<100>;
    type TokenSymbolMaxLen = ConstU32<100>;
    type PermissionlessAssetRegistryCost = ConstU128<1000>;
}

parameter_types! {
    pub const FarmingKeeperPalletId: PalletId = PalletId(*b"bf/fmkpr");
    pub const FarmingRewardIssuerPalletId: PalletId = PalletId(*b"bf/fmrir");
    pub const TreasuryAccount: AccountId = TREASURY_ACCOUNT;
}

ord_parameter_types! {
    pub const Alice: AccountId = ALICE;
}

type MantaCurrencies = Currencies<Test, MantaAssetConfig, Balances, Assets>;

impl pallet_farming::Config for Test {
    type RuntimeEvent = RuntimeEvent;
    type CurrencyId = CalamariAssetId;
    type MultiCurrency = MantaCurrencies;
    type ControlOrigin = EitherOfDiverse<EnsureRoot<AccountId>, EnsureSignedBy<Alice, AccountId>>;
    type TreasuryAccount = TreasuryAccount;
    type Keeper = FarmingKeeperPalletId;
    type RewardIssuer = FarmingRewardIssuerPalletId;
    type WeightInfo = ();
}

impl block_author::Config for Test {}

use frame_support::PalletId;
use frame_system::EnsureRoot;
use manta_primitives::constants::LOTTERY_PALLET_ID;
parameter_types! {
    pub const LotteryPotId: PalletId = LOTTERY_PALLET_ID; // ensure we don't deposit/withdraw in the drawing block
    /// Time in blocks between lottery drawings
    pub DrawingInterval: BlockNumber = DefaultBlocksPerRound::get();
    /// Time in blocks *before* a drawing in which modifications of the win-eligble pool are prevented
    pub DrawingFreezeout: BlockNumber = 5;
    /// Time in blocks until a collator is done unstaking
    pub UnstakeLockTime: BlockNumber = LeaveDelayRounds::get() * DefaultBlocksPerRound::get();
}

use frame_support::traits::Currency;
pub type BalanceOf<T> = <<T as pallet_parachain_staking::Config>::Currency as Currency<
    <T as frame_system::Config>::AccountId,
>>::Balance;
pub struct MockEstimateFee {}
impl frame_support::traits::EstimateCallFee<pallet_parachain_staking::Call<Test>, BalanceOf<Test>>
    for MockEstimateFee
{
    fn estimate_call_fee(
        _call: &pallet_parachain_staking::Call<Test>,
        _post_info: frame_support::dispatch::PostDispatchInfo,
    ) -> BalanceOf<Test> {
        7 * KMA
    }
}
impl frame_support::traits::EstimateCallFee<pallet::Call<Test>, BalanceOf<Test>>
    for MockEstimateFee
{
    fn estimate_call_fee(
        _call: &pallet::Call<Test>,
        _post_info: frame_support::dispatch::PostDispatchInfo,
    ) -> BalanceOf<Test> {
        3 * KMA
    }
}
impl Config for Test {
    type RuntimeCall = RuntimeCall;
    type RuntimeEvent = RuntimeEvent;
    type Scheduler = Scheduler;
    type EstimateCallFee = MockEstimateFee;
    type RandomnessSource = TestRandomness<Test>;
    type ManageOrigin = frame_system::EnsureRoot<AccountId>;
    type PalletsOrigin = OriginCaller;
    type LotteryPot = LotteryPotId;
    type DrawingInterval = DrawingInterval;
    type DrawingFreezeout = DrawingFreezeout;
    type UnstakeLockTime = UnstakeLockTime;
    type BalanceConversion = Balance;
    type WeightInfo = ();
}

use frame_support::traits::{ValidatorRegistration, ValidatorSet};

pub(crate) struct ExtBuilder {
    // endowed accounts with balances
    balances: Vec<(AccountId, Balance)>,
    // [collator, amount]
    collators: Vec<(AccountId, Balance)>,
    // [delegator, collator, delegation_amount]
    delegations: Vec<(AccountId, AccountId, Balance)>,
    // inflation config
    inflation: InflationInfo<Balance>,
    // enable farming
    with_farming: bool,
}

impl Default for ExtBuilder {
    fn default() -> ExtBuilder {
        ExtBuilder {
            balances: vec![],
            delegations: vec![],
            collators: vec![],
            inflation: InflationInfo {
                expect: Range {
                    min: 700,
                    ideal: 700,
                    max: 700,
                },
                // not used
                annual: Range {
                    min: Perbill::from_percent(50),
                    ideal: Perbill::from_percent(50),
                    max: Perbill::from_percent(50),
                },
                // unrealistically high parameterization, only for testing
                round: Range {
                    min: Perbill::from_percent(5),
                    ideal: Perbill::from_percent(5),
                    max: Perbill::from_percent(5),
                },
            },
            with_farming: false,
        }
    }
}

impl ExtBuilder {
    pub(crate) fn with_funded_lottery_account(mut self, balance: Balance) -> Self {
        self.balances
            .push((crate::Pallet::<Test>::account_id(), balance));
        self
    }

    pub(crate) fn with_balances(mut self, balances: Vec<(AccountId, Balance)>) -> Self {
        self.balances = balances;
        self
    }

    pub(crate) fn with_farming(mut self) -> Self {
        self.with_farming = true;
        self
    }

    pub(crate) fn with_candidates(mut self, collators: Vec<(AccountId, Balance)>) -> Self {
        self.collators = collators;
        self
    }

    #[allow(dead_code)]
    pub(crate) fn with_inflation(mut self, inflation: InflationInfo<Balance>) -> Self {
        self.inflation = inflation;
        self
    }

    pub(crate) fn build(self) -> sp_io::TestExternalities {
        let mut t = frame_system::GenesisConfig::<Test>::default()
            .build_storage()
            .expect("Frame system builds valid default genesis config");

        pallet_balances::GenesisConfig::<Test> {
            balances: self.balances,
        }
        .assimilate_storage(&mut t)
        .expect("Pallet balances storage can be assimilated");
        pallet_parachain_staking::GenesisConfig::<Test> {
            candidates: self.collators,
            delegations: self.delegations,
            inflation_config: self.inflation,
        }
        .assimilate_storage(&mut t)
        .expect("Parachain Staking's storage can be assimilated");

        let farming_params = if self.with_farming {
            FarmingParamsOf::<Test> {
                mint_farming_token: true,
                destroy_farming_token: true,
                pool_id: 0,
                currency_id: 8,
            }
        } else {
            FarmingParamsOf::<Test>::default()
        };

        pallet_lottery::GenesisConfig::<Test> {
            min_deposit: 5_000 * KMA,
            min_withdraw: 5_000 * KMA,
            gas_reserve: 10_000 * KMA,
            farming_pool_params: farming_params,
        }
        .assimilate_storage(&mut t)
        .expect("pallet_lottery's storage can be assimilated");
        pallet_asset_manager::GenesisConfig::<Test> {
            start_id: <MantaAssetConfig as AssetConfig<Test>>::StartNonNativeAssetId::get(),
        }
        .assimilate_storage(&mut t)
        .expect("pallet_asset_manager storage fails");

        let mut ext = sp_io::TestExternalities::new(t);
        ext.execute_with(|| System::set_block_number(1));

        ext.execute_with(|| {
            let v_manta_asset_metadata =
                create_asset_metadata("vManta", "vMANTA", 12, 1u128, false, true);
            let jumbo_asset_metadata =
                create_asset_metadata("Jumbo", "JUMBO", 12, 1u128, false, true);
            let v_manta_location = AssetLocation(VersionedMultiLocation::V1(MultiLocation::new(
                1,
                Junctions::Here,
            )));
            let native_location = AssetLocation(VersionedMultiLocation::V1(MultiLocation::new(
                0,
                Junctions::Here,
            )));
            // register vMANTA and JUMBO asset should work.
            AssetManager::register_asset(
                RuntimeOrigin::root(),
                v_manta_location,
                v_manta_asset_metadata,
            )
            .unwrap();
            AssetManager::register_asset(
                RuntimeOrigin::root(),
                native_location,
                jumbo_asset_metadata,
            )
            .unwrap();

            assert_ok!(
                <MantaAssetConfig as AssetConfig<Test>>::FungibleLedger::deposit_minting(
                    JUMBO_ID,
                    &ALICE,
                    INIT_JUMBO_AMOUNT,
                )
            );

            assert_ok!(
                <MantaAssetConfig as AssetConfig<Test>>::FungibleLedger::deposit_minting(
                    V_MANTA_ID,
                    &ALICE,
                    INIT_V_MANTA_AMOUNT
                )
            );

            init_jumbo_farming();
        });

        ext
    }
}

fn init_jumbo_farming() {
    let tokens_proportion = vec![(V_MANTA_ID, Perbill::from_percent(100))];
    let tokens = JUMBO;
    let basic_rewards = vec![(JUMBO_ID, JUMBO)];

    assert_ok!(Farming::create_farming_pool(
        RuntimeOrigin::signed(ALICE),
        tokens_proportion,
        basic_rewards,
        None,
        0, // min_deposit_to_start
        0, // after_block_to_start
        0, // withdraw_limit_time
        0, // claim_limit_time
        5  // withdraw_limit_count
    ));

    let pool_id = 0;
    let charge_rewards = vec![(JUMBO_ID, 100 * JUMBO)];

    assert_ok!(Farming::charge(
        RuntimeOrigin::signed(ALICE),
        pool_id,
        charge_rewards
    ));
    assert_ok!(Farming::deposit(
        RuntimeOrigin::signed(ALICE),
        pool_id,
        tokens,
        None
    ));

    let share_info = Farming::shares_and_withdrawn_rewards(pool_id, ALICE).unwrap();
    assert_eq!(share_info.share, tokens);
}

pub(crate) fn create_asset_metadata(
    name: &str,
    symbol: &str,
    decimals: u8,
    min_balance: u128,
    is_frozen: bool,
    is_sufficient: bool,
) -> AssetRegistryMetadata<Balance> {
    AssetRegistryMetadata {
        metadata: AssetStorageMetadata {
            name: name.as_bytes().to_vec(),
            symbol: symbol.as_bytes().to_vec(),
            decimals,
            is_frozen,
        },
        min_balance,
        is_sufficient,
    }
}

pub mod from_bench {
    /// copied from frame benchmarking
    use super::*;
    use codec::{Decode, Encode};
    use frame_support::traits::Get;
    use sp_io::hashing::blake2_256;
    use sp_runtime::traits::TrailingZeroInput;
    pub fn account<AccountId: Decode>(name: &'static str, index: u32, seed: u32) -> AccountId {
        let entropy = (name, index, seed).using_encoded(blake2_256);
        Decode::decode(&mut TrailingZeroInput::new(entropy.as_ref()))
            .expect("infinite length input; no invalid inputs for type; qed")
    }
    pub fn create_funded_user<T: Config>(
        string: &'static str,
        n: u32,
        extra: BalanceOf<T>,
    ) -> (T::AccountId, BalanceOf<T>) {
        const SEED: u32 = 0;
        let user = account(string, n, SEED);
        let min_candidate_stk =
            <<T as pallet_parachain_staking::Config>::MinCandidateStk as Get<BalanceOf<T>>>::get();
        let total = min_candidate_stk + extra;
        <T as pallet_parachain_staking::Config>::Currency::make_free_balance_be(&user, total);
        <T as pallet_parachain_staking::Config>::Currency::issue(total);
        (user, total)
    }
}

/// Rolls forward one block. Returns the new block number.
pub(crate) fn roll_one_block() -> u64 {
    Balances::on_finalize(System::block_number());
    System::on_finalize(System::block_number());
    System::set_block_number(System::block_number() + 1);
    System::on_initialize(System::block_number());
    Balances::on_initialize(System::block_number());
    ParachainStaking::on_initialize(System::block_number());
    Scheduler::on_initialize(System::block_number());
    System::block_number()
}

/// Rolls to the desired block. Returns the number of blocks played.
pub(crate) fn roll_to(n: u32) -> u32 {
    let mut num_blocks = 0;
    let mut block = System::block_number();
    while block < n as u64 {
        block = roll_one_block();
        num_blocks += 1;
    }
    num_blocks
}

/// Rolls block-by-block to the beginning of the specified round.
/// This will complete the block in which the round change occurs.
/// Returns the number of blocks played.
pub(crate) fn roll_to_round_begin(round: u32) -> u32 {
    let block = (round - 1) * DefaultBlocksPerRound::get();
    roll_to(block)
}

/// Rolls block-by-block to the end of the specified round.
/// The block following will be the one in which the specified round change occurs.
pub(crate) fn roll_to_round_end(round: u32) -> u32 {
    let block = round * DefaultBlocksPerRound::get() - 1;
    roll_to(block.into())
}

pub(crate) fn last_event() -> RuntimeEvent {
    System::events().pop().expect("Event expected").event
}

/// Assert input equal to the last event emitted
#[macro_export]
macro_rules! assert_last_event {
    ($event:expr) => {
        match &$event {
            e => assert_eq!(*e, $crate::mock::last_event()),
        }
    };
}

#[frame_support::pallet]
pub mod block_author {
    use super::*;

    #[pallet::config]
    pub trait Config: frame_system::Config {}

    #[pallet::pallet]
    pub struct Pallet<T>(_);

    #[pallet::storage]
    #[pallet::getter(fn block_author)]
    pub(super) type BlockAuthor<T> = StorageValue<_, AccountId, ValueQuery>;

    impl<T: Config> Get<AccountId> for Pallet<T> {
        fn get() -> AccountId {
            <BlockAuthor<T>>::get()
        }
    }
}

#[test]
fn roll_to_round_begin_works() {
    ExtBuilder::default().build().execute_with(|| {
        // these tests assume blocks-per-round of 15, as established by DefaultBlocksPerRound
        assert_eq!(System::block_number(), 1); // we start on block 1

        let num_blocks = roll_to_round_begin(1);
        assert_eq!(System::block_number(), 1); // no-op, we're already on this round
        assert_eq!(num_blocks, 0);

        let num_blocks = roll_to_round_begin(2);
        assert_eq!(System::block_number(), 15);
        assert_eq!(num_blocks, 14);

        let num_blocks = roll_to_round_begin(3);
        assert_eq!(System::block_number(), 30);
        assert_eq!(num_blocks, 15);
    });
}

#[test]
fn roll_to_round_end_works() {
    ExtBuilder::default().build().execute_with(|| {
        // these tests assume blocks-per-round of 15, as established by DefaultBlocksPerRound
        assert_eq!(System::block_number(), 1); // we start on block 1

        let num_blocks = roll_to_round_end(1);
        assert_eq!(System::block_number(), 14);
        assert_eq!(num_blocks, 13);

        let num_blocks = roll_to_round_end(2);
        assert_eq!(System::block_number(), 29);
        assert_eq!(num_blocks, 15);

        let num_blocks = roll_to_round_end(3);
        assert_eq!(System::block_number(), 44);
        assert_eq!(num_blocks, 15);
    });
}<|MERGE_RESOLUTION|>--- conflicted
+++ resolved
@@ -18,18 +18,7 @@
 use core::marker::PhantomData;
 
 use crate as pallet_lottery;
-<<<<<<< HEAD
-use crate::{pallet, Config};
-use frame_support::{
-    construct_runtime, parameter_types,
-    traits::{ConstU128, ConstU32, Everything, OnFinalize, OnInitialize},
-    weights::{constants::WEIGHT_REF_TIME_PER_SECOND, Weight},
-};
-use frame_system::pallet_prelude::*;
-use manta_primitives::types::BlockNumber;
-=======
 use crate::{pallet, Config, FarmingParamsOf};
-use calamari_runtime::currency::KMA;
 use frame_support::{
     assert_ok, construct_runtime, ord_parameter_types,
     pallet_prelude::*,
@@ -45,11 +34,10 @@
         AssetConfig, AssetIdType, AssetLocation, AssetRegistry, AssetRegistryMetadata,
         AssetStorageMetadata, BalanceType, FungibleLedger, LocationType, NativeAndNonNative,
     },
-    constants::ASSET_MANAGER_PALLET_ID,
+    constants::{ASSET_MANAGER_PALLET_ID, WEIGHT_PER_SECOND},
     currencies::Currencies,
     types::{BlockNumber, CalamariAssetId, Header, PoolId},
 };
->>>>>>> 5a4cd1fd
 use pallet_parachain_staking::{InflationInfo, Range};
 use sp_core::H256;
 
@@ -59,23 +47,22 @@
 };
 use xcm::{
     prelude::{Junctions, Parachain, X1},
-    v2::MultiLocation,
+    v3::MultiLocation,
     VersionedMultiLocation,
 };
 
 pub type AccountId = u64;
 pub type Balance = u128;
 
-<<<<<<< HEAD
 // Please align these constants to calamari_runtime::staking
 const KMA: Balance = 1_000_000_000_000;
 const NORMAL_COLLATOR_MINIMUM_STAKE: Balance = 4_000_000 * KMA;
 const EARLY_COLLATOR_MINIMUM_STAKE: Balance = 400_000 * KMA;
 const MIN_BOND_TO_BE_CONSIDERED_COLLATOR: Balance = NORMAL_COLLATOR_MINIMUM_STAKE;
-const MAXIMUM_BLOCK_WEIGHT: Weight =
-    Weight::from_parts(WEIGHT_REF_TIME_PER_SECOND.saturating_mul(2), u64::MAX);
-
-=======
+pub const MAXIMUM_BLOCK_WEIGHT: Weight = Weight::from_parts(WEIGHT_PER_SECOND, 0)
+    .saturating_div(2)
+    .set_proof_size(cumulus_primitives_core::relay_chain::MAX_POV_SIZE as u64);
+
 pub const ALICE: AccountId = 1;
 pub const BOB: AccountId = 2;
 pub const CHARLIE: AccountId = 3;
@@ -92,7 +79,6 @@
 pub const POOL_ID: PoolId = 0;
 
 type UncheckedExtrinsic = frame_system::mocking::MockUncheckedExtrinsic<Test>;
->>>>>>> 5a4cd1fd
 type Block = frame_system::mocking::MockBlock<Test>;
 
 // Configure a mock runtime to test the pallet.
@@ -427,7 +413,7 @@
     pub const NativeAssetId: CalamariAssetId = 1;
     pub const StartNonNativeAssetId: CalamariAssetId = 8;
     pub NativeAssetLocation: AssetLocation = AssetLocation(
-        VersionedMultiLocation::V1(MultiLocation::new(1, X1(Parachain(1024)))));
+        VersionedMultiLocation::V3(MultiLocation::new(1, X1(Parachain(1024)))));
     pub NativeAssetMetadata: AssetRegistryMetadata<Balance> = AssetRegistryMetadata {
         metadata: AssetStorageMetadata {
             name: b"Calamari".to_vec(),
@@ -680,11 +666,11 @@
                 create_asset_metadata("vManta", "vMANTA", 12, 1u128, false, true);
             let jumbo_asset_metadata =
                 create_asset_metadata("Jumbo", "JUMBO", 12, 1u128, false, true);
-            let v_manta_location = AssetLocation(VersionedMultiLocation::V1(MultiLocation::new(
+            let v_manta_location = AssetLocation(VersionedMultiLocation::V3(MultiLocation::new(
                 1,
                 Junctions::Here,
             )));
-            let native_location = AssetLocation(VersionedMultiLocation::V1(MultiLocation::new(
+            let native_location = AssetLocation(VersionedMultiLocation::V3(MultiLocation::new(
                 0,
                 Junctions::Here,
             )));
