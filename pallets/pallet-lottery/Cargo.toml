--- conflicted
+++ resolved
@@ -13,12 +13,13 @@
 function_name = "0.3"
 jsonrpsee = { version = "0.16.2", features = ["server", "macros"], optional = true }
 log = { version = "0.4.0", default-features = false }
-<<<<<<< HEAD
 scale-info = { version = "2.9.0", default-features = false, features = ["derive"] }
+serde = { version = "1.0.136", default-features = false, optional = true }
 
 # Substrate dependencies
 frame-support = { git = 'https://github.com/paritytech/substrate.git', default-features = false, branch = "polkadot-v1.0.0" }
 frame-system = { git = 'https://github.com/paritytech/substrate.git', default-features = false, branch = "polkadot-v1.0.0" }
+orml-traits = { git = "https://github.com/manta-network/open-runtime-module-library.git", rev = "c00d1735efc629f6a44c024aecd0ef525069cf31", default-features = false }
 sp-api = { git = 'https://github.com/paritytech/substrate.git', default-features = false, branch = "polkadot-v1.0.0" }
 sp-arithmetic = { git = 'https://github.com/paritytech/substrate.git', default-features = false, branch = "polkadot-v1.0.0" }
 sp-blockchain = { git = 'https://github.com/paritytech/substrate.git', default-features = false, branch = "polkadot-v1.0.0", optional = true }
@@ -26,22 +27,6 @@
 sp-io = { git = 'https://github.com/paritytech/substrate.git', default-features = false, branch = "polkadot-v1.0.0" }
 sp-runtime = { git = 'https://github.com/paritytech/substrate.git', default-features = false, branch = "polkadot-v1.0.0" }
 sp-std = { git = 'https://github.com/paritytech/substrate.git', default-features = false, branch = "polkadot-v1.0.0" }
-=======
-scale-info = { version = "2.1.2", default-features = false, features = ["derive"] }
-serde = { version = "1.0.136", default-features = false, optional = true }
-
-# Substrate dependencies
-frame-support = { git = 'https://github.com/paritytech/substrate.git', default-features = false, branch = "polkadot-v0.9.37" }
-frame-system = { git = 'https://github.com/paritytech/substrate.git', default-features = false, branch = "polkadot-v0.9.37" }
-orml-traits = { git = "https://github.com/manta-network/open-runtime-module-library.git", branch = "polkadot-v0.9.37", default-features = false }
-sp-api = { git = 'https://github.com/paritytech/substrate.git', default-features = false, branch = "polkadot-v0.9.37" }
-sp-arithmetic = { git = 'https://github.com/paritytech/substrate.git', default-features = false, branch = "polkadot-v0.9.37" }
-sp-blockchain = { git = 'https://github.com/paritytech/substrate.git', default-features = false, branch = "polkadot-v0.9.37", optional = true }
-sp-core = { git = 'https://github.com/paritytech/substrate.git', default-features = false, branch = "polkadot-v0.9.37" }
-sp-io = { git = 'https://github.com/paritytech/substrate.git', default-features = false, branch = "polkadot-v0.9.37" }
-sp-runtime = { git = 'https://github.com/paritytech/substrate.git', default-features = false, branch = "polkadot-v0.9.37" }
-sp-std = { git = 'https://github.com/paritytech/substrate.git', default-features = false, branch = "polkadot-v0.9.37" }
->>>>>>> 5a4cd1fd
 
 # Self dependencies
 manta-primitives = { path = "../../primitives/manta", default-features = false }
@@ -54,30 +39,20 @@
 rand = { version = "0.8.5", default-features = false, optional = true }
 
 [dev-dependencies]
-<<<<<<< HEAD
+cumulus-primitives-core = { git = 'https://github.com/paritytech/cumulus.git', branch = "polkadot-v1.0.0" }
 lazy_static = "1.4.0"
-manta-collator-selection = { path = "../collator-selection", default-features = false }
+manta-collator-selection = { path = "../collator-selection" }
+pallet-asset-manager = { path = "../asset-manager", default-features = false }
+pallet-assets = { git = "https://github.com/paritytech/substrate.git", branch = "polkadot-v1.0.0" }
 pallet-balances = { git = "https://github.com/paritytech/substrate.git", branch = "polkadot-v1.0.0" }
 pallet-preimage = { git = "https://github.com/paritytech/substrate.git", branch = "polkadot-v1.0.0" }
-=======
-calamari-runtime = { path = "../../runtime/calamari", default-features = false }
-manta-collator-selection = { path = "../collator-selection", default-features = false }
-pallet-asset-manager = { path = "../asset-manager", default-features = false }
-pallet-assets = { git = "https://github.com/paritytech/substrate.git", branch = "polkadot-v0.9.37" }
-pallet-balances = { git = "https://github.com/paritytech/substrate.git", branch = "polkadot-v0.9.37" }
-pallet-preimage = { git = "https://github.com/paritytech/substrate.git", branch = "polkadot-v0.9.37" }
->>>>>>> 5a4cd1fd
-pallet-randomness = { path = '../randomness', default-features = false }
+pallet-randomness = { path = '../randomness' }
 pallet-scheduler = { git = "https://github.com/paritytech/substrate.git", branch = "polkadot-v1.0.0" }
 pallet-transaction-payment = { git = "https://github.com/paritytech/substrate.git", branch = "polkadot-v1.0.0" }
 rand = "0.8"
 similar-asserts = "1.1.0"
-<<<<<<< HEAD
-sp-staking = { git = 'https://github.com/paritytech/substrate.git', default-features = false, branch = "polkadot-v1.0.0" }
-=======
-sp-staking = { git = 'https://github.com/paritytech/substrate.git', default-features = false, branch = "polkadot-v0.9.37" }
-xcm = { git = "https://github.com/paritytech/polkadot.git", branch = "release-v0.9.37", default-features = false }
->>>>>>> 5a4cd1fd
+sp-staking = { git = 'https://github.com/paritytech/substrate.git', branch = "polkadot-v1.0.0" }
+xcm = { git = "https://github.com/paritytech/polkadot.git", branch = "release-v1.0.0" }
 
 [features]
 default = ["std"]
