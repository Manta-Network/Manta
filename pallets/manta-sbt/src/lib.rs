--- conflicted
+++ resolved
@@ -563,62 +563,6 @@
         }
     }
 
-<<<<<<< HEAD
-=======
-    #[pallet::hooks]
-    impl<T: Config> Hooks<T::BlockNumber> for Pallet<T>
-    where
-        T::AccountId: From<AccountId> + Into<AccountId>,
-    {
-        /// Migrates sbt pallet to new storage scheme
-        ///
-        /// remove once migration is complete
-        fn on_idle(_n: T::BlockNumber, remaining_weight: Weight) -> Weight {
-            let mut weight_tracking = remaining_weight;
-            if weight_tracking.ref_time() <= T::MinimumWeightRemainInBlock::get().ref_time() {
-                // return total weight so all the weight is exhausted
-                return remaining_weight;
-            }
-            let two_writes_one_read = T::DbWeight::get()
-                .write
-                .saturating_mul(2)
-                .saturating_add(T::DbWeight::get().read);
-
-            for (mint_type, mint_info) in MintChainInfos::<T>::drain() {
-                if weight_tracking.ref_time() <= T::MinimumWeightRemainInBlock::get().ref_time() {
-                    break;
-                }
-
-                weight_tracking =
-                    weight_tracking.saturating_sub(Weight::from_ref_time(two_writes_one_read));
-                Self::migrate_mint_info(mint_type, mint_info);
-            }
-
-            for (evm_address_type, mint_status) in EvmAddressAllowlist::<T>::drain() {
-                if weight_tracking.ref_time() <= T::MinimumWeightRemainInBlock::get().ref_time() {
-                    break;
-                }
-                weight_tracking =
-                    weight_tracking.saturating_sub(Weight::from_ref_time(two_writes_one_read));
-
-                Self::migrate_evm_address_type(evm_address_type, mint_status)
-            }
-
-            for (asset_id, old_metadata) in SbtMetadata::<T>::drain() {
-                if weight_tracking.ref_time() <= T::MinimumWeightRemainInBlock::get().ref_time() {
-                    break;
-                }
-                weight_tracking =
-                    weight_tracking.saturating_sub(Weight::from_ref_time(two_writes_one_read));
-
-                Self::migrate_metadata(asset_id, old_metadata);
-            }
-            // return total weight so all weight is exhausted
-            remaining_weight
-        }
-    }
-
->>>>>>> b84ad5f9
     /// Event
     #[pallet::event]
     #[pallet::generate_deposit(pub(super) fn deposit_event)]
