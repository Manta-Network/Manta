--- conflicted
+++ resolved
@@ -6,11 +6,7 @@
 license = 'GPL-3.0'
 name = "pallet-parachain-staking"
 repository = 'https://github.com/Manta-Network/Manta/'
-<<<<<<< HEAD
-version = '4.0.4'
-=======
 version = '4.0.6'
->>>>>>> ceb9e46c
 
 [dependencies]
 log = { version = "0.4", default-features = false }
