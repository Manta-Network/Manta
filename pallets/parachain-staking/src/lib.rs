--- conflicted
+++ resolved
@@ -1819,19 +1819,11 @@
     impl<T> nimbus_primitives::CanAuthor<T::AccountId> for Pallet<T>
     where
         T: Config + manta_collator_selection::Config,
-<<<<<<< HEAD
-        manta_collator_selection::Pallet<T>: nimbus_primitives::CanAuthor<T::AccountId>
-    {
-        fn can_author(account: &T::AccountId, _slot: &u32) -> bool {
-            // Migration specifics: If we have no eligible block producers yet, use the old selection method
-            if Self::selected_candidates().is_empty(){
-=======
         manta_collator_selection::Pallet<T>: nimbus_primitives::CanAuthor<T::AccountId>,
     {
         fn can_author(account: &T::AccountId, _slot: &u32) -> bool {
             // Migration specifics: If we have no eligible block producers yet, use the old selection method
             if Self::selected_candidates().is_empty() {
->>>>>>> 3c6b08f2
                 manta_collator_selection::Pallet::<T>::can_author(account, _slot)
             } else {
                 Self::is_selected_candidate(account)
