--- conflicted
+++ resolved
@@ -38,7 +38,10 @@
             sp_runtime::DispatchError::BadOrigin
         );
         assert_noop!(
-            NativeBarrierPallet::remove_accounts_from_native_barrier(RuntimeOrigin::signed(1), vec![]),
+            NativeBarrierPallet::remove_accounts_from_native_barrier(
+                RuntimeOrigin::signed(1),
+                vec![]
+            ),
             sp_runtime::DispatchError::BadOrigin
         );
     });
@@ -235,7 +238,7 @@
         let future_days = 10;
 
         initialize_native_barrier(daily_limit, Duration::default());
-        
+
         // transfer more than limit should work
         assert_ok!(Balances::transfer(
             RuntimeOrigin::signed(1),
@@ -348,11 +351,7 @@
 
         initialize_native_barrier(daily_limit, Duration::from_secs(advance_10));
         loop_on_init_and_assert_accounts(Some(0));
-<<<<<<< HEAD
-        assert_eq!(NativeBarrierPallet::get_last_day_processed(), None);
-=======
-        assert_eq!(NativeBarrier::get_last_day_processed(), Some(0));
->>>>>>> de34377f
+        assert_eq!(NativeBarrierPallet::get_last_day_processed(), Some(0));
 
         // roll 20 days (10 days after start)
         advance_mock_time(Duration::from_secs(advance_10 * 2));
