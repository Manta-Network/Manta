[package]
authors    = ['Manta Network']
name = "pallet-asset-manager"
version = "3.1.5"
edition = "2021"
homepage   = 'https://manta.network'
license    = 'GPL-3.0'
repository = 'https://github.com/Manta-Network/Manta/'

[dependencies]
<<<<<<< HEAD
codec = { package = "parity-scale-codec", version = '3.0.0', default-features = false }
scale-info = { version = "2.0.0", default-features = false, features = ["derive"] }
sp-runtime = { git = "https://github.com/paritytech/substrate.git", branch = "polkadot-v0.9.18", default-features = false }
frame-support = { git = "https://github.com/paritytech/substrate.git", branch = "polkadot-v0.9.18", default-features = false }
frame-system = { git = "https://github.com/paritytech/substrate.git", branch = "polkadot-v0.9.18", default-features = false }
sp-std = { git = "https://github.com/paritytech/substrate.git", branch = "polkadot-v0.9.18", default-features = false }
frame-benchmarking = { git = 'https://github.com/paritytech/substrate.git', branch = "polkadot-v0.9.18", default-features = false, optional = true }
xcm = { git = 'https://github.com/paritytech/polkadot.git', default-features = false, branch = "release-v0.9.18", optional = true}
manta-primitives = { path = "../../primitives", default-features = false}

# 3rd party dependencies
orml-traits = { git = "https://github.com/manta-network/open-runtime-module-library.git", default-features = false, rev="7e2f985" }
=======
codec = { package = "parity-scale-codec", version = "2.3.1", default-features = false }
# scale-info has to be 1.0 for now
scale-info = { version = "1.0", default-features = false, features = ["derive"] }
sp-runtime = { git = "https://github.com/paritytech/substrate.git", branch = "polkadot-v0.9.16", default-features = false }
frame-support = { git = "https://github.com/paritytech/substrate.git", branch = "polkadot-v0.9.16", default-features = false }
frame-system = { git = "https://github.com/paritytech/substrate.git", branch = "polkadot-v0.9.16", default-features = false }
sp-std = { git = "https://github.com/paritytech/substrate.git", branch = "polkadot-v0.9.16", default-features = false }
frame-benchmarking = { git = 'https://github.com/paritytech/substrate.git', branch = "polkadot-v0.9.16", default-features = false, optional = true }
xcm = { git = 'https://github.com/paritytech/polkadot.git', default-features = false, branch = "release-v0.9.16", optional = true }
manta-primitives = { path = "../../primitives", default-features = false }
log = { version = "0.4.0", default-features = false }
>>>>>>> 73658fa6

[dev-dependencies]
sp-io = { git = "https://github.com/paritytech/substrate.git", branch = "polkadot-v0.9.18" }
pallet-balances = { git = 'https://github.com/paritytech/substrate.git', branch = "polkadot-v0.9.18" }
pallet-assets = { git = 'https://github.com/paritytech/substrate.git', branch = "polkadot-v0.9.18" }
sp-core = { git = "https://github.com/paritytech/substrate.git", branch = "polkadot-v0.9.18" }
xcm = { git = 'https://github.com/paritytech/polkadot.git', default-features = false, branch = "release-v0.9.18"}

[features]
default = ["std"]
std = [
	"codec/std",
	"scale-info/std",
	"sp-runtime/std",
	"frame-support/std",
	"frame-system/std",
	"sp-std/std",
	"manta-primitives/std",
<<<<<<< HEAD
	"orml-traits/std",
=======
	'log/std',
>>>>>>> 73658fa6
]
try-runtime = [
	"frame-support/try-runtime",
]
runtime-benchmarks = [
	'frame-benchmarking',
	'frame-support/runtime-benchmarks',
	'frame-system/runtime-benchmarks',
	'manta-primitives/runtime-benchmarks',
	'xcm',
]
<|MERGE_RESOLUTION|>--- conflicted
+++ resolved
@@ -8,7 +8,6 @@
 repository = 'https://github.com/Manta-Network/Manta/'
 
 [dependencies]
-<<<<<<< HEAD
 codec = { package = "parity-scale-codec", version = '3.0.0', default-features = false }
 scale-info = { version = "2.0.0", default-features = false, features = ["derive"] }
 sp-runtime = { git = "https://github.com/paritytech/substrate.git", branch = "polkadot-v0.9.18", default-features = false }
@@ -16,31 +15,18 @@
 frame-system = { git = "https://github.com/paritytech/substrate.git", branch = "polkadot-v0.9.18", default-features = false }
 sp-std = { git = "https://github.com/paritytech/substrate.git", branch = "polkadot-v0.9.18", default-features = false }
 frame-benchmarking = { git = 'https://github.com/paritytech/substrate.git', branch = "polkadot-v0.9.18", default-features = false, optional = true }
-xcm = { git = 'https://github.com/paritytech/polkadot.git', default-features = false, branch = "release-v0.9.18", optional = true}
-manta-primitives = { path = "../../primitives", default-features = false}
+xcm = { git = 'https://github.com/paritytech/polkadot.git', default-features = false, branch = "release-v0.9.18" }
+manta-primitives = { path = "../../primitives", default-features = false }
+log = { version = "0.4.0", default-features = false }
 
 # 3rd party dependencies
 orml-traits = { git = "https://github.com/manta-network/open-runtime-module-library.git", default-features = false, rev="7e2f985" }
-=======
-codec = { package = "parity-scale-codec", version = "2.3.1", default-features = false }
-# scale-info has to be 1.0 for now
-scale-info = { version = "1.0", default-features = false, features = ["derive"] }
-sp-runtime = { git = "https://github.com/paritytech/substrate.git", branch = "polkadot-v0.9.16", default-features = false }
-frame-support = { git = "https://github.com/paritytech/substrate.git", branch = "polkadot-v0.9.16", default-features = false }
-frame-system = { git = "https://github.com/paritytech/substrate.git", branch = "polkadot-v0.9.16", default-features = false }
-sp-std = { git = "https://github.com/paritytech/substrate.git", branch = "polkadot-v0.9.16", default-features = false }
-frame-benchmarking = { git = 'https://github.com/paritytech/substrate.git', branch = "polkadot-v0.9.16", default-features = false, optional = true }
-xcm = { git = 'https://github.com/paritytech/polkadot.git', default-features = false, branch = "release-v0.9.16", optional = true }
-manta-primitives = { path = "../../primitives", default-features = false }
-log = { version = "0.4.0", default-features = false }
->>>>>>> 73658fa6
 
 [dev-dependencies]
 sp-io = { git = "https://github.com/paritytech/substrate.git", branch = "polkadot-v0.9.18" }
 pallet-balances = { git = 'https://github.com/paritytech/substrate.git', branch = "polkadot-v0.9.18" }
 pallet-assets = { git = 'https://github.com/paritytech/substrate.git', branch = "polkadot-v0.9.18" }
 sp-core = { git = "https://github.com/paritytech/substrate.git", branch = "polkadot-v0.9.18" }
-xcm = { git = 'https://github.com/paritytech/polkadot.git', default-features = false, branch = "release-v0.9.18"}
 
 [features]
 default = ["std"]
@@ -52,11 +38,9 @@
 	"frame-system/std",
 	"sp-std/std",
 	"manta-primitives/std",
-<<<<<<< HEAD
 	"orml-traits/std",
-=======
 	'log/std',
->>>>>>> 73658fa6
+	'xcm/std',
 ]
 try-runtime = [
 	"frame-support/try-runtime",
@@ -66,5 +50,4 @@
 	'frame-support/runtime-benchmarks',
 	'frame-system/runtime-benchmarks',
 	'manta-primitives/runtime-benchmarks',
-	'xcm',
-]
+]