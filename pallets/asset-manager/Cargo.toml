--- conflicted
+++ resolved
@@ -21,11 +21,7 @@
 xcm = { git = "https://github.com/paritytech/polkadot.git", default-features = false, branch = "release-v0.9.28" }
 
 # 3rd party dependencies
-<<<<<<< HEAD
-orml-traits = { git = "https://github.com/open-web3-stack/open-runtime-module-library.git", default-features = false, branch = "polkadot-v0.9.28" }
-=======
 orml-traits = { git = "https://github.com/manta-network/open-runtime-module-library.git", default-features = false, branch = "polkadot-v0.9.28" }
->>>>>>> df433ad1
 
 [dev-dependencies]
 pallet-assets = { git = "https://github.com/paritytech/substrate.git", branch = "polkadot-v0.9.28" }
