[package]
authors = ['Manta Network']
edition = "2021"
homepage = 'https://manta.network'
license = 'GPL-3.0'
name = "pallet-asset-manager"
repository = 'https://github.com/Manta-Network/Manta/'
version = "3.2.0"

[dependencies]
<<<<<<< HEAD
codec = { package = "parity-scale-codec", version = '3.1.2', default-features = false }
scale-info = { version = "2.1.2", default-features = false, features = ["derive"] }
sp-runtime = { git = "https://github.com/paritytech/substrate.git", branch = "polkadot-v0.9.22", default-features = false }
frame-support = { git = "https://github.com/paritytech/substrate.git", branch = "polkadot-v0.9.22", default-features = false }
frame-system = { git = "https://github.com/paritytech/substrate.git", branch = "polkadot-v0.9.22", default-features = false }
sp-std = { git = "https://github.com/paritytech/substrate.git", branch = "polkadot-v0.9.22", default-features = false }
frame-benchmarking = { git = 'https://github.com/paritytech/substrate.git', branch = "polkadot-v0.9.22", default-features = false, optional = true }
xcm = { git = 'https://github.com/paritytech/polkadot.git', default-features = false, branch = "release-v0.9.22" }
manta-primitives = { path = "../../primitives", default-features = false }
log = { version = "0.4.0", default-features = false }

# 3rd party dependencies
orml-traits = { git = "https://github.com/manta-network/open-runtime-module-library.git", default-features = false, rev="cc26ffa" }

[dev-dependencies]
sp-io = { git = "https://github.com/paritytech/substrate.git", branch = "polkadot-v0.9.22" }
pallet-balances = { git = 'https://github.com/paritytech/substrate.git', branch = "polkadot-v0.9.22" }
pallet-assets = { git = 'https://github.com/paritytech/substrate.git', branch = "polkadot-v0.9.22" }
sp-core = { git = "https://github.com/paritytech/substrate.git", branch = "polkadot-v0.9.22" }
=======
codec = { package = "parity-scale-codec", version = '3.0.0', default-features = false }
frame-benchmarking = { git = 'https://github.com/paritytech/substrate.git', branch = "polkadot-v0.9.18", default-features = false, optional = true }
frame-support = { git = "https://github.com/paritytech/substrate.git", branch = "polkadot-v0.9.18", default-features = false }
frame-system = { git = "https://github.com/paritytech/substrate.git", branch = "polkadot-v0.9.18", default-features = false }
log = { version = "0.4.0", default-features = false }
manta-primitives = { path = "../../primitives", default-features = false }
scale-info = { version = "2.0.0", default-features = false, features = ["derive"] }
sp-runtime = { git = "https://github.com/paritytech/substrate.git", branch = "polkadot-v0.9.18", default-features = false }
sp-std = { git = "https://github.com/paritytech/substrate.git", branch = "polkadot-v0.9.18", default-features = false }
xcm = { git = 'https://github.com/paritytech/polkadot.git', default-features = false, branch = "release-v0.9.18" }

# 3rd party dependencies
orml-traits = { git = "https://github.com/manta-network/open-runtime-module-library.git", default-features = false, rev = "7e2f985" }

[dev-dependencies]
pallet-assets = { git = 'https://github.com/paritytech/substrate.git', branch = "polkadot-v0.9.18" }
pallet-balances = { git = 'https://github.com/paritytech/substrate.git', branch = "polkadot-v0.9.18" }
sp-core = { git = "https://github.com/paritytech/substrate.git", branch = "polkadot-v0.9.18" }
sp-io = { git = "https://github.com/paritytech/substrate.git", branch = "polkadot-v0.9.18" }
>>>>>>> 65357c5f

[features]
default = ["std"]
runtime-benchmarks = [
  'frame-benchmarking',
  'frame-support/runtime-benchmarks',
  'frame-system/runtime-benchmarks',
  'manta-primitives/runtime-benchmarks',
]
std = [
  "codec/std",
  "scale-info/std",
  "sp-runtime/std",
  "frame-support/std",
  "frame-system/std",
  "sp-std/std",
  "manta-primitives/std",
  "orml-traits/std",
  'log/std',
  'xcm/std',
]
try-runtime = [
  "frame-support/try-runtime",
]<|MERGE_RESOLUTION|>--- conflicted
+++ resolved
@@ -8,47 +8,25 @@
 version = "3.2.0"
 
 [dependencies]
-<<<<<<< HEAD
 codec = { package = "parity-scale-codec", version = '3.1.2', default-features = false }
-scale-info = { version = "2.1.2", default-features = false, features = ["derive"] }
-sp-runtime = { git = "https://github.com/paritytech/substrate.git", branch = "polkadot-v0.9.22", default-features = false }
+frame-benchmarking = { git = 'https://github.com/paritytech/substrate.git', branch = "polkadot-v0.9.22", default-features = false, optional = true }
 frame-support = { git = "https://github.com/paritytech/substrate.git", branch = "polkadot-v0.9.22", default-features = false }
 frame-system = { git = "https://github.com/paritytech/substrate.git", branch = "polkadot-v0.9.22", default-features = false }
-sp-std = { git = "https://github.com/paritytech/substrate.git", branch = "polkadot-v0.9.22", default-features = false }
-frame-benchmarking = { git = 'https://github.com/paritytech/substrate.git', branch = "polkadot-v0.9.22", default-features = false, optional = true }
-xcm = { git = 'https://github.com/paritytech/polkadot.git', default-features = false, branch = "release-v0.9.22" }
-manta-primitives = { path = "../../primitives", default-features = false }
-log = { version = "0.4.0", default-features = false }
-
-# 3rd party dependencies
-orml-traits = { git = "https://github.com/manta-network/open-runtime-module-library.git", default-features = false, rev="cc26ffa" }
-
-[dev-dependencies]
-sp-io = { git = "https://github.com/paritytech/substrate.git", branch = "polkadot-v0.9.22" }
-pallet-balances = { git = 'https://github.com/paritytech/substrate.git', branch = "polkadot-v0.9.22" }
-pallet-assets = { git = 'https://github.com/paritytech/substrate.git', branch = "polkadot-v0.9.22" }
-sp-core = { git = "https://github.com/paritytech/substrate.git", branch = "polkadot-v0.9.22" }
-=======
-codec = { package = "parity-scale-codec", version = '3.0.0', default-features = false }
-frame-benchmarking = { git = 'https://github.com/paritytech/substrate.git', branch = "polkadot-v0.9.18", default-features = false, optional = true }
-frame-support = { git = "https://github.com/paritytech/substrate.git", branch = "polkadot-v0.9.18", default-features = false }
-frame-system = { git = "https://github.com/paritytech/substrate.git", branch = "polkadot-v0.9.18", default-features = false }
 log = { version = "0.4.0", default-features = false }
 manta-primitives = { path = "../../primitives", default-features = false }
 scale-info = { version = "2.0.0", default-features = false, features = ["derive"] }
-sp-runtime = { git = "https://github.com/paritytech/substrate.git", branch = "polkadot-v0.9.18", default-features = false }
-sp-std = { git = "https://github.com/paritytech/substrate.git", branch = "polkadot-v0.9.18", default-features = false }
-xcm = { git = 'https://github.com/paritytech/polkadot.git', default-features = false, branch = "release-v0.9.18" }
+sp-runtime = { git = "https://github.com/paritytech/substrate.git", branch = "polkadot-v0.9.22", default-features = false }
+sp-std = { git = "https://github.com/paritytech/substrate.git", branch = "polkadot-v0.9.22", default-features = false }
+xcm = { git = 'https://github.com/paritytech/polkadot.git', default-features = false, branch = "release-v0.9.22" }
 
 # 3rd party dependencies
-orml-traits = { git = "https://github.com/manta-network/open-runtime-module-library.git", default-features = false, rev = "7e2f985" }
+orml-traits = { git = "https://github.com/manta-network/open-runtime-module-library.git", default-features = false, rev = "cc26ffa" }
 
 [dev-dependencies]
-pallet-assets = { git = 'https://github.com/paritytech/substrate.git', branch = "polkadot-v0.9.18" }
-pallet-balances = { git = 'https://github.com/paritytech/substrate.git', branch = "polkadot-v0.9.18" }
-sp-core = { git = "https://github.com/paritytech/substrate.git", branch = "polkadot-v0.9.18" }
-sp-io = { git = "https://github.com/paritytech/substrate.git", branch = "polkadot-v0.9.18" }
->>>>>>> 65357c5f
+pallet-assets = { git = 'https://github.com/paritytech/substrate.git', branch = "polkadot-v0.9.22" }
+pallet-balances = { git = 'https://github.com/paritytech/substrate.git', branch = "polkadot-v0.9.22" }
+sp-core = { git = "https://github.com/paritytech/substrate.git", branch = "polkadot-v0.9.22" }
+sp-io = { git = "https://github.com/paritytech/substrate.git", branch = "polkadot-v0.9.22" }
 
 [features]
 default = ["std"]
