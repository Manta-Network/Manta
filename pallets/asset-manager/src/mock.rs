// Copyright 2020-2022 Manta Network.
// This file is part of Manta.
//
// Manta is free software: you can redistribute it and/or modify
// it under the terms of the GNU General Public License as published by
// the Free Software Foundation, either version 3 of the License, or
// (at your option) any later version.
//
// Manta is distributed in the hope that it will be useful,
// but WITHOUT ANY WARRANTY; without even the implied warranty of
// MERCHANTABILITY or FITNESS FOR A PARTICULAR PURPOSE.  See the
// GNU General Public License for more details.
//
// You should have received a copy of the GNU General Public License
// along with Manta.  If not, see <http://www.gnu.org/licenses/>.
//
// The pallet-tx-pause pallet is forked from Acala's transaction-pause module https://github.com/AcalaNetwork/Acala/tree/master/modules/transaction-pause
// The original license is the following - SPDX-License-Identifier: GPL-3.0-or-later WITH Classpath-exception-2.0

//! Mock runtime for asset-manager

use crate as pallet_asset_manager;
use frame_support::{
    construct_runtime, pallet_prelude::DispatchResult, parameter_types, traits::ConstU32, PalletId,
};
use frame_system as system;
use frame_system::EnsureRoot;
use manta_primitives::{
    assets::{
        AssetConfig, AssetLocation, AssetRegistrar, AssetRegistrarMetadata, AssetStorageMetadata,
        ConcreteFungibleLedger,
    },
    constants::{ASSET_MANAGER_PALLET_ID, ASSET_STRING_LIMIT},
    types::{AccountId, AssetId, Balance, BlockNumber, Header},
};
use sp_core::{H160, H256};
use sp_runtime::traits::{BlakeTwo256, IdentityLookup};
use sp_std::marker::PhantomData;
use xcm::{
    prelude::{Parachain, X1},
    v1::MultiLocation,
    VersionedMultiLocation,
};

parameter_types! {
<<<<<<< HEAD
    pub const SS58Prefix: u8 = 78;
=======
    pub const BlockHashCount: u64 = 250;
    pub const SS58Prefix: u8 = manta_primitives::constants::CALAMARI_SS58PREFIX;
>>>>>>> 9d7ba988
}

impl system::Config for Runtime {
    type BaseCallFilter = frame_support::traits::Everything;
    type BlockWeights = ();
    type BlockLength = ();
    type DbWeight = ();
    type Origin = Origin;
    type Call = Call;
    type Index = u64;
    type BlockNumber = BlockNumber;
    type Hash = H256;
    type Hashing = BlakeTwo256;
    type AccountId = AccountId;
    type Lookup = IdentityLookup<Self::AccountId>;
    type Header = Header;
    type Event = Event;
    type BlockHashCount = ConstU32<250>;
    type Version = ();
    type PalletInfo = PalletInfo;
    type AccountData = pallet_balances::AccountData<Balance>;
    type OnNewAccount = ();
    type OnKilledAccount = ();
    type SystemWeightInfo = ();
    type SS58Prefix = SS58Prefix;
    type OnSetCode = ();
    type MaxConsumers = ConstU32<16>;
}

parameter_types! {
    pub const AssetDeposit: Balance = 0; // Does not really matter as this will be only called by root
    pub const AssetAccountDeposit: Balance = 0;
    pub const ApprovalDeposit: Balance = 0;
    pub const AssetsStringLimit: u32 = ASSET_STRING_LIMIT;
    pub const MetadataDepositBase: Balance = 0;
    pub const MetadataDepositPerByte: Balance = 0;
}

impl pallet_assets::Config for Runtime {
    type Event = Event;
    type Balance = Balance;
    type AssetId = AssetId;
    type Currency = Balances;
    type ForceOrigin = EnsureRoot<AccountId>;
    type AssetDeposit = AssetDeposit;
    type AssetAccountDeposit = AssetAccountDeposit;
    type MetadataDepositBase = MetadataDepositBase;
    type MetadataDepositPerByte = MetadataDepositPerByte;
    type ApprovalDeposit = ApprovalDeposit;
    type StringLimit = AssetsStringLimit;
    type Freezer = ();
    type Extra = ();
    type WeightInfo = ();
}

parameter_types! {
    pub ExistentialDeposit: Balance = 1;
    pub const MaxLocks: u32 = 50;
    pub const MaxReserves: u32 = 50;
}

impl pallet_balances::Config for Runtime {
    type MaxLocks = MaxLocks;
    type Balance = Balance;
    type Event = Event;
    type DustRemoval = ();
    type ExistentialDeposit = ExistentialDeposit;
    type AccountStore = System;
    type WeightInfo = ();
    type MaxReserves = MaxReserves;
    type ReserveIdentifier = [u8; 8];
}

pub struct MantaAssetRegistrar;
impl AssetRegistrar<Runtime, MantaAssetConfig> for MantaAssetRegistrar {
    fn create_asset(
        asset_id: AssetId,
        min_balance: Balance,
        metadata: AssetStorageMetadata,
        is_sufficient: bool,
    ) -> DispatchResult {
        Assets::force_create(
            Origin::root(),
            asset_id,
            AssetManager::account_id(),
            is_sufficient,
            min_balance,
        )?;

        Assets::force_set_metadata(
            Origin::root(),
            asset_id,
            metadata.name,
            metadata.symbol,
            metadata.decimals,
            metadata.is_frozen,
        )
    }

    fn update_asset_metadata(asset_id: AssetId, metadata: AssetStorageMetadata) -> DispatchResult {
        Assets::force_set_metadata(
            Origin::root(),
            asset_id,
            metadata.name,
            metadata.symbol,
            metadata.decimals,
            metadata.is_frozen,
        )
    }
}

parameter_types! {
    pub const DummyAssetId: AssetId = 0;
    pub const NativeAssetId: AssetId = 1;
    pub const StartNonNativeAssetId: AssetId = 8;
    pub NativeAssetLocation: AssetLocation = AssetLocation(
        VersionedMultiLocation::V1(MultiLocation::new(1, X1(Parachain(1024)))));
    pub NativeAssetMetadata: AssetRegistrarMetadata = AssetRegistrarMetadata {
        name: b"Dolphin".to_vec(),
        symbol: b"DOL".to_vec(),
        decimals: 18,
        min_balance: 1u128,
        evm_address: None,
        is_frozen: false,
        is_sufficient: true,
    };
    pub const AssetManagerPalletId: PalletId = ASSET_MANAGER_PALLET_ID;
}

#[derive(Clone, Eq, PartialEq)]
pub struct MantaAssetConfig;

impl AssetConfig<Runtime> for MantaAssetConfig {
    type DummyAssetId = DummyAssetId;
    type NativeAssetId = NativeAssetId;
    type StartNonNativeAssetId = StartNonNativeAssetId;
    type AssetRegistrarMetadata = AssetRegistrarMetadata;
    type NativeAssetLocation = NativeAssetLocation;
    type NativeAssetMetadata = NativeAssetMetadata;
    type StorageMetadata = AssetStorageMetadata;
    type AssetLocation = AssetLocation;
    type AssetRegistrar = MantaAssetRegistrar;
    type FungibleLedger = ConcreteFungibleLedger<Runtime, MantaAssetConfig, Balances, Assets>;
}

impl pallet_asset_manager::Config for Runtime {
    type Event = Event;
    type AssetConfig = MantaAssetConfig;
    type ModifierOrigin = EnsureRoot<AccountId>;
    type PalletId = AssetManagerPalletId;
    type WeightInfo = ();
}

type UncheckedExtrinsic = frame_system::mocking::MockUncheckedExtrinsic<Runtime>;
type Block = frame_system::mocking::MockBlock<Runtime>;

construct_runtime!(
    pub enum Runtime where
        Block = Block,
        NodeBlock = Block,
        UncheckedExtrinsic = UncheckedExtrinsic,
    {
        System: frame_system::{Pallet, Call, Storage, Config, Event<T>} = 0,
        Assets: pallet_assets::{Pallet, Storage, Event<T>} = 1,
        AssetManager: pallet_asset_manager::{Pallet, Call, Storage, Event<T>} = 2,
        Balances: pallet_balances::{Pallet, Call, Storage, Config<T>, Event<T>} = 3,
    }
);

pub const PALLET_BALANCES_INDEX: u8 = 3;

pub fn new_test_ext() -> sp_io::TestExternalities {
    let mut t = frame_system::GenesisConfig::default()
        .build_storage::<Runtime>()
        .unwrap();
    pallet_asset_manager::GenesisConfig::<Runtime> {
        start_id: <MantaAssetConfig as AssetConfig<Runtime>>::StartNonNativeAssetId::get(),
        _marker: PhantomData::<Runtime>::default(),
    }
    .assimilate_storage(&mut t)
    .unwrap();
    sp_io::TestExternalities::new(t)
}

pub(crate) fn create_asset_metadata(
    name: &str,
    symbol: &str,
    decimals: u8,
    min_balance: u128,
    evm_address: Option<H160>,
    is_frozen: bool,
    is_sufficient: bool,
) -> AssetRegistrarMetadata {
    AssetRegistrarMetadata {
        name: name.as_bytes().to_vec(),
        symbol: symbol.as_bytes().to_vec(),
        decimals,
        min_balance,
        evm_address,
        is_frozen,
        is_sufficient,
    }
}<|MERGE_RESOLUTION|>--- conflicted
+++ resolved
@@ -43,12 +43,8 @@
 };
 
 parameter_types! {
-<<<<<<< HEAD
-    pub const SS58Prefix: u8 = 78;
-=======
     pub const BlockHashCount: u64 = 250;
     pub const SS58Prefix: u8 = manta_primitives::constants::CALAMARI_SS58PREFIX;
->>>>>>> 9d7ba988
 }
 
 impl system::Config for Runtime {
