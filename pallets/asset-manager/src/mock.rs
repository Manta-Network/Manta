// Copyright 2020-2022 Manta Network.
// This file is part of Manta.
//
// Manta is free software: you can redistribute it and/or modify
// it under the terms of the GNU General Public License as published by
// the Free Software Foundation, either version 3 of the License, or
// (at your option) any later version.
//
// Manta is distributed in the hope that it will be useful,
// but WITHOUT ANY WARRANTY; without even the implied warranty of
// MERCHANTABILITY or FITNESS FOR A PARTICULAR PURPOSE.  See the
// GNU General Public License for more details.
//
// You should have received a copy of the GNU General Public License
// along with Manta.  If not, see <http://www.gnu.org/licenses/>.
//
// The pallet-tx-pause pallet is forked from Acala's transaction-pause module https://github.com/AcalaNetwork/Acala/tree/master/modules/transaction-pause
// The original license is the following - SPDX-License-Identifier: GPL-3.0-or-later WITH Classpath-exception-2.0

//! Mock runtime for asset-manager

use crate as pallet_asset_manager;
use frame_support::{
    construct_runtime, pallet_prelude::DispatchResult, parameter_types, traits::ConstU32, PalletId,
};
use frame_system as system;
use frame_system::EnsureRoot;
use manta_primitives::{
    assets::{
        AssetConfig, AssetIdType, AssetLocation, AssetRegistry, AssetRegistryMetadata,
        AssetStorageMetadata, BalanceType, LocationType, NativeAndNonNative,
    },
    constants::{ASSET_MANAGER_PALLET_ID, ASSET_STRING_LIMIT},
<<<<<<< HEAD
    types::{AccountId, Balance, CalamariAssetId},
};
use sp_core::{H160, H256};
use sp_runtime::{
    testing::Header,
    traits::{BlakeTwo256, IdentityLookup},
};
=======
    types::{AccountId, AssetId, Balance, BlockNumber, Header},
};
use sp_core::{H160, H256};
use sp_runtime::traits::{BlakeTwo256, IdentityLookup};
use sp_std::marker::PhantomData;
>>>>>>> affbacce
use xcm::{
    prelude::{Parachain, X1},
    v1::MultiLocation,
    VersionedMultiLocation,
};

parameter_types! {
    pub const BlockHashCount: u64 = 250;
    pub const SS58Prefix: u8 = manta_primitives::constants::CALAMARI_SS58PREFIX;
}

impl system::Config for Runtime {
    type BaseCallFilter = frame_support::traits::Everything;
    type BlockWeights = ();
    type BlockLength = ();
    type DbWeight = ();
    type Origin = Origin;
    type Call = Call;
    type Index = u64;
    type BlockNumber = BlockNumber;
    type Hash = H256;
    type Hashing = BlakeTwo256;
    type AccountId = AccountId;
    type Lookup = IdentityLookup<Self::AccountId>;
    type Header = Header;
    type Event = Event;
    type BlockHashCount = ConstU32<250>;
    type Version = ();
    type PalletInfo = PalletInfo;
    type AccountData = pallet_balances::AccountData<Balance>;
    type OnNewAccount = ();
    type OnKilledAccount = ();
    type SystemWeightInfo = ();
    type SS58Prefix = SS58Prefix;
    type OnSetCode = ();
    type MaxConsumers = ConstU32<16>;
}

parameter_types! {
    pub const AssetDeposit: Balance = 0; // Does not really matter as this will be only called by root
    pub const AssetAccountDeposit: Balance = 0;
    pub const ApprovalDeposit: Balance = 0;
    pub const AssetsStringLimit: u32 = ASSET_STRING_LIMIT;
    pub const MetadataDepositBase: Balance = 0;
    pub const MetadataDepositPerByte: Balance = 0;
}

impl pallet_assets::Config for Runtime {
    type Event = Event;
    type Balance = Balance;
    type AssetId = CalamariAssetId;
    type Currency = Balances;
    type ForceOrigin = EnsureRoot<AccountId>;
    type AssetDeposit = AssetDeposit;
    type AssetAccountDeposit = AssetAccountDeposit;
    type MetadataDepositBase = MetadataDepositBase;
    type MetadataDepositPerByte = MetadataDepositPerByte;
    type ApprovalDeposit = ApprovalDeposit;
    type StringLimit = AssetsStringLimit;
    type Freezer = ();
    type Extra = ();
    type WeightInfo = ();
}

parameter_types! {
    pub ExistentialDeposit: Balance = 1;
    pub const MaxLocks: u32 = 50;
    pub const MaxReserves: u32 = 50;
}

impl pallet_balances::Config for Runtime {
    type MaxLocks = MaxLocks;
    type Balance = Balance;
    type Event = Event;
    type DustRemoval = ();
    type ExistentialDeposit = ExistentialDeposit;
    type AccountStore = System;
    type WeightInfo = ();
    type MaxReserves = MaxReserves;
    type ReserveIdentifier = [u8; 8];
}

pub struct MantaAssetRegistry;
impl BalanceType for MantaAssetRegistry {
    type Balance = Balance;
}
impl AssetIdType for MantaAssetRegistry {
    type AssetId = CalamariAssetId;
}
impl AssetRegistry for MantaAssetRegistry {
    type Metadata = AssetStorageMetadata;
    type Error = sp_runtime::DispatchError;

    fn create_asset(
        asset_id: CalamariAssetId,
        metadata: AssetStorageMetadata,
        min_balance: Balance,
        is_sufficient: bool,
    ) -> DispatchResult {
        Assets::force_create(
            Origin::root(),
            asset_id,
            AssetManager::account_id(),
            is_sufficient,
            min_balance,
        )?;

        Assets::force_set_metadata(
            Origin::root(),
            asset_id,
            metadata.name,
            metadata.symbol,
            metadata.decimals,
            metadata.is_frozen,
        )
    }

    fn update_asset_metadata(
        asset_id: &CalamariAssetId,
        metadata: AssetStorageMetadata,
    ) -> DispatchResult {
        Assets::force_set_metadata(
            Origin::root(),
            *asset_id,
            metadata.name,
            metadata.symbol,
            metadata.decimals,
            metadata.is_frozen,
        )
    }
}

parameter_types! {
    pub const StartNonNativeAssetId: CalamariAssetId = 8;
    pub const NativeAssetId: CalamariAssetId = 1;
    pub NativeAssetLocation: AssetLocation = AssetLocation(
        VersionedMultiLocation::V1(MultiLocation::new(1, X1(Parachain(1024)))));
    pub NativeAssetMetadata: AssetRegistryMetadata<Balance> = AssetRegistryMetadata {
        metadata: AssetStorageMetadata {
            name: b"Dolphin".to_vec(),
            symbol: b"DOL".to_vec(),
            decimals: 18,
            is_frozen: false,
        },
        min_balance: 1u128,
        evm_address: None,
        is_sufficient: true,
    };
    pub const AssetManagerPalletId: PalletId = ASSET_MANAGER_PALLET_ID;
}

///
#[derive(Clone, Eq, PartialEq)]
pub struct MantaAssetConfig;
impl LocationType for MantaAssetConfig {
    type Location = AssetLocation;
}
impl AssetIdType for MantaAssetConfig {
    type AssetId = CalamariAssetId;
}
impl BalanceType for MantaAssetConfig {
    type Balance = Balance;
}
impl AssetConfig<Runtime> for MantaAssetConfig {
    type StartNonNativeAssetId = StartNonNativeAssetId;
    type NativeAssetId = NativeAssetId;
    type AssetRegistryMetadata = AssetRegistryMetadata<Balance>;
    type NativeAssetLocation = NativeAssetLocation;
    type NativeAssetMetadata = NativeAssetMetadata;
    type StorageMetadata = AssetStorageMetadata;
    type AssetRegistry = MantaAssetRegistry;
    type FungibleLedger = NativeAndNonNative<Runtime, MantaAssetConfig, Balances, Assets>;
}

impl pallet_asset_manager::Config for Runtime {
    type Event = Event;
    type AssetId = CalamariAssetId;
    type Balance = Balance;
    type Location = AssetLocation;
    type AssetConfig = MantaAssetConfig;
    type ModifierOrigin = EnsureRoot<AccountId>;
    type PalletId = AssetManagerPalletId;
    type WeightInfo = ();
}

type UncheckedExtrinsic = frame_system::mocking::MockUncheckedExtrinsic<Runtime>;
type Block = frame_system::mocking::MockBlock<Runtime>;

construct_runtime!(
    pub enum Runtime where
        Block = Block,
        NodeBlock = Block,
        UncheckedExtrinsic = UncheckedExtrinsic,
    {
        System: frame_system::{Pallet, Call, Storage, Config, Event<T>} = 0,
        Assets: pallet_assets::{Pallet, Storage, Event<T>} = 1,
        AssetManager: pallet_asset_manager::{Pallet, Call, Storage, Event<T>} = 2,
        Balances: pallet_balances::{Pallet, Call, Storage, Config<T>, Event<T>} = 3,
    }
);

pub const PALLET_BALANCES_INDEX: u8 = 3;

pub fn new_test_ext() -> sp_io::TestExternalities {
    let mut t = frame_system::GenesisConfig::default()
        .build_storage::<Runtime>()
        .unwrap();
    pallet_asset_manager::GenesisConfig::<Runtime> {
        start_id: <MantaAssetConfig as AssetConfig<Runtime>>::StartNonNativeAssetId::get(),
    }
    .assimilate_storage(&mut t)
    .unwrap();
    sp_io::TestExternalities::new(t)
}

pub(crate) fn create_asset_metadata(
    name: &str,
    symbol: &str,
    decimals: u8,
    min_balance: u128,
    evm_address: Option<H160>,
    is_frozen: bool,
    is_sufficient: bool,
) -> AssetRegistryMetadata<Balance> {
    AssetRegistryMetadata {
        metadata: AssetStorageMetadata {
            name: name.as_bytes().to_vec(),
            symbol: symbol.as_bytes().to_vec(),
            decimals,
            is_frozen,
        },
        min_balance,
        evm_address,
        is_sufficient,
    }
}<|MERGE_RESOLUTION|>--- conflicted
+++ resolved
@@ -31,21 +31,10 @@
         AssetStorageMetadata, BalanceType, LocationType, NativeAndNonNative,
     },
     constants::{ASSET_MANAGER_PALLET_ID, ASSET_STRING_LIMIT},
-<<<<<<< HEAD
-    types::{AccountId, Balance, CalamariAssetId},
-};
-use sp_core::{H160, H256};
-use sp_runtime::{
-    testing::Header,
-    traits::{BlakeTwo256, IdentityLookup},
-};
-=======
-    types::{AccountId, AssetId, Balance, BlockNumber, Header},
+    types::{AccountId, Balance, BlockNumber, CalamariAssetId, Header},
 };
 use sp_core::{H160, H256};
 use sp_runtime::traits::{BlakeTwo256, IdentityLookup};
-use sp_std::marker::PhantomData;
->>>>>>> affbacce
 use xcm::{
     prelude::{Parachain, X1},
     v1::MultiLocation,
