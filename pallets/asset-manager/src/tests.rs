--- conflicted
+++ resolved
@@ -18,13 +18,9 @@
 
 use crate::{self as asset_manager, AssetIdLocation, UnitsPerSecond};
 use asset_manager::mock::*;
-<<<<<<< HEAD
 use frame_support::{assert_noop, assert_ok, traits::fungibles::InspectMetadata};
-use manta_primitives::assets::{AssetLocation, AssetRegistarMetadata};
-=======
-use frame_support::{assert_noop, assert_ok};
 use manta_primitives::assets::{AssetLocation, AssetRegistrarMetadata};
->>>>>>> d777ca61
+
 use sp_runtime::traits::BadOrigin;
 use xcm::{latest::prelude::*, VersionedMultiLocation};
 
@@ -124,20 +120,27 @@
 
 #[test]
 fn update_asset() {
-<<<<<<< HEAD
+	let native_asset_metadata = AssetRegistrarMetadata {
+		name: b"Calamari".to_vec(),
+		symbol: b"KMA".to_vec(),
+		decimals: 12,
+		min_balance: 1u128,
+		evm_address: None,
+		is_frozen: false,
+		is_sufficient: true,
+	};
+	let self_location = AssetLocation(VersionedMultiLocation::V1(MultiLocation::new(
+		1,
+		X1(Parachain(1)),
+	)));
+
 	let original_name = b"Kusama".to_vec();
 	let original_symbol = b"KSM".to_vec();
 	let original_decimals = 12;
-	let asset_metadata = AssetRegistarMetadata {
+	let asset_metadata = AssetRegistrarMetadata {
 		name: original_name,
 		symbol: original_symbol,
 		decimals: original_decimals,
-=======
-	let asset_metadata = AssetRegistrarMetadata {
-		name: b"Kusama".to_vec(),
-		symbol: b"KSM".to_vec(),
-		decimals: 12,
->>>>>>> d777ca61
 		min_balance: 1u128,
 		evm_address: None,
 		is_frozen: false,
@@ -156,53 +159,69 @@
 		X2(Parachain(1), PalletInstance(PALLET_BALANCES_INDEX)),
 	)));
 	new_test_ext().execute_with(|| {
-		// Register relay chain native token
-		assert_ok!(AssetManager::register_asset(
-			Origin::root(),
-			source_location.clone(),
-			asset_metadata.clone()
+		// Register the native token
+		assert_ok!(AssetManager::register_asset(
+			Origin::root(),
+			self_location.clone(),
+			native_asset_metadata.clone()
 		));
 		assert_eq!(
 			AssetIdLocation::<Runtime>::get(0),
+			Some(self_location.clone())
+		);
+		// Register relay chain native token
+		assert_ok!(AssetManager::register_asset(
+			Origin::root(),
+			source_location.clone(),
+			asset_metadata.clone()
+		));
+		assert_eq!(
+			AssetIdLocation::<Runtime>::get(1),
 			Some(source_location.clone())
 		);
-		// Update the asset metadata
+		// Cannot update the 0th asset. Will be reserved for the native asset.
+		assert_noop!(
+			AssetManager::update_asset_metadata(Origin::root(), 0, new_metadata.clone(),),
+			crate::Error::<Runtime>::CannotUpdateNativeAssetMetadata
+		);
 		assert_ok!(AssetManager::update_asset_metadata(
 			Origin::root(),
-			0,
-			new_metadata.clone()
-		));
-		assert_eq!(Assets::name(&0), new_name);
-		assert_eq!(Assets::symbol(&0), new_symbol);
-		assert_eq!(Assets::decimals(&0), new_decimals);
+			1,
+			new_metadata.clone(),
+		),);
+		assert_eq!(Assets::name(&1), new_name);
+		assert_eq!(Assets::symbol(&1), new_symbol);
+		assert_eq!(Assets::decimals(&1), new_decimals);
 		// Update the asset location
 		assert_ok!(AssetManager::update_asset_location(
 			Origin::root(),
-			0,
+			1,
 			new_location.clone()
 		));
 		// Update asset units per seconds
 		assert_ok!(AssetManager::set_units_per_second(
 			Origin::root(),
-			0,
+			1,
 			125u128
 		));
-		assert_eq!(UnitsPerSecond::<Runtime>::get(0), Some(125));
+		assert_eq!(UnitsPerSecond::<Runtime>::get(1), Some(125));
 		// Update a non-exist asset should fail
 		assert_noop!(
-			AssetManager::update_asset_location(Origin::root(), 1, new_location.clone()),
+			AssetManager::update_asset_location(Origin::root(), 2, new_location.clone()),
 			crate::Error::<Runtime>::UpdateNonExistAsset
 		);
 		assert_noop!(
-			AssetManager::update_asset_metadata(Origin::root(), 1, new_metadata.clone()),
+			AssetManager::update_asset_metadata(Origin::root(), 2, new_metadata.clone()),
 			crate::Error::<Runtime>::UpdateNonExistAsset
 		);
-		// Update an asset to an existing location will fail
+		// Re-registering the original location and metadata should work,
+		// as we modified the previous asset.
 		assert_ok!(AssetManager::register_asset(
 			Origin::root(),
 			source_location.clone(),
 			asset_metadata.clone()
 		));
+		// But updating the asset to an existing location will fail.
 		assert_noop!(
 			AssetManager::update_asset_location(Origin::root(), 1, new_location),
 			crate::Error::<Runtime>::LocationAlreadyExists
