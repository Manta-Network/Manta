// Copyright 2020-2022 Manta Network.
// This file is part of Manta.
//
// Manta is free software: you can redistribute it and/or modify
// it under the terms of the GNU General Public License as published by
// the Free Software Foundation, either version 3 of the License, or
// (at your option) any later version.
//
// Manta is distributed in the hope that it will be useful,
// but WITHOUT ANY WARRANTY; without even the implied warranty of
// MERCHANTABILITY or FITNESS FOR A PARTICULAR PURPOSE.  See the
// GNU General Public License for more details.
//
// You should have received a copy of the GNU General Public License
// along with Manta.  If not, see <http://www.gnu.org/licenses/>.
//
// The pallet-tx-pause pallet is forked from Acala's transaction-pause module https://github.com/AcalaNetwork/Acala/tree/master/modules/transaction-pause
// The original license is the following - SPDX-License-Identifier: GPL-3.0-or-later WITH Classpath-exception-2.0

//! unit tests for asset-manager

use crate::{
	self as asset_manager, AssetIdLocation, AssetIdMetadata, LocationAssetId, UnitsPerSecond,
};
use asset_manager::mock::*;
use frame_support::{assert_noop, assert_ok};
use manta_primitives::assets::{
	AssetConfig, AssetLocation, AssetRegistrarMetadata, FungibleLedger,
};
use sp_runtime::traits::BadOrigin;
use xcm::{latest::prelude::*, VersionedMultiLocation};

pub const ALICE: sp_runtime::AccountId32 = sp_runtime::AccountId32::new([0u8; 32]);

#[test]
fn basic_setup_should_work() {
	new_test_ext().execute_with(|| {
		let asset_id = <MantaAssetConfig as AssetConfig<Runtime>>::NativeAssetId::get();
		let asset_location = <MantaAssetConfig as AssetConfig<Runtime>>::NativeAssetLocation::get();
		let asset_metadata = <MantaAssetConfig as AssetConfig<Runtime>>::NativeAssetMetadata::get();
		assert_eq!(
			AssetIdLocation::<Runtime>::get(asset_id),
			Some(asset_location.clone())
		);
		assert_eq!(
			AssetIdMetadata::<Runtime>::get(asset_id),
			Some(asset_metadata)
		);
		assert_eq!(
			LocationAssetId::<Runtime>::get(asset_location),
			Some(asset_id)
		);
	});
}

#[test]
fn wrong_modifer_origin_should_not_work() {
	new_test_ext().execute_with(|| {
		let asset_metadata = AssetRegistrarMetadata {
			name: b"Kusama".to_vec(),
			symbol: b"KSM".to_vec(),
			decimals: 12,
			min_balance: 1u128,
			evm_address: None,
			is_frozen: false,
			is_sufficient: true,
		};
		let source_location = AssetLocation(VersionedMultiLocation::V1(MultiLocation::parent()));
		assert_noop!(
			AssetManager::register_asset(
				Origin::signed([0u8; 32].into()),
				source_location.clone(),
				asset_metadata.clone()
			),
			BadOrigin
		);
		assert_noop!(
			AssetManager::update_asset_location(
				Origin::signed([2u8; 32].into()),
				0,
				source_location
			),
			BadOrigin
		);
		assert_noop!(
			AssetManager::update_asset_metadata(
				Origin::signed([3u8; 32].into()),
				0,
				asset_metadata
			),
			BadOrigin
		);
		assert_noop!(
			AssetManager::set_units_per_second(Origin::signed([4u8; 32].into()), 0, 0),
			BadOrigin
		);
	})
}

#[test]
fn register_asset_should_work() {
	let asset_metadata = AssetRegistrarMetadata {
		name: b"Kusama".to_vec(),
		symbol: b"KSM".to_vec(),
		decimals: 12,
		min_balance: 1u128,
		evm_address: None,
		is_frozen: false,
		is_sufficient: true,
	};
	let source_location = AssetLocation(VersionedMultiLocation::V1(MultiLocation::parent()));
	let new_location = AssetLocation(VersionedMultiLocation::V1(MultiLocation::new(
		1,
		X2(Parachain(1), PalletInstance(PALLET_BALANCES_INDEX)),
	)));
	new_test_ext().execute_with(|| {
		let mut counter: u32 =
			<MantaAssetConfig as AssetConfig<Runtime>>::StartNonNativeAssetId::get();
		// Register relay chain native token
		assert_ok!(AssetManager::register_asset(
			Origin::root(),
			source_location.clone(),
			asset_metadata.clone()
		));
		assert_eq!(
			AssetIdLocation::<Runtime>::get(counter),
			Some(source_location.clone())
		);
		counter += 1;
		// Register twice will fail
		assert_noop!(
			AssetManager::register_asset(Origin::root(), source_location, asset_metadata.clone()),
			crate::Error::<Runtime>::LocationAlreadyExists
		);
		// Register a new asset
		assert_ok!(AssetManager::register_asset(
			Origin::root(),
			new_location.clone(),
			asset_metadata.clone()
		));
		assert_eq!(AssetIdLocation::<Runtime>::get(counter), Some(new_location));
	})
}

#[test]
fn update_asset() {
	let asset_metadata = AssetRegistrarMetadata {
		name: b"Kusama".to_vec(),
		symbol: b"KSM".to_vec(),
		decimals: 12,
		min_balance: 1u128,
		evm_address: None,
		is_frozen: false,
		is_sufficient: true,
	};
	let mut new_metadata = asset_metadata.clone();
	new_metadata.is_frozen = true;
	let source_location = AssetLocation(VersionedMultiLocation::V1(MultiLocation::parent()));
	let new_location = AssetLocation(VersionedMultiLocation::V1(MultiLocation::new(
		1,
		X2(Parachain(1), PalletInstance(PALLET_BALANCES_INDEX)),
	)));
	new_test_ext().execute_with(|| {
		// Register relay chain native token
		let asset_id = <MantaAssetConfig as AssetConfig<Runtime>>::StartNonNativeAssetId::get();
		assert_ok!(AssetManager::register_asset(
			Origin::root(),
			source_location.clone(),
			asset_metadata.clone()
		));
		assert_eq!(
			AssetIdLocation::<Runtime>::get(asset_id),
			Some(source_location.clone())
		);
		// Update the asset metadata
		assert_ok!(AssetManager::update_asset_metadata(
			Origin::root(),
			asset_id,
			new_metadata.clone()
		));
		// Update the asset location
		assert_ok!(AssetManager::update_asset_location(
			Origin::root(),
			asset_id,
			new_location.clone()
		));
		// Update asset units per seconds
		assert_ok!(AssetManager::set_units_per_second(
			Origin::root(),
			asset_id,
			125u128
		));
		assert_eq!(UnitsPerSecond::<Runtime>::get(asset_id), Some(125));
		// Update a non-exist asset should fail
		assert_noop!(
<<<<<<< HEAD
			AssetManager::update_asset_location(Origin::root(), asset_id + 1, new_location.clone()),
			crate::Error::<Runtime>::UpdateNonExistAsset
		);
		assert_noop!(
			AssetManager::update_asset_metadata(Origin::root(), asset_id + 1, new_metadata.clone()),
=======
			AssetManager::update_asset_location(Origin::root(), 2, new_location.clone()),
			crate::Error::<Runtime>::UpdateNonExistAsset
		);
		assert_noop!(
			AssetManager::update_asset_metadata(Origin::root(), 2, new_metadata.clone()),
>>>>>>> 3b9046b0
			crate::Error::<Runtime>::UpdateNonExistAsset
		);
		// Update an asset to an existing location will fail
		assert_ok!(AssetManager::register_asset(
			Origin::root(),
			source_location.clone(),
			asset_metadata.clone()
		));
		assert_noop!(
			AssetManager::update_asset_location(Origin::root(), 1, new_location),
			crate::Error::<Runtime>::LocationAlreadyExists
		);
	})
}

#[test]
fn mint_asset() {
	new_test_ext().execute_with(|| {
		// mint native asset
		let native_asset_id = <MantaAssetConfig as AssetConfig<Runtime>>::NativeAssetId::get();
		assert_ok!(
			<MantaAssetConfig as AssetConfig<Runtime>>::FungibleLedger::mint(
				native_asset_id,
				&ALICE,
				1000_000
			)
		);

		// mint non-native asset
		let non_native_asset_id =
			<MantaAssetConfig as AssetConfig<Runtime>>::StartNonNativeAssetId::get();
		let asset_metadata = AssetRegistrarMetadata {
			name: b"Kusama".to_vec(),
			symbol: b"KSM".to_vec(),
			decimals: 12,
			min_balance: 1u128,
			evm_address: None,
			is_frozen: false,
			is_sufficient: true,
		};
		let source_location = AssetLocation(VersionedMultiLocation::V1(MultiLocation::parent()));
		assert_ok!(AssetManager::register_asset(
			Origin::root(),
			source_location.clone(),
			asset_metadata.clone()
		));
		assert_ok!(
			<MantaAssetConfig as AssetConfig<Runtime>>::FungibleLedger::mint(
				non_native_asset_id,
				&ALICE,
				1000_000
			)
		);
	});
}<|MERGE_RESOLUTION|>--- conflicted
+++ resolved
@@ -54,7 +54,7 @@
 }
 
 #[test]
-fn wrong_modifer_origin_should_not_work() {
+fn wrong_modifier_origin_should_not_work() {
 	new_test_ext().execute_with(|| {
 		let asset_metadata = AssetRegistrarMetadata {
 			name: b"Kusama".to_vec(),
@@ -193,19 +193,11 @@
 		assert_eq!(UnitsPerSecond::<Runtime>::get(asset_id), Some(125));
 		// Update a non-exist asset should fail
 		assert_noop!(
-<<<<<<< HEAD
-			AssetManager::update_asset_location(Origin::root(), asset_id + 1, new_location.clone()),
-			crate::Error::<Runtime>::UpdateNonExistAsset
-		);
-		assert_noop!(
-			AssetManager::update_asset_metadata(Origin::root(), asset_id + 1, new_metadata.clone()),
-=======
 			AssetManager::update_asset_location(Origin::root(), 2, new_location.clone()),
 			crate::Error::<Runtime>::UpdateNonExistAsset
 		);
 		assert_noop!(
 			AssetManager::update_asset_metadata(Origin::root(), 2, new_metadata.clone()),
->>>>>>> 3b9046b0
 			crate::Error::<Runtime>::UpdateNonExistAsset
 		);
 		// Update an asset to an existing location will fail
