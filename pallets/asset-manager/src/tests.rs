// Copyright 2020-2022 Manta Network.
// This file is part of Manta.
//
// Manta is free software: you can redistribute it and/or modify
// it under the terms of the GNU General Public License as published by
// the Free Software Foundation, either version 3 of the License, or
// (at your option) any later version.
//
// Manta is distributed in the hope that it will be useful,
// but WITHOUT ANY WARRANTY; without even the implied warranty of
// MERCHANTABILITY or FITNESS FOR A PARTICULAR PURPOSE.  See the
// GNU General Public License for more details.
//
// You should have received a copy of the GNU General Public License
// along with Manta.  If not, see <http://www.gnu.org/licenses/>.

//! unit tests for asset-manager

use crate::{
	self as asset_manager, AssetIdLocation, AssetIdMetadata, LocationAssetId, UnitsPerSecond,
};
use asset_manager::mock::*;
<<<<<<< HEAD
use frame_support::{assert_noop, assert_ok, traits::fungibles::InspectMetadata};
use manta_primitives::assets::{AssetLocation, AssetRegistrarMetadata};

=======
use frame_support::{assert_noop, assert_ok};
use manta_primitives::assets::{
	AssetConfig, AssetLocation, AssetRegistrarMetadata, FungibleLedger,
};
>>>>>>> 4f05ec8b
use sp_runtime::traits::BadOrigin;
use xcm::{latest::prelude::*, VersionedMultiLocation};

pub const ALICE: sp_runtime::AccountId32 = sp_runtime::AccountId32::new([0u8; 32]);

#[test]
fn basic_setup_should_work() {
	new_test_ext().execute_with(|| {
		let asset_id = <MantaAssetConfig as AssetConfig<Runtime>>::NativeAssetId::get();
		let asset_location = <MantaAssetConfig as AssetConfig<Runtime>>::NativeAssetLocation::get();
		let asset_metadata = <MantaAssetConfig as AssetConfig<Runtime>>::NativeAssetMetadata::get();
		assert_eq!(
			AssetIdLocation::<Runtime>::get(asset_id),
			Some(asset_location.clone())
		);
		assert_eq!(
			AssetIdMetadata::<Runtime>::get(asset_id),
			Some(asset_metadata)
		);
		assert_eq!(
			LocationAssetId::<Runtime>::get(asset_location),
			Some(asset_id)
		);
	});
}

#[test]
fn wrong_modifier_origin_should_not_work() {
	new_test_ext().execute_with(|| {
		let asset_metadata = AssetRegistrarMetadata {
			name: b"Kusama".to_vec(),
			symbol: b"KSM".to_vec(),
			decimals: 12,
			min_balance: 1u128,
			evm_address: None,
			is_frozen: false,
			is_sufficient: true,
		};
		let source_location = AssetLocation(VersionedMultiLocation::V1(MultiLocation::parent()));
		assert_noop!(
			AssetManager::register_asset(
				Origin::signed([0u8; 32].into()),
				source_location.clone(),
				asset_metadata.clone()
			),
			BadOrigin
		);
		assert_noop!(
			AssetManager::update_asset_location(
				Origin::signed([2u8; 32].into()),
				0,
				source_location
			),
			BadOrigin
		);
		assert_noop!(
			AssetManager::update_asset_metadata(
				Origin::signed([3u8; 32].into()),
				0,
				asset_metadata
			),
			BadOrigin
		);
		assert_noop!(
			AssetManager::set_units_per_second(Origin::signed([4u8; 32].into()), 0, 0),
			BadOrigin
		);
	})
}

#[test]
fn register_asset_should_work() {
	let asset_metadata = AssetRegistrarMetadata {
		name: b"Kusama".to_vec(),
		symbol: b"KSM".to_vec(),
		decimals: 12,
		min_balance: 1u128,
		evm_address: None,
		is_frozen: false,
		is_sufficient: true,
	};
	let source_location = AssetLocation(VersionedMultiLocation::V1(MultiLocation::parent()));
	let new_location = AssetLocation(VersionedMultiLocation::V1(MultiLocation::new(
		1,
		X2(Parachain(1), PalletInstance(PALLET_BALANCES_INDEX)),
	)));
	new_test_ext().execute_with(|| {
		let mut counter: u32 =
			<MantaAssetConfig as AssetConfig<Runtime>>::StartNonNativeAssetId::get();
		// Register relay chain native token
		assert_ok!(AssetManager::register_asset(
			Origin::root(),
			source_location.clone(),
			asset_metadata.clone()
		));
		assert_eq!(
			AssetIdLocation::<Runtime>::get(counter),
			Some(source_location.clone())
		);
		counter += 1;
		// Register twice will fail
		assert_noop!(
			AssetManager::register_asset(Origin::root(), source_location, asset_metadata.clone()),
			crate::Error::<Runtime>::LocationAlreadyExists
		);
		// Register a new asset
		assert_ok!(AssetManager::register_asset(
			Origin::root(),
			new_location.clone(),
			asset_metadata.clone()
		));
		assert_eq!(AssetIdLocation::<Runtime>::get(counter), Some(new_location));
	})
}

#[test]
fn update_asset() {
	let dummy_asset_id = 0;
	let dummy_asset_metadata = AssetRegistrarMetadata {
		name: b"Dummy".to_vec(),
		symbol: b"DMY".to_vec(),
		decimals: 12,
		min_balance: 1u128,
		evm_address: None,
		is_frozen: false,
		is_sufficient: true,
	};
	let dummy_location = AssetLocation(VersionedMultiLocation::V1(MultiLocation::new(
		1,
		X1(Parachain(0)),
	)));

	let native_asset_id = 1;
	let native_asset_metadata = AssetRegistrarMetadata {
		name: b"Calamari".to_vec(),
		symbol: b"KMA".to_vec(),
		decimals: 12,
		min_balance: 1u128,
		evm_address: None,
		is_frozen: false,
		is_sufficient: true,
	};
	let self_location = AssetLocation(VersionedMultiLocation::V1(MultiLocation::new(
		1,
		X1(Parachain(1)),
	)));

	let ksm_asset_id = 2;
	let original_name = b"Kusama".to_vec();
	let original_symbol = b"KSM".to_vec();
	let original_decimals = 12;
	let asset_metadata = AssetRegistrarMetadata {
		name: original_name,
		symbol: original_symbol,
		decimals: original_decimals,
		min_balance: 1u128,
		evm_address: None,
		is_frozen: false,
		is_sufficient: true,
	};
	let mut new_metadata = asset_metadata.clone();
	let new_name = b"NotKusama".to_vec();
	let new_symbol = b"NotKSM".to_vec();
	let new_decimals = original_decimals + 1;
	new_metadata.name = new_name.clone();
	new_metadata.symbol = new_symbol.clone();
	new_metadata.decimals = new_decimals;
	let source_location = AssetLocation(VersionedMultiLocation::V1(MultiLocation::parent()));
	let new_location = AssetLocation(VersionedMultiLocation::V1(MultiLocation::new(
		1,
		X2(Parachain(1), PalletInstance(PALLET_BALANCES_INDEX)),
	)));
	new_test_ext().execute_with(|| {
		// Register the dummy asset
		assert_ok!(AssetManager::register_asset(
			Origin::root(),
			dummy_location.clone(),
			dummy_asset_metadata.clone()
		));
		assert_eq!(
			AssetIdLocation::<Runtime>::get(dummy_asset_id),
			Some(dummy_location.clone())
		);
		// Register the native token
		assert_ok!(AssetManager::register_asset(
			Origin::root(),
			self_location.clone(),
			native_asset_metadata.clone()
		));
		assert_eq!(
			AssetIdLocation::<Runtime>::get(native_asset_id),
			Some(self_location.clone())
		);
		// Register relay chain native token
		let asset_id = <MantaAssetConfig as AssetConfig<Runtime>>::StartNonNativeAssetId::get();
		assert_ok!(AssetManager::register_asset(
			Origin::root(),
			source_location.clone(),
			asset_metadata.clone()
		));
		assert_eq!(
<<<<<<< HEAD
			AssetIdLocation::<Runtime>::get(ksm_asset_id),
=======
			AssetIdLocation::<Runtime>::get(asset_id),
>>>>>>> 4f05ec8b
			Some(source_location.clone())
		);
		// Cannot update asset 1. Will be reserved for the native asset.
		assert_noop!(
			AssetManager::update_asset_metadata(
				Origin::root(),
				native_asset_id,
				new_metadata.clone(),
			),
			crate::Error::<Runtime>::CannotUpdateNativeAssetMetadata
		);
		assert_ok!(AssetManager::update_asset_metadata(
			Origin::root(),
<<<<<<< HEAD
			ksm_asset_id,
			new_metadata.clone(),
		),);
		assert_eq!(Assets::name(&ksm_asset_id), new_name);
		assert_eq!(Assets::symbol(&ksm_asset_id), new_symbol);
		assert_eq!(Assets::decimals(&ksm_asset_id), new_decimals);
		// Update the asset location
		assert_ok!(AssetManager::update_asset_location(
			Origin::root(),
			ksm_asset_id,
=======
			asset_id,
			new_metadata.clone()
		));
		// Update the asset location
		assert_ok!(AssetManager::update_asset_location(
			Origin::root(),
			asset_id,
>>>>>>> 4f05ec8b
			new_location.clone()
		));
		// Update asset units per seconds
		assert_ok!(AssetManager::set_units_per_second(
			Origin::root(),
<<<<<<< HEAD
			ksm_asset_id,
			125u128
		));
		assert_eq!(UnitsPerSecond::<Runtime>::get(ksm_asset_id), Some(125));
		let next_asset_id = 3;
		// Update a non-exist asset should fail
		assert_noop!(
			AssetManager::update_asset_location(
				Origin::root(),
				next_asset_id,
				new_location.clone()
			),
			crate::Error::<Runtime>::UpdateNonExistAsset
		);
		assert_noop!(
			AssetManager::update_asset_metadata(
				Origin::root(),
				next_asset_id,
				new_metadata.clone()
			),
=======
			asset_id,
			125u128
		));
		assert_eq!(UnitsPerSecond::<Runtime>::get(asset_id), Some(125));
		// Update a non-exist asset should fail
		assert_noop!(
			AssetManager::update_asset_location(Origin::root(), 2, new_location.clone()),
			crate::Error::<Runtime>::UpdateNonExistAsset
		);
		assert_noop!(
			AssetManager::update_asset_metadata(Origin::root(), 2, new_metadata.clone()),
>>>>>>> 4f05ec8b
			crate::Error::<Runtime>::UpdateNonExistAsset
		);
		// Re-registering the original location and metadata should work,
		// as we modified the previous asset.
		assert_ok!(AssetManager::register_asset(
			Origin::root(),
			source_location.clone(),
			asset_metadata.clone()
		));
		// But updating the asset to an existing location will fail.
		assert_noop!(
			AssetManager::update_asset_location(Origin::root(), next_asset_id, new_location),
			crate::Error::<Runtime>::LocationAlreadyExists
		);
	})
}

#[test]
fn mint_asset() {
	new_test_ext().execute_with(|| {
		// mint native asset
		let native_asset_id = <MantaAssetConfig as AssetConfig<Runtime>>::NativeAssetId::get();
		assert_ok!(
			<MantaAssetConfig as AssetConfig<Runtime>>::FungibleLedger::mint(
				native_asset_id,
				&ALICE,
				1000_000
			)
		);

		// mint non-native asset
		let non_native_asset_id =
			<MantaAssetConfig as AssetConfig<Runtime>>::StartNonNativeAssetId::get();
		let asset_metadata = AssetRegistrarMetadata {
			name: b"Kusama".to_vec(),
			symbol: b"KSM".to_vec(),
			decimals: 12,
			min_balance: 1u128,
			evm_address: None,
			is_frozen: false,
			is_sufficient: true,
		};
		let source_location = AssetLocation(VersionedMultiLocation::V1(MultiLocation::parent()));
		assert_ok!(AssetManager::register_asset(
			Origin::root(),
			source_location,
			asset_metadata
		));
		assert_ok!(
			<MantaAssetConfig as AssetConfig<Runtime>>::FungibleLedger::mint(
				non_native_asset_id,
				&ALICE,
				1000_000
			)
		);
	});
}<|MERGE_RESOLUTION|>--- conflicted
+++ resolved
@@ -17,19 +17,13 @@
 //! unit tests for asset-manager
 
 use crate::{
-	self as asset_manager, AssetIdLocation, AssetIdMetadata, LocationAssetId, UnitsPerSecond,
+	self as asset_manager, AssetIdLocation, AssetIdMetadata, Error, LocationAssetId, UnitsPerSecond,
 };
 use asset_manager::mock::*;
-<<<<<<< HEAD
 use frame_support::{assert_noop, assert_ok, traits::fungibles::InspectMetadata};
-use manta_primitives::assets::{AssetLocation, AssetRegistrarMetadata};
-
-=======
-use frame_support::{assert_noop, assert_ok};
 use manta_primitives::assets::{
 	AssetConfig, AssetLocation, AssetRegistrarMetadata, FungibleLedger,
 };
->>>>>>> 4f05ec8b
 use sp_runtime::traits::BadOrigin;
 use xcm::{latest::prelude::*, VersionedMultiLocation};
 
@@ -133,7 +127,7 @@
 		// Register twice will fail
 		assert_noop!(
 			AssetManager::register_asset(Origin::root(), source_location, asset_metadata.clone()),
-			crate::Error::<Runtime>::LocationAlreadyExists
+			Error::<Runtime>::LocationAlreadyExists
 		);
 		// Register a new asset
 		assert_ok!(AssetManager::register_asset(
@@ -147,37 +141,6 @@
 
 #[test]
 fn update_asset() {
-	let dummy_asset_id = 0;
-	let dummy_asset_metadata = AssetRegistrarMetadata {
-		name: b"Dummy".to_vec(),
-		symbol: b"DMY".to_vec(),
-		decimals: 12,
-		min_balance: 1u128,
-		evm_address: None,
-		is_frozen: false,
-		is_sufficient: true,
-	};
-	let dummy_location = AssetLocation(VersionedMultiLocation::V1(MultiLocation::new(
-		1,
-		X1(Parachain(0)),
-	)));
-
-	let native_asset_id = 1;
-	let native_asset_metadata = AssetRegistrarMetadata {
-		name: b"Calamari".to_vec(),
-		symbol: b"KMA".to_vec(),
-		decimals: 12,
-		min_balance: 1u128,
-		evm_address: None,
-		is_frozen: false,
-		is_sufficient: true,
-	};
-	let self_location = AssetLocation(VersionedMultiLocation::V1(MultiLocation::new(
-		1,
-		X1(Parachain(1)),
-	)));
-
-	let ksm_asset_id = 2;
 	let original_name = b"Kusama".to_vec();
 	let original_symbol = b"KSM".to_vec();
 	let original_decimals = 12;
@@ -203,26 +166,6 @@
 		X2(Parachain(1), PalletInstance(PALLET_BALANCES_INDEX)),
 	)));
 	new_test_ext().execute_with(|| {
-		// Register the dummy asset
-		assert_ok!(AssetManager::register_asset(
-			Origin::root(),
-			dummy_location.clone(),
-			dummy_asset_metadata.clone()
-		));
-		assert_eq!(
-			AssetIdLocation::<Runtime>::get(dummy_asset_id),
-			Some(dummy_location.clone())
-		);
-		// Register the native token
-		assert_ok!(AssetManager::register_asset(
-			Origin::root(),
-			self_location.clone(),
-			native_asset_metadata.clone()
-		));
-		assert_eq!(
-			AssetIdLocation::<Runtime>::get(native_asset_id),
-			Some(self_location.clone())
-		);
 		// Register relay chain native token
 		let asset_id = <MantaAssetConfig as AssetConfig<Runtime>>::StartNonNativeAssetId::get();
 		assert_ok!(AssetManager::register_asset(
@@ -231,55 +174,41 @@
 			asset_metadata.clone()
 		));
 		assert_eq!(
-<<<<<<< HEAD
-			AssetIdLocation::<Runtime>::get(ksm_asset_id),
-=======
 			AssetIdLocation::<Runtime>::get(asset_id),
->>>>>>> 4f05ec8b
 			Some(source_location.clone())
 		);
 		// Cannot update asset 1. Will be reserved for the native asset.
+		let native_asset_id = <MantaAssetConfig as AssetConfig<Runtime>>::NativeAssetId::get();
 		assert_noop!(
 			AssetManager::update_asset_metadata(
 				Origin::root(),
 				native_asset_id,
 				new_metadata.clone(),
 			),
-			crate::Error::<Runtime>::CannotUpdateNativeAssetMetadata
+			Error::<Runtime>::CannotUpdateNativeAssetMetadata
 		);
 		assert_ok!(AssetManager::update_asset_metadata(
 			Origin::root(),
-<<<<<<< HEAD
-			ksm_asset_id,
+			asset_id,
 			new_metadata.clone(),
 		),);
-		assert_eq!(Assets::name(&ksm_asset_id), new_name);
-		assert_eq!(Assets::symbol(&ksm_asset_id), new_symbol);
-		assert_eq!(Assets::decimals(&ksm_asset_id), new_decimals);
+		assert_eq!(Assets::name(&asset_id), new_name);
+		assert_eq!(Assets::symbol(&asset_id), new_symbol);
+		assert_eq!(Assets::decimals(&asset_id), new_decimals);
 		// Update the asset location
 		assert_ok!(AssetManager::update_asset_location(
 			Origin::root(),
-			ksm_asset_id,
-=======
 			asset_id,
-			new_metadata.clone()
-		));
-		// Update the asset location
-		assert_ok!(AssetManager::update_asset_location(
-			Origin::root(),
-			asset_id,
->>>>>>> 4f05ec8b
 			new_location.clone()
 		));
 		// Update asset units per seconds
 		assert_ok!(AssetManager::set_units_per_second(
 			Origin::root(),
-<<<<<<< HEAD
-			ksm_asset_id,
+			asset_id,
 			125u128
 		));
-		assert_eq!(UnitsPerSecond::<Runtime>::get(ksm_asset_id), Some(125));
-		let next_asset_id = 3;
+		assert_eq!(UnitsPerSecond::<Runtime>::get(asset_id), Some(125));
+		let next_asset_id = asset_id + 1;
 		// Update a non-exist asset should fail
 		assert_noop!(
 			AssetManager::update_asset_location(
@@ -287,7 +216,7 @@
 				next_asset_id,
 				new_location.clone()
 			),
-			crate::Error::<Runtime>::UpdateNonExistAsset
+			Error::<Runtime>::UpdateNonExistAsset
 		);
 		assert_noop!(
 			AssetManager::update_asset_metadata(
@@ -295,20 +224,7 @@
 				next_asset_id,
 				new_metadata.clone()
 			),
-=======
-			asset_id,
-			125u128
-		));
-		assert_eq!(UnitsPerSecond::<Runtime>::get(asset_id), Some(125));
-		// Update a non-exist asset should fail
-		assert_noop!(
-			AssetManager::update_asset_location(Origin::root(), 2, new_location.clone()),
-			crate::Error::<Runtime>::UpdateNonExistAsset
-		);
-		assert_noop!(
-			AssetManager::update_asset_metadata(Origin::root(), 2, new_metadata.clone()),
->>>>>>> 4f05ec8b
-			crate::Error::<Runtime>::UpdateNonExistAsset
+			Error::<Runtime>::UpdateNonExistAsset
 		);
 		// Re-registering the original location and metadata should work,
 		// as we modified the previous asset.
@@ -320,7 +236,7 @@
 		// But updating the asset to an existing location will fail.
 		assert_noop!(
 			AssetManager::update_asset_location(Origin::root(), next_asset_id, new_location),
-			crate::Error::<Runtime>::LocationAlreadyExists
+			Error::<Runtime>::LocationAlreadyExists
 		);
 	})
 }
