--- conflicted
+++ resolved
@@ -373,7 +373,12 @@
     #[pallet::getter(fn get_para_id)]
     pub type AllowedDestParaIds<T: Config> = StorageMap<_, Blake2_128Concat, ParaId, AssetCount>;
 
-<<<<<<< HEAD
+    /// Multilocation of assets that should not be transfered out of the chain
+    #[pallet::storage]
+    #[pallet::getter(fn get_filtered_location)]
+    pub type FilteredOutgoingAssetLocations<T: Config> =
+        StorageMap<_, Blake2_128Concat, Option<MultiLocation>, ()>;
+
     #[pallet::storage]
     #[pallet::getter(fn asset_id_lp)]
     pub(super) type AssetIdLp<T: Config> =
@@ -383,13 +388,6 @@
     #[pallet::getter(fn pool_id_lp)]
     pub(super) type PoolIdLp<T: Config> =
         StorageMap<_, Blake2_128Concat, T::AssetId, (T::AssetId, T::AssetId)>;
-=======
-    /// Multilocation of assets that should not be transfered out of the chain
-    #[pallet::storage]
-    #[pallet::getter(fn get_filtered_location)]
-    pub type FilteredOutgoingAssetLocations<T: Config> =
-        StorageMap<_, Blake2_128Concat, Option<MultiLocation>, ()>;
->>>>>>> c12e2ff3
 
     #[pallet::call]
     impl<T: Config> Pallet<T> {
@@ -605,38 +603,6 @@
             Ok(())
         }
 
-<<<<<<< HEAD
-        #[pallet::call_index(6)]
-        #[pallet::weight(T::WeightInfo::register_asset())]
-        #[transactional]
-        pub fn register_lp_asset(
-            origin: OriginFor<T>,
-            asset_0: T::AssetId,
-            asset_1: T::AssetId,
-            location: T::Location,
-            metadata: <T::AssetConfig as AssetConfig<T>>::AssetRegistryMetadata,
-        ) -> DispatchResult {
-            T::ModifierOrigin::ensure_origin(origin)?;
-
-            let (asset_id0, asset_id1) = Self::sort_asset_id(asset_0, asset_1);
-            ensure!(
-                !AssetIdLp::<T>::contains_key((&asset_id0, &asset_id1)),
-                Error::<T>::AssetAlreadyRegistered
-            );
-
-            let asset_id = Self::do_register_asset(&location, &metadata)?;
-
-            AssetIdLp::<T>::insert((asset_id0, asset_id1), asset_id);
-            PoolIdLp::<T>::insert(asset_id, (asset_id0, asset_id1));
-
-            Self::deposit_event(Event::<T>::LPAssetRegistered {
-                asset_id0,
-                asset_id1,
-                asset_id,
-                location: location.clone(),
-                metadata: metadata.clone(),
-            });
-=======
         /// Set min xcm fee for asset/s on their reserve chain.
         ///
         /// * `origin`: Caller of this extrinsic, the access control is specified by `ForceOrigin`.
@@ -661,7 +627,39 @@
                     filtered_location,
                 });
             }
->>>>>>> c12e2ff3
+            Ok(())
+        }
+
+        #[pallet::call_index(7)]
+        #[pallet::weight(T::WeightInfo::register_asset())]
+        #[transactional]
+        pub fn register_lp_asset(
+            origin: OriginFor<T>,
+            asset_0: T::AssetId,
+            asset_1: T::AssetId,
+            location: T::Location,
+            metadata: <T::AssetConfig as AssetConfig<T>>::AssetRegistryMetadata,
+        ) -> DispatchResult {
+            T::ModifierOrigin::ensure_origin(origin)?;
+
+            let (asset_id0, asset_id1) = Self::sort_asset_id(asset_0, asset_1);
+            ensure!(
+                !AssetIdLp::<T>::contains_key((&asset_id0, &asset_id1)),
+                Error::<T>::AssetAlreadyRegistered
+            );
+
+            let asset_id = Self::do_register_asset(&location, &metadata)?;
+
+            AssetIdLp::<T>::insert((asset_id0, asset_id1), asset_id);
+            PoolIdLp::<T>::insert(asset_id, (asset_id0, asset_id1));
+
+            Self::deposit_event(Event::<T>::LPAssetRegistered {
+                asset_id0,
+                asset_id1,
+                asset_id,
+                location: location.clone(),
+                metadata: metadata.clone(),
+            });
             Ok(())
         }
     }
@@ -740,7 +738,10 @@
             }
         }
 
-<<<<<<< HEAD
+        pub fn check_outgoing_assets_filter(asset_location: &Option<MultiLocation>) -> bool {
+            FilteredOutgoingAssetLocations::<T>::contains_key(asset_location)
+        }
+
         /// Sorted the assets pair
         pub fn sort_asset_id(asset_0: T::AssetId, asset_1: T::AssetId) -> (T::AssetId, T::AssetId) {
             if asset_0 < asset_1 {
@@ -748,10 +749,6 @@
             } else {
                 (asset_1, asset_0)
             }
-=======
-        pub fn check_outgoing_assets_filter(asset_location: &Option<MultiLocation>) -> bool {
-            FilteredOutgoingAssetLocations::<T>::contains_key(asset_location)
->>>>>>> c12e2ff3
         }
     }
 
