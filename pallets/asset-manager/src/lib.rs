--- conflicted
+++ resolved
@@ -36,13 +36,7 @@
 
 #[frame_support::pallet]
 pub mod pallet {
-
-<<<<<<< HEAD
-	use codec::Codec;
 	use frame_support::{pallet_prelude::*, traits::Contains, transactional, PalletId};
-=======
-	use frame_support::{pallet_prelude::*, transactional, PalletId};
->>>>>>> 0abb164f
 	use frame_system::pallet_prelude::*;
 	use manta_primitives::{
 		assets::{
@@ -315,8 +309,8 @@
 		}
 	}
 
-	impl<T: Config> Contains<T::AssetLocation> for Pallet<T> {
-		fn contains(location: &T::AssetLocation) -> bool {
+	impl<T: Config> Contains<<T::AssetConfig as AssetConfig>::AssetLocation> for Pallet<T> {
+		fn contains(location: &<T::AssetConfig as AssetConfig>::AssetLocation) -> bool {
 			LocationAssetId::<T>::contains_key(&location)
 		}
 	}
