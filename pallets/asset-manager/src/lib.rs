// Copyright 2020-2022 Manta Network.
// This file is part of Manta.
//
// Manta is free software: you can redistribute it and/or modify
// it under the terms of the GNU General Public License as published by
// the Free Software Foundation, either version 3 of the License, or
// (at your option) any later version.
//
// Manta is distributed in the hope that it will be useful,
// but WITHOUT ANY WARRANTY; without even the implied warranty of
// MERCHANTABILITY or FITNESS FOR A PARTICULAR PURPOSE.  See the
// GNU General Public License for more details.
//
// You should have received a copy of the GNU General Public License
// along with Manta.  If not, see <http://www.gnu.org/licenses/>.

//! # Asset Manager Pallet
//!
//! A simple asset manager for native and cross-chain tokens
//!
//! ## Overview
//!
//! The Asset manager module provides functionality for registering cross chain assets
//!
//! TODO: detailed doc-string comment

#![cfg_attr(not(feature = "std"), no_std)]

pub use pallet::*;

#[cfg(test)]
mod mock;

#[cfg(test)]
mod tests;

#[frame_support::pallet]
pub mod pallet {

	use frame_support::{pallet_prelude::*, transactional, PalletId};
	use frame_system::pallet_prelude::*;
<<<<<<< HEAD
	use manta_primitives::assets::{AssetIdLocationGetter, UnitsToWeightRatio};
	use scale_info::TypeInfo;
	use sp_runtime::{
		traits::{AccountIdConversion, AtLeast32BitUnsigned, CheckedAdd, One, Zero},
		ArithmeticError,
=======
	use manta_primitives::{
		assets::{
			AssetConfig, AssetIdLocationGetter, AssetMetadata, AssetRegistrar, UnitsToWeightRatio,
		},
		types::AssetId,
>>>>>>> d777ca61
	};
	use sp_runtime::{traits::AccountIdConversion, ArithmeticError};

	#[pallet::pallet]
	#[pallet::generate_store(pub(super) trait Store)]
	#[pallet::without_storage_info]
	pub struct Pallet<T>(_);

	/// Convert AssetId and AssetLocation
	impl<T: Config> AssetIdLocationGetter<<T::AssetConfig as AssetConfig>::AssetLocation>
		for Pallet<T>
	{
		fn get_asset_id(loc: &<T::AssetConfig as AssetConfig>::AssetLocation) -> Option<AssetId> {
			LocationAssetId::<T>::get(loc)
		}

		fn get_asset_location(
			id: AssetId,
		) -> Option<<T::AssetConfig as AssetConfig>::AssetLocation> {
			AssetIdLocation::<T>::get(id)
		}
	}

	/// Get unit per second from `AssetId`
	impl<T: Config> UnitsToWeightRatio for Pallet<T> {
		fn get_units_per_second(id: AssetId) -> Option<u128> {
			UnitsPerSecond::<T>::get(id)
		}
	}

	#[pallet::config]
	pub trait Config: frame_system::Config {
		/// The overarching event type.
		type Event: From<Event<Self>> + IsType<<Self as frame_system::Config>::Event>;

		/// Asset configuration, e.g. AssetId, Balance, Metadata
		type AssetConfig: AssetConfig;

		/// The origin which may forcibly create or destroy an asset or otherwise alter privileged
		/// attributes.
		type ModifierOrigin: EnsureOrigin<Self::Origin>;

		/// Pallet ID
		type PalletId: Get<PalletId>;
	}

	#[pallet::event]
	#[pallet::generate_deposit(pub(super) fn deposit_event)]
	pub enum Event<T: Config> {
		/// A new asset registered.
		AssetRegistered {
			asset_id: AssetId,
			asset_address: <T::AssetConfig as AssetConfig>::AssetLocation,
			metadata: <T::AssetConfig as AssetConfig>::AssetRegistrarMetadata,
		},
		/// An asset's location has been updated.
		AssetLocationUpdated {
			asset_id: AssetId,
			location: <T::AssetConfig as AssetConfig>::AssetLocation,
		},
		/// An asset;s metadata has been updated.
		AssetMetadataUpdated {
			asset_id: AssetId,
			metadata: <T::AssetConfig as AssetConfig>::AssetRegistrarMetadata,
		},
		/// Update units per second of an asset
		UnitsPerSecondUpdated {
			asset_id: AssetId,
			units_per_second: u128,
		},
	}

	/// Error.
	#[pallet::error]
	pub enum Error<T> {
		/// Location already exists.
		LocationAlreadyExists,
		/// Error creating asset, e.g. error returned from the implementation layer.
		ErrorCreatingAsset,
		/// Update a non-exist asset
		UpdateNonExistAsset,
		/// Update a non-exist asset
		CannotUpdateNativeAssetMetadata,
		/// Asset already registered.
		AssetAlreadyRegistered,
	}

	/// AssetId to MultiLocation Map.
	/// This is mostly useful when sending an asset to a foreign location.
	#[pallet::storage]
	#[pallet::getter(fn asset_id_location)]
	pub(super) type AssetIdLocation<T: Config> =
		StorageMap<_, Blake2_128Concat, AssetId, <T::AssetConfig as AssetConfig>::AssetLocation>;

	/// MultiLocation to AssetId Map.
	/// This is mostly useful when receiving an asset from a foreign location.
	#[pallet::storage]
	#[pallet::getter(fn location_asset_id)]
	pub(super) type LocationAssetId<T: Config> =
		StorageMap<_, Blake2_128Concat, <T::AssetConfig as AssetConfig>::AssetLocation, AssetId>;

	/// AssetId to AssetRegistrar Map.
	#[pallet::storage]
	#[pallet::getter(fn asset_id_metadata)]
	pub(super) type AssetIdMetadata<T: Config> = StorageMap<
		_,
		Blake2_128Concat,
		AssetId,
		<T::AssetConfig as AssetConfig>::AssetRegistrarMetadata,
	>;

	/// Get the next available AssetId.
	#[pallet::storage]
	#[pallet::getter(fn next_asset_id)]
	pub type NextAssetId<T: Config> = StorageValue<_, AssetId, ValueQuery>;

	/// XCM transfer cost for different asset.
	#[pallet::storage]
	pub type UnitsPerSecond<T: Config> = StorageMap<_, Blake2_128Concat, AssetId, u128>;

	#[pallet::call]
	impl<T: Config> Pallet<T> {
		/// Register a new asset in the asset manager.
		///
		/// * `origin`: Caller of this extrinsic, the access control is specified by `ForceOrigin`.
		/// * `location`: Location of the asset.
		/// * `metadata`: Asset metadata.
		/// * `min_balance`: Minimum balance to keep an account alive, used in conjunction with `is_sufficient`.
		/// * `is_sufficient`: Whether this asset needs users to have an existential deposit to hold
		///  this asset.
		///
		/// # <weight>
		/// TODO: get actual weight
		/// # </weight>
		#[pallet::weight(50_000_000)]
		#[transactional]
		pub fn register_asset(
			origin: OriginFor<T>,
			location: <T::AssetConfig as AssetConfig>::AssetLocation,
			metadata: <T::AssetConfig as AssetConfig>::AssetRegistrarMetadata,
		) -> DispatchResult {
			T::ModifierOrigin::ensure_origin(origin)?;
			ensure!(
				!LocationAssetId::<T>::contains_key(&location),
				Error::<T>::LocationAlreadyExists
			);
			let asset_id = Self::get_next_asset_id()?;
			<T::AssetConfig as AssetConfig>::AssetRegistrar::create_asset(
				asset_id,
				metadata.min_balance(),
				metadata.clone().into(),
				metadata.is_sufficient(),
			)
			.map_err(|_| Error::<T>::ErrorCreatingAsset)?;
			AssetIdLocation::<T>::insert(&asset_id, &location);
			AssetIdMetadata::<T>::insert(&asset_id, &metadata);
			LocationAssetId::<T>::insert(&location, &asset_id);
			Self::deposit_event(Event::<T>::AssetRegistered {
				asset_id,
				asset_address: location,
				metadata,
			});
			Ok(())
		}

		/// Update an asset by its asset id in the asset manager.
		///
		/// * `origin`: Caller of this extrinsic, the access control is specified by `ForceOrigin`.
		/// * `asset_id`: AssetId to be updated.
		/// * `location`: `location` to update the asset location.
		/// # <weight>
		/// TODO: get actual weight
		/// # </weight>
		#[pallet::weight(50_000_000)]
		#[transactional]
		pub fn update_asset_location(
			origin: OriginFor<T>,
			#[pallet::compact] asset_id: AssetId,
			location: <T::AssetConfig as AssetConfig>::AssetLocation,
		) -> DispatchResult {
			// checks validity
			T::ModifierOrigin::ensure_origin(origin)?;
			ensure!(
				AssetIdLocation::<T>::contains_key(&asset_id),
				Error::<T>::UpdateNonExistAsset
			);
			ensure!(
				!LocationAssetId::<T>::contains_key(&location),
				Error::<T>::LocationAlreadyExists
			);
			// change the ledger state.
			let old_location =
				AssetIdLocation::<T>::get(&asset_id).ok_or(Error::<T>::UpdateNonExistAsset)?;
			LocationAssetId::<T>::remove(&old_location);
			LocationAssetId::<T>::insert(&location, &asset_id);
			AssetIdLocation::<T>::insert(&asset_id, &location);
			// deposit event.
			Self::deposit_event(Event::<T>::AssetLocationUpdated { asset_id, location });
			Ok(())
		}

		/// Update an asset's metadata by its `asset_id`
		///
		/// * `origin`: Caller of this extrinsic, the access control is specified by `ForceOrigin`.
		/// * `asset_id`: AssetId to be updated.
		/// * `metadata`: new `metadata` to be associated with `asset_id`.
		#[pallet::weight(50_000_000)]
		#[transactional]
		pub fn update_asset_metadata(
			origin: OriginFor<T>,
			#[pallet::compact] asset_id: AssetId,
			metadata: <T::AssetConfig as AssetConfig>::AssetRegistrarMetadata,
		) -> DispatchResult {
			T::ModifierOrigin::ensure_origin(origin)?;
			ensure!(
				!asset_id.is_zero(),
				Error::<T>::CannotUpdateNativeAssetMetadata
			);
			ensure!(
				AssetIdLocation::<T>::contains_key(&asset_id),
				Error::<T>::UpdateNonExistAsset
			);
			T::AssetRegistrar::update_asset_metadata(asset_id, metadata.clone().into())?;
			AssetIdMetadata::<T>::insert(&asset_id, &metadata);
			Self::deposit_event(Event::<T>::AssetMetadataUpdated { asset_id, metadata });
			Ok(())
		}

		/// Update an asset by its asset id in the asset manager.
		///
		/// * `origin`: Caller of this extrinsic, the access control is specified by `ForceOrigin`.
		/// * `asset_id`: AssetId to be updated.
		/// * `units_per_second`: units per second for `asset_id`
		/// # <weight>
		/// TODO: get actual weight
		/// # </weight>
		#[pallet::weight(50_000_000)]
		#[transactional]
		pub fn set_units_per_second(
			origin: OriginFor<T>,
			#[pallet::compact] asset_id: AssetId,
			#[pallet::compact] units_per_second: u128,
		) -> DispatchResult {
			T::ModifierOrigin::ensure_origin(origin)?;
			ensure!(
				AssetIdLocation::<T>::contains_key(&asset_id),
				Error::<T>::UpdateNonExistAsset
			);
			UnitsPerSecond::<T>::insert(&asset_id, &units_per_second);
			Self::deposit_event(Event::<T>::UnitsPerSecondUpdated {
				asset_id,
				units_per_second,
			});
			Ok(())
		}
	}

	impl<T: Config> Pallet<T> {
		/// Get and increment the `NextAssetID` by one.
		fn get_next_asset_id() -> Result<AssetId, DispatchError> {
			NextAssetId::<T>::try_mutate(|current| -> Result<AssetId, DispatchError> {
				let id = *current;
				*current = current.checked_add(1u32).ok_or(ArithmeticError::Overflow)?;
				Ok(id)
			})
		}

		/// The account ID of AssetManager
		pub fn account_id() -> T::AccountId {
			T::PalletId::get().into_account()
		}
	}
}<|MERGE_RESOLUTION|>--- conflicted
+++ resolved
@@ -39,21 +39,16 @@
 
 	use frame_support::{pallet_prelude::*, transactional, PalletId};
 	use frame_system::pallet_prelude::*;
-<<<<<<< HEAD
-	use manta_primitives::assets::{AssetIdLocationGetter, UnitsToWeightRatio};
-	use scale_info::TypeInfo;
-	use sp_runtime::{
-		traits::{AccountIdConversion, AtLeast32BitUnsigned, CheckedAdd, One, Zero},
-		ArithmeticError,
-=======
 	use manta_primitives::{
 		assets::{
 			AssetConfig, AssetIdLocationGetter, AssetMetadata, AssetRegistrar, UnitsToWeightRatio,
 		},
 		types::AssetId,
->>>>>>> d777ca61
 	};
-	use sp_runtime::{traits::AccountIdConversion, ArithmeticError};
+	use sp_runtime::{
+		traits::{AccountIdConversion, Zero},
+		ArithmeticError,
+	};
 
 	#[pallet::pallet]
 	#[pallet::generate_store(pub(super) trait Store)]
@@ -274,7 +269,10 @@
 				AssetIdLocation::<T>::contains_key(&asset_id),
 				Error::<T>::UpdateNonExistAsset
 			);
-			T::AssetRegistrar::update_asset_metadata(asset_id, metadata.clone().into())?;
+			<T::AssetConfig as AssetConfig>::AssetRegistrar::update_asset_metadata(
+				asset_id,
+				metadata.clone().into(),
+			)?;
 			AssetIdMetadata::<T>::insert(&asset_id, &metadata);
 			Self::deposit_event(Event::<T>::AssetMetadataUpdated { asset_id, metadata });
 			Ok(())
