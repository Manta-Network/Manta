--- conflicted
+++ resolved
@@ -43,535 +43,6 @@
 #[frame_support::pallet]
 pub mod pallet {
 
-<<<<<<< HEAD
-	use crate::weights::WeightInfo;
-	use frame_support::{pallet_prelude::*, traits::Contains, transactional, PalletId};
-	use frame_system::pallet_prelude::*;
-	use manta_primitives::{
-		assets::{
-			AssetConfig, AssetIdLocationGetter, AssetMetadata, AssetRegistrar, FungibleLedger,
-			UnitsToWeightRatio,
-		},
-		types::{AssetId, Balance},
-	};
-	use orml_traits::GetByKey;
-	use sp_runtime::{
-		traits::{AccountIdConversion, One},
-		ArithmeticError,
-	};
-	use xcm::latest::prelude::*;
-
-	/// Alias for the junction Parachain(#[codec(compact)] u32),
-	pub(crate) type ParaId = u32;
-	pub(crate) type AssetCount = u32;
-
-	#[pallet::pallet]
-	#[pallet::generate_store(pub(super) trait Store)]
-	#[pallet::without_storage_info]
-	pub struct Pallet<T>(_);
-
-	/// Convert AssetId and AssetLocation
-	impl<T: Config> AssetIdLocationGetter<<T::AssetConfig as AssetConfig<T>>::AssetLocation>
-		for Pallet<T>
-	{
-		fn get_asset_id(
-			loc: &<T::AssetConfig as AssetConfig<T>>::AssetLocation,
-		) -> Option<AssetId> {
-			LocationAssetId::<T>::get(loc)
-		}
-
-		fn get_asset_location(
-			id: AssetId,
-		) -> Option<<T::AssetConfig as AssetConfig<T>>::AssetLocation> {
-			AssetIdLocation::<T>::get(id)
-		}
-	}
-
-	/// Get unit per second from `AssetId`
-	impl<T: Config> UnitsToWeightRatio for Pallet<T> {
-		fn get_units_per_second(id: AssetId) -> Option<u128> {
-			UnitsPerSecond::<T>::get(id)
-		}
-	}
-
-	#[pallet::config]
-	pub trait Config: frame_system::Config {
-		/// The overarching event type.
-		type Event: From<Event<Self>> + IsType<<Self as frame_system::Config>::Event>;
-
-		/// Asset configuration, e.g. AssetId, Balance, Metadata
-		type AssetConfig: AssetConfig<Self>;
-
-		/// The origin which may forcibly create or destroy an asset or otherwise alter privileged
-		/// attributes.
-		type ModifierOrigin: EnsureOrigin<Self::Origin>;
-
-		/// Pallet ID
-		type PalletId: Get<PalletId>;
-
-		/// Weight information for the extrinsics in this pallet.
-		type WeightInfo: crate::weights::WeightInfo;
-	}
-
-	#[pallet::genesis_config]
-	pub struct GenesisConfig<T: Config> {
-		pub start_id: AssetId,
-		pub _marker: PhantomData<T>,
-	}
-
-	#[cfg(feature = "std")]
-	impl<T: Config> Default for GenesisConfig<T> {
-		fn default() -> Self {
-			Self {
-				start_id: <T::AssetConfig as AssetConfig<T>>::StartNonNativeAssetId::get(),
-				_marker: PhantomData,
-			}
-		}
-	}
-
-	#[pallet::genesis_build]
-	impl<T: Config> GenesisBuild<T> for GenesisConfig<T> {
-		fn build(&self) {
-			NextAssetId::<T>::set(self.start_id);
-			let asset_id = <T::AssetConfig as AssetConfig<T>>::NativeAssetId::get();
-			let metadata = <T::AssetConfig as AssetConfig<T>>::NativeAssetMetadata::get();
-			let location = <T::AssetConfig as AssetConfig<T>>::NativeAssetLocation::get();
-			AssetIdLocation::<T>::insert(&asset_id, &location);
-			AssetIdMetadata::<T>::insert(&asset_id, &metadata);
-			LocationAssetId::<T>::insert(&location, &asset_id);
-		}
-	}
-
-	#[pallet::event]
-	#[pallet::generate_deposit(pub(super) fn deposit_event)]
-	pub enum Event<T: Config> {
-		/// A new asset registered.
-		AssetRegistered {
-			asset_id: AssetId,
-			asset_address: <T::AssetConfig as AssetConfig<T>>::AssetLocation,
-			metadata: <T::AssetConfig as AssetConfig<T>>::AssetRegistrarMetadata,
-		},
-		/// An asset's location has been updated.
-		AssetLocationUpdated {
-			asset_id: AssetId,
-			location: <T::AssetConfig as AssetConfig<T>>::AssetLocation,
-		},
-		/// An asset;s metadata has been updated.
-		AssetMetadataUpdated {
-			asset_id: AssetId,
-			metadata: <T::AssetConfig as AssetConfig<T>>::AssetRegistrarMetadata,
-		},
-		/// Update units per second of an asset
-		UnitsPerSecondUpdated {
-			asset_id: AssetId,
-			units_per_second: u128,
-		},
-		/// Asset minted.
-		AssetMinted {
-			asset_id: AssetId,
-			beneficiary: T::AccountId,
-			amount: Balance,
-		},
-		/// Update min xcm fee of an asset
-		MinXcmFeeUpdated {
-			reserve_chain: <T::AssetConfig as AssetConfig<T>>::AssetLocation,
-			min_xcm_fee: u128,
-		},
-	}
-
-	/// Error.
-	#[pallet::error]
-	pub enum Error<T> {
-		/// Location already exists.
-		LocationAlreadyExists,
-		/// Error creating asset, e.g. error returned from the implementation layer.
-		ErrorCreatingAsset,
-		/// Update a non-exist asset.
-		UpdateNonExistAsset,
-		/// Cannot update reserved assets metadata (0 and 1)
-		CannotUpdateNativeAssetMetadata,
-		/// Asset already registered.
-		AssetAlreadyRegistered,
-		/// Error on minting asset.
-		MintError,
-		/// Fail to update para id.
-		UpdateParaIdError,
-	}
-
-	/// AssetId to MultiLocation Map.
-	/// This is mostly useful when sending an asset to a foreign location.
-	#[pallet::storage]
-	#[pallet::getter(fn asset_id_location)]
-	pub(super) type AssetIdLocation<T: Config> =
-		StorageMap<_, Blake2_128Concat, AssetId, <T::AssetConfig as AssetConfig<T>>::AssetLocation>;
-
-	/// MultiLocation to AssetId Map.
-	/// This is mostly useful when receiving an asset from a foreign location.
-	#[pallet::storage]
-	#[pallet::getter(fn location_asset_id)]
-	pub(super) type LocationAssetId<T: Config> =
-		StorageMap<_, Blake2_128Concat, <T::AssetConfig as AssetConfig<T>>::AssetLocation, AssetId>;
-
-	/// AssetId to AssetRegistrar Map.
-	#[pallet::storage]
-	#[pallet::getter(fn asset_id_metadata)]
-	pub(super) type AssetIdMetadata<T: Config> = StorageMap<
-		_,
-		Blake2_128Concat,
-		AssetId,
-		<T::AssetConfig as AssetConfig<T>>::AssetRegistrarMetadata,
-	>;
-
-	/// Get the next available AssetId.
-	#[pallet::storage]
-	#[pallet::getter(fn next_asset_id)]
-	pub type NextAssetId<T: Config> = StorageValue<_, AssetId, ValueQuery>;
-
-	/// XCM transfer cost for different asset.
-	#[pallet::storage]
-	pub type UnitsPerSecond<T: Config> = StorageMap<_, Blake2_128Concat, AssetId, u128>;
-
-	/// Minimum xcm execution fee paid on destination chain.
-	#[pallet::storage]
-	#[pallet::getter(fn get_min_xcm_fee)]
-	pub type MinXcmFee<T: Config> =
-		StorageMap<_, Blake2_128Concat, <T::AssetConfig as AssetConfig<T>>::AssetLocation, u128>;
-
-	/// The count of associated assets for each para id except relaychain.
-	#[pallet::storage]
-	#[pallet::getter(fn get_para_id)]
-	pub type AllowedDestParaIds<T: Config> = StorageMap<_, Blake2_128Concat, ParaId, AssetCount>;
-
-	#[pallet::call]
-	impl<T: Config> Pallet<T> {
-		/// Register a new asset in the asset manager.
-		///
-		/// * `origin`: Caller of this extrinsic, the access control is specified by `ForceOrigin`.
-		/// * `location`: Location of the asset.
-		/// * `metadata`: Asset metadata.
-		/// * `min_balance`: Minimum balance to keep an account alive, used in conjunction with `is_sufficient`.
-		/// * `is_sufficient`: Whether this asset needs users to have an existential deposit to hold
-		///  this asset.
-		#[pallet::weight(T::WeightInfo::register_asset())]
-		#[transactional]
-		pub fn register_asset(
-			origin: OriginFor<T>,
-			location: <T::AssetConfig as AssetConfig<T>>::AssetLocation,
-			metadata: <T::AssetConfig as AssetConfig<T>>::AssetRegistrarMetadata,
-		) -> DispatchResult {
-			T::ModifierOrigin::ensure_origin(origin)?;
-			ensure!(
-				!LocationAssetId::<T>::contains_key(&location),
-				Error::<T>::LocationAlreadyExists
-			);
-			let asset_id = Self::get_next_asset_id()?;
-			<T::AssetConfig as AssetConfig<T>>::AssetRegistrar::create_asset(
-				asset_id,
-				metadata.min_balance(),
-				metadata.clone().into(),
-				metadata.is_sufficient(),
-			)
-			.map_err(|_| Error::<T>::ErrorCreatingAsset)?;
-			AssetIdLocation::<T>::insert(&asset_id, &location);
-			AssetIdMetadata::<T>::insert(&asset_id, &metadata);
-			LocationAssetId::<T>::insert(&location, &asset_id);
-
-			// If it's a new para id, which will be inserted with AssetCount as 1.
-			// If not, AssetCount will increased by 1.
-			if let Some(para_id) =
-				Self::get_para_id_from_multilocation(location.clone().into().as_ref())
-			{
-				Self::increase_count_of_associated_assets(para_id)?;
-			}
-
-			Self::deposit_event(Event::<T>::AssetRegistered {
-				asset_id,
-				asset_address: location,
-				metadata,
-			});
-			Ok(())
-		}
-
-		/// Update an asset by its asset id in the asset manager.
-		///
-		/// * `origin`: Caller of this extrinsic, the access control is specified by `ForceOrigin`.
-		/// * `asset_id`: AssetId to be updated.
-		/// * `location`: `location` to update the asset location.
-		#[pallet::weight(T::WeightInfo::update_asset_location())]
-		#[transactional]
-		pub fn update_asset_location(
-			origin: OriginFor<T>,
-			#[pallet::compact] asset_id: AssetId,
-			location: <T::AssetConfig as AssetConfig<T>>::AssetLocation,
-		) -> DispatchResult {
-			// checks validity
-			T::ModifierOrigin::ensure_origin(origin)?;
-			ensure!(
-				AssetIdLocation::<T>::contains_key(&asset_id),
-				Error::<T>::UpdateNonExistAsset
-			);
-			ensure!(
-				!LocationAssetId::<T>::contains_key(&location),
-				Error::<T>::LocationAlreadyExists
-			);
-			// change the ledger state.
-			let old_location =
-				AssetIdLocation::<T>::get(&asset_id).ok_or(Error::<T>::UpdateNonExistAsset)?;
-			LocationAssetId::<T>::remove(&old_location);
-			LocationAssetId::<T>::insert(&location, &asset_id);
-			AssetIdLocation::<T>::insert(&asset_id, &location);
-
-			// 1. If the new location has new para id, insert the new para id,
-			// the old para id will be deleted if AssetCount <= 1, or decreased by 1.
-			// 2. If the new location doesn't contain a new para id, do nothing to AssetCount
-			if let Some(old_para_id) =
-				Self::get_para_id_from_multilocation(old_location.into().as_ref())
-			{
-				if AllowedDestParaIds::<T>::get(old_para_id) <= Some(<AssetCount as One>::one()) {
-					AllowedDestParaIds::<T>::remove(old_para_id);
-				} else {
-					AllowedDestParaIds::<T>::try_mutate(old_para_id, |cnt| -> DispatchResult {
-						let new_cnt = cnt
-							.map(|c| c - <AssetCount as One>::one())
-							.ok_or(Error::<T>::UpdateParaIdError)?;
-						*cnt = Some(new_cnt);
-						Ok(())
-					})?;
-				}
-			}
-
-			// If it's a new para id, which will be inserted with AssetCount as 1.
-			// If not, AssetCount will increased by 1.
-			if let Some(para_id) =
-				Self::get_para_id_from_multilocation(location.clone().into().as_ref())
-			{
-				Self::increase_count_of_associated_assets(para_id)?;
-			}
-
-			// deposit event.
-			Self::deposit_event(Event::<T>::AssetLocationUpdated { asset_id, location });
-			Ok(())
-		}
-
-		/// Update an asset's metadata by its `asset_id`
-		///
-		/// * `origin`: Caller of this extrinsic, the access control is specified by `ForceOrigin`.
-		/// * `asset_id`: AssetId to be updated.
-		/// * `metadata`: new `metadata` to be associated with `asset_id`.
-		#[pallet::weight(T::WeightInfo::update_asset_metadata())]
-		#[transactional]
-		pub fn update_asset_metadata(
-			origin: OriginFor<T>,
-			#[pallet::compact] asset_id: AssetId,
-			metadata: <T::AssetConfig as AssetConfig<T>>::AssetRegistrarMetadata,
-		) -> DispatchResult {
-			T::ModifierOrigin::ensure_origin(origin)?;
-			ensure!(
-				asset_id != <T::AssetConfig as AssetConfig<T>>::NativeAssetId::get(),
-				Error::<T>::CannotUpdateNativeAssetMetadata
-			);
-			ensure!(
-				AssetIdLocation::<T>::contains_key(&asset_id),
-				Error::<T>::UpdateNonExistAsset
-			);
-			<T::AssetConfig as AssetConfig<T>>::AssetRegistrar::update_asset_metadata(
-				asset_id,
-				metadata.clone().into(),
-			)?;
-			AssetIdMetadata::<T>::insert(&asset_id, &metadata);
-			Self::deposit_event(Event::<T>::AssetMetadataUpdated { asset_id, metadata });
-			Ok(())
-		}
-
-		/// Update an asset by its asset id in the asset manager.
-		///
-		/// * `origin`: Caller of this extrinsic, the access control is specified by `ForceOrigin`.
-		/// * `asset_id`: AssetId to be updated.
-		/// * `units_per_second`: units per second for `asset_id`
-		#[pallet::weight(T::WeightInfo::set_units_per_second())]
-		#[transactional]
-		pub fn set_units_per_second(
-			origin: OriginFor<T>,
-			#[pallet::compact] asset_id: AssetId,
-			#[pallet::compact] units_per_second: u128,
-		) -> DispatchResult {
-			T::ModifierOrigin::ensure_origin(origin)?;
-			ensure!(
-				AssetIdLocation::<T>::contains_key(&asset_id),
-				Error::<T>::UpdateNonExistAsset
-			);
-			UnitsPerSecond::<T>::insert(&asset_id, &units_per_second);
-			Self::deposit_event(Event::<T>::UnitsPerSecondUpdated {
-				asset_id,
-				units_per_second,
-			});
-			Ok(())
-		}
-
-		/// Mint asset by its asset id to a beneficiary.
-		///
-		/// * `origin`: Caller of this extrinsic, the access control is specified by `ForceOrigin`.
-		/// * `asset_id`: AssetId to be updated.
-		/// * `beneficiary`: Account to mint the asset.
-		/// * `amount`: Amount of asset being minted.
-		#[pallet::weight(T::WeightInfo::mint_asset())]
-		#[transactional]
-		pub fn mint_asset(
-			origin: OriginFor<T>,
-			#[pallet::compact] asset_id: AssetId,
-			beneficiary: T::AccountId,
-			amount: Balance,
-		) -> DispatchResult {
-			T::ModifierOrigin::ensure_origin(origin)?;
-			ensure!(
-				AssetIdLocation::<T>::contains_key(&asset_id),
-				Error::<T>::UpdateNonExistAsset
-			);
-			ensure!(
-				<T::AssetConfig as AssetConfig<T>>::FungibleLedger::mint(
-					asset_id,
-					&beneficiary,
-					amount
-				)
-				.is_ok(),
-				Error::<T>::MintError
-			);
-			Self::deposit_event(Event::<T>::AssetMinted {
-				asset_id,
-				beneficiary,
-				amount,
-			});
-			Ok(())
-		}
-
-		/// Set min xcm fee for asset/s on their reserve chain.
-		///
-		/// * `origin`: Caller of this extrinsic, the access control is specified by `ForceOrigin`.
-		/// * `reserve_chain`: Multilocation to be haven min xcm fee.
-		/// * `min_xcm_fee`: Amount of min_xcm_fee.
-		#[pallet::weight(T::WeightInfo::set_min_xcm_fee())]
-		#[transactional]
-		pub fn set_min_xcm_fee(
-			origin: OriginFor<T>,
-			reserve_chain: <T::AssetConfig as AssetConfig<T>>::AssetLocation,
-			#[pallet::compact] min_xcm_fee: u128,
-		) -> DispatchResult {
-			T::ModifierOrigin::ensure_origin(origin)?;
-			MinXcmFee::<T>::insert(&reserve_chain, &min_xcm_fee);
-			Self::deposit_event(Event::<T>::MinXcmFeeUpdated {
-				reserve_chain,
-				min_xcm_fee,
-			});
-			Ok(())
-		}
-	}
-
-	impl<T: Config> Pallet<T> {
-		/// Get and increment the `NextAssetID` by one.
-		fn get_next_asset_id() -> Result<AssetId, DispatchError> {
-			NextAssetId::<T>::try_mutate(|current| -> Result<AssetId, DispatchError> {
-				let id = *current;
-				*current = current.checked_add(1u32).ok_or(ArithmeticError::Overflow)?;
-				Ok(id)
-			})
-		}
-
-		/// The account ID of AssetManager
-		pub fn account_id() -> T::AccountId {
-			T::PalletId::get().into_account()
-		}
-
-		/// Get para id from asset location
-		pub(crate) fn get_para_id_from_multilocation(
-			location: Option<&MultiLocation>,
-		) -> Option<ParaId> {
-			if let Some(MultiLocation { interior, .. }) = location {
-				match interior {
-					Junctions::X1(Junction::Parachain(para_id))
-					| Junctions::X2(Junction::Parachain(para_id), ..)
-					| Junctions::X3(Junction::Parachain(para_id), ..)
-					| Junctions::X4(Junction::Parachain(para_id), ..)
-					| Junctions::X5(Junction::Parachain(para_id), ..)
-					| Junctions::X6(Junction::Parachain(para_id), ..)
-					| Junctions::X7(Junction::Parachain(para_id), ..)
-					| Junctions::X8(Junction::Parachain(para_id), ..) => Some(*para_id),
-					_ => None,
-				}
-			} else {
-				None
-			}
-		}
-
-		/// Increases the count of associated assets for the para id.
-		pub(crate) fn increase_count_of_associated_assets(para_id: ParaId) -> DispatchResult {
-			// If it's a new para id, which will be inserted with AssetCount as 1.
-			// If not, AssetCount will increased by 1.
-			if AllowedDestParaIds::<T>::contains_key(para_id) {
-				AllowedDestParaIds::<T>::try_mutate(para_id, |count| -> DispatchResult {
-					let new_count = count
-						.map(|c| c + <AssetCount as One>::one())
-						.ok_or(Error::<T>::UpdateParaIdError)?;
-					*count = Some(new_count);
-					Ok(())
-				})
-			} else {
-				AllowedDestParaIds::<T>::insert(para_id, <AssetCount as One>::one());
-				Ok(())
-			}
-		}
-	}
-
-	/// Check the multilocation is supported by calamari/manta.
-	impl<T: Config> Contains<MultiLocation> for Pallet<T> {
-		fn contains(location: &MultiLocation) -> bool {
-			// check parents
-			if location.parents != 1 {
-				return false;
-			}
-
-			match location.interior {
-				// Send tokens back to relaychain.
-				Junctions::X1(Junction::AccountId32 { .. }) => true,
-				// Send tokens to sibling chain.
-				Junctions::X2(Junction::Parachain(para_id), Junction::AccountId32 { .. })
-				| Junctions::X2(Junction::Parachain(para_id), Junction::AccountKey20 { .. }) => {
-					AllowedDestParaIds::<T>::contains_key(para_id)
-				}
-				// We don't support X3 or longer Junctions.
-				_ => false,
-			}
-		}
-	}
-
-	/// Get min-xcm-fee by multilocation.
-	impl<T: Config> GetByKey<MultiLocation, u128> for Pallet<T> {
-		fn get(location: &MultiLocation) -> u128 {
-			let location =
-				<T::AssetConfig as AssetConfig<T>>::AssetLocation::from(location.clone());
-			match MinXcmFee::<T>::get(&location) {
-				Some(min_fee) => min_fee,
-				None => u128::MAX,
-			}
-		}
-	}
-
-	#[cfg(feature = "std")]
-	impl<T: Config> GenesisConfig<T> {
-		/// Direct implementation of `GenesisBuild::build_storage`.
-		///
-		/// Kept in order not to break dependency.
-		pub fn build_storage(&self) -> Result<sp_runtime::Storage, String> {
-			<Self as GenesisBuild<T>>::build_storage(self)
-		}
-
-		/// Direct implementation of `GenesisBuild::assimilate_storage`.
-		///
-		/// Kept in order not to break dependency.
-		pub fn assimilate_storage(&self, storage: &mut sp_runtime::Storage) -> Result<(), String> {
-			<Self as GenesisBuild<T>>::assimilate_storage(self, storage)
-		}
-	}
-=======
     use crate::weights::WeightInfo;
     use frame_support::{
         pallet_prelude::*,
@@ -1176,5 +647,4 @@
             <Self as GenesisBuild<T>>::assimilate_storage(self, storage)
         }
     }
->>>>>>> 695f593a
 }