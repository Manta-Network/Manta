// Copyright 2020-2022 Manta Network.
// This file is part of Manta.
//
// Manta is free software: you can redistribute it and/or modify
// it under the terms of the GNU General Public License as published by
// the Free Software Foundation, either version 3 of the License, or
// (at your option) any later version.
//
// Manta is distributed in the hope that it will be useful,
// but WITHOUT ANY WARRANTY; without even the implied warranty of
// MERCHANTABILITY or FITNESS FOR A PARTICULAR PURPOSE.  See the
// GNU General Public License for more details.
//
// You should have received a copy of the GNU General Public License
// along with Manta.  If not, see <http://www.gnu.org/licenses/>.

//! # Asset Manager Pallet
//!
//! A simple asset manager for native and cross-chain tokens
//!
//! ## Overview
//!
//! The Asset manager module provides functionality for registering cross chain assets
//!
//! TODO: detailed doc-string comment

#![cfg_attr(not(feature = "std"), no_std)]

#[cfg(feature = "runtime-benchmarks")]
mod benchmarking;

pub mod weights;
pub use crate::weights::WeightInfo;

pub use pallet::*;

#[cfg(test)]
mod mock;

#[cfg(test)]
mod tests;

#[frame_support::pallet]
pub mod pallet {

	use crate::weights::WeightInfo;
	use frame_support::{pallet_prelude::*, transactional, PalletId};
	use frame_system::pallet_prelude::*;
	use manta_primitives::{
		assets::{
			AssetConfig, AssetIdLocationGetter, AssetMetadata, AssetRegistrar, FungibleLedger,
			UnitsToWeightRatio,
		},
		types::{AssetId, Balance},
	};
	use sp_runtime::{
		traits::{AccountIdConversion, One},
		ArithmeticError,
	};

	#[pallet::pallet]
	#[pallet::generate_store(pub(super) trait Store)]
	#[pallet::without_storage_info]
	pub struct Pallet<T>(_);

	/// Convert AssetId and AssetLocation
	impl<T: Config> AssetIdLocationGetter<<T::AssetConfig as AssetConfig<T>>::AssetLocation>
		for Pallet<T>
	{
		fn get_asset_id(
			loc: &<T::AssetConfig as AssetConfig<T>>::AssetLocation,
		) -> Option<AssetId> {
			LocationAssetId::<T>::get(loc)
		}

		fn get_asset_location(
			id: AssetId,
		) -> Option<<T::AssetConfig as AssetConfig<T>>::AssetLocation> {
			AssetIdLocation::<T>::get(id)
		}
	}

	/// Get unit per second from `AssetId`
	impl<T: Config> UnitsToWeightRatio for Pallet<T> {
		fn get_units_per_second(id: AssetId) -> Option<u128> {
			UnitsPerSecond::<T>::get(id)
		}
	}

	#[pallet::config]
	pub trait Config: frame_system::Config {
		/// The overarching event type.
		type Event: From<Event<Self>> + IsType<<Self as frame_system::Config>::Event>;

		/// Asset configuration, e.g. AssetId, Balance, Metadata
		type AssetConfig: AssetConfig<Self>;

		/// The origin which may forcibly create or destroy an asset or otherwise alter privileged
		/// attributes.
		type ModifierOrigin: EnsureOrigin<Self::Origin>;

		/// Pallet ID
		type PalletId: Get<PalletId>;

		/// Weight information for the extrinsics in this pallet.
		type WeightInfo: crate::weights::WeightInfo;
	}

	#[pallet::genesis_config]
	pub struct GenesisConfig<T: Config> {
		pub start_id: AssetId,
		pub _marker: PhantomData<T>,
	}

	#[cfg(feature = "std")]
	impl<T: Config> Default for GenesisConfig<T> {
		fn default() -> Self {
			Self {
				start_id: <T::AssetConfig as AssetConfig<T>>::NativeAssetId::get(),
				_marker: PhantomData,
			}
		}
	}

	#[pallet::genesis_build]
	impl<T: Config> GenesisBuild<T> for GenesisConfig<T> {
		fn build(&self) {
			NextAssetId::<T>::set(self.start_id);
			let asset_id = <T::AssetConfig as AssetConfig<T>>::NativeAssetId::get();
			let metadata = <T::AssetConfig as AssetConfig<T>>::NativeAssetMetadata::get();
			let location = <T::AssetConfig as AssetConfig<T>>::NativeAssetLocation::get();
			AssetIdLocation::<T>::insert(&asset_id, &location);
			AssetIdMetadata::<T>::insert(&asset_id, &metadata);
			LocationAssetId::<T>::insert(&location, &asset_id);
		}
	}

	#[pallet::event]
	#[pallet::generate_deposit(pub(super) fn deposit_event)]
	pub enum Event<T: Config> {
		/// A new asset registered.
		AssetRegistered {
			asset_id: AssetId,
			asset_address: <T::AssetConfig as AssetConfig<T>>::AssetLocation,
			metadata: <T::AssetConfig as AssetConfig<T>>::AssetRegistrarMetadata,
		},
		/// An asset's location has been updated.
		AssetLocationUpdated {
			asset_id: AssetId,
			location: <T::AssetConfig as AssetConfig<T>>::AssetLocation,
		},
		/// An asset;s metadata has been updated.
		AssetMetadataUpdated {
			asset_id: AssetId,
			metadata: <T::AssetConfig as AssetConfig<T>>::AssetRegistrarMetadata,
		},
		/// Update units per second of an asset
		UnitsPerSecondUpdated {
			asset_id: AssetId,
			units_per_second: u128,
		},
		/// Asset minted.
		AssetMinted {
			asset_id: AssetId,
			beneficiary: T::AccountId,
			amount: Balance,
		},
	}

	/// Error.
	#[pallet::error]
	pub enum Error<T> {
		/// Location already exists.
		LocationAlreadyExists,
		/// Error creating asset, e.g. error returned from the implementation layer.
		ErrorCreatingAsset,
		/// Update a non-exist asset.
		UpdateNonExistAsset,
		/// Cannot update reserved assets metadata (0 and 1)
		CannotUpdateNativeAssetMetadata,
		/// Asset already registered.
		AssetAlreadyRegistered,
		/// Error on minting asset.
		MintError,
	}

	/// AssetId to MultiLocation Map.
	/// This is mostly useful when sending an asset to a foreign location.
	#[pallet::storage]
	#[pallet::getter(fn asset_id_location)]
	pub(super) type AssetIdLocation<T: Config> =
		StorageMap<_, Blake2_128Concat, AssetId, <T::AssetConfig as AssetConfig<T>>::AssetLocation>;

	/// MultiLocation to AssetId Map.
	/// This is mostly useful when receiving an asset from a foreign location.
	#[pallet::storage]
	#[pallet::getter(fn location_asset_id)]
	pub(super) type LocationAssetId<T: Config> =
		StorageMap<_, Blake2_128Concat, <T::AssetConfig as AssetConfig<T>>::AssetLocation, AssetId>;

	/// AssetId to AssetRegistrar Map.
	#[pallet::storage]
	#[pallet::getter(fn asset_id_metadata)]
	pub(super) type AssetIdMetadata<T: Config> = StorageMap<
		_,
		Blake2_128Concat,
		AssetId,
		<T::AssetConfig as AssetConfig<T>>::AssetRegistrarMetadata,
	>;

	/// Get the next available AssetId.
	#[pallet::storage]
	#[pallet::getter(fn next_asset_id)]
	pub type NextAssetId<T: Config> = StorageValue<_, AssetId, ValueQuery>;

	/// XCM transfer cost for different asset.
	#[pallet::storage]
	pub type UnitsPerSecond<T: Config> = StorageMap<_, Blake2_128Concat, AssetId, u128>;

	#[pallet::call]
	impl<T: Config> Pallet<T> {
		/// Register a new asset in the asset manager.
		///
<<<<<<< HEAD
		/// * `origin`: Caller of this extrinsic, the access control is specified by `ForceOrigin`.
=======
		/// * `origin`: Caller of this extrinsic, the access control is specfied by `ForceOrigin`.
>>>>>>> 4f05ec8b
		/// * `location`: Location of the asset.
		/// * `metadata`: Asset metadata.
		/// * `min_balance`: Minimum balance to keep an account alive, used in conjunction with `is_sufficient`.
		/// * `is_sufficient`: Whether this asset needs users to have an existential deposit to hold
		///  this asset.
		#[pallet::weight(T::WeightInfo::register_asset())]
		#[transactional]
		pub fn register_asset(
			origin: OriginFor<T>,
			location: <T::AssetConfig as AssetConfig<T>>::AssetLocation,
			metadata: <T::AssetConfig as AssetConfig<T>>::AssetRegistrarMetadata,
		) -> DispatchResult {
			T::ModifierOrigin::ensure_origin(origin)?;
			ensure!(
				!LocationAssetId::<T>::contains_key(&location),
				Error::<T>::LocationAlreadyExists
			);
			let asset_id = Self::get_next_asset_id()?;
			<T::AssetConfig as AssetConfig<T>>::AssetRegistrar::create_asset(
				asset_id,
				metadata.min_balance(),
				metadata.clone().into(),
				metadata.is_sufficient(),
			)
			.map_err(|_| Error::<T>::ErrorCreatingAsset)?;
			AssetIdLocation::<T>::insert(&asset_id, &location);
			AssetIdMetadata::<T>::insert(&asset_id, &metadata);
			LocationAssetId::<T>::insert(&location, &asset_id);
			Self::deposit_event(Event::<T>::AssetRegistered {
				asset_id,
				asset_address: location,
				metadata,
			});
			Ok(())
		}

		/// Update an asset by its asset id in the asset manager.
		///
<<<<<<< HEAD
		/// * `origin`: Caller of this extrinsic, the access control is specified by `ForceOrigin`.
=======
		/// * `origin`: Caller of this extrinsic, the access control is specfied by `ForceOrigin`.
>>>>>>> 4f05ec8b
		/// * `asset_id`: AssetId to be updated.
		/// * `location`: `location` to update the asset location.
		#[pallet::weight(T::WeightInfo::update_asset_location())]
		#[transactional]
		pub fn update_asset_location(
			origin: OriginFor<T>,
			#[pallet::compact] asset_id: AssetId,
			location: <T::AssetConfig as AssetConfig<T>>::AssetLocation,
		) -> DispatchResult {
			// checks validity
			T::ModifierOrigin::ensure_origin(origin)?;
			ensure!(
				AssetIdLocation::<T>::contains_key(&asset_id),
				Error::<T>::UpdateNonExistAsset
			);
			ensure!(
				!LocationAssetId::<T>::contains_key(&location),
				Error::<T>::LocationAlreadyExists
			);
			// change the ledger state.
			let old_location =
				AssetIdLocation::<T>::get(&asset_id).ok_or(Error::<T>::UpdateNonExistAsset)?;
			LocationAssetId::<T>::remove(&old_location);
			LocationAssetId::<T>::insert(&location, &asset_id);
			AssetIdLocation::<T>::insert(&asset_id, &location);
			// deposit event.
			Self::deposit_event(Event::<T>::AssetLocationUpdated { asset_id, location });
			Ok(())
		}

		/// Update an asset's metadata by its `asset_id`
		///
<<<<<<< HEAD
		/// * `origin`: Caller of this extrinsic, the access control is specified by `ForceOrigin`.
=======
		/// * `origin`: Caller of this extrinsic, the access control is specfied by `ForceOrigin`.
>>>>>>> 4f05ec8b
		/// * `asset_id`: AssetId to be updated.
		/// * `metadata`: new `metadata` to be associated with `asset_id`.
		#[pallet::weight(T::WeightInfo::update_asset_metadata())]
		#[transactional]
		pub fn update_asset_metadata(
			origin: OriginFor<T>,
			#[pallet::compact] asset_id: AssetId,
			metadata: <T::AssetConfig as AssetConfig<T>>::AssetRegistrarMetadata,
		) -> DispatchResult {
			T::ModifierOrigin::ensure_origin(origin)?;
			ensure!(
				!asset_id.is_one(),
				Error::<T>::CannotUpdateNativeAssetMetadata
			);
			ensure!(
				AssetIdLocation::<T>::contains_key(&asset_id),
				Error::<T>::UpdateNonExistAsset
			);
			<T::AssetConfig as AssetConfig>::AssetRegistrar::update_asset_metadata(
				asset_id,
				metadata.clone().into(),
			)?;
			AssetIdMetadata::<T>::insert(&asset_id, &metadata);
			Self::deposit_event(Event::<T>::AssetMetadataUpdated { asset_id, metadata });
			Ok(())
		}

		/// Update an asset by its asset id in the asset manager.
		///
<<<<<<< HEAD
		/// * `origin`: Caller of this extrinsic, the access control is specified by `ForceOrigin`.
=======
		/// * `origin`: Caller of this extrinsic, the access control is specfied by `ForceOrigin`.
>>>>>>> 4f05ec8b
		/// * `asset_id`: AssetId to be updated.
		/// * `units_per_second`: units per second for `asset_id`
		#[pallet::weight(T::WeightInfo::set_units_per_second())]
		#[transactional]
		pub fn set_units_per_second(
			origin: OriginFor<T>,
			#[pallet::compact] asset_id: AssetId,
			#[pallet::compact] units_per_second: u128,
		) -> DispatchResult {
			T::ModifierOrigin::ensure_origin(origin)?;
			ensure!(
				AssetIdLocation::<T>::contains_key(&asset_id),
				Error::<T>::UpdateNonExistAsset
			);
			UnitsPerSecond::<T>::insert(&asset_id, &units_per_second);
			Self::deposit_event(Event::<T>::UnitsPerSecondUpdated {
				asset_id,
				units_per_second,
			});
			Ok(())
		}

		/// Mint asset by its asset id to a beneficiary.
		///
		/// * `origin`: Caller of this extrinsic, the access control is specfied by `ForceOrigin`.
		/// * `asset_id`: AssetId to be updated.
		/// * `beneficiary`: Account to mint the asset.
		/// * `amount`: Amount of asset being minted.
		#[pallet::weight(T::WeightInfo::mint_asset())]
		#[transactional]
		pub fn mint_asset(
			origin: OriginFor<T>,
			#[pallet::compact] asset_id: AssetId,
			beneficiary: T::AccountId,
			amount: Balance,
		) -> DispatchResult {
			T::ModifierOrigin::ensure_origin(origin)?;
			ensure!(
				AssetIdLocation::<T>::contains_key(&asset_id),
				Error::<T>::UpdateNonExistAsset
			);
			ensure!(
				<T::AssetConfig as AssetConfig<T>>::FungibleLedger::mint(
					asset_id,
					&beneficiary,
					amount
				)
				.is_ok(),
				Error::<T>::MintError
			);
			Self::deposit_event(Event::<T>::AssetMinted {
				asset_id,
				beneficiary,
				amount,
			});
			Ok(())
		}
	}

	impl<T: Config> Pallet<T> {
		/// Get and increment the `NextAssetID` by one.
		fn get_next_asset_id() -> Result<AssetId, DispatchError> {
			NextAssetId::<T>::try_mutate(|current| -> Result<AssetId, DispatchError> {
				let id = *current;
				*current = current.checked_add(1u32).ok_or(ArithmeticError::Overflow)?;
				Ok(id)
			})
		}

		/// The account ID of AssetManager
		pub fn account_id() -> T::AccountId {
			T::PalletId::get().into_account()
		}
	}

	#[cfg(feature = "std")]
	impl<T: Config> GenesisConfig<T> {
		/// Direct implementation of `GenesisBuild::build_storage`.
		///
		/// Kept in order not to break dependency.
		pub fn build_storage(&self) -> Result<sp_runtime::Storage, String> {
			<Self as GenesisBuild<T>>::build_storage(self)
		}

		/// Direct implementation of `GenesisBuild::assimilate_storage`.
		///
		/// Kept in order not to break dependency.
		pub fn assimilate_storage(&self, storage: &mut sp_runtime::Storage) -> Result<(), String> {
			<Self as GenesisBuild<T>>::assimilate_storage(self, storage)
		}
	}
}<|MERGE_RESOLUTION|>--- conflicted
+++ resolved
@@ -53,10 +53,7 @@
 		},
 		types::{AssetId, Balance},
 	};
-	use sp_runtime::{
-		traits::{AccountIdConversion, One},
-		ArithmeticError,
-	};
+	use sp_runtime::{traits::AccountIdConversion, ArithmeticError};
 
 	#[pallet::pallet]
 	#[pallet::generate_store(pub(super) trait Store)]
@@ -221,11 +218,7 @@
 	impl<T: Config> Pallet<T> {
 		/// Register a new asset in the asset manager.
 		///
-<<<<<<< HEAD
 		/// * `origin`: Caller of this extrinsic, the access control is specified by `ForceOrigin`.
-=======
-		/// * `origin`: Caller of this extrinsic, the access control is specfied by `ForceOrigin`.
->>>>>>> 4f05ec8b
 		/// * `location`: Location of the asset.
 		/// * `metadata`: Asset metadata.
 		/// * `min_balance`: Minimum balance to keep an account alive, used in conjunction with `is_sufficient`.
@@ -264,11 +257,7 @@
 
 		/// Update an asset by its asset id in the asset manager.
 		///
-<<<<<<< HEAD
 		/// * `origin`: Caller of this extrinsic, the access control is specified by `ForceOrigin`.
-=======
-		/// * `origin`: Caller of this extrinsic, the access control is specfied by `ForceOrigin`.
->>>>>>> 4f05ec8b
 		/// * `asset_id`: AssetId to be updated.
 		/// * `location`: `location` to update the asset location.
 		#[pallet::weight(T::WeightInfo::update_asset_location())]
@@ -301,11 +290,7 @@
 
 		/// Update an asset's metadata by its `asset_id`
 		///
-<<<<<<< HEAD
 		/// * `origin`: Caller of this extrinsic, the access control is specified by `ForceOrigin`.
-=======
-		/// * `origin`: Caller of this extrinsic, the access control is specfied by `ForceOrigin`.
->>>>>>> 4f05ec8b
 		/// * `asset_id`: AssetId to be updated.
 		/// * `metadata`: new `metadata` to be associated with `asset_id`.
 		#[pallet::weight(T::WeightInfo::update_asset_metadata())]
@@ -317,14 +302,14 @@
 		) -> DispatchResult {
 			T::ModifierOrigin::ensure_origin(origin)?;
 			ensure!(
-				!asset_id.is_one(),
+				asset_id != <T::AssetConfig as AssetConfig<T>>::NativeAssetId::get(),
 				Error::<T>::CannotUpdateNativeAssetMetadata
 			);
 			ensure!(
 				AssetIdLocation::<T>::contains_key(&asset_id),
 				Error::<T>::UpdateNonExistAsset
 			);
-			<T::AssetConfig as AssetConfig>::AssetRegistrar::update_asset_metadata(
+			<T::AssetConfig as AssetConfig<T>>::AssetRegistrar::update_asset_metadata(
 				asset_id,
 				metadata.clone().into(),
 			)?;
@@ -335,11 +320,7 @@
 
 		/// Update an asset by its asset id in the asset manager.
 		///
-<<<<<<< HEAD
 		/// * `origin`: Caller of this extrinsic, the access control is specified by `ForceOrigin`.
-=======
-		/// * `origin`: Caller of this extrinsic, the access control is specfied by `ForceOrigin`.
->>>>>>> 4f05ec8b
 		/// * `asset_id`: AssetId to be updated.
 		/// * `units_per_second`: units per second for `asset_id`
 		#[pallet::weight(T::WeightInfo::set_units_per_second())]
@@ -364,7 +345,7 @@
 
 		/// Mint asset by its asset id to a beneficiary.
 		///
-		/// * `origin`: Caller of this extrinsic, the access control is specfied by `ForceOrigin`.
+		/// * `origin`: Caller of this extrinsic, the access control is specified by `ForceOrigin`.
 		/// * `asset_id`: AssetId to be updated.
 		/// * `beneficiary`: Account to mint the asset.
 		/// * `amount`: Amount of asset being minted.
