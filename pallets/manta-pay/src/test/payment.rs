--- conflicted
+++ resolved
@@ -17,13 +17,8 @@
 use crate::{
     fp_decode,
     mock::{
-<<<<<<< HEAD
-        new_test_ext, MantaAssetConfig, MantaAssetRegistry, MantaPay, RuntimeOrigin as MockOrigin,
-        Test, TransactionPause,
-=======
-        new_test_ext, Assets, MantaAssetConfig, MantaAssetRegistry, MantaPay, Origin as MockOrigin,
-        Test,
->>>>>>> b1ef342a
+        new_test_ext, Assets, MantaAssetConfig, MantaAssetRegistry, MantaPay,
+        RuntimeOrigin as MockOrigin, Test,
     },
     types::{fp_encode, AssetId, AssetValue, TransferPost as PalletTransferPost},
     Error, FungibleLedger, StandardAssetId,
