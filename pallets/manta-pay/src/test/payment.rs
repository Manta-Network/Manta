--- conflicted
+++ resolved
@@ -597,23 +597,6 @@
 
         let (max_receivers, max_senders) = (128, 128);
         let check_point = crate::Checkpoint::default();
-<<<<<<< HEAD
-        let pull_response = MantaPay::pull_ledger_diff(check_point, max_receivers, max_senders);
-        let dense_pull_response =
-            MantaPay::dense_pull_ledger_diff(check_point, max_receivers, max_senders);
-        assert_eq!(
-            pull_response.senders_receivers_total,
-            dense_pull_response.senders_receivers_total
-        );
-        assert_eq!(
-            pull_response.should_continue,
-            dense_pull_response.should_continue
-        );
-        assert_eq!(
-            pull_response.should_continue,
-            dense_pull_response.should_continue
-        );
-=======
         let runtime_pull_response =
             MantaPay::pull_ledger_diff(check_point, max_receivers, max_senders);
 
@@ -623,7 +606,6 @@
         // convert runtime response into native response
         let dense_pull_response: crate::types::DensePullResponse =
             runtime_pull_response.clone().into();
->>>>>>> 55dc2641
 
         let dense_receivers = base64::decode(dense_pull_response.receivers).unwrap();
         let mut slice_of = dense_receivers.as_slice();
