// Copyright 2020-2022 Manta Network.
// This file is part of Manta.
//
// Manta is free software: you can redistribute it and/or modify
// it under the terms of the GNU General Public License as published by
// the Free Software Foundation, either version 3 of the License, or
// (at your option) any later version.
//
// Manta is distributed in the hope that it will be useful,
// but WITHOUT ANY WARRANTY; without even the implied warranty of
// MERCHANTABILITY or FITNESS FOR A PARTICULAR PURPOSE.  See the
// GNU General Public License for more details.
//
// You should have received a copy of the GNU General Public License
// along with Manta.  If not, see <http://www.gnu.org/licenses/>.

use crate::{
    benchmark::precomputed_coins::{
        PRIVATE_TRANSFER, PRIVATE_TRANSFER_INPUT, TO_PRIVATE, TO_PUBLIC, TO_PUBLIC_INPUT,
    },
<<<<<<< HEAD
    types::Asset,
=======
    types::{asset_value_decode, asset_value_encode, Asset},
>>>>>>> 77b79e63
    Call, Config, Event, Pallet, StandardAssetId, TransferPost,
};
use frame_benchmarking::{benchmarks, impl_benchmark_test_suite, whitelisted_caller};
use frame_support::traits::Get;
use frame_system::RawOrigin;

use manta_primitives::{
    assets::{AssetConfig, AssetRegistry, FungibleLedger, TestingDefault},
    constants::TEST_DEFAULT_ASSET_ED,
    types::Balance,
};
use scale_codec::Decode;

mod precomputed_coins;

pub const INITIAL_VALUE: u128 = 1_000_000_000_000_000_000_000u128;

/// Asserts that the last event that has occurred is the same as `event`.
#[inline]
pub fn assert_last_event<T, E>(event: E)
where
    T: Config,
    E: Into<<T as Config>::Event>,
{
    let events = frame_system::Pallet::<T>::events();
    assert_eq!(events[events.len() - 1].event, event.into().into());
}

/// Init assets for manta-pay
#[inline]
pub fn init_asset<T>(owner: &T::AccountId, id: StandardAssetId, value: Balance)
where
    T: Config,
{
    let metadata = <T::AssetConfig as AssetConfig<T>>::AssetRegistryMetadata::testing_default();
    let storage_metadata: <T::AssetConfig as AssetConfig<T>>::StorageMetadata = metadata.into();
    <T::AssetConfig as AssetConfig<T>>::AssetRegistry::create_asset(
        id,
        storage_metadata,
        TEST_DEFAULT_ASSET_ED,
        true,
    )
    .expect("Unable to create asset.");
    let pallet_account: T::AccountId = Pallet::<T>::account_id();
    <T::AssetConfig as AssetConfig<T>>::FungibleLedger::deposit_minting(
        id,
        owner,
        value + TEST_DEFAULT_ASSET_ED,
    )
    .expect("Unable to mint asset to its new owner.");
    <T::AssetConfig as AssetConfig<T>>::FungibleLedger::deposit_minting(
        id,
        &pallet_account,
        TEST_DEFAULT_ASSET_ED,
    )
    .expect("Unable to mint existential deposit to pallet account.");
}

benchmarks! {
    to_private {
        let caller: T::AccountId = whitelisted_caller();
        let origin = T::Origin::from(RawOrigin::Signed(caller.clone()));
        let mint_post = TransferPost::decode(&mut &*TO_PRIVATE).unwrap();
        let asset = mint_post.source(0).unwrap();
<<<<<<< HEAD
        init_asset::<T>(&caller, Pallet::<T>::id_from_field(asset.id).unwrap(), asset.value);
=======
        init_asset::<T>(&caller, Pallet::<T>::id_from_field(asset.id).unwrap(), asset_value_decode(asset.value));
>>>>>>> 77b79e63
    }: to_private (
        RawOrigin::Signed(caller.clone()),
        mint_post
    ) verify {
        // FIXME: add balance checking
        assert_last_event::<T, _>(Event::ToPrivate { asset, source: caller });
    }

    to_public {
        let caller: T::AccountId = whitelisted_caller();
        let origin = T::Origin::from(RawOrigin::Signed(caller.clone()));
        init_asset::<T>(&caller, <T::AssetConfig as AssetConfig<T>>::StartNonNativeAssetId::get(), INITIAL_VALUE);
        for coin in TO_PUBLIC_INPUT {
            Pallet::<T>::to_private(
                origin.clone(),
                TransferPost::decode(&mut &**coin).unwrap()
            ).unwrap();
        }
        let reclaim_post = TransferPost::decode(&mut &*TO_PUBLIC).unwrap();
        let asset = reclaim_post.sink(0).unwrap();
    }: to_public (
        RawOrigin::Signed(caller.clone()),
        reclaim_post
    ) verify {
        // FIXME: add balance checking
        assert_last_event::<T, _>(Event::ToPublic { asset, sink: caller });
    }

    private_transfer {
        let caller: T::AccountId = whitelisted_caller();
        let origin = T::Origin::from(RawOrigin::Signed(caller.clone()));
        init_asset::<T>(&caller, <T::AssetConfig as AssetConfig<T>>::StartNonNativeAssetId::get(), INITIAL_VALUE);
        for coin in PRIVATE_TRANSFER_INPUT {
            Pallet::<T>::to_private(
                origin.clone(),
                TransferPost::decode(&mut &**coin).unwrap(),
            ).unwrap();
        }
        let private_transfer_post = TransferPost::decode(&mut &*PRIVATE_TRANSFER).unwrap();
    }: private_transfer (
        RawOrigin::Signed(caller.clone()),
        private_transfer_post
    ) verify {
        assert_last_event::<T, _>(Event::PrivateTransfer { origin: Some(caller) });
    }

    public_transfer {
        let caller: T::AccountId = whitelisted_caller();
        let origin = T::Origin::from(RawOrigin::Signed(caller.clone()));
        init_asset::<T>(&caller, <T::AssetConfig as AssetConfig<T>>::StartNonNativeAssetId::get(), INITIAL_VALUE);
<<<<<<< HEAD
        let asset = Asset::new(Pallet::<T>::field_from_id(8u128), 100);
=======
        let asset = Asset::new(Pallet::<T>::field_from_id(8u128), asset_value_encode(100));
>>>>>>> 77b79e63
        let sink = Pallet::<T>::account_id();
    }: public_transfer (
        RawOrigin::Signed(caller.clone()),
        asset,
        sink.clone()
    ) verify {
        // FIXME: add balance checking
        assert_last_event::<T, _>(Event::Transfer { asset, source: caller.clone(), sink });
    }
}

impl_benchmark_test_suite!(Pallet, crate::mock::new_test_ext(), crate::mock::Test);<|MERGE_RESOLUTION|>--- conflicted
+++ resolved
@@ -18,11 +18,7 @@
     benchmark::precomputed_coins::{
         PRIVATE_TRANSFER, PRIVATE_TRANSFER_INPUT, TO_PRIVATE, TO_PUBLIC, TO_PUBLIC_INPUT,
     },
-<<<<<<< HEAD
-    types::Asset,
-=======
     types::{asset_value_decode, asset_value_encode, Asset},
->>>>>>> 77b79e63
     Call, Config, Event, Pallet, StandardAssetId, TransferPost,
 };
 use frame_benchmarking::{benchmarks, impl_benchmark_test_suite, whitelisted_caller};
@@ -87,11 +83,7 @@
         let origin = T::Origin::from(RawOrigin::Signed(caller.clone()));
         let mint_post = TransferPost::decode(&mut &*TO_PRIVATE).unwrap();
         let asset = mint_post.source(0).unwrap();
-<<<<<<< HEAD
-        init_asset::<T>(&caller, Pallet::<T>::id_from_field(asset.id).unwrap(), asset.value);
-=======
         init_asset::<T>(&caller, Pallet::<T>::id_from_field(asset.id).unwrap(), asset_value_decode(asset.value));
->>>>>>> 77b79e63
     }: to_private (
         RawOrigin::Signed(caller.clone()),
         mint_post
@@ -142,11 +134,7 @@
         let caller: T::AccountId = whitelisted_caller();
         let origin = T::Origin::from(RawOrigin::Signed(caller.clone()));
         init_asset::<T>(&caller, <T::AssetConfig as AssetConfig<T>>::StartNonNativeAssetId::get(), INITIAL_VALUE);
-<<<<<<< HEAD
-        let asset = Asset::new(Pallet::<T>::field_from_id(8u128), 100);
-=======
         let asset = Asset::new(Pallet::<T>::field_from_id(8u128), asset_value_encode(100));
->>>>>>> 77b79e63
         let sink = Pallet::<T>::account_id();
     }: public_transfer (
         RawOrigin::Signed(caller.clone()),
