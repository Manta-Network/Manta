--- conflicted
+++ resolved
@@ -85,11 +85,7 @@
         let _ = <T::AssetConfig as AssetConfig<T>>::FungibleLedger::deposit_minting_with_check(1, &caller, INITIAL_VALUE, true);
         let mint_post = TransferPost::decode(&mut &*TO_PRIVATE[x as usize]).unwrap();
         let asset = mint_post.source(0).unwrap();
-<<<<<<< HEAD
-        init_asset::<T>(&caller, <T::AssetConfig as AssetConfig<T>>::StartNonNativeAssetId::get(), INITIAL_VALUE);
-=======
         init_asset::<T>(&caller, Pallet::<T>::id_from_field(asset.id).unwrap(), asset_value_decode(asset.value));
->>>>>>> d7a7498f
     }: to_private (
         RawOrigin::Signed(caller.clone()),
         mint_post
