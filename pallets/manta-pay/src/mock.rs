// Copyright 2020-2022 Manta Network.
// This file is part of Manta.
//
// Manta is free software: you can redistribute it and/or modify
// it under the terms of the GNU General Public License as published by
// the Free Software Foundation, either version 3 of the License, or
// (at your option) any later version.
//
// Manta is distributed in the hope that it will be useful,
// but WITHOUT ANY WARRANTY; without even the implied warranty of
// MERCHANTABILITY or FITNESS FOR A PARTICULAR PURPOSE.  See the
// GNU General Public License for more details.
//
// You should have received a copy of the GNU General Public License
// along with Manta.  If not, see <http://www.gnu.org/licenses/>.

use frame_support::{
    pallet_prelude::DispatchResult,
    parameter_types,
    traits::{ConstU32, Everything},
    PalletId,
};
use frame_system::EnsureRoot;
use manta_primitives::{
    assets::{
        AssetConfig, AssetIdType, AssetLocation, AssetRegistry, AssetRegistryMetadata,
        AssetStorageMetadata, BalanceType, LocationType, NativeAndNonNative,
    },
    constants::{ASSET_MANAGER_PALLET_ID, MANTA_PAY_PALLET_ID},
<<<<<<< HEAD
    types::Balance,
=======
    types::{AssetId, Balance, BlockNumber, Header},
>>>>>>> affbacce
};
use sp_core::H256;
use sp_runtime::{
    traits::{BlakeTwo256, IdentityLookup},
    AccountId32,
};
use xcm::{
    prelude::{Parachain, X1},
    v1::MultiLocation,
    VersionedMultiLocation,
};

use crate::StandardAssetId;

type UncheckedExtrinsic = frame_system::mocking::MockUncheckedExtrinsic<Test>;
type Block = frame_system::mocking::MockBlock<Test>;

frame_support::construct_runtime!(
    pub enum Test where
        Block = Block,
        NodeBlock = Block,
        UncheckedExtrinsic = UncheckedExtrinsic,
    {
        System: frame_system::{Pallet, Call, Config, Storage, Event<T>},
        MantaPayPallet: crate::{Pallet, Call, Storage, Event<T>},
        Balances: pallet_balances::{Pallet, Call, Storage, Config<T>, Event<T>},
        Assets: pallet_assets::{Pallet, Storage, Event<T>},
        AssetManager: pallet_asset_manager::{Pallet, Call, Storage, Event<T>},
    }
);

parameter_types! {
    pub const BlockHashCount: BlockNumber = 250;
    pub const SS58Prefix: u8 = manta_primitives::constants::CALAMARI_SS58PREFIX;
}

impl frame_system::Config for Test {
    type BaseCallFilter = Everything;
    type BlockWeights = ();
    type BlockLength = ();
    type DbWeight = ();
    type Origin = Origin;
    type Call = Call;
    type Index = u64;
    type BlockNumber = BlockNumber;
    type Hash = H256;
    type Hashing = BlakeTwo256;
    type AccountId = AccountId32;
    type Lookup = IdentityLookup<Self::AccountId>;
    type Header = Header;
    type Event = Event;
    type BlockHashCount = BlockHashCount;
    type Version = ();
    type PalletInfo = PalletInfo;
    type AccountData = pallet_balances::AccountData<Balance>;
    type OnNewAccount = ();
    type OnKilledAccount = ();
    type SystemWeightInfo = ();
    type SS58Prefix = SS58Prefix;
    type OnSetCode = ();
    type MaxConsumers = ConstU32<16>;
}

parameter_types! {
    pub ExistentialDeposit: Balance = 1;
    pub const MaxLocks: u32 = 50;
    pub const MaxReserves: u32 = 50;
}

impl pallet_balances::Config for Test {
    type MaxLocks = MaxLocks;
    type Balance = Balance;
    type Event = Event;
    type DustRemoval = ();
    type ExistentialDeposit = ExistentialDeposit;
    type AccountStore = System;
    type WeightInfo = ();
    type MaxReserves = MaxReserves;
    type ReserveIdentifier = [u8; 8];
}

parameter_types! {
    pub const AssetDeposit: Balance = 0; // Does not really matter as this will be only called by root
    pub const AssetAccountDeposit: Balance = 0;
    pub const ApprovalDeposit: Balance = 0;
    pub const AssetsStringLimit: u32 = 50;
    pub const MetadataDepositBase: Balance = 0;
    pub const MetadataDepositPerByte: Balance = 0;
}

impl pallet_assets::Config for Test {
    type Event = Event;
    type Balance = Balance;
    type AssetId = StandardAssetId;
    type Currency = Balances;
    type ForceOrigin = EnsureRoot<AccountId32>;
    type AssetDeposit = AssetDeposit;
    type AssetAccountDeposit = AssetAccountDeposit;
    type MetadataDepositBase = MetadataDepositBase;
    type MetadataDepositPerByte = MetadataDepositPerByte;
    type ApprovalDeposit = ApprovalDeposit;
    type StringLimit = AssetsStringLimit;
    type Freezer = ();
    type Extra = ();
    type WeightInfo = pallet_assets::weights::SubstrateWeight<Test>;
}

pub struct MantaAssetRegistry;
impl BalanceType for MantaAssetRegistry {
    type Balance = Balance;
}
impl AssetIdType for MantaAssetRegistry {
    type AssetId = StandardAssetId;
}
impl AssetRegistry for MantaAssetRegistry {
    type Metadata = AssetStorageMetadata;
    type Error = sp_runtime::DispatchError;

    fn create_asset(
        asset_id: StandardAssetId,
        metadata: AssetStorageMetadata,
        min_balance: Balance,
        is_sufficient: bool,
    ) -> DispatchResult {
        Assets::force_create(
            Origin::root(),
            asset_id,
            AssetManager::account_id(),
            is_sufficient,
            min_balance,
        )?;

        Assets::force_set_metadata(
            Origin::root(),
            asset_id,
            metadata.name,
            metadata.symbol,
            metadata.decimals,
            metadata.is_frozen,
        )?;

        Assets::force_asset_status(
            Origin::root(),
            asset_id,
            AssetManager::account_id(),
            AssetManager::account_id(),
            AssetManager::account_id(),
            AssetManager::account_id(),
            min_balance,
            is_sufficient,
            metadata.is_frozen,
        )
    }

    fn update_asset_metadata(
        asset_id: &StandardAssetId,
        metadata: AssetStorageMetadata,
    ) -> DispatchResult {
        Assets::force_set_metadata(
            Origin::root(),
            *asset_id,
            metadata.name,
            metadata.symbol,
            metadata.decimals,
            metadata.is_frozen,
        )
    }
}

parameter_types! {
    pub const DummyAssetId: StandardAssetId = 0;
    pub const NativeAssetId: StandardAssetId = 1;
    pub const StartNonNativeAssetId: StandardAssetId = 8;
    pub NativeAssetLocation: AssetLocation = AssetLocation(
        VersionedMultiLocation::V1(MultiLocation::new(1, X1(Parachain(1024)))));
    pub NativeAssetMetadata: AssetRegistryMetadata<Balance> = AssetRegistryMetadata {
        metadata: AssetStorageMetadata {
            name: b"Dolphin".to_vec(),
            symbol: b"DOL".to_vec(),
            decimals: 18,
            is_frozen: false,
        },
        min_balance: 1u128,
        evm_address: None,
        is_sufficient: true,
    };
    pub const AssetManagerPalletId: PalletId = ASSET_MANAGER_PALLET_ID;
}

#[derive(Clone, Eq, PartialEq)]
pub struct MantaAssetConfig;
impl LocationType for MantaAssetConfig {
    type Location = AssetLocation;
}
impl AssetIdType for MantaAssetConfig {
    type AssetId = StandardAssetId;
}
impl BalanceType for MantaAssetConfig {
    type Balance = Balance;
}
impl AssetConfig<Test> for MantaAssetConfig {
    type NativeAssetId = NativeAssetId;
    type StartNonNativeAssetId = StartNonNativeAssetId;
    type AssetRegistryMetadata = AssetRegistryMetadata<Balance>;
    type NativeAssetLocation = NativeAssetLocation;
    type NativeAssetMetadata = NativeAssetMetadata;
    type StorageMetadata = AssetStorageMetadata;
    type AssetRegistry = MantaAssetRegistry;
    type FungibleLedger = NativeAndNonNative<Test, MantaAssetConfig, Balances, Assets>;
}

impl pallet_asset_manager::Config for Test {
    type Event = Event;
    type AssetId = StandardAssetId;
    type Balance = Balance;
    type Location = AssetLocation;
    type AssetConfig = MantaAssetConfig;
    type ModifierOrigin = EnsureRoot<AccountId32>;
    type PalletId = AssetManagerPalletId;
    type WeightInfo = ();
}

parameter_types! {
    pub const MantaPayPalletId: PalletId = MANTA_PAY_PALLET_ID;
}

impl crate::Config for Test {
    type Event = Event;
    type WeightInfo = crate::weights::SubstrateWeight<Self>;
    type PalletId = MantaPayPalletId;
    type AssetConfig = MantaAssetConfig;
}

pub fn new_test_ext() -> sp_io::TestExternalities {
    frame_system::GenesisConfig::default()
        .build_storage::<Test>()
        .unwrap()
        .into()
}<|MERGE_RESOLUTION|>--- conflicted
+++ resolved
@@ -27,11 +27,7 @@
         AssetStorageMetadata, BalanceType, LocationType, NativeAndNonNative,
     },
     constants::{ASSET_MANAGER_PALLET_ID, MANTA_PAY_PALLET_ID},
-<<<<<<< HEAD
-    types::Balance,
-=======
-    types::{AssetId, Balance, BlockNumber, Header},
->>>>>>> affbacce
+    types::{Balance, BlockNumber, Header},
 };
 use sp_core::H256;
 use sp_runtime::{
