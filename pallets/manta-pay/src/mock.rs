--- conflicted
+++ resolved
@@ -254,10 +254,6 @@
 
 pub struct MantaPaySuspensionManager;
 impl crate::SuspendMantaPay for MantaPaySuspensionManager {
-<<<<<<< HEAD
-    fn suspend_manta_pay_execution() -> DispatchResultWithPostInfo {
-        TransactionPause::pause_pallets(RawOrigin::Root.into(), vec![b"MantaPay".to_vec()])
-=======
     fn suspend_manta_pay_execution() {
         let _ = TransactionPause::pause_transactions(
             RawOrigin::Root.into(),
@@ -270,7 +266,6 @@
                 ],
             )],
         );
->>>>>>> 55dc2641
     }
 }
 
