// Copyright 2019-2022 Manta Network.
// This file is part of pallet-manta-pay.
//
// pallet-manta-pay is free software: you can redistribute it and/or modify
// it under the terms of the GNU General Public License as published by
// the Free Software Foundation, either version 3 of the License, or
// (at your option) any later version.
//
// pallet-manta-pay is distributed in the hope that it will be useful,
// but WITHOUT ANY WARRANTY; without even the implied warranty of
// MERCHANTABILITY or FITNESS FOR A PARTICULAR PURPOSE.  See the
// GNU General Public License for more details.
//
// You should have received a copy of the GNU General Public License
// along with pallet-manta-pay.  If not, see <http://www.gnu.org/licenses/>.

//! Type Definitions for Manta Pay

use super::*;
use manta_util::into_array_unchecked;
use scale_codec::Error;

#[cfg(feature = "rpc")]
use manta_util::serde::{Deserialize, Serialize};

pub(crate) const CIPHER_TEXT_LENGTH: usize = 68;
pub(crate) const EPHEMERAL_PUBLIC_KEY_LENGTH: usize = 32;
pub(crate) const UTXO_ACCUMULATOR_OUTPUT_LENGTH: usize = 32;
pub(crate) const UTXO_LENGTH: usize = 32;
pub(crate) const VOID_NUMBER_LENGTH: usize = 32;

/// Encodes the SCALE encodable `value` into a byte array with the given length `N`.
#[inline]
pub(crate) fn encode<T, const N: usize>(value: T) -> [u8; N]
where
	T: Encode,
{
	into_array_unchecked(value.encode())
}

/// Decodes the `bytes` array of the given length `N` into the SCALE decodable type `T` returning a
/// blanket error if decoding fails.
#[inline]
pub(crate) fn decode<T, const N: usize>(bytes: [u8; N]) -> Result<T, Error>
where
	T: Decode,
{
	T::decode(&mut bytes.as_slice())
}

/// Group Type
pub type Group = [u8; 32];

/// UTXO Type
pub type Utxo = [u8; 32];

/// Void Number Type
pub type VoidNumber = [u8; 32];

/// UTXO Accumulator Output Type
pub type UtxoAccumulatorOutput = [u8; 32];

/// Ciphertext Type
pub type Ciphertext = [u8; 68];

/// Transfer Proof Type
pub type Proof = [u8; 192];

/// Asset
#[derive(
	Clone,
	Copy,
	Debug,
	Decode,
	Default,
	Encode,
	Eq,
	Hash,
	MaxEncodedLen,
	Ord,
	PartialEq,
	PartialOrd,
	TypeInfo,
)]
pub struct Asset {
	/// Asset Id
	pub id: AssetId,

	/// Asset Value
	pub value: Balance,
}

impl Asset {
	/// Builds a new [`Asset`] from `id` and `value`.
	#[inline]
	pub fn new(id: AssetId, value: Balance) -> Self {
		Self { id, value }
	}
}

/// Encrypted Note
#[cfg_attr(
	feature = "rpc",
	derive(Deserialize, Serialize),
	serde(crate = "manta_util::serde", deny_unknown_fields)
)]
#[derive(Clone, Debug, Decode, Encode, Eq, Hash, MaxEncodedLen, PartialEq, TypeInfo)]
pub struct EncryptedNote {
	/// Ephemeral Public Key
<<<<<<< HEAD
	pub ephemeral_public_key: Group,

	/// Ciphertext
	#[cfg_attr(
		feature = "rpc",
		serde(with = "manta_util::serde_with::As::<[manta_util::serde_with::Same; 68]>")
	)]
	pub ciphertext: Ciphertext,
=======
	pub ephemeral_public_key: [u8; EPHEMERAL_PUBLIC_KEY_LENGTH],

	/// Ciphertext
	pub ciphertext: [u8; CIPHER_TEXT_LENGTH],
>>>>>>> b4ab435e
}

impl Default for EncryptedNote {
	#[inline]
	fn default() -> Self {
		Self {
			ephemeral_public_key: [0; EPHEMERAL_PUBLIC_KEY_LENGTH],
			ciphertext: [0; CIPHER_TEXT_LENGTH],
		}
	}
}

impl From<config::EncryptedNote> for EncryptedNote {
	#[inline]
	fn from(encrypted_note: config::EncryptedNote) -> Self {
		Self {
			ephemeral_public_key: encode(encrypted_note.ephemeral_public_key),
			ciphertext: encrypted_note.ciphertext.into(),
		}
	}
}

impl TryFrom<EncryptedNote> for config::EncryptedNote {
	type Error = Error;

	#[inline]
	fn try_from(encrypted_note: EncryptedNote) -> Result<Self, Self::Error> {
		Ok(Self {
			ephemeral_public_key: decode(encrypted_note.ephemeral_public_key)?,
			ciphertext: encrypted_note.ciphertext.into(),
		})
	}
}

/// Sender Post
#[derive(Clone, Debug, Decode, Encode, Eq, Hash, MaxEncodedLen, PartialEq, TypeInfo)]
pub struct SenderPost {
	/// UTXO Accumulator Output
<<<<<<< HEAD
	pub utxo_accumulator_output: UtxoAccumulatorOutput,

	/// Void Number
	pub void_number: VoidNumber,
=======
	pub utxo_accumulator_output: [u8; UTXO_ACCUMULATOR_OUTPUT_LENGTH],

	/// Void Number
	pub void_number: [u8; VOID_NUMBER_LENGTH],
>>>>>>> b4ab435e
}

impl From<config::SenderPost> for SenderPost {
	#[inline]
	fn from(post: config::SenderPost) -> Self {
		Self {
			utxo_accumulator_output: encode(post.utxo_accumulator_output),
			void_number: encode(post.void_number),
		}
	}
}

impl TryFrom<SenderPost> for config::SenderPost {
	type Error = Error;

	#[inline]
	fn try_from(post: SenderPost) -> Result<Self, Self::Error> {
		Ok(Self {
			utxo_accumulator_output: decode(post.utxo_accumulator_output)?,
			void_number: decode(post.void_number)?,
		})
	}
}

/// Receiver Post
#[derive(Clone, Debug, Decode, Encode, Eq, Hash, MaxEncodedLen, PartialEq, TypeInfo)]
pub struct ReceiverPost {
	/// Unspent Transaction Output
<<<<<<< HEAD
	pub utxo: Utxo,
=======
	pub utxo: [u8; UTXO_LENGTH],
>>>>>>> b4ab435e

	/// Encrypted Note
	pub encrypted_note: EncryptedNote,
}

impl From<config::ReceiverPost> for ReceiverPost {
	#[inline]
	fn from(post: config::ReceiverPost) -> Self {
		Self {
			utxo: encode(post.utxo),
			encrypted_note: post.encrypted_note.into(),
		}
	}
}

impl TryFrom<ReceiverPost> for config::ReceiverPost {
	type Error = Error;

	#[inline]
	fn try_from(post: ReceiverPost) -> Result<Self, Self::Error> {
		Ok(Self {
			utxo: decode(post.utxo)?,
			encrypted_note: post.encrypted_note.try_into()?,
		})
	}
}

/// Transfer Post
#[derive(Clone, Debug, Decode, Encode, Eq, PartialEq, TypeInfo)]
pub struct TransferPost {
	/// Asset Id
	pub asset_id: Option<AssetId>,

	/// Sources
	pub sources: Vec<Balance>,

	/// Sender Posts
	pub sender_posts: Vec<SenderPost>,

	/// Receiver Posts
	pub receiver_posts: Vec<ReceiverPost>,

	/// Sinks
	pub sinks: Vec<Balance>,

	/// Validity Proof
	pub validity_proof: Proof,
}

impl From<config::TransferPost> for TransferPost {
	#[inline]
	fn from(post: config::TransferPost) -> Self {
		Self {
			asset_id: post.asset_id.map(|id| id.0),
			sources: post.sources.into_iter().map(|s| s.0).collect(),
			sender_posts: post.sender_posts.into_iter().map(Into::into).collect(),
			receiver_posts: post.receiver_posts.into_iter().map(Into::into).collect(),
			sinks: post.sinks.into_iter().map(|s| s.0).collect(),
			validity_proof: encode(post.validity_proof),
		}
	}
}

impl TryFrom<TransferPost> for config::TransferPost {
	type Error = Error;

	#[inline]
	fn try_from(post: TransferPost) -> Result<Self, Self::Error> {
		Ok(Self {
			asset_id: post.asset_id.map(asset::AssetId),
			sources: post.sources.into_iter().map(asset::AssetValue).collect(),
			sender_posts: post
				.sender_posts
				.into_iter()
				.map(TryInto::try_into)
				.collect::<Result<_, _>>()?,
			receiver_posts: post
				.receiver_posts
				.into_iter()
				.map(TryInto::try_into)
				.collect::<Result<_, _>>()?,
			sinks: post.sinks.into_iter().map(asset::AssetValue).collect(),
			validity_proof: decode(post.validity_proof)?,
		})
	}
}

/// Leaf Digest Type
pub type LeafDigest = merkle_tree::LeafDigest<config::MerkleTreeConfiguration>;

/// Inner Digest Type
pub type InnerDigest = merkle_tree::InnerDigest<config::MerkleTreeConfiguration>;

/// Merkle Tree Current Path
#[derive(Clone, Debug, Decode, Default, Encode, Eq, PartialEq, TypeInfo)]
pub struct CurrentPath {
	/// Sibling Digest
	pub sibling_digest: LeafDigest,

	/// Leaf Index
	pub leaf_index: u32,

	/// Inner Path
	pub inner_path: Vec<InnerDigest>,
}

impl MaxEncodedLen for CurrentPath {
	#[inline]
	fn max_encoded_len() -> usize {
		0_usize
			.saturating_add(LeafDigest::max_encoded_len())
			.saturating_add(u32::max_encoded_len())
			.saturating_add(
				// NOTE: We know that these paths don't exceed the path length.
				InnerDigest::max_encoded_len().saturating_mul(
					manta_crypto::merkle_tree::path_length::<config::MerkleTreeConfiguration>(),
				),
			)
	}
}

impl From<merkle_tree::CurrentPath<config::MerkleTreeConfiguration>> for CurrentPath {
	#[inline]
	fn from(path: merkle_tree::CurrentPath<config::MerkleTreeConfiguration>) -> Self {
		Self {
			sibling_digest: path.sibling_digest,
			leaf_index: path.inner_path.leaf_index.0 as u32,
			inner_path: path.inner_path.path,
		}
	}
}

impl From<CurrentPath> for merkle_tree::CurrentPath<config::MerkleTreeConfiguration> {
	#[inline]
	fn from(path: CurrentPath) -> Self {
		Self::new(
			path.sibling_digest,
			(path.leaf_index as usize).into(),
			path.inner_path,
		)
	}
}

/// UTXO Merkle Tree Path
#[derive(Clone, Debug, Decode, Default, Encode, Eq, MaxEncodedLen, PartialEq, TypeInfo)]
pub struct UtxoMerkleTreePath {
	/// Current Leaf Digest
	pub leaf_digest: Option<LeafDigest>,

	/// Current Path
	pub current_path: CurrentPath,
}<|MERGE_RESOLUTION|>--- conflicted
+++ resolved
@@ -28,6 +28,7 @@
 pub(crate) const UTXO_ACCUMULATOR_OUTPUT_LENGTH: usize = 32;
 pub(crate) const UTXO_LENGTH: usize = 32;
 pub(crate) const VOID_NUMBER_LENGTH: usize = 32;
+pub(crate) const PROOF_LENGTH: usize = 192;
 
 /// Encodes the SCALE encodable `value` into a byte array with the given length `N`.
 #[inline]
@@ -49,22 +50,22 @@
 }
 
 /// Group Type
-pub type Group = [u8; 32];
+pub type Group = [u8; EPHEMERAL_PUBLIC_KEY_LENGTH];
 
 /// UTXO Type
-pub type Utxo = [u8; 32];
+pub type Utxo = [u8; UTXO_LENGTH];
 
 /// Void Number Type
-pub type VoidNumber = [u8; 32];
+pub type VoidNumber = [u8; VOID_NUMBER_LENGTH];
 
 /// UTXO Accumulator Output Type
-pub type UtxoAccumulatorOutput = [u8; 32];
+pub type UtxoAccumulatorOutput = [u8; UTXO_ACCUMULATOR_OUTPUT_LENGTH];
 
 /// Ciphertext Type
-pub type Ciphertext = [u8; 68];
+pub type Ciphertext = [u8; CIPHER_TEXT_LENGTH];
 
 /// Transfer Proof Type
-pub type Proof = [u8; 192];
+pub type Proof = [u8; PROOF_LENGTH];
 
 /// Asset
 #[derive(
@@ -107,21 +108,10 @@
 #[derive(Clone, Debug, Decode, Encode, Eq, Hash, MaxEncodedLen, PartialEq, TypeInfo)]
 pub struct EncryptedNote {
 	/// Ephemeral Public Key
-<<<<<<< HEAD
-	pub ephemeral_public_key: Group,
-
-	/// Ciphertext
-	#[cfg_attr(
-		feature = "rpc",
-		serde(with = "manta_util::serde_with::As::<[manta_util::serde_with::Same; 68]>")
-	)]
-	pub ciphertext: Ciphertext,
-=======
 	pub ephemeral_public_key: [u8; EPHEMERAL_PUBLIC_KEY_LENGTH],
 
 	/// Ciphertext
 	pub ciphertext: [u8; CIPHER_TEXT_LENGTH],
->>>>>>> b4ab435e
 }
 
 impl Default for EncryptedNote {
@@ -160,17 +150,10 @@
 #[derive(Clone, Debug, Decode, Encode, Eq, Hash, MaxEncodedLen, PartialEq, TypeInfo)]
 pub struct SenderPost {
 	/// UTXO Accumulator Output
-<<<<<<< HEAD
-	pub utxo_accumulator_output: UtxoAccumulatorOutput,
-
-	/// Void Number
-	pub void_number: VoidNumber,
-=======
 	pub utxo_accumulator_output: [u8; UTXO_ACCUMULATOR_OUTPUT_LENGTH],
 
 	/// Void Number
 	pub void_number: [u8; VOID_NUMBER_LENGTH],
->>>>>>> b4ab435e
 }
 
 impl From<config::SenderPost> for SenderPost {
@@ -199,11 +182,7 @@
 #[derive(Clone, Debug, Decode, Encode, Eq, Hash, MaxEncodedLen, PartialEq, TypeInfo)]
 pub struct ReceiverPost {
 	/// Unspent Transaction Output
-<<<<<<< HEAD
-	pub utxo: Utxo,
-=======
 	pub utxo: [u8; UTXO_LENGTH],
->>>>>>> b4ab435e
 
 	/// Encrypted Note
 	pub encrypted_note: EncryptedNote,
