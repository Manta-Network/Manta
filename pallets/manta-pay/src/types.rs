--- conflicted
+++ resolved
@@ -21,11 +21,7 @@
 use manta_pay::{
     config::{
         self,
-<<<<<<< HEAD
-        utxo::v3::{self, MerkleTreeConfiguration},
-=======
         utxo::{self, MerkleTreeConfiguration},
->>>>>>> 77b79e63
     },
     crypto::poseidon::encryption::{self, BlockArray, CiphertextBlock},
     manta_crypto::{
@@ -33,10 +29,6 @@
         permutation::duplex,
         signature::schnorr,
     },
-<<<<<<< HEAD
-    manta_util::into_array_unchecked,
-=======
->>>>>>> 77b79e63
 };
 use manta_util::{Array, BoxArray};
 use scale_codec::{Decode, Encode, Error, MaxEncodedLen};
@@ -45,18 +37,6 @@
 #[cfg(feature = "rpc")]
 use manta_pay::manta_util::serde::{Deserialize, Serialize};
 
-<<<<<<< HEAD
-pub use manta_pay::config::utxo::v3::{Checkpoint, RawCheckpoint};
-
-/// Encodes the SCALE encodable `value` into a byte array with the given length `N`.
-#[inline]
-pub(crate) fn encode<T, const N: usize>(value: T) -> [u8; N]
-where
-    T: Encode,
-{
-    into_array_unchecked(value.encode())
-}
-=======
 use manta_crypto::arkworks::{
     algebra::Group as CryptoGroup,
     constraint::fp::Fp,
@@ -64,7 +44,6 @@
     groth16::Proof as CryptoProof,
 };
 pub use manta_pay::config::utxo::Checkpoint;
->>>>>>> 77b79e63
 
 /// Decodes the `bytes` array of the given length `N` into the SCALE decodable type `T` returning a
 /// blanket error if decoding fails.
@@ -76,8 +55,6 @@
     T::decode(&mut bytes.as_slice())
 }
 
-<<<<<<< HEAD
-=======
 pub const FP_ENCODE: &str = "Fp encoding to [u8; 32] failed.";
 pub const FP_DECODE: &str = "Vec<u8>(u8; 32) decoding to Fp failed.";
 pub const GROUP_ENCODE: &str = "Group encoding to [u8; 32] failed.";
@@ -157,7 +134,6 @@
     u128::from_le_bytes(bytes)
 }
 
->>>>>>> 77b79e63
 ///
 pub const TAG_LENGTH: usize = 32;
 
@@ -178,7 +154,6 @@
 
 ///
 pub const UTXO_COMMITMENT_LENGTH: usize = 32;
-<<<<<<< HEAD
 
 /// UTXO Commitment Type
 pub type UtxoCommitment = [u8; UTXO_COMMITMENT_LENGTH];
@@ -186,15 +161,6 @@
 ///
 pub const NULLIFIER_COMMITMENT_LENGTH: usize = 32;
 
-=======
-
-/// UTXO Commitment Type
-pub type UtxoCommitment = [u8; UTXO_COMMITMENT_LENGTH];
-
-///
-pub const NULLIFIER_COMMITMENT_LENGTH: usize = 32;
-
->>>>>>> 77b79e63
 /// Nullifier Commitment Type
 pub type NullifierCommitment = [u8; NULLIFIER_COMMITMENT_LENGTH];
 
@@ -217,13 +183,10 @@
 ///
 pub type AssetValue = u128;
 
-<<<<<<< HEAD
-=======
 /// Transfer Proof encoded value
-/// Compatability for JS u128 and Encode/Decode from parity_scale_codec
+/// Compatibility for JS u128 and Encode/Decode from parity_scale_codec
 pub type EncodedAssetValue = [u8; 16];
 
->>>>>>> 77b79e63
 /// Asset
 #[cfg_attr(
     feature = "rpc",
@@ -250,34 +213,17 @@
     pub id: AssetId,
 
     /// Asset Value
-<<<<<<< HEAD
-    pub value: AssetValue,
-=======
     pub value: EncodedAssetValue,
->>>>>>> 77b79e63
 }
 
 impl Asset {
     /// Builds a new [`Asset`] from `id` and `value`.
     #[inline]
-<<<<<<< HEAD
-    pub fn new(id: AssetId, value: AssetValue) -> Self {
-=======
     pub fn new(id: AssetId, value: EncodedAssetValue) -> Self {
->>>>>>> 77b79e63
         Self { id, value }
     }
 }
 
-<<<<<<< HEAD
-impl From<config::Asset> for Asset {
-    #[inline]
-    fn from(asset: config::Asset) -> Self {
-        Self {
-            id: encode(asset.id),
-            value: asset.value,
-        }
-=======
 impl TryFrom<config::Asset> for Asset {
     type Error = Error;
 
@@ -287,7 +233,6 @@
             id: fp_encode(asset.id)?,
             value: asset_value_encode(asset.value),
         })
->>>>>>> 77b79e63
     }
 }
 
@@ -297,16 +242,6 @@
     #[inline]
     fn try_from(asset: Asset) -> Result<Self, Self::Error> {
         Ok(Self {
-<<<<<<< HEAD
-            id: decode(asset.id)?,
-            value: asset.value,
-        })
-    }
-}
-
-/// Outgoing Ciphertext
-pub type OutgoingCiphertext = [[u8; 32]; 2];
-=======
             id: fp_decode(asset.id.to_vec())?,
             value: asset_value_decode(asset.value),
         })
@@ -321,7 +256,6 @@
 /// Outgoing Ciphertext
 pub type OutgoingCiphertext =
     [[u8; OUTGOING_CIPHER_TEXT_COMPONENT_SIZE]; OUTGOING_CIPHER_TEXT_COMPONENTS_COUNT];
->>>>>>> 77b79e63
 
 /// Outgoing Note
 #[cfg_attr(
@@ -338,25 +272,6 @@
     pub ciphertext: OutgoingCiphertext,
 }
 
-<<<<<<< HEAD
-impl From<v3::OutgoingNote> for OutgoingNote {
-    #[inline]
-    fn from(note: v3::OutgoingNote) -> Self {
-        let encoded = note.ciphertext.ciphertext.encode();
-        let mut encoded_arrays = [[0u8; 32]; 2];
-        let mut outer_ind: usize = 0;
-        for i in encoded_arrays {
-            let mut inner_ind: usize = 0;
-            for _ in i {
-                encoded_arrays[outer_ind][inner_ind] = encoded[outer_ind * 32 + inner_ind];
-                inner_ind += 1;
-            }
-            outer_ind += 1;
-        }
-        Self {
-            ephemeral_public_key: encode(note.ciphertext.ephemeral_public_key),
-            ciphertext: encoded_arrays,
-=======
 impl TryFrom<utxo::OutgoingNote> for OutgoingNote {
     type Error = Error;
 
@@ -369,7 +284,6 @@
             for (inner_ind, _) in array.into_iter().enumerate() {
                 encoded_ciphertext[outer_ind][inner_ind] = encoded[outer_ind * 32 + inner_ind];
             }
->>>>>>> 77b79e63
         }
         Ok(Self {
             ephemeral_public_key: group_encode(note.ciphertext.ephemeral_public_key)?,
@@ -378,31 +292,11 @@
     }
 }
 
-<<<<<<< HEAD
-impl TryFrom<OutgoingNote> for v3::OutgoingNote {
-=======
 impl TryFrom<OutgoingNote> for utxo::OutgoingNote {
->>>>>>> 77b79e63
     type Error = Error;
 
     #[inline]
     fn try_from(note: OutgoingNote) -> Result<Self, Self::Error> {
-<<<<<<< HEAD
-        let mut array_ = [0u8; 64];
-        let mut ind = 0;
-        for i in note.ciphertext {
-            for j in i {
-                array_[ind as usize] = j;
-                ind += 1;
-            }
-        }
-        let decoded: [u8; 64] = decode(array_).unwrap();
-        Ok(Self {
-            header: EmptyHeader::default(),
-            ciphertext: hybrid::Ciphertext {
-                ephemeral_public_key: decode(note.ephemeral_public_key)?,
-                ciphertext: decoded.into(),
-=======
         let mut flat_outgoing_ciphertext =
             [0u8; OUTGOING_CIPHER_TEXT_COMPONENT_SIZE * OUTGOING_CIPHER_TEXT_COMPONENTS_COUNT];
         let mut index = 0;
@@ -418,7 +312,6 @@
             ciphertext: hybrid::Ciphertext {
                 ephemeral_public_key: group_decode(note.ephemeral_public_key.to_vec())?,
                 ciphertext: decoded_outgoing_ciphertext.into(),
->>>>>>> 77b79e63
             },
         })
     }
@@ -441,21 +334,12 @@
     type Error = Error;
 
     #[inline]
-<<<<<<< HEAD
-    fn from(post: config::SenderPost) -> Self {
-        Self {
-            utxo_accumulator_output: encode(post.utxo_accumulator_output),
-            nullifier_commitment: encode(post.nullifier.nullifier.commitment),
-            outgoing_note: From::from(post.nullifier.outgoing_note),
-        }
-=======
     fn try_from(post: config::SenderPost) -> Result<Self, Error> {
         Ok(Self {
             utxo_accumulator_output: fp_encode(post.utxo_accumulator_output)?,
             nullifier_commitment: fp_encode(post.nullifier.nullifier.commitment)?,
             outgoing_note: TryFrom::try_from(post.nullifier.outgoing_note)?,
         })
->>>>>>> 77b79e63
     }
 }
 
@@ -465,18 +349,10 @@
     #[inline]
     fn try_from(post: SenderPost) -> Result<Self, Self::Error> {
         Ok(Self {
-<<<<<<< HEAD
-            utxo_accumulator_output: decode(post.utxo_accumulator_output)?,
-            nullifier: config::Nullifier {
-                // nullifier: decode(post.nullifier_commitment)?,
-                nullifier: manta_accounting::transfer::utxo::v3::Nullifier {
-                    commitment: decode(post.nullifier_commitment)?,
-=======
             utxo_accumulator_output: fp_decode(post.utxo_accumulator_output.to_vec())?,
             nullifier: config::Nullifier {
                 nullifier: manta_accounting::transfer::utxo::protocol::Nullifier {
                     commitment: fp_decode(post.nullifier_commitment.to_vec())?,
->>>>>>> 77b79e63
                 },
                 outgoing_note: TryFrom::try_from(post.outgoing_note)?,
             },
@@ -484,11 +360,6 @@
     }
 }
 
-<<<<<<< HEAD
-/// Incoming Ciphertext Type
-pub type IncomingCiphertext = [[u8; 32]; 3];
-pub type LightIncomingCiphertext = [[u8; 32]; 3];
-=======
 /// AssetId and (AssetValue + AESTag) and UTXORandomness
 pub const INCOMING_CIPHER_TEXT_COMPONENTS_COUNT: usize = 3;
 /// AssetId is BN254 field element, so 32 bytes
@@ -501,7 +372,6 @@
 /// Light Incoming Ciphertext Type
 pub type LightIncomingCiphertext =
     [[u8; INCOMING_CIPHER_TEXT_COMPONENT_SIZE]; INCOMING_CIPHER_TEXT_COMPONENTS_COUNT];
->>>>>>> 77b79e63
 
 /// Incoming Note
 #[cfg_attr(
@@ -521,23 +391,6 @@
     pub ciphertext: IncomingCiphertext,
 }
 
-<<<<<<< HEAD
-impl From<v3::IncomingNote> for IncomingNote {
-    #[inline]
-    fn from(note: v3::IncomingNote) -> Self {
-        Self {
-            ephemeral_public_key: encode(note.ciphertext.ephemeral_public_key),
-            tag: encode(note.ciphertext.ciphertext.tag.0),
-            ciphertext: Array::from_iter(
-                note.ciphertext.ciphertext.message[0].0.iter().map(encode),
-            )
-            .into(),
-        }
-    }
-}
-
-impl TryFrom<IncomingNote> for v3::IncomingNote {
-=======
 impl TryFrom<utxo::IncomingNote> for IncomingNote {
     type Error = Error;
 
@@ -559,7 +412,6 @@
 }
 
 impl TryFrom<IncomingNote> for utxo::IncomingNote {
->>>>>>> 77b79e63
     type Error = Error;
 
     #[inline]
@@ -567,15 +419,6 @@
         Ok(Self {
             header: EmptyHeader::default(),
             ciphertext: hybrid::Ciphertext {
-<<<<<<< HEAD
-                ephemeral_public_key: decode(note.ephemeral_public_key)?,
-                ciphertext: duplex::Ciphertext {
-                    tag: encryption::Tag(decode(note.tag)?),
-                    message: BlockArray(BoxArray(Box::new([CiphertextBlock(
-                        note.ciphertext
-                            .into_iter()
-                            .map(decode)
-=======
                 ephemeral_public_key: group_decode(note.ephemeral_public_key.to_vec())?,
                 ciphertext: duplex::Ciphertext {
                     tag: encryption::Tag(fp_decode(note.tag.to_vec())?),
@@ -583,7 +426,6 @@
                         note.ciphertext
                             .into_iter()
                             .map(|x| fp_decode(x.to_vec()))
->>>>>>> 77b79e63
                             .collect::<Result<Vec<_>, _>>()?
                             .into(),
                     )]))),
@@ -608,30 +450,6 @@
     pub ciphertext: LightIncomingCiphertext,
 }
 
-<<<<<<< HEAD
-impl From<v3::LightIncomingNote> for LightIncomingNote {
-    #[inline]
-    fn from(note: v3::LightIncomingNote) -> Self {
-        let encoded = note.ciphertext.ciphertext.encode();
-        let mut encoded_arrays = [[0u8; 32]; 3];
-        let mut outer_ind: usize = 0;
-        for i in encoded_arrays {
-            let mut inner_ind: usize = 0;
-            for _ in i {
-                encoded_arrays[outer_ind][inner_ind] = encoded[outer_ind * 32 + inner_ind];
-                inner_ind += 1;
-            }
-            outer_ind += 1;
-        }
-        Self {
-            ephemeral_public_key: encode(note.ciphertext.ephemeral_public_key),
-            ciphertext: encoded_arrays,
-        }
-    }
-}
-
-impl TryFrom<LightIncomingNote> for v3::LightIncomingNote {
-=======
 impl TryFrom<utxo::LightIncomingNote> for LightIncomingNote {
     type Error = Error;
 
@@ -654,27 +472,10 @@
 }
 
 impl TryFrom<LightIncomingNote> for utxo::LightIncomingNote {
->>>>>>> 77b79e63
     type Error = Error;
 
     #[inline]
     fn try_from(note: LightIncomingNote) -> Result<Self, Self::Error> {
-<<<<<<< HEAD
-        let mut array_ = [0u8; 96];
-        let mut ind = 0;
-        for i in note.ciphertext {
-            for j in i {
-                array_[ind as usize] = j;
-                ind += 1;
-            }
-        }
-        let decoded: [u8; 96] = decode(array_).unwrap();
-        Ok(Self {
-            header: EmptyHeader::default(),
-            ciphertext: hybrid::Ciphertext {
-                ephemeral_public_key: decode(note.ephemeral_public_key)?,
-                ciphertext: decoded.into(),
-=======
         let mut encoded_incoming_ciphertext =
             [0u8; INCOMING_CIPHER_TEXT_COMPONENT_SIZE * INCOMING_CIPHER_TEXT_COMPONENTS_COUNT];
         let mut ind = 0;
@@ -690,7 +491,6 @@
             ciphertext: hybrid::Ciphertext {
                 ephemeral_public_key: group_decode(note.ephemeral_public_key.to_vec())?,
                 ciphertext: decoded_incoming_ciphertext.into(),
->>>>>>> 77b79e63
             },
         })
     }
@@ -713,20 +513,6 @@
     pub light_incoming_note: LightIncomingNote,
 }
 
-<<<<<<< HEAD
-impl From<v3::FullIncomingNote> for FullIncomingNote {
-    #[inline]
-    fn from(note: v3::FullIncomingNote) -> Self {
-        Self {
-            address_partition: note.address_partition,
-            incoming_note: IncomingNote::from(note.incoming_note),
-            light_incoming_note: LightIncomingNote::from(note.light_incoming_note),
-        }
-    }
-}
-
-impl TryFrom<FullIncomingNote> for v3::FullIncomingNote {
-=======
 impl TryFrom<utxo::FullIncomingNote> for FullIncomingNote {
     type Error = Error;
 
@@ -741,7 +527,6 @@
 }
 
 impl TryFrom<FullIncomingNote> for utxo::FullIncomingNote {
->>>>>>> 77b79e63
     type Error = Error;
 
     #[inline]
@@ -749,11 +534,7 @@
         Ok(Self {
             address_partition: note.address_partition,
             incoming_note: note.incoming_note.try_into()?,
-<<<<<<< HEAD
-            light_incoming_note: note.light_incoming_note.try_into().unwrap(),
-=======
             light_incoming_note: note.light_incoming_note.try_into()?,
->>>>>>> 77b79e63
         })
     }
 }
@@ -769,11 +550,7 @@
 )]
 pub struct Utxo {
     /// Transparency Flag
-<<<<<<< HEAD
-    pub transparency: UtxoTransparency,
-=======
     pub is_transparent: bool,
->>>>>>> 77b79e63
 
     /// Public Asset
     pub public_asset: Asset,
@@ -782,36 +559,6 @@
     pub commitment: UtxoCommitment,
 }
 
-<<<<<<< HEAD
-#[cfg_attr(
-    feature = "rpc",
-    derive(Deserialize, Serialize),
-    serde(crate = "manta_util::serde", deny_unknown_fields)
-)]
-#[derive(
-    Clone, Copy, Debug, Decode, Default, Encode, Eq, Hash, MaxEncodedLen, PartialEq, TypeInfo,
-)]
-pub enum UtxoTransparency {
-    Transparent,
-    #[default]
-    Opaque,
-}
-
-impl Utxo {
-    ///
-    #[inline]
-    pub fn from(utxo: v3::Utxo) -> Utxo {
-        let utxo_transparency = if utxo.is_transparent {
-            UtxoTransparency::Transparent
-        } else {
-            UtxoTransparency::Opaque
-        };
-        Self {
-            transparency: utxo_transparency,
-            public_asset: utxo.public_asset.into(),
-            commitment: encode(utxo.commitment),
-        }
-=======
 impl Utxo {
     ///
     #[inline]
@@ -821,28 +568,15 @@
             public_asset: utxo.public_asset.try_into()?,
             commitment: fp_encode(utxo.commitment)?,
         })
->>>>>>> 77b79e63
     }
 
     ///
     #[inline]
-<<<<<<< HEAD
-    pub fn try_into(self) -> Result<v3::Utxo, Error> {
-        let utxo_transparency = match self.transparency {
-            UtxoTransparency::Transparent => true,
-            UtxoTransparency::Opaque => false,
-        };
-        Ok(v3::Utxo {
-            is_transparent: utxo_transparency,
-            public_asset: self.public_asset.try_into()?,
-            commitment: decode(self.commitment)?,
-=======
     pub fn try_into(self) -> Result<utxo::Utxo, Error> {
         Ok(utxo::Utxo {
             is_transparent: self.is_transparent,
             public_asset: self.public_asset.try_into()?,
             commitment: fp_decode(self.commitment.to_vec())?,
->>>>>>> 77b79e63
         })
     }
 }
@@ -861,19 +595,11 @@
     type Error = Error;
 
     #[inline]
-<<<<<<< HEAD
-    fn from(post: config::ReceiverPost) -> Self {
-        Self {
-            utxo: Utxo::from(post.utxo),
-            full_incoming_note: FullIncomingNote::from(post.note),
-        }
-=======
     fn try_from(post: config::ReceiverPost) -> Result<Self, Error> {
         Ok(Self {
             utxo: Utxo::try_from(post.utxo)?,
             full_incoming_note: FullIncomingNote::try_from(post.note)?,
         })
->>>>>>> 77b79e63
     }
 }
 
@@ -899,22 +625,6 @@
     pub signature: (Scalar, Group),
 }
 
-<<<<<<< HEAD
-impl From<v3::AuthorizationSignature> for AuthorizationSignature {
-    #[inline]
-    fn from(signature: v3::AuthorizationSignature) -> Self {
-        Self {
-            authorization_key: encode(signature.authorization_key),
-            signature: (
-                encode(signature.signature.scalar),
-                encode(signature.signature.nonce_point),
-            ),
-        }
-    }
-}
-
-impl TryFrom<AuthorizationSignature> for v3::AuthorizationSignature {
-=======
 impl TryFrom<utxo::AuthorizationSignature> for AuthorizationSignature {
     type Error = Error;
 
@@ -931,23 +641,15 @@
 }
 
 impl TryFrom<AuthorizationSignature> for utxo::AuthorizationSignature {
->>>>>>> 77b79e63
     type Error = Error;
 
     #[inline]
     fn try_from(signature: AuthorizationSignature) -> Result<Self, Self::Error> {
         Ok(Self {
-<<<<<<< HEAD
-            authorization_key: decode(signature.authorization_key)?,
-            signature: schnorr::Signature {
-                scalar: decode(signature.signature.0)?,
-                nonce_point: decode(signature.signature.1)?,
-=======
             authorization_key: group_decode(signature.authorization_key.to_vec())?,
             signature: schnorr::Signature {
                 scalar: fp_decode(signature.signature.0.to_vec())?,
                 nonce_point: group_decode(signature.signature.1.to_vec())?,
->>>>>>> 77b79e63
             },
         })
     }
@@ -963,12 +665,8 @@
     pub asset_id: Option<AssetId>,
 
     /// Sources
-<<<<<<< HEAD
-    pub sources: Vec<AssetValue>,
-=======
     /// Using EncodedAssetValue as JS/JSON does not handle u128 well
     pub sources: Vec<EncodedAssetValue>,
->>>>>>> 77b79e63
 
     /// Sender Posts
     pub sender_posts: Vec<SenderPost>,
@@ -977,8 +675,7 @@
     pub receiver_posts: Vec<ReceiverPost>,
 
     /// Sinks
-<<<<<<< HEAD
-    pub sinks: Vec<AssetValue>,
+    pub sinks: Vec<EncodedAssetValue>,
 
     /// Proof
     pub proof: Proof,
@@ -987,42 +684,6 @@
 impl TransferPost {
     /// Constructs an [`Asset`] against the `asset_id` of `self` and `value`.
     #[inline]
-    fn construct_asset(&self, value: &AssetValue) -> Option<Asset> {
-        Some(Asset::new(self.asset_id?, *value))
-    }
-
-    /// Returns the `k`-th source in the transfer.
-    #[inline]
-    pub fn source(&self, k: usize) -> Option<Asset> {
-        self.sources
-            .get(k)
-            .and_then(|value| self.construct_asset(value))
-    }
-
-    /// Returns the `k`-th sink in the transfer.
-    #[inline]
-    pub fn sink(&self, k: usize) -> Option<Asset> {
-        self.sinks
-            .get(k)
-            .and_then(|value| self.construct_asset(value))
-    }
-=======
-    pub sinks: Vec<EncodedAssetValue>,
-
-    /// Proof
-    pub proof: Proof,
->>>>>>> 77b79e63
-}
-
-impl TransferPost {
-    /// Constructs an [`Asset`] against the `asset_id` of `self` and `value`.
-    #[inline]
-<<<<<<< HEAD
-    fn from(post: config::TransferPost) -> Self {
-        let authorization_signature = post.authorization_signature.map(Into::into);
-        let asset_id = post.body.asset_id.map(encode);
-        let sender_posts = post.body.sender_posts.into_iter().map(Into::into).collect();
-=======
     fn construct_asset(&self, value: &EncodedAssetValue) -> Option<Asset> {
         Some(Asset::new(self.asset_id?, *value))
     }
@@ -1070,25 +731,10 @@
             .into_iter()
             .map(TryInto::try_into)
             .collect::<Result<_, _>>()?;
->>>>>>> 77b79e63
         let receiver_posts = post
             .body
             .receiver_posts
             .into_iter()
-<<<<<<< HEAD
-            .map(Into::into)
-            .collect();
-        let proof = encode(post.body.proof);
-        Self {
-            authorization_signature,
-            asset_id,
-            sources: post.body.sources,
-            sender_posts,
-            receiver_posts,
-            sinks: post.body.sinks,
-            proof,
-        }
-=======
             .map(TryInto::try_into)
             .collect::<Result<_, _>>()?;
         let sinks = post
@@ -1107,7 +753,6 @@
             sinks,
             proof,
         })
->>>>>>> 77b79e63
     }
 }
 
@@ -1116,24 +761,15 @@
 
     #[inline]
     fn try_from(post: TransferPost) -> Result<Self, Self::Error> {
-<<<<<<< HEAD
-        let proof = decode(post.proof)?;
-=======
         let proof = proof_decode(post.proof.to_vec())?;
->>>>>>> 77b79e63
         Ok(Self {
             authorization_signature: post
                 .authorization_signature
                 .map(TryInto::try_into)
                 .transpose()?,
             body: config::TransferPostBody {
-<<<<<<< HEAD
-                asset_id: post.asset_id.map(decode).transpose()?,
-                sources: post.sources.into_iter().map(Into::into).collect(),
-=======
                 asset_id: post.asset_id.map(|x| fp_decode(x.to_vec())).transpose()?,
                 sources: post.sources.into_iter().map(u128::from_le_bytes).collect(),
->>>>>>> 77b79e63
                 sender_posts: post
                     .sender_posts
                     .into_iter()
@@ -1144,11 +780,7 @@
                     .into_iter()
                     .map(TryInto::try_into)
                     .collect::<Result<_, _>>()?,
-<<<<<<< HEAD
-                sinks: post.sinks.into_iter().map(Into::into).collect(),
-=======
                 sinks: post.sinks.into_iter().map(u128::from_le_bytes).collect(),
->>>>>>> 77b79e63
                 proof,
             },
         })
@@ -1156,17 +788,10 @@
 }
 
 /// Leaf Digest Type
-<<<<<<< HEAD
-pub type LeafDigest = merkle_tree::LeafDigest<MerkleTreeConfiguration>;
-
-/// Inner Digest Type
-pub type InnerDigest = merkle_tree::InnerDigest<MerkleTreeConfiguration>;
-=======
 pub type LeafDigest = [u8; 32];
 
 /// Inner Digest Type
 pub type InnerDigest = [u8; 32];
->>>>>>> 77b79e63
 
 /// Merkle Tree Current Path
 #[derive(Clone, Debug, Decode, Default, Encode, Eq, PartialEq, TypeInfo)]
@@ -1189,24 +814,13 @@
             .saturating_add(u32::max_encoded_len())
             .saturating_add(
                 // NOTE: We know that these paths don't exceed the path length.
-<<<<<<< HEAD
-                InnerDigest::max_encoded_len().saturating_mul(
-=======
                 <InnerDigest>::max_encoded_len().saturating_mul(
->>>>>>> 77b79e63
                     manta_crypto::merkle_tree::path_length::<MerkleTreeConfiguration, ()>(),
                 ),
             )
     }
 }
 
-<<<<<<< HEAD
-impl From<merkle_tree::CurrentPath<MerkleTreeConfiguration>> for CurrentPath {
-    #[inline]
-    fn from(path: merkle_tree::CurrentPath<MerkleTreeConfiguration>) -> Self {
-        Self {
-            sibling_digest: path.sibling_digest,
-=======
 impl TryFrom<merkle_tree::CurrentPath<MerkleTreeConfiguration>> for CurrentPath {
     type Error = Error;
 
@@ -1214,7 +828,6 @@
     fn try_from(path: merkle_tree::CurrentPath<MerkleTreeConfiguration>) -> Result<Self, Error> {
         Ok(Self {
             sibling_digest: fp_encode(path.sibling_digest)?,
->>>>>>> 77b79e63
             leaf_index: path.inner_path.leaf_index.0 as u32,
             inner_path: path
                 .inner_path
@@ -1226,13 +839,9 @@
     }
 }
 
-<<<<<<< HEAD
-impl From<CurrentPath> for merkle_tree::CurrentPath<MerkleTreeConfiguration> {
-=======
 impl TryFrom<CurrentPath> for merkle_tree::CurrentPath<MerkleTreeConfiguration> {
     type Error = Error;
 
->>>>>>> 77b79e63
     #[inline]
     fn try_from(path: CurrentPath) -> Result<Self, Error> {
         Ok(Self::new(
