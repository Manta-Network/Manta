--- conflicted
+++ resolved
@@ -84,10 +84,6 @@
 	#[inline]
 	fn default() -> Self {
 		Self {
-<<<<<<< HEAD
-			ciphertext: [0; 68],
-=======
->>>>>>> 73658fa6
 			ephemeral_public_key: [0; 32],
 			ciphertext: [0; 68],
 		}
@@ -110,13 +106,8 @@
 	#[inline]
 	fn try_from(encrypted_note: EncryptedNote) -> Result<Self, Self::Error> {
 		Ok(Self {
-<<<<<<< HEAD
-			ciphertext: encrypted_note.ciphertext.into(),
-			ephemeral_public_key: decode(encrypted_note.ephemeral_public_key)?,
-=======
 			ephemeral_public_key: decode(encrypted_note.ephemeral_public_key)?,
 			ciphertext: encrypted_note.ciphertext.into(),
->>>>>>> 73658fa6
 		})
 	}
 }
