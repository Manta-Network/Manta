// Copyright 2020-2022 Manta Network.
// This file is part of Manta.
//
// Manta is free software: you can redistribute it and/or modify
// it under the terms of the GNU General Public License as published by
// the Free Software Foundation, either version 3 of the License, or
// (at your option) any later version.
//
// Manta is distributed in the hope that it will be useful,
// but WITHOUT ANY WARRANTY; without even the implied warranty of
// MERCHANTABILITY or FITNESS FOR A PARTICULAR PURPOSE.  See the
// GNU General Public License for more details.
//
// You should have received a copy of the GNU General Public License
// along with Manta.  If not, see <http://www.gnu.org/licenses/>.

//! # MantaPay Module
//!
//! MantaPay is a Multi-Asset Shielded Payment protocol.
//!
//! ## Overview
//!
//! The Assets module provides functionality for asset management of fungible asset classes with
//! a fixed supply, including:
//!
//! * To Private Asset Conversion (see [`to_private`])
//! * To Public Asset Conversion (see [`to_public`])
//! * Private Asset Transfer (see [`private_transfer`]
//! * Public Asset Transfer (see [`public_transfer`])
//!
//! To use it in your runtime, you need to implement the assets [`Config`].
//!
//! The supported dispatchable functions are documented in the [`Call`] enum.
//!
//! ## Interface
//!
//! ### Dispatchable Functions
//!
//! * [`to_public`]: Converts a public asset into a private one.
//! * [`to_private`]: Converts a private asset back into a public one.
//! * [`private_transfer`]: Transfers assets between two private accounts.
//! * [`public_transfer`]: Transfers assets between two public accounts.
//!
//! Please refer to the [`Call`] enum and its associated variants for documentation on each
//! function.
//!
//! Please refer to the [`Module`] struct for details on publicly available functions.
//!
//! [`to_private`]: Pallet::to_private
//! [`to_public`]: Pallet::to_public
//! [`private_transfer`]: Pallet::private_transfer
//! [`public_transfer`]: Pallet::public_transfer

#![cfg_attr(not(feature = "std"), no_std)]
#![cfg_attr(doc_cfg, feature(doc_cfg))]
#![forbid(rustdoc::broken_intra_doc_links)]

extern crate alloc;

use crate::types::{
<<<<<<< HEAD
    encode, Asset, AssetValue, FullIncomingNote, NullifierCommitment, OutgoingNote, ReceiverChunk,
    SenderChunk, TransferPost, Utxo, UtxoAccumulatorOutput, UtxoMerkleTreePath,
=======
    asset_value_decode, asset_value_encode, fp_decode, fp_encode, Asset, AssetValue,
    FullIncomingNote, NullifierCommitment, OutgoingNote, ReceiverChunk, SenderChunk, TransferPost,
    Utxo, UtxoAccumulatorOutput, UtxoMerkleTreePath, FP_DECODE, FP_ENCODE,
>>>>>>> 77b79e63
};
use alloc::{vec, vec::Vec};
use core::marker::PhantomData;
use frame_support::{traits::tokens::ExistenceRequirement, transactional, PalletId};
use manta_pay::{
<<<<<<< HEAD
    config::{self, utxo::v3::MerkleTreeConfiguration},
=======
    config::{self, utxo::MerkleTreeConfiguration},
>>>>>>> 77b79e63
    manta_accounting::transfer::{
        self,
        canonical::TransferShape,
        receiver::{ReceiverLedger, ReceiverPostError},
        sender::{SenderLedger, SenderPostError},
        InvalidAuthorizationSignature, InvalidSinkAccount, InvalidSourceAccount, SinkPostingKey,
        SourcePostingKey, TransferLedger, TransferLedgerSuperPostingKey, TransferPostingKeyRef,
    },
    manta_crypto::merkle_tree::{self, forest::Configuration as _},
    manta_parameters::{self, Get as _},
    manta_util::codec::Decode as _,
    parameters::load_transfer_parameters,
};
use manta_primitives::assets::{self, AssetConfig, FungibleLedger as _};
<<<<<<< HEAD
use manta_util::{into_array_unchecked, Array};
=======
use manta_util::{codec::Encode, into_array_unchecked, Array};
>>>>>>> 77b79e63

pub use crate::types::{Checkpoint, RawCheckpoint};
pub use pallet::*;
pub use types::PullResponse;
pub use weights::WeightInfo;

#[cfg(test)]
mod mock;

#[cfg(test)]
mod test;

pub mod types;
pub mod weights;

#[cfg(feature = "runtime-benchmarks")]
pub mod benchmark;

#[cfg(feature = "rpc")]
pub mod rpc;

#[cfg(feature = "runtime")]
pub mod runtime;

/// Standard Asset Id
pub type StandardAssetId = u128;

/// Fungible Ledger Error
pub type FungibleLedgerError = assets::FungibleLedgerError<StandardAssetId, AssetValue>;

/// MantaPay Pallet
#[frame_support::pallet]
pub mod pallet {
    use super::*;
    use frame_support::{pallet_prelude::*, traits::StorageVersion};
    use frame_system::pallet_prelude::*;
    use sp_runtime::traits::AccountIdConversion;

    const STORAGE_VERSION: StorageVersion = StorageVersion::new(1);

    /// Pallet
    #[pallet::pallet]
    #[pallet::generate_store(pub(super) trait Store)]
    #[pallet::storage_version(STORAGE_VERSION)]
    pub struct Pallet<T>(_);

    /// The module configuration trait.
    #[pallet::config]
    pub trait Config: frame_system::Config {
        /// The overarching event type.
        type Event: From<Event<Self>> + IsType<<Self as frame_system::Config>::Event>;

        /// Asset Configuration
        type AssetConfig: AssetConfig<Self, AssetId = StandardAssetId, Balance = AssetValue>;

        /// Weight information for extrinsics in this pallet.
        type WeightInfo: WeightInfo;

        /// Pallet ID
        type PalletId: Get<PalletId>;
    }

    /// Fungible Ledger Implementation for [`Config`]
    pub(crate) type FungibleLedger<T> =
        <<T as Config>::AssetConfig as AssetConfig<T>>::FungibleLedger;

    #[pallet::hooks]
    impl<T: Config> Hooks<BlockNumberFor<T>> for Pallet<T> {}

    /// UTXO Set
    #[pallet::storage]
    pub(super) type UtxoSet<T: Config> = StorageMap<_, Twox64Concat, Utxo, (), ValueQuery>;

    /// UTXOs and Incoming Notes Grouped by Shard
    #[pallet::storage]
    pub(super) type Shards<T: Config> = StorageDoubleMap<
        _,
        Twox64Concat,
        u8,
        Twox64Concat,
        u64,
        (Utxo, FullIncomingNote),
        ValueQuery,
    >;

    /// Shard Merkle Tree Paths
    #[pallet::storage]
    pub(super) type ShardTrees<T: Config> =
        StorageMap<_, Twox64Concat, u8, UtxoMerkleTreePath, ValueQuery>;

    /// Outputs of Utxo Accumulator
    #[pallet::storage]
    pub(super) type UtxoAccumulatorOutputs<T: Config> =
        StorageMap<_, Twox64Concat, UtxoAccumulatorOutput, (), ValueQuery>;

    /// Nullifier Commitment Set
    #[pallet::storage]
    pub(super) type NullifierCommitmentSet<T: Config> =
        StorageMap<_, Twox64Concat, NullifierCommitment, (), ValueQuery>;

    /// Nullifiers Ordered by Insertion
    #[pallet::storage]
    pub(super) type NullifierSetInsertionOrder<T: Config> =
        StorageMap<_, Twox64Concat, u64, (NullifierCommitment, OutgoingNote), ValueQuery>;

    /// Nullifier Set Size
    #[pallet::storage]
    pub(super) type NullifierSetSize<T: Config> = StorageValue<_, u64, ValueQuery>;

    #[pallet::call]
    impl<T: Config> Pallet<T> {
        /// Transforms some public assets into private ones using `post`, withdrawing the public
        /// assets from the `origin` account.
        #[pallet::call_index(0)]
        #[pallet::weight(T::WeightInfo::to_private())]
        #[transactional]
        pub fn to_private(origin: OriginFor<T>, post: TransferPost) -> DispatchResultWithPostInfo {
            let origin = ensure_signed(origin)?;
            Self::post_transaction(None, vec![origin], vec![], post)
        }

        /// Transforms some private assets into public ones using `post`, depositing the public
        /// assets in the `origin` account.
        #[pallet::call_index(1)]
        #[pallet::weight(T::WeightInfo::to_public())]
        #[transactional]
        pub fn to_public(origin: OriginFor<T>, post: TransferPost) -> DispatchResultWithPostInfo {
            let origin = ensure_signed(origin)?;
            Self::post_transaction(None, vec![], vec![origin], post)
        }

        /// Transfers private assets encoded in `post`.
        ///
        /// # Note
        ///
        /// In this transaction, `origin` is just signing the `post` and is not necessarily related
        /// to any of the participants in the transaction itself.
        #[pallet::call_index(2)]
        #[pallet::weight(T::WeightInfo::private_transfer())]
        #[transactional]
        pub fn private_transfer(
            origin: OriginFor<T>,
            post: TransferPost,
        ) -> DispatchResultWithPostInfo {
            let origin = ensure_signed(origin)?;
            Self::post_transaction(Some(origin), vec![], vec![], post)
        }

        /// Transfers public `asset` from `origin` to the `sink` account.
        #[pallet::call_index(3)]
        #[pallet::weight(T::WeightInfo::public_transfer())]
        #[transactional]
        pub fn public_transfer(
            origin: OriginFor<T>,
            asset: Asset,
            sink: T::AccountId,
        ) -> DispatchResultWithPostInfo {
            let origin = ensure_signed(origin)?;
            FungibleLedger::<T>::transfer(
                Self::id_from_field(asset.id).ok_or(Error::<T>::InvalidAssetId)?,
                &origin,
                &sink,
                asset_value_decode(asset.value),
                ExistenceRequirement::KeepAlive,
            )
            .map_err(Error::<T>::from)?;
            Self::deposit_event(Event::Transfer {
                asset,
                source: origin,
                sink,
            });
            Ok(().into())
        }
    }

    /// Event
    #[pallet::event]
    #[pallet::generate_deposit(fn deposit_event)]
    pub enum Event<T: Config> {
        /// To Private Event
        ToPrivate {
            /// Asset Converted
            asset: Asset,

            /// Source Account
            source: T::AccountId,
        },

        /// To Public Event
        ToPublic {
            /// Asset Converted
            asset: Asset,

            /// Sink Account
            sink: T::AccountId,
        },

        /// Private Transfer Event
        PrivateTransfer {
            /// Origin Account
            origin: Option<T::AccountId>,
        },

        /// Public Transfer Event
        Transfer {
            /// Asset Transferred
            asset: Asset,

            /// Source Account
            source: T::AccountId,

            /// Sink Account
            sink: T::AccountId,
        },
    }

    /// Error
    #[pallet::error]
    pub enum Error<T> {
        /// Uninitialized Supply
        ///
        /// Supply of the given Asset Id has not yet been initialized.
        UninitializedSupply,

        /// Zero Transfer
        ///
        /// Public transfers cannot include amounts equal to zero.
        ZeroTransfer,

        /// Balance Low
        ///
        /// Attempted to withdraw from balance which was smaller than the withdrawal amount.
        BalanceLow,

        /// Invalid Serialized Form
        ///
        /// The transfer could not be interpreted because of an issue during deserialization.
        InvalidSerializedForm,

        /// Invalid Asset Id
        ///
        /// The asset id of the transfer could not be converted correctly to the standard format.
        InvalidAssetId,

        /// Invalid Shape
        ///
        /// The transfer had an invalid shape.
        InvalidShape,

        /// Invalid Authorization Signature
        InvalidAuthorizationSignature,

        /// Asset Spent
        ///
        /// An asset present in this transfer has already been spent.
        AssetSpent,

        /// Invalid UTXO Accumulator Output
        ///
        /// The sender was constructed on an invalid version of the ledger state.
        InvalidUtxoAccumulatorOutput,

        /// Asset Registered
        ///
        /// An asset present in this transfer has already been registered to the ledger.
        AssetRegistered,

        /// Duplicate Spend
        ///
        /// There were multiple spend entries for the same underlying asset in this transfer.
        DuplicateSpend,

        /// Duplicate Register
        ///
        /// There were multiple register entries for the same underlying asset in this transfer.
        DuplicateRegister,

        /// Invalid Proof
        ///
        /// The submitted proof did not pass validation, or errored during validation.
        InvalidProof,

        /// Invalid Source Account
        ///
        /// At least one of the source accounts is invalid.
        InvalidSourceAccount,

        /// Invalid Sink Account
        ///
        /// At least one of the sink accounts in invalid.
        InvalidSinkAccount,

        /// [`InvalidAssetId`](FungibleLedgerError::InvalidAssetId) from [`FungibleLedgerError`]
        PublicUpdateInvalidAssetId,

        /// [`BelowMinimum`](FungibleLedgerError::BelowMinimum) from [`FungibleLedgerError`]
        PublicUpdateBelowMinimum,

        /// [`CannotCreate`](FungibleLedgerError::CannotCreate) from [`FungibleLedgerError`]
        PublicUpdateCannotCreate,

        /// [`UnknownAsset`](FungibleLedgerError::UnknownAsset) from [`FungibleLedgerError`]
        PublicUpdateUnknownAsset,

        /// [`Overflow`](FungibleLedgerError::Overflow) from [`FungibleLedgerError`]
        PublicUpdateOverflow,

        /// [`CannotWithdraw`](FungibleLedgerError::CannotWithdrawMoreThan) from [`FungibleLedgerError`]
        PublicUpdateCannotWithdraw,

        /// [`InvalidMint`](FungibleLedgerError::InvalidMint) from [`FungibleLedgerError`]
        PublicUpdateInvalidMint,

        /// [`InvalidBurn`](FungibleLedgerError::InvalidBurn) from [`FungibleLedgerError`]
        PublicUpdateInvalidBurn,

        /// [`InvalidTransfer`](FungibleLedgerError::InvalidTransfer) from [`FungibleLedgerError`]
        PublicUpdateInvalidTransfer,

        /// Internal Ledger Error
        ///
        /// This is caused by some internal error in the ledger and should never occur.
        InternalLedgerError,

        /// Encode Error
        EncodeError,
    }

    impl<T> From<InvalidAuthorizationSignature> for Error<T>
    where
        T: Config,
    {
        #[inline]
        fn from(_: InvalidAuthorizationSignature) -> Self {
            Self::InvalidAuthorizationSignature
        }
    }

<<<<<<< HEAD
    impl<T> From<InvalidAuthorizationSignature> for Error<T>
=======
    impl<T> From<InvalidSourceAccount<config::Config, T::AccountId>> for Error<T>
>>>>>>> 77b79e63
    where
        T: Config,
    {
        #[inline]
<<<<<<< HEAD
        fn from(_: InvalidAuthorizationSignature) -> Self {
            Self::InvalidAuthorizationSignature
        }
    }

    impl<T> From<InvalidSourceAccount<config::Config, T::AccountId>> for Error<T>
    where
        T: Config,
    {
        #[inline]
=======
>>>>>>> 77b79e63
        fn from(_: InvalidSourceAccount<config::Config, T::AccountId>) -> Self {
            Self::InvalidSourceAccount
        }
    }

    impl<T> From<InvalidSinkAccount<config::Config, T::AccountId>> for Error<T>
    where
        T: Config,
    {
        #[inline]
        fn from(_: InvalidSinkAccount<config::Config, T::AccountId>) -> Self {
            Self::InvalidSinkAccount
        }
    }

    impl<T> From<SenderPostError> for Error<T> {
        #[inline]
        fn from(err: SenderPostError) -> Self {
            match err {
                SenderPostError::AssetSpent => Self::AssetSpent,
                SenderPostError::InvalidUtxoAccumulatorOutput => Self::InvalidUtxoAccumulatorOutput,
            }
        }
    }

    impl<T> From<ReceiverPostError> for Error<T> {
        #[inline]
        fn from(err: ReceiverPostError) -> Self {
            match err {
                ReceiverPostError::AssetRegistered => Self::AssetRegistered,
            }
        }
    }

    impl<T> From<FungibleLedgerError> for Error<T>
    where
        T: Config,
    {
        #[inline]
        fn from(err: FungibleLedgerError) -> Self {
            match err {
                FungibleLedgerError::InvalidAssetId(_) => Self::PublicUpdateInvalidAssetId,
                FungibleLedgerError::BelowMinimum => Self::PublicUpdateBelowMinimum,
                FungibleLedgerError::CannotCreate => Self::PublicUpdateCannotCreate,
                FungibleLedgerError::UnknownAsset => Self::PublicUpdateUnknownAsset,
                FungibleLedgerError::Overflow => Self::PublicUpdateOverflow,
                FungibleLedgerError::CannotWithdrawMoreThan(_) => Self::PublicUpdateCannotWithdraw,
                FungibleLedgerError::InvalidMint(_) => Self::PublicUpdateInvalidMint,
                FungibleLedgerError::InvalidBurn(_) => Self::PublicUpdateInvalidBurn,
                FungibleLedgerError::InvalidTransfer(_) => Self::PublicUpdateInvalidTransfer,
                FungibleLedgerError::EncodeError => Self::EncodeError,
            }
        }
    }

    /// Transfer Post Error
    pub type TransferPostError<T> = transfer::TransferPostError<
        config::Config,
        <T as frame_system::Config>::AccountId,
        FungibleLedgerError,
    >;

    impl<T> From<TransferPostError<T>> for Error<T>
    where
        T: Config,
    {
        #[inline]
        fn from(err: TransferPostError<T>) -> Self {
            match err {
                TransferPostError::<T>::InvalidShape => Self::InvalidShape,
                TransferPostError::<T>::InvalidAuthorizationSignature(err) => err.into(),
                TransferPostError::<T>::InvalidSourceAccount(err) => err.into(),
                TransferPostError::<T>::InvalidSinkAccount(err) => err.into(),
                TransferPostError::<T>::Sender(err) => err.into(),
                TransferPostError::<T>::Receiver(err) => err.into(),
                TransferPostError::<T>::DuplicateMint => Self::DuplicateRegister,
                TransferPostError::<T>::DuplicateSpend => Self::DuplicateSpend,
                TransferPostError::<T>::InvalidProof => Self::InvalidProof,
                TransferPostError::<T>::UpdateError(err) => err.into(),
            }
        }
    }

    impl<T> Pallet<T>
    where
        T: Config,
    {
        /// Maximum Number of Updates per Shard (based on benchmark result)
        const PULL_MAX_RECEIVER_UPDATE_SIZE: u64 = 32768;

        /// Maximum Size of Sender Data Update (based on benchmark result)
        const PULL_MAX_SENDER_UPDATE_SIZE: u64 = 32768;

        /// Pulls receiver data from the ledger starting at the `receiver_indices`.
        /// The pull algorithm is greedy. It tries to pull as many as possible from each shard
        /// before moving to the next shard.
        #[inline]
        fn pull_receivers(
            receiver_indices: [usize; MerkleTreeConfiguration::FOREST_WIDTH],
            max_update_request: u64,
        ) -> (bool, ReceiverChunk) {
            let mut more_receivers = false;
            let mut receivers = Vec::new();
            let mut receivers_pulled: u64 = 0;
            let max_update = if max_update_request > Self::PULL_MAX_RECEIVER_UPDATE_SIZE {
                Self::PULL_MAX_RECEIVER_UPDATE_SIZE
            } else {
                max_update_request
            };

            for (shard_index, utxo_index) in receiver_indices.into_iter().enumerate() {
                more_receivers |= Self::pull_receivers_for_shard(
                    shard_index as u8,
                    utxo_index,
                    max_update,
                    &mut receivers,
                    &mut receivers_pulled,
                );
                // NOTE: If max capacity is reached and there is more to pull, then we return.
                if receivers_pulled == max_update && more_receivers {
                    break;
                }
            }
            (more_receivers, receivers)
        }

        /// Pulls receiver data from the shard at `shard_index` starting at the `receiver_index`,
        /// pushing the results back to `receivers`.
        #[inline]
        fn pull_receivers_for_shard(
            shard_index: u8,
            receiver_index: usize,
            max_update: u64,
            receivers: &mut ReceiverChunk,
            receivers_pulled: &mut u64,
        ) -> bool {
            let max_receiver_index = (receiver_index as u64) + max_update;
            for idx in (receiver_index as u64)..max_receiver_index {
                if *receivers_pulled == max_update {
                    return Shards::<T>::contains_key(shard_index, idx);
                }
                match Shards::<T>::try_get(shard_index, idx) {
                    Ok(next) => {
                        *receivers_pulled += 1;
                        receivers.push(next);
                    }
                    _ => return false,
                }
            }
            Shards::<T>::contains_key(shard_index, max_receiver_index)
        }

        /// Pulls sender data from the ledger starting at the `sender_index`.
        #[inline]
        fn pull_senders(sender_index: usize, max_update_request: u64) -> (bool, SenderChunk) {
            let mut senders = Vec::new();
            let max_sender_index = if max_update_request > Self::PULL_MAX_SENDER_UPDATE_SIZE {
                (sender_index as u64) + Self::PULL_MAX_SENDER_UPDATE_SIZE
            } else {
                (sender_index as u64) + max_update_request
            };
            for idx in (sender_index as u64)..max_sender_index {
                match NullifierSetInsertionOrder::<T>::try_get(idx) {
                    Ok(next) => senders.push(next),
                    _ => return (false, senders),
                }
            }
            (
                NullifierSetInsertionOrder::<T>::contains_key(max_sender_index),
                senders,
            )
        }

        /// Returns the diff of ledger state since the given `checkpoint`, `max_receivers`, and
        /// `max_senders`.
        #[inline]
        pub fn pull_ledger_diff(
            checkpoint: Checkpoint,
            max_receivers: u64,
            max_senders: u64,
        ) -> PullResponse {
            let (more_receivers, receivers) =
                Self::pull_receivers(*checkpoint.receiver_index, max_receivers);
            let (more_senders, senders) = Self::pull_senders(checkpoint.sender_index, max_senders);
            let senders_receivers_total = (0..=255)
                .map(|i| ShardTrees::<T>::get(i).current_path.leaf_index as u128)
                .sum::<u128>()
                + NullifierSetSize::<T>::get() as u128;
            PullResponse {
                should_continue: more_receivers || more_senders,
                receivers,
                senders,
                senders_receivers_total: asset_value_encode(senders_receivers_total),
            }
        }

        /// Returns the account ID of this pallet.
        #[inline]
        pub fn account_id() -> T::AccountId {
            T::PalletId::get().into_account_truncating()
        }

        /// Posts the transaction encoded in `post` to the ledger, using `sources` and `sinks` as
        /// the public deposit and public withdraw accounts respectively.
        #[inline]
        fn post_transaction(
            origin: Option<T::AccountId>,
            sources: Vec<T::AccountId>,
            sinks: Vec<T::AccountId>,
            post: TransferPost,
        ) -> DispatchResultWithPostInfo {
            Self::deposit_event(
                config::TransferPost::try_from(post)
                    .map_err(|_| Error::<T>::InvalidSerializedForm)?
                    .post(
                        &load_transfer_parameters(),
                        &mut Ledger(PhantomData),
                        &(),
                        sources,
                        sinks,
                    )
                    .map_err(Error::<T>::from)?
                    .convert(origin),
            );
            Ok(().into())
        }

        ///
        #[inline]
        pub fn id_from_field(id: [u8; 32]) -> Option<StandardAssetId> {
            if 0u128.to_le_bytes() == id[16..32] {
                Some(u128::from_le_bytes(
                    Array::from_iter(id[0..16].iter().copied()).into(),
                ))
            } else {
                None
            }
        }

        ///
        #[inline]
        pub fn field_from_id(id: StandardAssetId) -> [u8; 32] {
            into_array_unchecked([id.to_le_bytes(), [0; 16]].concat())
        }
    }
}

/// Preprocessed Event
enum PreprocessedEvent<T>
where
    T: Config,
{
    /// To Private Event
    ToPrivate {
        /// Asset Minted
        asset: Asset,

        /// Source Account
        source: T::AccountId,
    },

    /// Private Transfer Event
    PrivateTransfer,

    /// To Public Event
    ToPublic {
        /// Asset Reclaimed
        asset: Asset,

        /// Sink Account
        sink: T::AccountId,
    },
}

impl<T> PreprocessedEvent<T>
where
    T: Config,
{
    /// Converts a [`PreprocessedEvent`] with into an [`Event`] using the given `origin` for
    /// [`PreprocessedEvent::PrivateTransfer`].
    #[inline]
    fn convert(self, origin: Option<T::AccountId>) -> Event<T> {
        match self {
            Self::ToPrivate { asset, source } => Event::ToPrivate { asset, source },
            Self::PrivateTransfer => Event::PrivateTransfer { origin },
            Self::ToPublic { asset, sink } => Event::ToPublic { asset, sink },
        }
    }
}

/// Ledger
struct Ledger<T>(PhantomData<T>)
where
    T: Config;

/// Wrap Type
#[derive(Clone, Copy)]
pub struct Wrap<T>(T);

impl<T> AsRef<T> for Wrap<T> {
    #[inline]
    fn as_ref(&self) -> &T {
        &self.0
    }
}

/// Wrap Pair Type
#[derive(Clone, Copy)]
pub struct WrapPair<L, R>(L, R);

impl<L, R> AsRef<R> for WrapPair<L, R> {
    #[inline]
    fn as_ref(&self) -> &R {
        &self.1
    }
}

impl<T> SenderLedger<config::Parameters> for Ledger<T>
where
    T: Config,
{
    type SuperPostingKey = (Wrap<()>, ());
    type ValidUtxoAccumulatorOutput = Wrap<config::UtxoAccumulatorOutput>;
    type ValidNullifier = Wrap<config::Nullifier>;

    #[inline]
    fn is_unspent(&self, nullifier: config::Nullifier) -> Option<Self::ValidNullifier> {
<<<<<<< HEAD
        if NullifierCommitmentSet::<T>::contains_key(encode(nullifier.nullifier.commitment)) {
=======
        if NullifierCommitmentSet::<T>::contains_key(
            fp_encode(nullifier.nullifier.commitment).ok()?,
        ) {
>>>>>>> 77b79e63
            None
        } else {
            Some(Wrap(nullifier))
        }
    }

    #[inline]
    fn has_matching_utxo_accumulator_output(
        &self,
        output: config::UtxoAccumulatorOutput,
    ) -> Option<Self::ValidUtxoAccumulatorOutput> {
        let accumulator_output = fp_encode(output).ok()?;
        // Checking for an empty(zeroed) byte array.
        // This happens for UTXOs with value = 0, for which you dont need
        // a membership proof, but you still need a root(in this case zeroed).
        if accumulator_output == [0u8; 32]
            || UtxoAccumulatorOutputs::<T>::contains_key(accumulator_output)
        {
            return Some(Wrap(output));
        }
        None
    }

    #[inline]
    fn spend_all<I>(&mut self, super_key: &Self::SuperPostingKey, iter: I)
    where
        I: IntoIterator<Item = (Self::ValidUtxoAccumulatorOutput, Self::ValidNullifier)>,
    {
        let _ = super_key;
        let index = NullifierSetSize::<T>::get();
        let mut i = 0;
        for (_, nullifier) in iter {
<<<<<<< HEAD
            let nullifier_commitment = encode(nullifier.0.nullifier.commitment);
=======
            let nullifier_commitment =
                fp_encode(nullifier.0.nullifier.commitment).expect(FP_ENCODE);
>>>>>>> 77b79e63
            NullifierCommitmentSet::<T>::insert(nullifier_commitment, ());
            NullifierSetInsertionOrder::<T>::insert(
                index + i,
                (
                    nullifier_commitment,
<<<<<<< HEAD
                    OutgoingNote::from(nullifier.0.outgoing_note),
=======
                    OutgoingNote::try_from(nullifier.0.outgoing_note)
                        .expect("Unable to decode the Outgoing Note."),
>>>>>>> 77b79e63
                ),
            );
            i += 1;
        }
        if i != 0 {
            NullifierSetSize::<T>::set(index + i);
        }
    }
}

impl<T> ReceiverLedger<config::Parameters> for Ledger<T>
where
    T: Config,
{
    type SuperPostingKey = (Wrap<()>, ());
    type ValidUtxo = Wrap<config::Utxo>;

    #[inline]
    fn is_not_registered(&self, utxo: config::Utxo) -> Option<Self::ValidUtxo> {
<<<<<<< HEAD
        if UtxoSet::<T>::contains_key(Utxo::from(utxo)) {
=======
        if UtxoSet::<T>::contains_key(Utxo::try_from(utxo).ok()?) {
>>>>>>> 77b79e63
            None
        } else {
            Some(Wrap(utxo))
        }
    }

    #[inline]
    fn register_all<I>(&mut self, super_key: &Self::SuperPostingKey, iter: I)
    where
        I: IntoIterator<Item = (Self::ValidUtxo, config::Note)>,
    {
        let _ = super_key;
        let utxo_accumulator_model = config::UtxoAccumulatorModel::decode(
            manta_parameters::pay::testnet::parameters::UtxoAccumulatorModel::get()
                .expect("Checksum did not match."),
        )
        .expect("Unable to decode the Merkle Tree Parameters.");
<<<<<<< HEAD
        let utxo_accumulator_item_hash = config::utxo::v3::UtxoAccumulatorItemHash::decode(
=======
        let utxo_accumulator_item_hash = config::utxo::UtxoAccumulatorItemHash::decode(
>>>>>>> 77b79e63
            manta_parameters::pay::testnet::parameters::UtxoAccumulatorItemHash::get()
                .expect("Checksum did not match."),
        )
        .expect("Unable to decode the Merkle Tree Item Hash.");
        let mut shard_indices = iter
            .into_iter()
            .map(|(utxo, note)| {
                (
                    MerkleTreeConfiguration::tree_index(
                        &utxo.0.item_hash(&utxo_accumulator_item_hash, &mut ()),
                    ),
                    utxo.0,
                    note,
                )
            })
            .collect::<Vec<_>>();
        shard_indices.sort_by_key(|(s, _, _)| *s);
        let mut shard_insertions = Vec::<(_, Vec<_>)>::new();
        for (shard_index, utxo, note) in shard_indices {
            match shard_insertions.last_mut() {
                Some((index, pairs)) if shard_index == *index => pairs.push((utxo, note)),
                _ => shard_insertions.push((shard_index, vec![(utxo, note)])),
            }
        }
        for (shard_index, insertions) in shard_insertions {
            let mut tree = ShardTrees::<T>::get(shard_index);
            let cloned_tree = tree.clone();
            let mut next_root = Option::<config::UtxoAccumulatorOutput>::None;
<<<<<<< HEAD
            let mut current_path = cloned_tree.current_path.into();
=======
            let mut current_path = cloned_tree
                .current_path
                .try_into()
                .expect("Unable to decode the Current Path.");
            let mut leaf_digest = tree
                .leaf_digest
                .map(|x| fp_decode(x.to_vec()).expect(FP_DECODE));
>>>>>>> 77b79e63
            for (utxo, note) in insertions {
                next_root = Some(
                    merkle_tree::single_path::raw::insert(
                        &utxo_accumulator_model,
<<<<<<< HEAD
                        &mut tree.leaf_digest,
=======
                        &mut leaf_digest,
>>>>>>> 77b79e63
                        &mut current_path,
                        utxo.item_hash(&utxo_accumulator_item_hash, &mut ()),
                    )
                    .expect("If this errors, then we have run out of Merkle Tree capacity."),
                );
                let next_index = current_path.leaf_index().0 as u64;
<<<<<<< HEAD
                let utxo = Utxo::from(utxo);
=======
                let utxo = Utxo::try_from(utxo).expect("Unable to decode the Utxo");
>>>>>>> 77b79e63
                UtxoSet::<T>::insert(utxo, ());
                Shards::<T>::insert(
                    shard_index,
                    next_index,
<<<<<<< HEAD
                    (utxo, FullIncomingNote::from(note)),
=======
                    (
                        utxo,
                        FullIncomingNote::try_from(note)
                            .expect("Unable to decode the Full Incoming Note."),
                    ),
>>>>>>> 77b79e63
                );
            }
            tree.current_path = current_path
                .try_into()
                .expect("Unable to decode the Current Path.");
            tree.leaf_digest = leaf_digest.map(|x| fp_encode(x).expect(FP_DECODE));
            if let Some(next_root) = next_root {
                ShardTrees::<T>::insert(shard_index, tree);
                UtxoAccumulatorOutputs::<T>::insert(fp_encode(next_root).expect(FP_ENCODE), ());
            }
        }
    }
}

impl<T> TransferLedger<config::Config> for Ledger<T>
where
    T: Config,
{
    type SuperPostingKey = ();
    type AccountId = T::AccountId;
    type Event = PreprocessedEvent<T>;
    type UpdateError = FungibleLedgerError;
    type ValidSourceAccount = WrapPair<Self::AccountId, AssetValue>;
    type ValidSinkAccount = WrapPair<Self::AccountId, AssetValue>;
    type ValidProof = Wrap<()>;

    #[inline]
    fn check_source_accounts<I>(
        &self,
        asset_id: &config::AssetId,
        sources: I,
    ) -> Result<Vec<Self::ValidSourceAccount>, InvalidSourceAccount<config::Config, Self::AccountId>>
    where
        I: Iterator<Item = (Self::AccountId, config::AssetValue)>,
    {
        sources
            .map(move |(account_id, withdraw)| {
                FungibleLedger::<T>::can_withdraw(
<<<<<<< HEAD
                    Pallet::<T>::id_from_field(encode(asset_id)).expect("FIXME"),
=======
                    Pallet::<T>::id_from_field(fp_encode(*asset_id).map_err(|_e| {
                        InvalidSourceAccount {
                            account_id: account_id.clone(),
                            asset_id: *asset_id,
                            withdraw,
                        }
                    })?)
                    .ok_or(InvalidSourceAccount {
                        account_id: account_id.clone(),
                        asset_id: *asset_id,
                        withdraw,
                    })?,
>>>>>>> 77b79e63
                    &account_id,
                    &withdraw,
                    ExistenceRequirement::KeepAlive,
                )
                .map(|_| WrapPair(account_id.clone(), withdraw))
                .map_err(|_| InvalidSourceAccount {
                    account_id,
                    asset_id: *asset_id,
                    withdraw,
                })
            })
            .collect()
    }

    #[inline]
    fn check_sink_accounts<I>(
        &self,
        asset_id: &config::AssetId,
        sinks: I,
    ) -> Result<Vec<Self::ValidSinkAccount>, InvalidSinkAccount<config::Config, Self::AccountId>>
    where
        I: Iterator<Item = (Self::AccountId, config::AssetValue)>,
    {
        // NOTE: Existence of accounts is type-checked so we don't need to do anything here, just
        // pass the data forward.
        sinks
            .map(move |(account_id, deposit)| {
                FungibleLedger::<T>::can_deposit(
<<<<<<< HEAD
                    Pallet::<T>::id_from_field(encode(asset_id)).expect("FIXME"),
=======
                    Pallet::<T>::id_from_field(fp_encode(*asset_id).map_err(|_e| {
                        InvalidSinkAccount {
                            account_id: account_id.clone(),
                            asset_id: *asset_id,
                            deposit,
                        }
                    })?)
                    .ok_or(InvalidSinkAccount {
                        account_id: account_id.clone(),
                        asset_id: *asset_id,
                        deposit,
                    })?,
>>>>>>> 77b79e63
                    &account_id,
                    deposit,
                    false,
                )
                .map(|_| WrapPair(account_id.clone(), deposit))
                .map_err(|_| InvalidSinkAccount {
                    account_id,
                    asset_id: *asset_id,
                    deposit,
                })
            })
            .collect()
    }

    #[inline]
    fn is_valid(
        &self,
        posting_key: TransferPostingKeyRef<config::Config, Self>,
    ) -> Option<(Self::ValidProof, Self::Event)> {
        let (mut verifying_context, event) =
            match TransferShape::from_posting_key_ref(&posting_key)? {
                TransferShape::ToPrivate => (
                    manta_parameters::pay::testnet::verifying::ToPrivate::get()
                        .expect("Checksum did not match."),
                    PreprocessedEvent::<T>::ToPrivate {
                        asset: Asset::new(
<<<<<<< HEAD
                            encode(posting_key.asset_id.unwrap()),
                            posting_key.sources[0].1,
=======
                            fp_encode(posting_key.asset_id.or(None)?).ok()?,
                            asset_value_encode(posting_key.sources[0].1),
>>>>>>> 77b79e63
                        ),
                        source: posting_key.sources[0].0.clone(),
                    },
                ),
                TransferShape::PrivateTransfer => (
                    manta_parameters::pay::testnet::verifying::PrivateTransfer::get()
                        .expect("Checksum did not match."),
                    PreprocessedEvent::<T>::PrivateTransfer,
                ),
                TransferShape::ToPublic => (
                    manta_parameters::pay::testnet::verifying::ToPublic::get()
                        .expect("Checksum did not match."),
                    PreprocessedEvent::<T>::ToPublic {
                        asset: Asset::new(
<<<<<<< HEAD
                            encode(posting_key.asset_id.unwrap()),
                            posting_key.sinks[0].1,
=======
                            fp_encode(posting_key.asset_id.or(None)?).ok()?,
                            asset_value_encode(posting_key.sinks[0].1),
>>>>>>> 77b79e63
                        ),
                        sink: posting_key.sinks[0].0.clone(),
                    },
                ),
            };
        posting_key
            .has_valid_proof(
                &config::VerifyingContext::decode(&mut verifying_context)
                    .expect("Unable to decode the verifying context."),
            )
            .ok()?
            .then_some((Wrap(()), event))
    }

    #[inline]
    fn update_public_balances(
        &mut self,
        super_key: &TransferLedgerSuperPostingKey<config::Config, Self>,
        asset_id: config::AssetId,
        sources: Vec<SourcePostingKey<config::Config, Self>>,
        sinks: Vec<SinkPostingKey<config::Config, Self>>,
        proof: Self::ValidProof,
    ) -> Result<(), Self::UpdateError> {
        let _ = (proof, super_key);
        let asset_id_type = Pallet::<T>::id_from_field(
            fp_encode(asset_id).map_err(|_e| FungibleLedgerError::EncodeError)?,
        )
        .ok_or(FungibleLedgerError::UnknownAsset)?;
        for WrapPair(account_id, withdraw) in sources {
            FungibleLedger::<T>::transfer(
<<<<<<< HEAD
                Pallet::<T>::id_from_field(encode(asset_id)).expect("FIXME"),
=======
                asset_id_type,
>>>>>>> 77b79e63
                &account_id,
                &Pallet::<T>::account_id(),
                withdraw,
                ExistenceRequirement::KeepAlive,
            )?;
        }
        for WrapPair(account_id, deposit) in sinks {
            FungibleLedger::<T>::transfer(
<<<<<<< HEAD
                Pallet::<T>::id_from_field(encode(asset_id)).expect("FIXME"),
=======
                asset_id_type,
>>>>>>> 77b79e63
                &Pallet::<T>::account_id(),
                &account_id,
                deposit,
                ExistenceRequirement::KeepAlive,
            )?;
        }
        Ok(())
    }
}<|MERGE_RESOLUTION|>--- conflicted
+++ resolved
@@ -58,24 +58,15 @@
 extern crate alloc;
 
 use crate::types::{
-<<<<<<< HEAD
-    encode, Asset, AssetValue, FullIncomingNote, NullifierCommitment, OutgoingNote, ReceiverChunk,
-    SenderChunk, TransferPost, Utxo, UtxoAccumulatorOutput, UtxoMerkleTreePath,
-=======
     asset_value_decode, asset_value_encode, fp_decode, fp_encode, Asset, AssetValue,
     FullIncomingNote, NullifierCommitment, OutgoingNote, ReceiverChunk, SenderChunk, TransferPost,
     Utxo, UtxoAccumulatorOutput, UtxoMerkleTreePath, FP_DECODE, FP_ENCODE,
->>>>>>> 77b79e63
 };
 use alloc::{vec, vec::Vec};
 use core::marker::PhantomData;
 use frame_support::{traits::tokens::ExistenceRequirement, transactional, PalletId};
 use manta_pay::{
-<<<<<<< HEAD
-    config::{self, utxo::v3::MerkleTreeConfiguration},
-=======
     config::{self, utxo::MerkleTreeConfiguration},
->>>>>>> 77b79e63
     manta_accounting::transfer::{
         self,
         canonical::TransferShape,
@@ -90,11 +81,7 @@
     parameters::load_transfer_parameters,
 };
 use manta_primitives::assets::{self, AssetConfig, FungibleLedger as _};
-<<<<<<< HEAD
-use manta_util::{into_array_unchecked, Array};
-=======
 use manta_util::{codec::Encode, into_array_unchecked, Array};
->>>>>>> 77b79e63
 
 pub use crate::types::{Checkpoint, RawCheckpoint};
 pub use pallet::*;
@@ -433,28 +420,11 @@
         }
     }
 
-<<<<<<< HEAD
-    impl<T> From<InvalidAuthorizationSignature> for Error<T>
-=======
-    impl<T> From<InvalidSourceAccount<config::Config, T::AccountId>> for Error<T>
->>>>>>> 77b79e63
-    where
-        T: Config,
-    {
-        #[inline]
-<<<<<<< HEAD
-        fn from(_: InvalidAuthorizationSignature) -> Self {
-            Self::InvalidAuthorizationSignature
-        }
-    }
-
     impl<T> From<InvalidSourceAccount<config::Config, T::AccountId>> for Error<T>
     where
         T: Config,
     {
         #[inline]
-=======
->>>>>>> 77b79e63
         fn from(_: InvalidSourceAccount<config::Config, T::AccountId>) -> Self {
             Self::InvalidSourceAccount
         }
@@ -782,13 +752,9 @@
 
     #[inline]
     fn is_unspent(&self, nullifier: config::Nullifier) -> Option<Self::ValidNullifier> {
-<<<<<<< HEAD
-        if NullifierCommitmentSet::<T>::contains_key(encode(nullifier.nullifier.commitment)) {
-=======
         if NullifierCommitmentSet::<T>::contains_key(
             fp_encode(nullifier.nullifier.commitment).ok()?,
         ) {
->>>>>>> 77b79e63
             None
         } else {
             Some(Wrap(nullifier))
@@ -802,7 +768,7 @@
     ) -> Option<Self::ValidUtxoAccumulatorOutput> {
         let accumulator_output = fp_encode(output).ok()?;
         // Checking for an empty(zeroed) byte array.
-        // This happens for UTXOs with value = 0, for which you dont need
+        // This happens for UTXOs with value = 0, for which you don't need
         // a membership proof, but you still need a root(in this case zeroed).
         if accumulator_output == [0u8; 32]
             || UtxoAccumulatorOutputs::<T>::contains_key(accumulator_output)
@@ -821,23 +787,15 @@
         let index = NullifierSetSize::<T>::get();
         let mut i = 0;
         for (_, nullifier) in iter {
-<<<<<<< HEAD
-            let nullifier_commitment = encode(nullifier.0.nullifier.commitment);
-=======
             let nullifier_commitment =
                 fp_encode(nullifier.0.nullifier.commitment).expect(FP_ENCODE);
->>>>>>> 77b79e63
             NullifierCommitmentSet::<T>::insert(nullifier_commitment, ());
             NullifierSetInsertionOrder::<T>::insert(
                 index + i,
                 (
                     nullifier_commitment,
-<<<<<<< HEAD
-                    OutgoingNote::from(nullifier.0.outgoing_note),
-=======
                     OutgoingNote::try_from(nullifier.0.outgoing_note)
                         .expect("Unable to decode the Outgoing Note."),
->>>>>>> 77b79e63
                 ),
             );
             i += 1;
@@ -857,11 +815,7 @@
 
     #[inline]
     fn is_not_registered(&self, utxo: config::Utxo) -> Option<Self::ValidUtxo> {
-<<<<<<< HEAD
-        if UtxoSet::<T>::contains_key(Utxo::from(utxo)) {
-=======
         if UtxoSet::<T>::contains_key(Utxo::try_from(utxo).ok()?) {
->>>>>>> 77b79e63
             None
         } else {
             Some(Wrap(utxo))
@@ -879,11 +833,7 @@
                 .expect("Checksum did not match."),
         )
         .expect("Unable to decode the Merkle Tree Parameters.");
-<<<<<<< HEAD
-        let utxo_accumulator_item_hash = config::utxo::v3::UtxoAccumulatorItemHash::decode(
-=======
         let utxo_accumulator_item_hash = config::utxo::UtxoAccumulatorItemHash::decode(
->>>>>>> 77b79e63
             manta_parameters::pay::testnet::parameters::UtxoAccumulatorItemHash::get()
                 .expect("Checksum did not match."),
         )
@@ -912,9 +862,6 @@
             let mut tree = ShardTrees::<T>::get(shard_index);
             let cloned_tree = tree.clone();
             let mut next_root = Option::<config::UtxoAccumulatorOutput>::None;
-<<<<<<< HEAD
-            let mut current_path = cloned_tree.current_path.into();
-=======
             let mut current_path = cloned_tree
                 .current_path
                 .try_into()
@@ -922,40 +869,27 @@
             let mut leaf_digest = tree
                 .leaf_digest
                 .map(|x| fp_decode(x.to_vec()).expect(FP_DECODE));
->>>>>>> 77b79e63
             for (utxo, note) in insertions {
                 next_root = Some(
                     merkle_tree::single_path::raw::insert(
                         &utxo_accumulator_model,
-<<<<<<< HEAD
-                        &mut tree.leaf_digest,
-=======
                         &mut leaf_digest,
->>>>>>> 77b79e63
                         &mut current_path,
                         utxo.item_hash(&utxo_accumulator_item_hash, &mut ()),
                     )
                     .expect("If this errors, then we have run out of Merkle Tree capacity."),
                 );
                 let next_index = current_path.leaf_index().0 as u64;
-<<<<<<< HEAD
-                let utxo = Utxo::from(utxo);
-=======
                 let utxo = Utxo::try_from(utxo).expect("Unable to decode the Utxo");
->>>>>>> 77b79e63
                 UtxoSet::<T>::insert(utxo, ());
                 Shards::<T>::insert(
                     shard_index,
                     next_index,
-<<<<<<< HEAD
-                    (utxo, FullIncomingNote::from(note)),
-=======
                     (
                         utxo,
                         FullIncomingNote::try_from(note)
                             .expect("Unable to decode the Full Incoming Note."),
                     ),
->>>>>>> 77b79e63
                 );
             }
             tree.current_path = current_path
@@ -994,9 +928,6 @@
         sources
             .map(move |(account_id, withdraw)| {
                 FungibleLedger::<T>::can_withdraw(
-<<<<<<< HEAD
-                    Pallet::<T>::id_from_field(encode(asset_id)).expect("FIXME"),
-=======
                     Pallet::<T>::id_from_field(fp_encode(*asset_id).map_err(|_e| {
                         InvalidSourceAccount {
                             account_id: account_id.clone(),
@@ -1009,7 +940,6 @@
                         asset_id: *asset_id,
                         withdraw,
                     })?,
->>>>>>> 77b79e63
                     &account_id,
                     &withdraw,
                     ExistenceRequirement::KeepAlive,
@@ -1038,9 +968,6 @@
         sinks
             .map(move |(account_id, deposit)| {
                 FungibleLedger::<T>::can_deposit(
-<<<<<<< HEAD
-                    Pallet::<T>::id_from_field(encode(asset_id)).expect("FIXME"),
-=======
                     Pallet::<T>::id_from_field(fp_encode(*asset_id).map_err(|_e| {
                         InvalidSinkAccount {
                             account_id: account_id.clone(),
@@ -1053,7 +980,6 @@
                         asset_id: *asset_id,
                         deposit,
                     })?,
->>>>>>> 77b79e63
                     &account_id,
                     deposit,
                     false,
@@ -1080,13 +1006,8 @@
                         .expect("Checksum did not match."),
                     PreprocessedEvent::<T>::ToPrivate {
                         asset: Asset::new(
-<<<<<<< HEAD
-                            encode(posting_key.asset_id.unwrap()),
-                            posting_key.sources[0].1,
-=======
                             fp_encode(posting_key.asset_id.or(None)?).ok()?,
                             asset_value_encode(posting_key.sources[0].1),
->>>>>>> 77b79e63
                         ),
                         source: posting_key.sources[0].0.clone(),
                     },
@@ -1101,13 +1022,8 @@
                         .expect("Checksum did not match."),
                     PreprocessedEvent::<T>::ToPublic {
                         asset: Asset::new(
-<<<<<<< HEAD
-                            encode(posting_key.asset_id.unwrap()),
-                            posting_key.sinks[0].1,
-=======
                             fp_encode(posting_key.asset_id.or(None)?).ok()?,
                             asset_value_encode(posting_key.sinks[0].1),
->>>>>>> 77b79e63
                         ),
                         sink: posting_key.sinks[0].0.clone(),
                     },
@@ -1138,11 +1054,7 @@
         .ok_or(FungibleLedgerError::UnknownAsset)?;
         for WrapPair(account_id, withdraw) in sources {
             FungibleLedger::<T>::transfer(
-<<<<<<< HEAD
-                Pallet::<T>::id_from_field(encode(asset_id)).expect("FIXME"),
-=======
                 asset_id_type,
->>>>>>> 77b79e63
                 &account_id,
                 &Pallet::<T>::account_id(),
                 withdraw,
@@ -1151,11 +1063,7 @@
         }
         for WrapPair(account_id, deposit) in sinks {
             FungibleLedger::<T>::transfer(
-<<<<<<< HEAD
-                Pallet::<T>::id_from_field(encode(asset_id)).expect("FIXME"),
-=======
                 asset_id_type,
->>>>>>> 77b79e63
                 &Pallet::<T>::account_id(),
                 &account_id,
                 deposit,
