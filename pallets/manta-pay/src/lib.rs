// Copyright 2020-2022 Manta Network.
// This file is part of Manta.
//
// Manta is free software: you can redistribute it and/or modify
// it under the terms of the GNU General Public License as published by
// the Free Software Foundation, either version 3 of the License, or
// (at your option) any later version.
//
// Manta is distributed in the hope that it will be useful,
// but WITHOUT ANY WARRANTY; without even the implied warranty of
// MERCHANTABILITY or FITNESS FOR A PARTICULAR PURPOSE.  See the
// GNU General Public License for more details.
//
// You should have received a copy of the GNU General Public License
// along with Manta.  If not, see <http://www.gnu.org/licenses/>.

//! # MantaPay Module
//!
//! MantaPay is a Multi-Asset Shielded Payment protocol.
//!
//! ## Overview
//!
//! The Assets module provides functionality for asset management of fungible asset classes with
//! a fixed supply, including:
//!
//! * To Private Asset Conversion (see [`to_private`])
//! * To Public Asset Conversion (see [`to_public`])
//! * Private Asset Transfer (see [`private_transfer`]
//! * Public Asset Transfer (see [`public_transfer`])
//!
//! To use it in your runtime, you need to implement the assets [`Config`].
//!
//! The supported dispatchable functions are documented in the [`Call`] enum.
//!
//! ## Interface
//!
//! ### Dispatchable Functions
//!
//! * [`to_public`]: Converts a public asset into a private one.
//! * [`to_private`]: Converts a private asset back into a public one.
//! * [`private_transfer`]: Transfers assets between two private accounts.
//! * [`public_transfer`]: Transfers assets between two public accounts.
//!
//! Please refer to the [`Call`] enum and its associated variants for documentation on each
//! function.
//!
//! Please refer to the [`Module`] struct for details on publicly available functions.
//!
//! [`to_private`]: Pallet::to_private
//! [`to_public`]: Pallet::to_public
//! [`private_transfer`]: Pallet::private_transfer
//! [`public_transfer`]: Pallet::public_transfer

#![cfg_attr(not(feature = "std"), no_std)]
#![cfg_attr(doc_cfg, feature(doc_cfg))]
#![forbid(rustdoc::broken_intra_doc_links)]

extern crate alloc;

use crate::types::{
    asset_value_decode, asset_value_encode, fp_decode, fp_encode, Asset, AssetValue,
    FullIncomingNote, NullifierCommitment, OutgoingNote, ReceiverChunk, SenderChunk, TransferPost,
    Utxo, UtxoAccumulatorOutput, UtxoMerkleTreePath, FP_DECODE, FP_ENCODE,
};
use alloc::{vec, vec::Vec};
use core::marker::PhantomData;
use frame_support::{traits::tokens::ExistenceRequirement, transactional, PalletId};
use manta_pay::{
    config::{self, utxo::MerkleTreeConfiguration},
    manta_accounting::transfer::{
        self,
        canonical::TransferShape,
        receiver::{ReceiverLedger, ReceiverPostError},
        sender::{SenderLedger, SenderPostError},
        InvalidAuthorizationSignature, InvalidSinkAccount, InvalidSourceAccount, SinkPostingKey,
        SourcePostingKey, TransferLedger, TransferLedgerSuperPostingKey, TransferPostingKeyRef,
    },
    manta_crypto::merkle_tree::{self, forest::Configuration as _},
    manta_parameters::{self, Get as _},
    manta_util::codec::Decode as _,
    parameters::load_transfer_parameters,
};
<<<<<<< HEAD
use manta_primitives::{
    assets::{self, AssetConfig, AssetRegistry, FungibleLedger as _, IsFungible},
    nft::NonFungibleLedger as _,
};
use manta_util::{into_array_unchecked, Array};
=======
use manta_primitives::assets::{self, AssetConfig, FungibleLedger as _};
use manta_util::{codec::Encode, into_array_unchecked, Array};
>>>>>>> d6ab36e4

pub use crate::types::{Checkpoint, RawCheckpoint};
pub use pallet::*;
pub use types::PullResponse;
pub use weights::WeightInfo;

#[cfg(test)]
mod mock;

#[cfg(test)]
mod test;

pub mod types;
pub mod weights;

#[cfg(feature = "runtime-benchmarks")]
pub mod benchmark;

#[cfg(feature = "rpc")]
pub mod rpc;

#[cfg(feature = "runtime")]
pub mod runtime;

/// Standard Asset Id
pub type StandardAssetId = u128;

/// Fungible Ledger Error
pub type FungibleLedgerError = assets::FungibleLedgerError<StandardAssetId, AssetValue>;

/// MantaPay Pallet
#[frame_support::pallet]
pub mod pallet {
    use super::*;
    use frame_support::{pallet_prelude::*, traits::StorageVersion};
    use frame_system::pallet_prelude::*;
    use sp_runtime::traits::AccountIdConversion;

    const STORAGE_VERSION: StorageVersion = StorageVersion::new(1);

    /// Pallet
    #[pallet::pallet]
    #[pallet::generate_store(pub(super) trait Store)]
    #[pallet::storage_version(STORAGE_VERSION)]
    pub struct Pallet<T>(_);

    /// The module configuration trait.
    #[pallet::config]
    pub trait Config: frame_system::Config {
        /// The overarching event type.
        type Event: From<Event<Self>> + IsType<<Self as frame_system::Config>::Event>;

        /// Asset Configuration
        type AssetConfig: AssetConfig<Self, AssetId = StandardAssetId, Balance = AssetValue>;

        /// Weight information for extrinsics in this pallet.
        type WeightInfo: WeightInfo;

        /// Pallet ID
        type PalletId: Get<PalletId>;
    }

    /// Fungible Ledger Implementation for [`Config`]
    pub(crate) type FungibleLedger<T> =
        <<T as Config>::AssetConfig as AssetConfig<T>>::FungibleLedger;

    pub(crate) type NonFungibleLedger<T> =
        <<T as Config>::AssetConfig as AssetConfig<T>>::NonFungibleLedger;

    #[pallet::hooks]
    impl<T: Config> Hooks<BlockNumberFor<T>> for Pallet<T> {}

    /// UTXO Set
    #[pallet::storage]
    pub(super) type UtxoSet<T: Config> = StorageMap<_, Twox64Concat, Utxo, (), ValueQuery>;

    /// UTXOs and Incoming Notes Grouped by Shard
    #[pallet::storage]
    pub(super) type Shards<T: Config> = StorageDoubleMap<
        _,
        Twox64Concat,
        u8,
        Twox64Concat,
        u64,
        (Utxo, FullIncomingNote),
        ValueQuery,
    >;

    /// Shard Merkle Tree Paths
    #[pallet::storage]
    pub(super) type ShardTrees<T: Config> =
        StorageMap<_, Twox64Concat, u8, UtxoMerkleTreePath, ValueQuery>;

    /// Outputs of Utxo Accumulator
    #[pallet::storage]
    pub(super) type UtxoAccumulatorOutputs<T: Config> =
        StorageMap<_, Twox64Concat, UtxoAccumulatorOutput, (), ValueQuery>;

    /// Nullifier Commitment Set
    #[pallet::storage]
    pub(super) type NullifierCommitmentSet<T: Config> =
        StorageMap<_, Twox64Concat, NullifierCommitment, (), ValueQuery>;

    /// Nullifiers Ordered by Insertion
    #[pallet::storage]
    pub(super) type NullifierSetInsertionOrder<T: Config> =
        StorageMap<_, Twox64Concat, u64, (NullifierCommitment, OutgoingNote), ValueQuery>;

    /// Nullifier Set Size
    #[pallet::storage]
    pub(super) type NullifierSetSize<T: Config> = StorageValue<_, u64, ValueQuery>;

    #[pallet::call]
    impl<T: Config> Pallet<T> {
        /// Transforms some public assets into private ones using `post`, withdrawing the public
        /// assets from the `origin` account.
        #[pallet::call_index(0)]
        #[pallet::weight(T::WeightInfo::to_private())]
        #[transactional]
        pub fn to_private(origin: OriginFor<T>, post: TransferPost) -> DispatchResultWithPostInfo {
            let origin = ensure_signed(origin)?;
            Self::post_transaction(None, vec![origin], vec![], post)
        }

        /// Transforms some private assets into public ones using `post`, depositing the public
        /// assets in the `origin` account.
        #[pallet::call_index(1)]
        #[pallet::weight(T::WeightInfo::to_public())]
        #[transactional]
        pub fn to_public(origin: OriginFor<T>, post: TransferPost) -> DispatchResultWithPostInfo {
            let origin = ensure_signed(origin)?;
            Self::post_transaction(None, vec![], vec![origin], post)
        }

        /// Transfers private assets encoded in `post`.
        ///
        /// # Note
        ///
        /// In this transaction, `origin` is just signing the `post` and is not necessarily related
        /// to any of the participants in the transaction itself.
        #[pallet::call_index(2)]
        #[pallet::weight(T::WeightInfo::private_transfer())]
        #[transactional]
        pub fn private_transfer(
            origin: OriginFor<T>,
            post: TransferPost,
        ) -> DispatchResultWithPostInfo {
            let origin = ensure_signed(origin)?;
            Self::post_transaction(Some(origin), vec![], vec![], post)
        }

        /// Transfers public `asset` from `origin` to the `sink` account.
        #[pallet::call_index(3)]
        #[pallet::weight(T::WeightInfo::public_transfer())]
        #[transactional]
        pub fn public_transfer(
            origin: OriginFor<T>,
            asset: Asset,
            sink: T::AccountId,
        ) -> DispatchResultWithPostInfo {
            let origin = ensure_signed(origin)?;
<<<<<<< HEAD
            let id = Self::id_from_field(asset.id).ok_or(Error::<T>::InvalidAssetId)?;
            let metadata = <T::AssetConfig as AssetConfig<T>>::AssetRegistry::get_metadata(&id)
                .ok_or(Error::<T>::PublicUpdateUnknownAsset)?;
            if metadata.is_fungible() {
                FungibleLedger::<T>::transfer(
                    *metadata
                        .get_fungible_id()
                        .ok_or(Error::<T>::PublicUpdateUnknownAsset)?,
                    &origin,
                    &sink,
                    asset.value,
                    ExistenceRequirement::KeepAlive,
                )
                .map_err(Error::<T>::from)?;
                Self::deposit_event(Event::Transfer {
                    asset,
                    source: origin,
                    sink,
                });
                Ok(().into())
            } else {
                let (collection_id, item_id) = metadata
                    .get_non_fungible_id()
                    .ok_or(Error::<T>::PublicUpdateUnknownAsset)?;
                let owner = NonFungibleLedger::<T>::owner(collection_id, item_id)
                    .ok_or(Error::<T>::PublicUpdateUnknownAsset)?;
                ensure!(owner == origin, Error::<T>::PublicUpdateInvalidTransfer);

                NonFungibleLedger::<T>::transfer(collection_id, item_id, &sink)
                    .map_err(Error::<T>::from)?;
                Ok(().into())
            }
=======
            FungibleLedger::<T>::transfer(
                Self::id_from_field(asset.id).ok_or(Error::<T>::InvalidAssetId)?,
                &origin,
                &sink,
                asset_value_decode(asset.value),
                ExistenceRequirement::KeepAlive,
            )
            .map_err(Error::<T>::from)?;
            Self::deposit_event(Event::Transfer {
                asset,
                source: origin,
                sink,
            });
            Ok(().into())
>>>>>>> d6ab36e4
        }
    }

    /// Event
    #[pallet::event]
    #[pallet::generate_deposit(fn deposit_event)]
    pub enum Event<T: Config> {
        /// To Private Event
        ToPrivate {
            /// Asset Converted
            asset: Asset,

            /// Source Account
            source: T::AccountId,
        },

        /// To Public Event
        ToPublic {
            /// Asset Converted
            asset: Asset,

            /// Sink Account
            sink: T::AccountId,
        },

        /// Private Transfer Event
        PrivateTransfer {
            /// Origin Account
            origin: Option<T::AccountId>,
        },

        /// Public Transfer Event
        Transfer {
            /// Asset Transferred
            asset: Asset,

            /// Source Account
            source: T::AccountId,

            /// Sink Account
            sink: T::AccountId,
        },
    }

    /// Error
    #[pallet::error]
    pub enum Error<T> {
        /// Uninitialized Supply
        ///
        /// Supply of the given Asset Id has not yet been initialized.
        UninitializedSupply,

        /// Zero Transfer
        ///
        /// Public transfers cannot include amounts equal to zero.
        ZeroTransfer,

        /// Balance Low
        ///
        /// Attempted to withdraw from balance which was smaller than the withdrawal amount.
        BalanceLow,

        /// Invalid Serialized Form
        ///
        /// The transfer could not be interpreted because of an issue during deserialization.
        InvalidSerializedForm,

        /// Invalid Asset Id
        ///
        /// The asset id of the transfer could not be converted correctly to the standard format.
        InvalidAssetId,

        /// Invalid Shape
        ///
        /// The transfer had an invalid shape.
        InvalidShape,

        /// Invalid Authorization Signature
        InvalidAuthorizationSignature,

        /// Asset Spent
        ///
        /// An asset present in this transfer has already been spent.
        AssetSpent,

        /// Invalid UTXO Accumulator Output
        ///
        /// The sender was constructed on an invalid version of the ledger state.
        InvalidUtxoAccumulatorOutput,

        /// Asset Registered
        ///
        /// An asset present in this transfer has already been registered to the ledger.
        AssetRegistered,

        /// Duplicate Spend
        ///
        /// There were multiple spend entries for the same underlying asset in this transfer.
        DuplicateSpend,

        /// Duplicate Register
        ///
        /// There were multiple register entries for the same underlying asset in this transfer.
        DuplicateRegister,

        /// Invalid Proof
        ///
        /// The submitted proof did not pass validation, or errored during validation.
        InvalidProof,

        /// Invalid Source Account
        ///
        /// At least one of the source accounts is invalid.
        InvalidSourceAccount,

        /// Invalid Sink Account
        ///
        /// At least one of the sink accounts in invalid.
        InvalidSinkAccount,

        /// [`InvalidAssetId`](FungibleLedgerError::InvalidAssetId) from [`FungibleLedgerError`]
        PublicUpdateInvalidAssetId,

        /// [`BelowMinimum`](FungibleLedgerError::BelowMinimum) from [`FungibleLedgerError`]
        PublicUpdateBelowMinimum,

        /// [`CannotCreate`](FungibleLedgerError::CannotCreate) from [`FungibleLedgerError`]
        PublicUpdateCannotCreate,

        /// [`UnknownAsset`](FungibleLedgerError::UnknownAsset) from [`FungibleLedgerError`]
        PublicUpdateUnknownAsset,

        /// [`Overflow`](FungibleLedgerError::Overflow) from [`FungibleLedgerError`]
        PublicUpdateOverflow,

        /// [`CannotWithdraw`](FungibleLedgerError::CannotWithdrawMoreThan) from [`FungibleLedgerError`]
        PublicUpdateCannotWithdraw,

        /// [`InvalidMint`](FungibleLedgerError::InvalidMint) from [`FungibleLedgerError`]
        PublicUpdateInvalidMint,

        /// [`InvalidBurn`](FungibleLedgerError::InvalidBurn) from [`FungibleLedgerError`]
        PublicUpdateInvalidBurn,

        /// [`InvalidTransfer`](FungibleLedgerError::InvalidTransfer) from [`FungibleLedgerError`]
        PublicUpdateInvalidTransfer,

        /// Internal Ledger Error
        ///
        /// This is caused by some internal error in the ledger and should never occur.
        InternalLedgerError,

        /// Encode Error
        EncodeError,
    }

    impl<T> From<InvalidAuthorizationSignature> for Error<T>
    where
        T: Config,
    {
        #[inline]
        fn from(_: InvalidAuthorizationSignature) -> Self {
            Self::InvalidAuthorizationSignature
        }
    }

    impl<T> From<InvalidSourceAccount<config::Config, T::AccountId>> for Error<T>
    where
        T: Config,
    {
        #[inline]
        fn from(_: InvalidSourceAccount<config::Config, T::AccountId>) -> Self {
            Self::InvalidSourceAccount
        }
    }

    impl<T> From<InvalidSinkAccount<config::Config, T::AccountId>> for Error<T>
    where
        T: Config,
    {
        #[inline]
        fn from(_: InvalidSinkAccount<config::Config, T::AccountId>) -> Self {
            Self::InvalidSinkAccount
        }
    }

    impl<T> From<SenderPostError> for Error<T> {
        #[inline]
        fn from(err: SenderPostError) -> Self {
            match err {
                SenderPostError::AssetSpent => Self::AssetSpent,
                SenderPostError::InvalidUtxoAccumulatorOutput => Self::InvalidUtxoAccumulatorOutput,
            }
        }
    }

    impl<T> From<ReceiverPostError> for Error<T> {
        #[inline]
        fn from(err: ReceiverPostError) -> Self {
            match err {
                ReceiverPostError::AssetRegistered => Self::AssetRegistered,
            }
        }
    }

    impl<T> From<FungibleLedgerError> for Error<T>
    where
        T: Config,
    {
        #[inline]
        fn from(err: FungibleLedgerError) -> Self {
            match err {
                FungibleLedgerError::InvalidAssetId(_) => Self::PublicUpdateInvalidAssetId,
                FungibleLedgerError::BelowMinimum => Self::PublicUpdateBelowMinimum,
                FungibleLedgerError::CannotCreate => Self::PublicUpdateCannotCreate,
                FungibleLedgerError::UnknownAsset => Self::PublicUpdateUnknownAsset,
                FungibleLedgerError::Overflow => Self::PublicUpdateOverflow,
                FungibleLedgerError::CannotWithdrawMoreThan(_) => Self::PublicUpdateCannotWithdraw,
                FungibleLedgerError::InvalidMint(_) => Self::PublicUpdateInvalidMint,
                FungibleLedgerError::InvalidBurn(_) => Self::PublicUpdateInvalidBurn,
                FungibleLedgerError::InvalidTransfer(_) => Self::PublicUpdateInvalidTransfer,
                FungibleLedgerError::EncodeError => Self::EncodeError,
            }
        }
    }

    /// Transfer Post Error
    pub type TransferPostError<T> = transfer::TransferPostError<
        config::Config,
        <T as frame_system::Config>::AccountId,
        FungibleLedgerError,
    >;

    impl<T> From<TransferPostError<T>> for Error<T>
    where
        T: Config,
    {
        #[inline]
        fn from(err: TransferPostError<T>) -> Self {
            match err {
                TransferPostError::<T>::InvalidShape => Self::InvalidShape,
                TransferPostError::<T>::InvalidAuthorizationSignature(err) => err.into(),
                TransferPostError::<T>::InvalidSourceAccount(err) => err.into(),
                TransferPostError::<T>::InvalidSinkAccount(err) => err.into(),
                TransferPostError::<T>::Sender(err) => err.into(),
                TransferPostError::<T>::Receiver(err) => err.into(),
                TransferPostError::<T>::DuplicateMint => Self::DuplicateRegister,
                TransferPostError::<T>::DuplicateSpend => Self::DuplicateSpend,
                TransferPostError::<T>::InvalidProof => Self::InvalidProof,
                TransferPostError::<T>::UpdateError(err) => err.into(),
            }
        }
    }

    impl<T> Pallet<T>
    where
        T: Config,
    {
        /// Maximum Number of Updates per Shard (based on benchmark result)
        const PULL_MAX_RECEIVER_UPDATE_SIZE: u64 = 32768;

        /// Maximum Size of Sender Data Update (based on benchmark result)
        const PULL_MAX_SENDER_UPDATE_SIZE: u64 = 32768;

        /// Pulls receiver data from the ledger starting at the `receiver_indices`.
        /// The pull algorithm is greedy. It tries to pull as many as possible from each shard
        /// before moving to the next shard.
        #[inline]
        fn pull_receivers(
            receiver_indices: [usize; MerkleTreeConfiguration::FOREST_WIDTH],
            max_update_request: u64,
        ) -> (bool, ReceiverChunk) {
            let mut more_receivers = false;
            let mut receivers = Vec::new();
            let mut receivers_pulled: u64 = 0;
            let max_update = if max_update_request > Self::PULL_MAX_RECEIVER_UPDATE_SIZE {
                Self::PULL_MAX_RECEIVER_UPDATE_SIZE
            } else {
                max_update_request
            };

            for (shard_index, utxo_index) in receiver_indices.into_iter().enumerate() {
                more_receivers |= Self::pull_receivers_for_shard(
                    shard_index as u8,
                    utxo_index,
                    max_update,
                    &mut receivers,
                    &mut receivers_pulled,
                );
                // NOTE: If max capacity is reached and there is more to pull, then we return.
                if receivers_pulled == max_update && more_receivers {
                    break;
                }
            }
            (more_receivers, receivers)
        }

        /// Pulls receiver data from the shard at `shard_index` starting at the `receiver_index`,
        /// pushing the results back to `receivers`.
        #[inline]
        fn pull_receivers_for_shard(
            shard_index: u8,
            receiver_index: usize,
            max_update: u64,
            receivers: &mut ReceiverChunk,
            receivers_pulled: &mut u64,
        ) -> bool {
            let max_receiver_index = (receiver_index as u64) + max_update;
            for idx in (receiver_index as u64)..max_receiver_index {
                if *receivers_pulled == max_update {
                    return Shards::<T>::contains_key(shard_index, idx);
                }
                match Shards::<T>::try_get(shard_index, idx) {
                    Ok(next) => {
                        *receivers_pulled += 1;
                        receivers.push(next);
                    }
                    _ => return false,
                }
            }
            Shards::<T>::contains_key(shard_index, max_receiver_index)
        }

        /// Pulls sender data from the ledger starting at the `sender_index`.
        #[inline]
        fn pull_senders(sender_index: usize, max_update_request: u64) -> (bool, SenderChunk) {
            let mut senders = Vec::new();
            let max_sender_index = if max_update_request > Self::PULL_MAX_SENDER_UPDATE_SIZE {
                (sender_index as u64) + Self::PULL_MAX_SENDER_UPDATE_SIZE
            } else {
                (sender_index as u64) + max_update_request
            };
            for idx in (sender_index as u64)..max_sender_index {
                match NullifierSetInsertionOrder::<T>::try_get(idx) {
                    Ok(next) => senders.push(next),
                    _ => return (false, senders),
                }
            }
            (
                NullifierSetInsertionOrder::<T>::contains_key(max_sender_index),
                senders,
            )
        }

        /// Returns the diff of ledger state since the given `checkpoint`, `max_receivers`, and
        /// `max_senders`.
        #[inline]
        pub fn pull_ledger_diff(
            checkpoint: Checkpoint,
            max_receivers: u64,
            max_senders: u64,
        ) -> PullResponse {
            let (more_receivers, receivers) =
                Self::pull_receivers(*checkpoint.receiver_index, max_receivers);
            let (more_senders, senders) = Self::pull_senders(checkpoint.sender_index, max_senders);
            let senders_receivers_total = (0..=255)
                .map(|i| ShardTrees::<T>::get(i).current_path.leaf_index as u128)
                .sum::<u128>()
                + NullifierSetSize::<T>::get() as u128;
            PullResponse {
                should_continue: more_receivers || more_senders,
                receivers,
                senders,
                senders_receivers_total: asset_value_encode(senders_receivers_total),
            }
        }

        /// Returns the account ID of this pallet.
        #[inline]
        pub fn account_id() -> T::AccountId {
            T::PalletId::get().into_account_truncating()
        }

        /// Posts the transaction encoded in `post` to the ledger, using `sources` and `sinks` as
        /// the public deposit and public withdraw accounts respectively.
        #[inline]
        fn post_transaction(
            origin: Option<T::AccountId>,
            sources: Vec<T::AccountId>,
            sinks: Vec<T::AccountId>,
            post: TransferPost,
        ) -> DispatchResultWithPostInfo {
            Self::deposit_event(
                config::TransferPost::try_from(post)
                    .map_err(|_| Error::<T>::InvalidSerializedForm)?
                    .post(
                        &load_transfer_parameters(),
                        &mut Ledger(PhantomData),
                        &(),
                        sources,
                        sinks,
                    )
                    .map_err(Error::<T>::from)?
                    .convert(origin),
            );
            Ok(().into())
        }

        ///
        #[inline]
        pub fn id_from_field(id: [u8; 32]) -> Option<StandardAssetId> {
            if 0u128.to_le_bytes() == id[16..32] {
                Some(u128::from_le_bytes(
                    Array::from_iter(id[0..16].iter().copied()).into(),
                ))
            } else {
                None
            }
        }

        ///
        #[inline]
        pub fn field_from_id(id: StandardAssetId) -> [u8; 32] {
            into_array_unchecked([id.to_le_bytes(), [0; 16]].concat())
        }
    }
}

/// Preprocessed Event
enum PreprocessedEvent<T>
where
    T: Config,
{
    /// To Private Event
    ToPrivate {
        /// Asset Minted
        asset: Asset,

        /// Source Account
        source: T::AccountId,
    },

    /// Private Transfer Event
    PrivateTransfer,

    /// To Public Event
    ToPublic {
        /// Asset Reclaimed
        asset: Asset,

        /// Sink Account
        sink: T::AccountId,
    },
}

impl<T> PreprocessedEvent<T>
where
    T: Config,
{
    /// Converts a [`PreprocessedEvent`] with into an [`Event`] using the given `origin` for
    /// [`PreprocessedEvent::PrivateTransfer`].
    #[inline]
    fn convert(self, origin: Option<T::AccountId>) -> Event<T> {
        match self {
            Self::ToPrivate { asset, source } => Event::ToPrivate { asset, source },
            Self::PrivateTransfer => Event::PrivateTransfer { origin },
            Self::ToPublic { asset, sink } => Event::ToPublic { asset, sink },
        }
    }
}

/// Ledger
struct Ledger<T>(PhantomData<T>)
where
    T: Config;

/// Wrap Type
#[derive(Clone, Copy)]
pub struct Wrap<T>(T);

impl<T> AsRef<T> for Wrap<T> {
    #[inline]
    fn as_ref(&self) -> &T {
        &self.0
    }
}

/// Wrap Pair Type
#[derive(Clone, Copy)]
pub struct WrapPair<L, R>(L, R);

impl<L, R> AsRef<R> for WrapPair<L, R> {
    #[inline]
    fn as_ref(&self) -> &R {
        &self.1
    }
}

impl<T> SenderLedger<config::Parameters> for Ledger<T>
where
    T: Config,
{
    type SuperPostingKey = (Wrap<()>, ());
    type ValidUtxoAccumulatorOutput = Wrap<config::UtxoAccumulatorOutput>;
    type ValidNullifier = Wrap<config::Nullifier>;

    #[inline]
    fn is_unspent(&self, nullifier: config::Nullifier) -> Option<Self::ValidNullifier> {
        if NullifierCommitmentSet::<T>::contains_key(
            fp_encode(nullifier.nullifier.commitment).ok()?,
        ) {
            None
        } else {
            Some(Wrap(nullifier))
        }
    }

    #[inline]
    fn has_matching_utxo_accumulator_output(
        &self,
        output: config::UtxoAccumulatorOutput,
    ) -> Option<Self::ValidUtxoAccumulatorOutput> {
        let accumulator_output = fp_encode(output).ok()?;
        // Checking for an empty(zeroed) byte array.
        // This happens for UTXOs with value = 0, for which you dont need
        // a membership proof, but you still need a root(in this case zeroed).
        if accumulator_output == [0u8; 32]
            || UtxoAccumulatorOutputs::<T>::contains_key(accumulator_output)
        {
            return Some(Wrap(output));
        }
        None
    }

    #[inline]
    fn spend_all<I>(&mut self, super_key: &Self::SuperPostingKey, iter: I)
    where
        I: IntoIterator<Item = (Self::ValidUtxoAccumulatorOutput, Self::ValidNullifier)>,
    {
        let _ = super_key;
        let index = NullifierSetSize::<T>::get();
        let mut i = 0;
        for (_, nullifier) in iter {
            let nullifier_commitment =
                fp_encode(nullifier.0.nullifier.commitment).expect(FP_ENCODE);
            NullifierCommitmentSet::<T>::insert(nullifier_commitment, ());
            NullifierSetInsertionOrder::<T>::insert(
                index + i,
                (
                    nullifier_commitment,
                    OutgoingNote::try_from(nullifier.0.outgoing_note)
                        .expect("Unable to decode the Outgoing Note."),
                ),
            );
            i += 1;
        }
        if i != 0 {
            NullifierSetSize::<T>::set(index + i);
        }
    }
}

impl<T> ReceiverLedger<config::Parameters> for Ledger<T>
where
    T: Config,
{
    type SuperPostingKey = (Wrap<()>, ());
    type ValidUtxo = Wrap<config::Utxo>;

    #[inline]
    fn is_not_registered(&self, utxo: config::Utxo) -> Option<Self::ValidUtxo> {
        if UtxoSet::<T>::contains_key(Utxo::try_from(utxo).ok()?) {
            None
        } else {
            Some(Wrap(utxo))
        }
    }

    #[inline]
    fn register_all<I>(&mut self, super_key: &Self::SuperPostingKey, iter: I)
    where
        I: IntoIterator<Item = (Self::ValidUtxo, config::Note)>,
    {
        let _ = super_key;
        let utxo_accumulator_model = config::UtxoAccumulatorModel::decode(
            manta_parameters::pay::testnet::parameters::UtxoAccumulatorModel::get()
                .expect("Checksum did not match."),
        )
        .expect("Unable to decode the Merkle Tree Parameters.");
        let utxo_accumulator_item_hash = config::utxo::UtxoAccumulatorItemHash::decode(
            manta_parameters::pay::testnet::parameters::UtxoAccumulatorItemHash::get()
                .expect("Checksum did not match."),
        )
        .expect("Unable to decode the Merkle Tree Item Hash.");
        let mut shard_indices = iter
            .into_iter()
            .map(|(utxo, note)| {
                (
                    MerkleTreeConfiguration::tree_index(
                        &utxo.0.item_hash(&utxo_accumulator_item_hash, &mut ()),
                    ),
                    utxo.0,
                    note,
                )
            })
            .collect::<Vec<_>>();
        shard_indices.sort_by_key(|(s, _, _)| *s);
        let mut shard_insertions = Vec::<(_, Vec<_>)>::new();
        for (shard_index, utxo, note) in shard_indices {
            match shard_insertions.last_mut() {
                Some((index, pairs)) if shard_index == *index => pairs.push((utxo, note)),
                _ => shard_insertions.push((shard_index, vec![(utxo, note)])),
            }
        }
        for (shard_index, insertions) in shard_insertions {
            let mut tree = ShardTrees::<T>::get(shard_index);
            let cloned_tree = tree.clone();
            let mut next_root = Option::<config::UtxoAccumulatorOutput>::None;
            let mut current_path = cloned_tree
                .current_path
                .try_into()
                .expect("Unable to decode the Current Path.");
            let mut leaf_digest = tree
                .leaf_digest
                .map(|x| fp_decode(x.to_vec()).expect(FP_DECODE));
            for (utxo, note) in insertions {
                next_root = Some(
                    merkle_tree::single_path::raw::insert(
                        &utxo_accumulator_model,
                        &mut leaf_digest,
                        &mut current_path,
                        utxo.item_hash(&utxo_accumulator_item_hash, &mut ()),
                    )
                    .expect("If this errors, then we have run out of Merkle Tree capacity."),
                );
                let next_index = current_path.leaf_index().0 as u64;
                let utxo = Utxo::try_from(utxo).expect("Unable to decode the Utxo");
                UtxoSet::<T>::insert(utxo, ());
                Shards::<T>::insert(
                    shard_index,
                    next_index,
                    (
                        utxo,
                        FullIncomingNote::try_from(note)
                            .expect("Unable to decode the Full Incoming Note."),
                    ),
                );
            }
            tree.current_path = current_path
                .try_into()
                .expect("Unable to decode the Current Path.");
            tree.leaf_digest = leaf_digest.map(|x| fp_encode(x).expect(FP_DECODE));
            if let Some(next_root) = next_root {
                ShardTrees::<T>::insert(shard_index, tree);
                UtxoAccumulatorOutputs::<T>::insert(fp_encode(next_root).expect(FP_ENCODE), ());
            }
        }
    }
}

impl<T> TransferLedger<config::Config> for Ledger<T>
where
    T: Config,
{
    type SuperPostingKey = ();
    type AccountId = T::AccountId;
    type Event = PreprocessedEvent<T>;
    type UpdateError = FungibleLedgerError;
    type ValidSourceAccount = WrapPair<Self::AccountId, AssetValue>;
    type ValidSinkAccount = WrapPair<Self::AccountId, AssetValue>;
    type ValidProof = Wrap<()>;

    #[inline]
    fn check_source_accounts<I>(
        &self,
        asset_id: &config::AssetId,
        sources: I,
    ) -> Result<Vec<Self::ValidSourceAccount>, InvalidSourceAccount<config::Config, Self::AccountId>>
    where
        I: Iterator<Item = (Self::AccountId, config::AssetValue)>,
    {
<<<<<<< HEAD
        let id = Pallet::<T>::id_from_field(fp_encode(*asset_id).expect("bla")).expect("demo");
        let metadata =
            <T::AssetConfig as AssetConfig<T>>::AssetRegistry::get_metadata(&id).expect("demo");

        if metadata.is_fungible() {
            sources
                .map(move |(account_id, withdraw)| {
                    FungibleLedger::<T>::can_withdraw(
                        id,
                        &account_id,
                        &withdraw,
                        ExistenceRequirement::KeepAlive,
                    )
                    .map(|_| WrapPair(account_id.clone(), withdraw))
                    .map_err(|_| InvalidSourceAccount {
                        account_id,
                        asset_id: *asset_id,
                        withdraw,
                    })
=======
        sources
            .map(move |(account_id, withdraw)| {
                FungibleLedger::<T>::can_withdraw(
                    Pallet::<T>::id_from_field(fp_encode(*asset_id).map_err(|_e| {
                        InvalidSourceAccount {
                            account_id: account_id.clone(),
                            asset_id: *asset_id,
                            withdraw,
                        }
                    })?)
                    .ok_or(InvalidSourceAccount {
                        account_id: account_id.clone(),
                        asset_id: *asset_id,
                        withdraw,
                    })?,
                    &account_id,
                    &withdraw,
                    ExistenceRequirement::KeepAlive,
                )
                .map(|_| WrapPair(account_id.clone(), withdraw))
                .map_err(|_| InvalidSourceAccount {
                    account_id,
                    asset_id: *asset_id,
                    withdraw,
>>>>>>> d6ab36e4
                })
                .collect()
        } else {
            sources
                .map(move |(account_id, withdraw)| Ok(WrapPair(account_id.clone(), withdraw)))
                .collect()
        }
    }

    #[inline]
    fn check_sink_accounts<I>(
        &self,
        asset_id: &config::AssetId,
        sinks: I,
    ) -> Result<Vec<Self::ValidSinkAccount>, InvalidSinkAccount<config::Config, Self::AccountId>>
    where
        I: Iterator<Item = (Self::AccountId, config::AssetValue)>,
    {
<<<<<<< HEAD
        let id = Pallet::<T>::id_from_field(fp_encode(*asset_id).expect("bla")).expect("demo");
        let metadata =
            <T::AssetConfig as AssetConfig<T>>::AssetRegistry::get_metadata(&id).expect("demo");

        if metadata.is_fungible() {
            // NOTE: Existence of accounts is type-checked so we don't need to do anything here, just
            // pass the data forward.
            sinks
                .map(move |(account_id, deposit)| {
                    FungibleLedger::<T>::can_deposit(
                        Pallet::<T>::id_from_field(fp_encode(*asset_id).expect(FP_ENCODE)).ok_or(
                            InvalidSinkAccount {
                                account_id: account_id.clone(),
                                asset_id: *asset_id,
                                deposit,
                            },
                        )?,
                        &account_id,
                        deposit,
                        false,
                    )
                    .map(|_| WrapPair(account_id.clone(), deposit))
                    .map_err(|_| InvalidSinkAccount {
                        account_id,
                        asset_id: *asset_id,
                        deposit,
                    })
=======
        // NOTE: Existence of accounts is type-checked so we don't need to do anything here, just
        // pass the data forward.
        sinks
            .map(move |(account_id, deposit)| {
                FungibleLedger::<T>::can_deposit(
                    Pallet::<T>::id_from_field(fp_encode(*asset_id).map_err(|_e| {
                        InvalidSinkAccount {
                            account_id: account_id.clone(),
                            asset_id: *asset_id,
                            deposit,
                        }
                    })?)
                    .ok_or(InvalidSinkAccount {
                        account_id: account_id.clone(),
                        asset_id: *asset_id,
                        deposit,
                    })?,
                    &account_id,
                    deposit,
                    false,
                )
                .map(|_| WrapPair(account_id.clone(), deposit))
                .map_err(|_| InvalidSinkAccount {
                    account_id,
                    asset_id: *asset_id,
                    deposit,
>>>>>>> d6ab36e4
                })
                .collect()
        } else {
            sinks
                .map(move |(account_id, deposit)| Ok(WrapPair(account_id.clone(), deposit)))
                .collect()
        }
    }

    #[inline]
    fn is_valid(
        &self,
        posting_key: TransferPostingKeyRef<config::Config, Self>,
    ) -> Option<(Self::ValidProof, Self::Event)> {
        let (mut verifying_context, event) =
            match TransferShape::from_posting_key_ref(&posting_key)? {
                TransferShape::ToPrivate => (
                    manta_parameters::pay::testnet::verifying::ToPrivate::get()
                        .expect("Checksum did not match."),
                    PreprocessedEvent::<T>::ToPrivate {
                        asset: Asset::new(
                            fp_encode(posting_key.asset_id.or(None)?).ok()?,
                            asset_value_encode(posting_key.sources[0].1),
                        ),
                        source: posting_key.sources[0].0.clone(),
                    },
                ),
                TransferShape::PrivateTransfer => (
                    manta_parameters::pay::testnet::verifying::PrivateTransfer::get()
                        .expect("Checksum did not match."),
                    PreprocessedEvent::<T>::PrivateTransfer,
                ),
                TransferShape::ToPublic => (
                    manta_parameters::pay::testnet::verifying::ToPublic::get()
                        .expect("Checksum did not match."),
                    PreprocessedEvent::<T>::ToPublic {
                        asset: Asset::new(
                            fp_encode(posting_key.asset_id.or(None)?).ok()?,
                            asset_value_encode(posting_key.sinks[0].1),
                        ),
                        sink: posting_key.sinks[0].0.clone(),
                    },
                ),
            };
        posting_key
            .has_valid_proof(
                &config::VerifyingContext::decode(&mut verifying_context)
                    .expect("Unable to decode the verifying context."),
            )
            .ok()?
            .then_some((Wrap(()), event))
    }

    #[inline]
    fn update_public_balances(
        &mut self,
        super_key: &TransferLedgerSuperPostingKey<config::Config, Self>,
        asset_id: config::AssetId,
        sources: Vec<SourcePostingKey<config::Config, Self>>,
        sinks: Vec<SinkPostingKey<config::Config, Self>>,
        proof: Self::ValidProof,
    ) -> Result<(), Self::UpdateError> {
        let _ = (proof, super_key);
<<<<<<< HEAD
        let id = Pallet::<T>::id_from_field(fp_encode(asset_id).expect("bla"))
            .ok_or(FungibleLedgerError::UnknownAsset)?;
        let metadata = <T::AssetConfig as AssetConfig<T>>::AssetRegistry::get_metadata(&id)
            .ok_or(FungibleLedgerError::UnknownAsset)?;
        if metadata.is_fungible() {
            for WrapPair(account_id, withdraw) in sources {
                FungibleLedger::<T>::transfer(
                    *metadata
                        .get_fungible_id()
                        .ok_or(FungibleLedgerError::UnknownAsset)?,
                    &account_id,
                    &Pallet::<T>::account_id(),
                    withdraw,
                    ExistenceRequirement::KeepAlive,
                )?;
            }
            for WrapPair(account_id, deposit) in sinks {
                FungibleLedger::<T>::transfer(
                    *metadata
                        .get_fungible_id()
                        .ok_or(FungibleLedgerError::UnknownAsset)?,
                    &Pallet::<T>::account_id(),
                    &account_id,
                    deposit,
                    ExistenceRequirement::KeepAlive,
                )?;
            }
            Ok(())
        } else {
            let (collection_id, item_id) = metadata
                .get_non_fungible_id()
                .ok_or(FungibleLedgerError::UnknownAsset)?;
            for WrapPair(_account_id, _withdraw) in sources {
                NonFungibleLedger::<T>::transfer(
                    collection_id,
                    item_id,
                    &Pallet::<T>::account_id(),
                )?;
            }
            for WrapPair(account_id, _deposit) in sinks {
                NonFungibleLedger::<T>::transfer(collection_id, item_id, &account_id)?;
            }
            Ok(())
=======
        let asset_id_type = Pallet::<T>::id_from_field(
            fp_encode(asset_id).map_err(|_e| FungibleLedgerError::EncodeError)?,
        )
        .ok_or(FungibleLedgerError::UnknownAsset)?;
        for WrapPair(account_id, withdraw) in sources {
            FungibleLedger::<T>::transfer(
                asset_id_type,
                &account_id,
                &Pallet::<T>::account_id(),
                withdraw,
                ExistenceRequirement::KeepAlive,
            )?;
        }
        for WrapPair(account_id, deposit) in sinks {
            FungibleLedger::<T>::transfer(
                asset_id_type,
                &Pallet::<T>::account_id(),
                &account_id,
                deposit,
                ExistenceRequirement::KeepAlive,
            )?;
>>>>>>> d6ab36e4
        }
    }
}<|MERGE_RESOLUTION|>--- conflicted
+++ resolved
@@ -80,16 +80,11 @@
     manta_util::codec::Decode as _,
     parameters::load_transfer_parameters,
 };
-<<<<<<< HEAD
 use manta_primitives::{
     assets::{self, AssetConfig, AssetRegistry, FungibleLedger as _, IsFungible},
     nft::NonFungibleLedger as _,
 };
 use manta_util::{into_array_unchecked, Array};
-=======
-use manta_primitives::assets::{self, AssetConfig, FungibleLedger as _};
-use manta_util::{codec::Encode, into_array_unchecked, Array};
->>>>>>> d6ab36e4
 
 pub use crate::types::{Checkpoint, RawCheckpoint};
 pub use pallet::*;
@@ -251,7 +246,6 @@
             sink: T::AccountId,
         ) -> DispatchResultWithPostInfo {
             let origin = ensure_signed(origin)?;
-<<<<<<< HEAD
             let id = Self::id_from_field(asset.id).ok_or(Error::<T>::InvalidAssetId)?;
             let metadata = <T::AssetConfig as AssetConfig<T>>::AssetRegistry::get_metadata(&id)
                 .ok_or(Error::<T>::PublicUpdateUnknownAsset)?;
@@ -262,7 +256,7 @@
                         .ok_or(Error::<T>::PublicUpdateUnknownAsset)?,
                     &origin,
                     &sink,
-                    asset.value,
+                    asset_value_decode(asset.value),
                     ExistenceRequirement::KeepAlive,
                 )
                 .map_err(Error::<T>::from)?;
@@ -282,24 +276,14 @@
 
                 NonFungibleLedger::<T>::transfer(collection_id, item_id, &sink)
                     .map_err(Error::<T>::from)?;
+
+                Self::deposit_event(Event::Transfer {
+                    asset,
+                    source: origin,
+                    sink,
+                });
                 Ok(().into())
             }
-=======
-            FungibleLedger::<T>::transfer(
-                Self::id_from_field(asset.id).ok_or(Error::<T>::InvalidAssetId)?,
-                &origin,
-                &sink,
-                asset_value_decode(asset.value),
-                ExistenceRequirement::KeepAlive,
-            )
-            .map_err(Error::<T>::from)?;
-            Self::deposit_event(Event::Transfer {
-                asset,
-                source: origin,
-                sink,
-            });
-            Ok(().into())
->>>>>>> d6ab36e4
         }
     }
 
@@ -971,7 +955,6 @@
     where
         I: Iterator<Item = (Self::AccountId, config::AssetValue)>,
     {
-<<<<<<< HEAD
         let id = Pallet::<T>::id_from_field(fp_encode(*asset_id).expect("bla")).expect("demo");
         let metadata =
             <T::AssetConfig as AssetConfig<T>>::AssetRegistry::get_metadata(&id).expect("demo");
@@ -991,32 +974,6 @@
                         asset_id: *asset_id,
                         withdraw,
                     })
-=======
-        sources
-            .map(move |(account_id, withdraw)| {
-                FungibleLedger::<T>::can_withdraw(
-                    Pallet::<T>::id_from_field(fp_encode(*asset_id).map_err(|_e| {
-                        InvalidSourceAccount {
-                            account_id: account_id.clone(),
-                            asset_id: *asset_id,
-                            withdraw,
-                        }
-                    })?)
-                    .ok_or(InvalidSourceAccount {
-                        account_id: account_id.clone(),
-                        asset_id: *asset_id,
-                        withdraw,
-                    })?,
-                    &account_id,
-                    &withdraw,
-                    ExistenceRequirement::KeepAlive,
-                )
-                .map(|_| WrapPair(account_id.clone(), withdraw))
-                .map_err(|_| InvalidSourceAccount {
-                    account_id,
-                    asset_id: *asset_id,
-                    withdraw,
->>>>>>> d6ab36e4
                 })
                 .collect()
         } else {
@@ -1035,7 +992,6 @@
     where
         I: Iterator<Item = (Self::AccountId, config::AssetValue)>,
     {
-<<<<<<< HEAD
         let id = Pallet::<T>::id_from_field(fp_encode(*asset_id).expect("bla")).expect("demo");
         let metadata =
             <T::AssetConfig as AssetConfig<T>>::AssetRegistry::get_metadata(&id).expect("demo");
@@ -1063,34 +1019,6 @@
                         asset_id: *asset_id,
                         deposit,
                     })
-=======
-        // NOTE: Existence of accounts is type-checked so we don't need to do anything here, just
-        // pass the data forward.
-        sinks
-            .map(move |(account_id, deposit)| {
-                FungibleLedger::<T>::can_deposit(
-                    Pallet::<T>::id_from_field(fp_encode(*asset_id).map_err(|_e| {
-                        InvalidSinkAccount {
-                            account_id: account_id.clone(),
-                            asset_id: *asset_id,
-                            deposit,
-                        }
-                    })?)
-                    .ok_or(InvalidSinkAccount {
-                        account_id: account_id.clone(),
-                        asset_id: *asset_id,
-                        deposit,
-                    })?,
-                    &account_id,
-                    deposit,
-                    false,
-                )
-                .map(|_| WrapPair(account_id.clone(), deposit))
-                .map_err(|_| InvalidSinkAccount {
-                    account_id,
-                    asset_id: *asset_id,
-                    deposit,
->>>>>>> d6ab36e4
                 })
                 .collect()
         } else {
@@ -1154,7 +1082,6 @@
         proof: Self::ValidProof,
     ) -> Result<(), Self::UpdateError> {
         let _ = (proof, super_key);
-<<<<<<< HEAD
         let id = Pallet::<T>::id_from_field(fp_encode(asset_id).expect("bla"))
             .ok_or(FungibleLedgerError::UnknownAsset)?;
         let metadata = <T::AssetConfig as AssetConfig<T>>::AssetRegistry::get_metadata(&id)
@@ -1198,29 +1125,6 @@
                 NonFungibleLedger::<T>::transfer(collection_id, item_id, &account_id)?;
             }
             Ok(())
-=======
-        let asset_id_type = Pallet::<T>::id_from_field(
-            fp_encode(asset_id).map_err(|_e| FungibleLedgerError::EncodeError)?,
-        )
-        .ok_or(FungibleLedgerError::UnknownAsset)?;
-        for WrapPair(account_id, withdraw) in sources {
-            FungibleLedger::<T>::transfer(
-                asset_id_type,
-                &account_id,
-                &Pallet::<T>::account_id(),
-                withdraw,
-                ExistenceRequirement::KeepAlive,
-            )?;
-        }
-        for WrapPair(account_id, deposit) in sinks {
-            FungibleLedger::<T>::transfer(
-                asset_id_type,
-                &Pallet::<T>::account_id(),
-                &account_id,
-                deposit,
-                ExistenceRequirement::KeepAlive,
-            )?;
->>>>>>> d6ab36e4
         }
     }
 }