--- conflicted
+++ resolved
@@ -109,450 +109,6 @@
 /// MantaPay Pallet
 #[frame_support::pallet]
 pub mod pallet {
-<<<<<<< HEAD
-	use super::*;
-	use frame_support::pallet_prelude::*;
-	use frame_system::pallet_prelude::*;
-	use sp_runtime::traits::AccountIdConversion;
-
-	/// Pallet
-	#[pallet::pallet]
-	#[pallet::generate_store(pub(super) trait Store)]
-	pub struct Pallet<T>(_);
-
-	/// The module configuration trait.
-	#[pallet::config]
-	pub trait Config: frame_system::Config {
-		/// The overarching event type.
-		type Event: From<Event<Self>> + IsType<<Self as frame_system::Config>::Event>;
-
-		/// Asset Configuration
-		type AssetConfig: AssetConfig<Self>;
-
-		/// Weight information for extrinsics in this pallet.
-		type WeightInfo: WeightInfo;
-
-		/// Pallet ID
-		type PalletId: Get<PalletId>;
-	}
-
-	/// Fungible Ledger Implementation for [`Config`]
-	pub(crate) type FungibleLedger<T> =
-		<<T as Config>::AssetConfig as AssetConfig<T>>::FungibleLedger;
-
-	#[pallet::hooks]
-	impl<T: Config> Hooks<BlockNumberFor<T>> for Pallet<T> {}
-
-	/// UTXOs and Encrypted Notes Grouped by Shard
-	#[pallet::storage]
-	pub(super) type Shards<T: Config> =
-		StorageDoubleMap<_, Identity, u8, Identity, u64, (Utxo, EncryptedNote), ValueQuery>;
-
-	/// Shard Merkle Tree Paths
-	#[pallet::storage]
-	pub(super) type ShardTrees<T: Config> =
-		StorageMap<_, Identity, u8, UtxoMerkleTreePath, ValueQuery>;
-
-	/// Outputs of Utxo Accumulator
-	#[pallet::storage]
-	pub(super) type UtxoAccumulatorOutputs<T: Config> =
-		StorageMap<_, Identity, UtxoAccumulatorOutput, (), ValueQuery>;
-
-	/// UTXO Set
-	#[pallet::storage]
-	pub(super) type UtxoSet<T: Config> = StorageMap<_, Identity, Utxo, (), ValueQuery>;
-
-	/// Void Number Set
-	#[pallet::storage]
-	pub(super) type VoidNumberSet<T: Config> = StorageMap<_, Identity, VoidNumber, (), ValueQuery>;
-
-	/// Void Number Ordered by Insertion
-	#[pallet::storage]
-	pub(super) type VoidNumberSetInsertionOrder<T: Config> =
-		StorageMap<_, Identity, u64, VoidNumber, ValueQuery>;
-
-	/// The size of Void Number Set
-	#[pallet::storage]
-	pub(super) type VoidNumberSetSize<T: Config> = StorageValue<_, u64, ValueQuery>;
-
-	#[pallet::call]
-	impl<T: Config> Pallet<T> {
-		/// Transforms some public assets into private ones using `post`, withdrawing the public
-		/// assets from the `origin` account.
-		#[pallet::weight(T::WeightInfo::to_private())]
-		#[transactional]
-		pub fn to_private(origin: OriginFor<T>, post: TransferPost) -> DispatchResultWithPostInfo {
-			let origin = ensure_signed(origin)?;
-			Self::post_transaction(None, vec![origin], vec![], post)
-		}
-
-		/// Transforms some private assets into public ones using `post`, depositing the public
-		/// assets in the `origin` account.
-		#[pallet::weight(T::WeightInfo::to_public())]
-		#[transactional]
-		pub fn to_public(origin: OriginFor<T>, post: TransferPost) -> DispatchResultWithPostInfo {
-			let origin = ensure_signed(origin)?;
-			Self::post_transaction(None, vec![], vec![origin], post)
-		}
-
-		/// Transfers private assets encoded in `post`.
-		///
-		/// # Note
-		///
-		/// In this transaction, `origin` is just signing the `post` and is not necessarily related
-		/// to any of the participants in the transaction itself.
-		#[pallet::weight(T::WeightInfo::private_transfer())]
-		#[transactional]
-		pub fn private_transfer(
-			origin: OriginFor<T>,
-			post: TransferPost,
-		) -> DispatchResultWithPostInfo {
-			let origin = ensure_signed(origin)?;
-			Self::post_transaction(Some(origin), vec![], vec![], post)
-		}
-
-		/// Transfers public `asset` from `origin` to the `sink` account.
-		#[pallet::weight(T::WeightInfo::public_transfer())]
-		#[transactional]
-		pub fn public_transfer(
-			origin: OriginFor<T>,
-			asset: Asset,
-			sink: T::AccountId,
-		) -> DispatchResultWithPostInfo {
-			let origin = ensure_signed(origin)?;
-			FungibleLedger::<T>::transfer(asset.id, &origin, &sink, asset.value)
-				.map_err(Error::<T>::from)?;
-			Self::deposit_event(Event::Transfer {
-				asset,
-				source: origin,
-				sink,
-			});
-			Ok(().into())
-		}
-	}
-
-	/// Event
-	#[pallet::event]
-	#[pallet::generate_deposit(fn deposit_event)]
-	pub enum Event<T: Config> {
-		/// Public Transfer Event
-		Transfer {
-			/// Asset Transferred
-			asset: Asset,
-
-			/// Source Account
-			source: T::AccountId,
-
-			/// Sink Account
-			sink: T::AccountId,
-		},
-
-		/// To Private Event
-		ToPrivate {
-			/// Asset Converted
-			asset: Asset,
-
-			/// Source Account
-			source: T::AccountId,
-		},
-
-		/// Private Transfer Event
-		PrivateTransfer {
-			/// Origin Account
-			origin: T::AccountId,
-		},
-
-		/// To Public Event
-		ToPublic {
-			/// Asset Converted
-			asset: Asset,
-
-			/// Sink Account
-			sink: T::AccountId,
-		},
-	}
-
-	/// Error
-	#[pallet::error]
-	pub enum Error<T> {
-		/// Uninitialized Supply
-		///
-		/// Supply of the given Asset Id has not yet been initialized.
-		UninitializedSupply,
-
-		/// Zero Transfer
-		///
-		/// Public transfers cannot include amounts equal to zero.
-		ZeroTransfer,
-
-		/// Balance Low
-		///
-		/// Attempted to withdraw from balance which was smaller than the withdrawal amount.
-		BalanceLow,
-
-		/// Invalid Serialized Form
-		///
-		/// The transfer could not be interpreted because of an issue during deserialization.
-		InvalidSerializedForm,
-
-		/// Invalid Shape
-		///
-		/// The transfer had an invalid shape.
-		InvalidShape,
-
-		/// Asset Spent
-		///
-		/// An asset present in this transfer has already been spent.
-		AssetSpent,
-
-		/// Invalid UTXO Accumulator Output
-		///
-		/// The sender was constructed on an invalid version of the ledger state.
-		InvalidUtxoAccumulatorOutput,
-
-		/// Asset Registered
-		///
-		/// An asset present in this transfer has already been registered to the ledger.
-		AssetRegistered,
-
-		/// Duplicate Spend
-		///
-		/// There were multiple spend entries for the same underlying asset in this transfer.
-		DuplicateSpend,
-
-		/// Duplicate Register
-		///
-		/// There were multiple register entries for the same underlying asset in this transfer.
-		DuplicateRegister,
-
-		/// Invalid Proof
-		///
-		/// The submitted proof did not pass validation, or errored during validation.
-		InvalidProof,
-
-		/// Invalid Source Account
-		///
-		/// At least one of the source accounts is invalid.
-		InvalidSourceAccount,
-
-		/// Invalid Sink Account
-		///
-		/// At least one of the sink accounts in invalid.
-		InvalidSinkAccount,
-
-		/// [`InvalidAssetId`](FungibleLedgerError::InvalidAssetId) from [`FungibleLedgerError`]
-		PublicUpdateInvalidAssetId,
-
-		/// [`BelowMinimum`](FungibleLedgerError::BelowMinimum) from [`FungibleLedgerError`]
-		PublicUpdateBelowMinimum,
-
-		/// [`CannotCreate`](FungibleLedgerError::CannotCreate) from [`FungibleLedgerError`]
-		PublicUpdateCannotCreate,
-
-		/// [`UnknownAsset`](FungibleLedgerError::UnknownAsset) from [`FungibleLedgerError`]
-		PublicUpdateUnknownAsset,
-
-		/// [`Overflow`](FungibleLedgerError::Overflow) from [`FungibleLedgerError`]
-		PublicUpdateOverflow,
-
-		/// [`Underflow`](FungibleLedgerError::Underflow) from [`FungibleLedgerError`]
-		PublicUpdateUnderflow,
-
-		/// [`Frozen`](FungibleLedgerError::Frozen) from [`FungibleLedgerError`]
-		PublicUpdateFrozen,
-
-		/// [`NoFunds`](FungibleLedgerError::NoFunds) from [`FungibleLedgerError`]
-		PublicUpdateNoFunds,
-
-		/// [`WouldDie`](FungibleLedgerError::WouldDie) from [`FungibleLedgerError`]
-		PublicUpdateWouldDie,
-
-		/// [`InvalidTransfer`](FungibleLedgerError::InvalidTransfer) from [`FungibleLedgerError`]
-		PublicUpdateInvalidTransfer,
-
-		/// Internal Ledger Error
-		///
-		/// This is caused by some internal error in the ledger and should never occur.
-		InternalLedgerError,
-	}
-
-	impl<T> From<InvalidSourceAccount<T::AccountId>> for Error<T>
-	where
-		T: Config,
-	{
-		#[inline]
-		fn from(_: InvalidSourceAccount<T::AccountId>) -> Self {
-			Self::InvalidSourceAccount
-		}
-	}
-
-	impl<T> From<InvalidSinkAccount<T::AccountId>> for Error<T>
-	where
-		T: Config,
-	{
-		#[inline]
-		fn from(_: InvalidSinkAccount<T::AccountId>) -> Self {
-			Self::InvalidSinkAccount
-		}
-	}
-
-	impl<T> From<SenderPostError> for Error<T> {
-		#[inline]
-		fn from(err: SenderPostError) -> Self {
-			match err {
-				SenderPostError::AssetSpent => Self::AssetSpent,
-				SenderPostError::InvalidUtxoAccumulatorOutput => Self::InvalidUtxoAccumulatorOutput,
-			}
-		}
-	}
-
-	impl<T> From<ReceiverPostError> for Error<T> {
-		#[inline]
-		fn from(err: ReceiverPostError) -> Self {
-			match err {
-				ReceiverPostError::AssetRegistered => Self::AssetRegistered,
-			}
-		}
-	}
-
-	impl<T> From<FungibleLedgerError> for Error<T>
-	where
-		T: Config,
-	{
-		#[inline]
-		fn from(err: FungibleLedgerError) -> Self {
-			match err {
-				FungibleLedgerError::InvalidAssetId => Self::PublicUpdateInvalidAssetId,
-				FungibleLedgerError::BelowMinimum => Self::PublicUpdateBelowMinimum,
-				FungibleLedgerError::CannotCreate => Self::PublicUpdateCannotCreate,
-				FungibleLedgerError::UnknownAsset => Self::PublicUpdateUnknownAsset,
-				FungibleLedgerError::Overflow => Self::PublicUpdateOverflow,
-				FungibleLedgerError::Underflow => Self::PublicUpdateUnderflow,
-				FungibleLedgerError::Frozen => Self::PublicUpdateFrozen,
-				FungibleLedgerError::NoFunds => Self::PublicUpdateNoFunds,
-				FungibleLedgerError::WouldDie => Self::PublicUpdateWouldDie,
-				FungibleLedgerError::InvalidTransfer(_e) => Self::PublicUpdateInvalidTransfer,
-				_ => Self::InternalLedgerError,
-			}
-		}
-	}
-
-	impl<T> From<TransferPostError<T::AccountId, FungibleLedgerError>> for Error<T>
-	where
-		T: Config,
-	{
-		#[inline]
-		fn from(err: TransferPostError<T::AccountId, FungibleLedgerError>) -> Self {
-			match err {
-				TransferPostError::InvalidShape => Self::InvalidShape,
-				TransferPostError::InvalidSourceAccount(err) => err.into(),
-				TransferPostError::InvalidSinkAccount(err) => err.into(),
-				TransferPostError::Sender(err) => err.into(),
-				TransferPostError::Receiver(err) => err.into(),
-				TransferPostError::DuplicateSpend => Self::DuplicateSpend,
-				TransferPostError::DuplicateRegister => Self::DuplicateRegister,
-				TransferPostError::InvalidProof => Self::InvalidProof,
-				TransferPostError::UpdateError(err) => err.into(),
-			}
-		}
-	}
-
-	impl<T> Pallet<T>
-	where
-		T: Config,
-	{
-		/// Maximum Number of Updates per Shard
-		const PULL_MAX_PER_SHARD_UPDATE_SIZE: usize = 128;
-
-		/// Maximum Size of Sender Data Update
-		const PULL_MAX_SENDER_UPDATE_SIZE: usize = 1024;
-
-		/// Pulls receiver data from the ledger starting at the `receiver_index`.
-		#[inline]
-		fn pull_receivers(receiver_index: [usize; 256]) -> (bool, ReceiverChunk) {
-			let mut more_receivers = false;
-			let mut receivers = Vec::new();
-			for (i, index) in receiver_index.into_iter().enumerate() {
-				more_receivers |= Self::pull_receivers_for_shard(i as u8, index, &mut receivers);
-			}
-			(more_receivers, receivers)
-		}
-
-		/// Pulls receiver data from the shard at `shard_index` starting at the `receiver_index`,
-		/// pushing the results back to `receivers`.
-		#[inline]
-		fn pull_receivers_for_shard(
-			shard_index: u8,
-			receiver_index: usize,
-			receivers: &mut ReceiverChunk,
-		) -> bool {
-			let mut iter = if receiver_index == 0 {
-				Shards::<T>::iter_prefix(shard_index)
-			} else {
-				let raw_key = Shards::<T>::hashed_key_for(shard_index, receiver_index as u64 - 1);
-				Shards::<T>::iter_prefix_from(shard_index, raw_key)
-			};
-			for _ in 0..Self::PULL_MAX_PER_SHARD_UPDATE_SIZE {
-				match iter.next() {
-					Some((_, next)) => receivers.push(next),
-					_ => return false,
-				}
-			}
-			iter.next().is_some()
-		}
-
-		/// Pulls sender data from the ledger starting at the `sender_index`.
-		#[inline]
-		fn pull_senders(sender_index: usize) -> (bool, SenderChunk) {
-			let mut senders = Vec::new();
-			let mut iter = VoidNumberSetInsertionOrder::<T>::iter().skip(sender_index);
-			for _ in 0..Self::PULL_MAX_SENDER_UPDATE_SIZE {
-				match iter.next() {
-					Some((_, next)) => senders.push(next),
-					_ => return (false, senders),
-				}
-			}
-			(iter.next().is_some(), senders)
-		}
-
-		/// Returns the diff of ledger state since the given `checkpoint`.
-		#[inline]
-		pub fn pull_ledger_diff(checkpoint: Checkpoint) -> PullResponse {
-			let (more_receivers, receivers) = Self::pull_receivers(*checkpoint.receiver_index);
-			let (more_senders, senders) = Self::pull_senders(checkpoint.sender_index);
-			PullResponse {
-				should_continue: more_receivers || more_senders,
-				receivers,
-				senders,
-			}
-		}
-
-		/// Returns the account ID of this pallet.
-		#[inline]
-		pub fn account_id() -> T::AccountId {
-			T::PalletId::get().into_account()
-		}
-
-		/// Posts the transaction encoded in `post` to the ledger, using `sources` and `sinks` as
-		/// the public deposit and public withdraw accounts respectively.
-		#[inline]
-		fn post_transaction(
-			origin: Option<T::AccountId>,
-			sources: Vec<T::AccountId>,
-			sinks: Vec<T::AccountId>,
-			post: TransferPost,
-		) -> DispatchResultWithPostInfo {
-			Self::deposit_event(
-				config::TransferPost::try_from(post)
-					.map_err(|_| Error::<T>::InvalidSerializedForm)?
-					.post(sources, sinks, &(), &mut Ledger(PhantomData))
-					.map_err(Error::<T>::from)?
-					.convert(origin),
-			);
-			Ok(().into())
-		}
-	}
-=======
     use super::*;
     use frame_support::pallet_prelude::*;
     use frame_system::pallet_prelude::*;
@@ -804,9 +360,6 @@
         /// [`Frozen`](FungibleLedgerError::Frozen) from [`FungibleLedgerError`]
         PublicUpdateFrozen,
 
-        /// [`ReducedToZero`](FungibleLedgerError::ReducedToZero) from [`FungibleLedgerError`]
-        PublicUpdateReducedToZero,
-
         /// [`NoFunds`](FungibleLedgerError::NoFunds) from [`FungibleLedgerError`]
         PublicUpdateNoFunds,
 
@@ -875,7 +428,6 @@
                 FungibleLedgerError::Overflow => Self::PublicUpdateOverflow,
                 FungibleLedgerError::Underflow => Self::PublicUpdateUnderflow,
                 FungibleLedgerError::Frozen => Self::PublicUpdateFrozen,
-                FungibleLedgerError::ReducedToZero(_) => Self::PublicUpdateReducedToZero,
                 FungibleLedgerError::NoFunds => Self::PublicUpdateNoFunds,
                 FungibleLedgerError::WouldDie => Self::PublicUpdateWouldDie,
                 FungibleLedgerError::InvalidTransfer(_e) => Self::PublicUpdateInvalidTransfer,
@@ -999,7 +551,6 @@
             Ok(().into())
         }
     }
->>>>>>> 65357c5f
 }
 
 /// Receiver Chunk Data Type
