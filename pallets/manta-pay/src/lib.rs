--- conflicted
+++ resolved
@@ -742,13 +742,8 @@
     type ValidNullifier = Wrap<config::Nullifier>;
 
     #[inline]
-<<<<<<< HEAD
     fn is_unspent(&self, nullifier: config::Nullifier) -> Option<Self::ValidNullifier> {
         if NullifierCommitmentSet::<T>::contains_key(encode(nullifier.commitment)) {
-=======
-    fn is_unspent(&self, void_number: config::VoidNumber) -> Option<Self::ValidVoidNumber> {
-        if VoidNumberSet::<T>::contains_key(encode(void_number)) {
->>>>>>> 59b5d32b
             None
         } else {
             Some(Wrap(nullifier))
@@ -774,7 +769,6 @@
         let _ = super_key;
         let index = NullifierSetSize::<T>::get();
         let mut i = 0;
-<<<<<<< HEAD
         for (_, nullifier) in iter {
             let nullifier_commitment = encode(nullifier.0.commitment);
             NullifierCommitmentSet::<T>::insert(nullifier_commitment, ());
@@ -785,12 +779,6 @@
                     OutgoingNote::from(nullifier.0.outgoing_note),
                 ),
             );
-=======
-        for (_, void_number) in iter {
-            let void_number = encode(void_number.0);
-            VoidNumberSet::<T>::insert(void_number, ());
-            VoidNumberSetInsertionOrder::<T>::insert(index + i, void_number);
->>>>>>> 59b5d32b
             i += 1;
         }
         if i != 0 {
@@ -808,11 +796,7 @@
 
     #[inline]
     fn is_not_registered(&self, utxo: config::Utxo) -> Option<Self::ValidUtxo> {
-<<<<<<< HEAD
         if UtxoSet::<T>::contains_key(Utxo::from(utxo)) {
-=======
-        if UtxoSet::<T>::contains_key(encode(utxo)) {
->>>>>>> 59b5d32b
             None
         } else {
             Some(Wrap(utxo))
@@ -868,11 +852,7 @@
                     .expect("If this errors, then we have run out of Merkle Tree capacity."),
                 );
                 let next_index = current_path.leaf_index().0 as u64;
-<<<<<<< HEAD
                 let utxo = Utxo::from(utxo);
-=======
-                let utxo = encode(utxo);
->>>>>>> 59b5d32b
                 UtxoSet::<T>::insert(utxo, ());
                 Shards::<T>::insert(shard_index, next_index, (utxo, IncomingNote::from(note)));
             }
