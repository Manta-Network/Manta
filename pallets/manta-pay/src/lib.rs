--- conflicted
+++ resolved
@@ -127,17 +127,6 @@
 
     const STORAGE_VERSION: StorageVersion = StorageVersion::new(1);
 
-<<<<<<< HEAD
-    ///
-    pub trait SuspendMantaPay {
-        fn suspend_manta_pay_execution() -> DispatchResultWithPostInfo;
-    }
-
-    impl SuspendMantaPay for () {
-        fn suspend_manta_pay_execution() -> DispatchResultWithPostInfo {
-            Ok(().into())
-        }
-=======
     /// Suspend execution of MantaPay extrinsics (via tx-pause) due to unexpected internal ledger error.
     /// Currently the following errors, which are only controlled by our own code, not user input:
     /// ChecksumError, MerkleTreeCapacityError, VerifyingContextDecodeError
@@ -147,7 +136,6 @@
 
     impl SuspendMantaPay for () {
         fn suspend_manta_pay_execution() {}
->>>>>>> 55dc2641
     }
 
     /// Pallet
@@ -527,11 +515,7 @@
                     match e {
                         ReceiverLedgerError::ChecksumError
                         | ReceiverLedgerError::MerkleTreeCapacityError => {
-<<<<<<< HEAD
-                            let _ = T::Suspender::suspend_manta_pay_execution();
-=======
                             T::Suspender::suspend_manta_pay_execution();
->>>>>>> 55dc2641
                         }
                         _ => {}
                     };
@@ -560,11 +544,7 @@
             match err {
                 ReceiverLedgerError::ChecksumError
                 | ReceiverLedgerError::MerkleTreeCapacityError => {
-<<<<<<< HEAD
-                    let _ = T::Suspender::suspend_manta_pay_execution();
-=======
                     T::Suspender::suspend_manta_pay_execution();
->>>>>>> 55dc2641
                 }
                 _ => {}
             };
@@ -622,11 +602,7 @@
                     match e {
                         TransferLedgerError::ChecksumError
                         | TransferLedgerError::VerifyingContextDecodeError(_) => {
-<<<<<<< HEAD
-                            let _ = T::Suspender::suspend_manta_pay_execution();
-=======
                             T::Suspender::suspend_manta_pay_execution();
->>>>>>> 55dc2641
                         }
                         _ => {}
                     };
@@ -1067,11 +1043,7 @@
             match value {
                 ReceiverLedgerError::ChecksumError
                 | ReceiverLedgerError::MerkleTreeCapacityError => {
-<<<<<<< HEAD
-                    let _ = T::Suspender::suspend_manta_pay_execution();
-=======
                     T::Suspender::suspend_manta_pay_execution();
->>>>>>> 55dc2641
                 }
                 _ => {}
             };
@@ -1255,11 +1227,7 @@
                 match err {
                     TransferLedgerError::ChecksumError
                     | TransferLedgerError::VerifyingContextDecodeError(_) => {
-<<<<<<< HEAD
-                        let _ = T::Suspender::suspend_manta_pay_execution();
-=======
                         T::Suspender::suspend_manta_pay_execution();
->>>>>>> 55dc2641
                     }
                     _ => {}
                 };
