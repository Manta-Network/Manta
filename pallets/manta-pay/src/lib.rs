// Copyright 2020-2023 Manta Network.
// This file is part of Manta.
//
// Manta is free software: you can redistribute it and/or modify
// it under the terms of the GNU General Public License as published by
// the Free Software Foundation, either version 3 of the License, or
// (at your option) any later version.
//
// Manta is distributed in the hope that it will be useful,
// but WITHOUT ANY WARRANTY; without even the implied warranty of
// MERCHANTABILITY or FITNESS FOR A PARTICULAR PURPOSE.  See the
// GNU General Public License for more details.
//
// You should have received a copy of the GNU General Public License
// along with Manta.  If not, see <http://www.gnu.org/licenses/>.

//! # MantaPay Module
//!
//! MantaPay is a Multi-Asset Shielded Payment protocol.
//!
//! ## Overview
//!
//! The Assets module provides functionality for asset management of fungible asset classes with
//! a fixed supply, including:
//!
//! * To Private Asset Conversion (see [`to_private`])
//! * To Public Asset Conversion (see [`to_public`])
//! * Private Asset Transfer (see [`private_transfer`]
//! * Public Asset Transfer (see [`public_transfer`])
//!
//! To use it in your runtime, you need to implement the assets [`Config`].
//!
//! The supported dispatchable functions are documented in the [`Call`] enum.
//!
//! ## Interface
//!
//! ### Dispatchable Functions
//!
//! * [`to_public`]: Converts a public asset into a private one.
//! * [`to_private`]: Converts a private asset back into a public one.
//! * [`private_transfer`]: Transfers assets between two private accounts.
//! * [`public_transfer`]: Transfers assets between two public accounts.
//!
//! Please refer to the [`Call`] enum and its associated variants for documentation on each
//! function.
//!
//! Please refer to the [`Module`] struct for details on publicly available functions.
//!
//! [`to_private`]: Pallet::to_private
//! [`to_public`]: Pallet::to_public
//! [`private_transfer`]: Pallet::private_transfer
//! [`public_transfer`]: Pallet::public_transfer

#![cfg_attr(not(feature = "std"), no_std)]
#![cfg_attr(doc_cfg, feature(doc_cfg))]
#![forbid(rustdoc::broken_intra_doc_links)]

extern crate alloc;

<<<<<<< HEAD
use alloc::{vec, vec::Vec};
use core::marker::PhantomData;
use frame_support::{
    pallet_prelude::*, traits::tokens::ExistenceRequirement, transactional, PalletId,
};
use frame_system::pallet_prelude::*;
=======
use crate::types::{
    asset_value_decode, asset_value_encode, fp_decode, fp_encode, AccountId, Asset, AssetValue,
    FullIncomingNote, NullifierCommitment, OutgoingNote, ReceiverChunk, SenderChunk, TransferPost,
    Utxo, UtxoAccumulatorOutput, UtxoMerkleTreePath,
};
use alloc::{vec, vec::Vec};
use core::marker::PhantomData;
use errors::{ReceiverLedgerError, SenderLedgerError, TransferLedgerError};
use frame_support::{traits::tokens::ExistenceRequirement, transactional, PalletId};
>>>>>>> 45ba60e1
use manta_pay::{
    config::{self, utxo::MerkleTreeConfiguration},
    manta_accounting::transfer::{
        self,
        canonical::TransferShape,
        receiver::{ReceiverLedger, ReceiverPostError},
        sender::{SenderLedger, SenderPostError},
        InvalidAuthorizationSignature, InvalidSinkAccount, InvalidSourceAccount, ProofSystemError,
        SinkPostingKey, SourcePostingKey, TransferLedger, TransferLedgerSuperPostingKey,
        TransferPostingKeyRef,
    },
    manta_crypto::merkle_tree::{self, forest::Configuration as _},
    manta_parameters::{self, Get as _},
    manta_util::codec::Decode as _,
    parameters::load_transfer_parameters,
};
use manta_primitives::assets::{self, AssetConfig, FungibleLedger as _};
use manta_support::manta_pay::{
    asset_value_decode, asset_value_encode, fp_decode, fp_encode, id_from_field, Asset, AssetValue,
    FullIncomingNote, MTParametersError, NullifierCommitment, OutgoingNote, ReceiverChunk,
    SenderChunk, StandardAssetId, TransferPost, Utxo, UtxoAccumulatorOutput, UtxoItemHashError,
    UtxoMerkleTreePath, VerifyingContextError, Wrap, WrapPair,
};
use manta_util::codec::Encode;

pub use manta_support::manta_pay::{Checkpoint, PullResponse, RawCheckpoint};
pub use pallet::*;
pub use weights::WeightInfo;

#[cfg(test)]
mod mock;

#[cfg(test)]
mod test;

<<<<<<< HEAD
=======
pub mod errors;
pub mod types;
>>>>>>> 45ba60e1
pub mod weights;

#[cfg(feature = "runtime-benchmarks")]
pub mod benchmark;

#[cfg(feature = "rpc")]
pub mod rpc;

#[cfg(feature = "runtime")]
pub mod runtime;

/// Fungible Ledger Error
pub type FungibleLedgerError = assets::FungibleLedgerError<StandardAssetId, AssetValue>;

/// MantaPay Pallet
#[frame_support::pallet]
pub mod pallet {
    use super::*;
    use sp_runtime::traits::AccountIdConversion;

    const STORAGE_VERSION: StorageVersion = StorageVersion::new(1);

    /// Pallet
    #[pallet::pallet]
    #[pallet::generate_store(pub(super) trait Store)]
    #[pallet::storage_version(STORAGE_VERSION)]
    pub struct Pallet<T>(_);

    /// The module configuration trait.
    #[pallet::config]
    pub trait Config: frame_system::Config {
        /// The overarching event type.
        type Event: From<Event<Self>> + IsType<<Self as frame_system::Config>::Event>;

        /// Asset Configuration
        type AssetConfig: AssetConfig<Self, AssetId = StandardAssetId, Balance = AssetValue>;

        /// Weight information for extrinsics in this pallet.
        type WeightInfo: WeightInfo;

        /// Pallet ID
        type PalletId: Get<PalletId>;
    }

    /// Fungible Ledger Implementation for [`Config`]
    pub(crate) type FungibleLedger<T> =
        <<T as Config>::AssetConfig as AssetConfig<T>>::FungibleLedger;

    #[pallet::hooks]
    impl<T: Config> Hooks<BlockNumberFor<T>> for Pallet<T> {}

    /// UTXO Set
    #[pallet::storage]
    pub(super) type UtxoSet<T: Config> = StorageMap<_, Twox64Concat, Utxo, (), ValueQuery>;

    /// UTXOs and Incoming Notes Grouped by Shard
    #[pallet::storage]
    pub(super) type Shards<T: Config> = StorageDoubleMap<
        _,
        Twox64Concat,
        u8,
        Twox64Concat,
        u64,
        (Utxo, FullIncomingNote),
        ValueQuery,
    >;

    /// Shard Merkle Tree Paths
    #[pallet::storage]
    pub(super) type ShardTrees<T: Config> =
        StorageMap<_, Twox64Concat, u8, UtxoMerkleTreePath, ValueQuery>;

    /// Outputs of Utxo Accumulator
    #[pallet::storage]
    pub(super) type UtxoAccumulatorOutputs<T: Config> =
        StorageMap<_, Twox64Concat, UtxoAccumulatorOutput, (), ValueQuery>;

    /// Nullifier Commitment Set
    #[pallet::storage]
    pub(super) type NullifierCommitmentSet<T: Config> =
        StorageMap<_, Twox64Concat, NullifierCommitment, (), ValueQuery>;

    /// Nullifiers Ordered by Insertion
    #[pallet::storage]
    pub(super) type NullifierSetInsertionOrder<T: Config> =
        StorageMap<_, Twox64Concat, u64, (NullifierCommitment, OutgoingNote), ValueQuery>;

    /// Nullifier Set Size
    #[pallet::storage]
    pub(super) type NullifierSetSize<T: Config> = StorageValue<_, u64, ValueQuery>;

    #[pallet::call]
    impl<T: Config> Pallet<T>
    where
        T::AccountId: From<AccountId> + Into<AccountId>,
    {
        /// Transforms some public assets into private ones using `post`, withdrawing the public
        /// assets from the `origin` account.
        #[pallet::call_index(0)]
        #[pallet::weight(T::WeightInfo::to_private())]
        #[transactional]
        pub fn to_private(origin: OriginFor<T>, post: TransferPost) -> DispatchResultWithPostInfo {
            let origin = ensure_signed(origin)?;
            ensure!(
                post.sources.len() == 1
                    && post.sender_posts.is_empty()
                    && post.receiver_posts.len() == 1
                    && post.sinks.is_empty()
                    && post.sink_accounts.is_empty(),
                Error::<T>::InvalidShape
            );
            // Prevent ledger bloat from zero value transactions
            for source in post.sources.iter() {
                ensure!(
                    asset_value_decode(*source) > 0u128,
                    Error::<T>::ZeroTransfer
                );
            }
            Self::post_transaction(None, vec![origin], vec![], post)
        }

        /// Transforms some private assets into public ones using `post`, depositing the public
        /// assets in the `origin` account.
        #[pallet::call_index(1)]
        #[pallet::weight(T::WeightInfo::to_public())]
        #[transactional]
        pub fn to_public(origin: OriginFor<T>, post: TransferPost) -> DispatchResultWithPostInfo {
            let _origin = ensure_signed(origin)?;
            ensure!(
                post.sources.is_empty()
                    && post.sender_posts.len() == 2
                    && post.receiver_posts.len() == 1
                    && post.sinks.len() == 1
                    && post.sink_accounts.len() == 1,
                Error::<T>::InvalidShape
            );
            for sink in post.sinks.iter() {
                ensure!(asset_value_decode(*sink) > 0u128, Error::<T>::ZeroTransfer);
            }
            Self::post_transaction(
                None,
                vec![],
                // Possibility to panic must be prevented by preceding shape check
                vec![T::AccountId::from(post.sink_accounts[0])],
                post,
            )
        }

        /// Transfers private assets encoded in `post`.
        ///
        /// # Note
        ///
        /// In this transaction, `origin` is just signing the `post` and is not necessarily related
        /// to any of the participants in the transaction itself.
        #[pallet::call_index(2)]
        #[pallet::weight(T::WeightInfo::private_transfer())]
        #[transactional]
        pub fn private_transfer(
            origin: OriginFor<T>,
            post: TransferPost,
        ) -> DispatchResultWithPostInfo {
            let origin = ensure_signed(origin)?;
            ensure!(
                post.sources.is_empty()
                    && post.sender_posts.len() == 2
                    && post.receiver_posts.len() == 2
                    && post.sinks.is_empty()
                    && post.sink_accounts.is_empty(),
                Error::<T>::InvalidShape
            );
            Self::post_transaction(Some(origin), vec![], vec![], post)
        }

        /// Transfers public `asset` from `origin` to the `sink` account.
        #[pallet::call_index(3)]
        #[pallet::weight(T::WeightInfo::public_transfer())]
        #[transactional]
        pub fn public_transfer(
            origin: OriginFor<T>,
            asset: Asset,
            sink: T::AccountId,
        ) -> DispatchResultWithPostInfo {
            let origin = ensure_signed(origin)?;
            FungibleLedger::<T>::transfer(
                id_from_field(asset.id).ok_or(Error::<T>::InvalidAssetId)?,
                &origin,
                &sink,
                asset_value_decode(asset.value),
                ExistenceRequirement::KeepAlive,
            )
            .map_err(Error::<T>::from)?;
            Self::deposit_event(Event::Transfer {
                asset,
                source: origin,
                sink,
            });
            Ok(().into())
        }
    }

    /// Event
    #[pallet::event]
    #[pallet::generate_deposit(fn deposit_event)]
    pub enum Event<T: Config> {
        /// To Private Event
        ToPrivate {
            /// Asset Converted
            asset: Asset,

            /// Source Account
            source: T::AccountId,
        },

        /// To Public Event
        ToPublic {
            /// Asset Converted
            asset: Asset,

            /// Sink Account
            sink: T::AccountId,
        },

        /// Private Transfer Event
        PrivateTransfer {
            /// Origin Account
            origin: Option<T::AccountId>,
        },

        /// Public Transfer Event
        Transfer {
            /// Asset Transferred
            asset: Asset,

            /// Source Account
            source: T::AccountId,

            /// Sink Account
            sink: T::AccountId,
        },
    }

    /// Error
    #[pallet::error]
    pub enum Error<T> {
        /// Zero Transfer
        ///
        /// Transfers cannot include amounts equal to zero.
        ZeroTransfer,

        /// Invalid Serialized Form
        ///
        /// The transfer could not be interpreted because of an issue during deserialization.
        InvalidSerializedForm,

        /// Invalid Asset Id
        ///
        /// The asset id of the transfer could not be converted correctly to the standard format.
        InvalidAssetId,

        /// Invalid Shape
        ///
        /// The transfer had an invalid shape.
        InvalidShape,

        /// Invalid Authorization Signature
        InvalidAuthorizationSignature,

        /// Asset Spent
        ///
        /// An asset present in this transfer has already been spent.
        AssetSpent,

        /// Invalid UTXO Accumulator Output
        ///
        /// The sender was constructed on an invalid version of the ledger state.
        InvalidUtxoAccumulatorOutput,

        /// Asset Registered
        ///
        /// An asset present in this transfer has already been registered to the ledger.
        AssetRegistered,

        /// Duplicate Spend
        ///
        /// There were multiple spend entries for the same underlying asset in this transfer.
        DuplicateSpend,

        /// Duplicate Register
        ///
        /// There were multiple register entries for the same underlying asset in this transfer.
        DuplicateRegister,

        /// Invalid Proof
        ///
        /// The submitted proof did not pass validation, or errored during validation.
        InvalidProof,

        /// Invalid Source Account
        ///
        /// At least one of the source accounts is invalid.
        InvalidSourceAccount,

        /// Invalid Sink Account
        ///
        /// At least one of the sink accounts in invalid.
        InvalidSinkAccount,

        /// [`InvalidAssetId`](FungibleLedgerError::InvalidAssetId) from [`FungibleLedgerError`]
        PublicUpdateInvalidAssetId,

        /// [`BelowMinimum`](FungibleLedgerError::BelowMinimum) from [`FungibleLedgerError`]
        PublicUpdateBelowMinimum,

        /// [`CannotCreate`](FungibleLedgerError::CannotCreate) from [`FungibleLedgerError`]
        PublicUpdateCannotCreate,

        /// [`UnknownAsset`](FungibleLedgerError::UnknownAsset) from [`FungibleLedgerError`]
        PublicUpdateUnknownAsset,

        /// [`Overflow`](FungibleLedgerError::Overflow) from [`FungibleLedgerError`]
        PublicUpdateOverflow,

        /// [`CannotWithdraw`](FungibleLedgerError::CannotWithdrawMoreThan) from [`FungibleLedgerError`]
        PublicUpdateCannotWithdraw,

        /// [`InvalidMint`](FungibleLedgerError::InvalidMint) from [`FungibleLedgerError`]
        PublicUpdateInvalidMint,

        /// [`InvalidBurn`](FungibleLedgerError::InvalidBurn) from [`FungibleLedgerError`]
        PublicUpdateInvalidBurn,

        /// [`InvalidTransfer`](FungibleLedgerError::InvalidTransfer) from [`FungibleLedgerError`]
        PublicUpdateInvalidTransfer,

        /// Fungible Ledger Encode Error
        FungibleLedgerEncodeError,

        /// Sender Ledger Fp Encoding failed.
        SenderLedgerFpEncodeError,

        /// Sender Ledger [`OutgoingNote`] failed to decode
        SenderLedgerOutgoingNodeDecodeFailed,

        /// Reciever Ledger Utxo decode failed
        ReceiverLedgerUtxoDecodeFailed,

        /// Receiver Ledger Wrong Checksum Error
        ReceiverLedgerChecksumError,

        /// Receiver Ledger Merkle Tree Parameters Decoding Error
        ReceiverLedgerMTParametersDecodeError,

        /// Receiver Ledger Utxo Accumulator Item Hash Decoding Error
        ReceiverLedgerUtxoAccumulatorItemHashDecodeError,

        /// Receiver Ledger Merkle Tree Out of Capacity Error
        ReceiverLedgerMerkleTreeCapacityError,

        /// Receiver Ledger Field Element Encoding Error
        ReceiverLedgerFpEncodeError,

        /// Receiver Ledger Field Element Decoding Error
        ReceiverLedgerFpDecodeError,

        /// Receiver Ledger Path Decoding Error
        ReceiverLedgerPathDecodeError,

        /// Receiver Ledger Full Incoming Note Decoding Error
        ReceiverLedgerFullNoteDecodeError,

        /// Transfer Ledger Wrong Checksum Error
        TransferLedgerChecksumError,

        /// Transfer Ledger `VerifyingContext` cannont be decoded
        TransferLedgerVerifyingContextDecodeError,

        /// Transer Ledger Field Element Encoding Error
        TransferLedgerFpEncodeError,

        /// Transfer Ledger Unknown Asset
        TransferLedgerUnknownAsset,

        /// Transfer Ledger Proof Error
        TransferLedgerProofSystemFailed,

        /// Marker Error, this error exists for `PhantomData` should never happen
        Marker,
    }

    impl<T> Pallet<T>
    where
        T: Config,
        T::AccountId: From<AccountId> + Into<AccountId>,
    {
        /// Maximum Number of Updates per Shard (based on benchmark result)
        const PULL_MAX_RECEIVER_UPDATE_SIZE: u64 = 32768;

        /// Maximum Size of Sender Data Update (based on benchmark result)
        const PULL_MAX_SENDER_UPDATE_SIZE: u64 = 32768;

        /// Pulls receiver data from the ledger starting at the `receiver_indices`.
        /// The pull algorithm is greedy. It tries to pull as many as possible from each shard
        /// before moving to the next shard.
        #[inline]
        fn pull_receivers(
            receiver_indices: [usize; MerkleTreeConfiguration::FOREST_WIDTH],
            max_update_request: u64,
        ) -> (bool, ReceiverChunk) {
            let mut more_receivers = false;
            let mut receivers = Vec::new();
            let mut receivers_pulled: u64 = 0;
            let max_update = if max_update_request > Self::PULL_MAX_RECEIVER_UPDATE_SIZE {
                Self::PULL_MAX_RECEIVER_UPDATE_SIZE
            } else {
                max_update_request
            };

            for (shard_index, utxo_index) in receiver_indices.into_iter().enumerate() {
                more_receivers |= Self::pull_receivers_for_shard(
                    shard_index as u8,
                    utxo_index,
                    max_update,
                    &mut receivers,
                    &mut receivers_pulled,
                );
                // NOTE: If max capacity is reached and there is more to pull, then we return.
                if receivers_pulled == max_update && more_receivers {
                    break;
                }
            }
            (more_receivers, receivers)
        }

        /// Pulls receiver data from the shard at `shard_index` starting at the `receiver_index`,
        /// pushing the results back to `receivers`.
        #[inline]
        fn pull_receivers_for_shard(
            shard_index: u8,
            receiver_index: usize,
            max_update: u64,
            receivers: &mut ReceiverChunk,
            receivers_pulled: &mut u64,
        ) -> bool {
            let max_receiver_index = (receiver_index as u64) + max_update;
            for idx in (receiver_index as u64)..max_receiver_index {
                if *receivers_pulled == max_update {
                    return Shards::<T>::contains_key(shard_index, idx);
                }
                match Shards::<T>::try_get(shard_index, idx) {
                    Ok(next) => {
                        *receivers_pulled += 1;
                        receivers.push(next);
                    }
                    _ => return false,
                }
            }
            Shards::<T>::contains_key(shard_index, max_receiver_index)
        }

        /// Pulls sender data from the ledger starting at the `sender_index`.
        #[inline]
        fn pull_senders(sender_index: usize, max_update_request: u64) -> (bool, SenderChunk) {
            let mut senders = Vec::new();
            let max_sender_index = if max_update_request > Self::PULL_MAX_SENDER_UPDATE_SIZE {
                (sender_index as u64) + Self::PULL_MAX_SENDER_UPDATE_SIZE
            } else {
                (sender_index as u64) + max_update_request
            };
            for idx in (sender_index as u64)..max_sender_index {
                match NullifierSetInsertionOrder::<T>::try_get(idx) {
                    Ok(next) => senders.push(next),
                    _ => return (false, senders),
                }
            }
            (
                NullifierSetInsertionOrder::<T>::contains_key(max_sender_index),
                senders,
            )
        }

        /// Returns the diff of ledger state since the given `checkpoint`, `max_receivers`, and
        /// `max_senders`.
        #[inline]
        pub fn pull_ledger_diff(
            checkpoint: Checkpoint,
            max_receivers: u64,
            max_senders: u64,
        ) -> PullResponse {
            let (more_receivers, receivers) =
                Self::pull_receivers(*checkpoint.receiver_index, max_receivers);
            let (more_senders, senders) = Self::pull_senders(checkpoint.sender_index, max_senders);
            let senders_receivers_total = (0..=255)
                .map(|i| ShardTrees::<T>::get(i).current_path.leaf_index as u128)
                .sum::<u128>()
                + NullifierSetSize::<T>::get() as u128;
            PullResponse {
                should_continue: more_receivers || more_senders,
                receivers,
                senders,
                senders_receivers_total: asset_value_encode(senders_receivers_total),
            }
        }

        /// Returns the account ID of this pallet.
        #[inline]
        pub fn account_id() -> T::AccountId {
            T::PalletId::get().into_account_truncating()
        }

        /// Posts the transaction encoded in `post` to the ledger, using `sources` and `sinks` as
        /// the public deposit and public withdraw accounts respectively.
        #[inline]
        fn post_transaction(
            origin: Option<T::AccountId>,
            sources: Vec<T::AccountId>,
            sinks: Vec<T::AccountId>,
            post: TransferPost,
        ) -> DispatchResultWithPostInfo {
            Self::deposit_event(
                config::TransferPost::try_from(post)
                    .map_err(|_| Error::<T>::InvalidSerializedForm)?
                    .post(
                        &load_transfer_parameters(),
                        &mut Ledger(PhantomData),
                        &(),
                        sources.into_iter().map(Into::into).collect(),
                        sinks.into_iter().map(Into::into).collect(),
                    )
                    .map_err(Error::<T>::from)?
                    .convert(origin),
            );
            Ok(().into())
        }
    }
}

/// Preprocessed Event
enum PreprocessedEvent<T>
where
    T: Config,
{
    /// To Private Event
    ToPrivate {
        /// Asset Minted
        asset: Asset,

        /// Source Account
        source: T::AccountId,
    },

    /// Private Transfer Event
    PrivateTransfer,

    /// To Public Event
    ToPublic {
        /// Asset Reclaimed
        asset: Asset,

        /// Sink Account
        sink: T::AccountId,
    },
}

impl<T> PreprocessedEvent<T>
where
    T: Config,
{
    /// Converts a [`PreprocessedEvent`] with into an [`Event`] using the given `origin` for
    /// [`PreprocessedEvent::PrivateTransfer`].
    #[inline]
    fn convert(self, origin: Option<T::AccountId>) -> Event<T> {
        match self {
            Self::ToPrivate { asset, source } => Event::ToPrivate { asset, source },
            Self::PrivateTransfer => Event::PrivateTransfer { origin },
            Self::ToPublic { asset, sink } => Event::ToPublic { asset, sink },
        }
    }
}

/// Ledger
struct Ledger<T>(PhantomData<T>)
where
    T: Config;

<<<<<<< HEAD
/// Sender Ledger Error
pub enum SenderLedgerError {
    /// Field Element Encoding Error
    FpEncodeError(scale_codec::Error),

    /// Outgoing Note Decoding Error
    OutgoingNoteDecodeError(scale_codec::Error),

    /// Asset Spent Error
    ///
    /// The asset has already been spent.
    AssetSpent,

    /// Invalid UTXO Accumulator Output Error
    ///
    /// The sender was not constructed under the current state of the UTXO accumulator.
    InvalidUtxoAccumulatorOutput,
}

impl From<SenderLedgerError> for SenderPostError<SenderLedgerError> {
    #[inline]
    fn from(value: SenderLedgerError) -> Self {
        match value {
            SenderLedgerError::AssetSpent => Self::AssetSpent,
            SenderLedgerError::InvalidUtxoAccumulatorOutput => Self::InvalidUtxoAccumulatorOutput,
            SenderLedgerError::FpEncodeError(err) => {
                Self::UnexpectedError(SenderLedgerError::FpEncodeError(err))
            }
            SenderLedgerError::OutgoingNoteDecodeError(err) => {
                Self::UnexpectedError(SenderLedgerError::OutgoingNoteDecodeError(err))
            }
        }
=======
/// Wrap Type
#[derive(Clone, Copy)]
pub struct Wrap<T>(T);

impl<T> AsRef<T> for Wrap<T> {
    #[inline]
    fn as_ref(&self) -> &T {
        &self.0
    }
}

/// Wrap Pair Type
#[derive(Clone, Copy)]
pub struct WrapPair<L, R>(L, R);

impl<L, R> AsRef<R> for WrapPair<L, R> {
    #[inline]
    fn as_ref(&self) -> &R {
        &self.1
>>>>>>> 45ba60e1
    }
}

impl<T> SenderLedger<config::Parameters> for Ledger<T>
where
    T: Config,
{
    type SuperPostingKey = (Wrap<()>, ());
    type ValidUtxoAccumulatorOutput = Wrap<config::UtxoAccumulatorOutput>;
    type ValidNullifier = Wrap<config::Nullifier>;
    type Error = SenderLedgerError;

    #[inline]
    fn is_unspent(
        &self,
        nullifier: config::Nullifier,
    ) -> Result<Self::ValidNullifier, Self::Error> {
        if NullifierCommitmentSet::<T>::contains_key(
            fp_encode(nullifier.nullifier.commitment).map_err(SenderLedgerError::FpEncodeError)?,
        ) {
            Err(SenderLedgerError::AssetSpent)
        } else {
            Ok(Wrap(nullifier))
        }
    }

    #[inline]
    fn has_matching_utxo_accumulator_output(
        &self,
        output: config::UtxoAccumulatorOutput,
    ) -> Result<Self::ValidUtxoAccumulatorOutput, Self::Error> {
        let accumulator_output = fp_encode(output).map_err(SenderLedgerError::FpEncodeError)?;
        // NOTE: Checking for an empty(zeroed) byte array. This happens for UTXOs with `value = 0`,
        // for which you dont need a membership proof, but you still need a root (in this case
        // zeroed).
        if accumulator_output == [0u8; 32]
            || UtxoAccumulatorOutputs::<T>::contains_key(accumulator_output)
        {
            return Ok(Wrap(output));
        }
        Err(SenderLedgerError::InvalidUtxoAccumulatorOutput)
    }

    #[inline]
    fn spend_all<I>(
        &mut self,
        super_key: &Self::SuperPostingKey,
        iter: I,
    ) -> Result<(), Self::Error>
    where
        I: IntoIterator<Item = (Self::ValidUtxoAccumulatorOutput, Self::ValidNullifier)>,
    {
        let _ = super_key;
        let index = NullifierSetSize::<T>::get();
        let mut i = 0;
        for (_, nullifier) in iter {
            let nullifier_commitment = fp_encode(nullifier.0.nullifier.commitment)
                .map_err(SenderLedgerError::FpEncodeError)?;
            NullifierCommitmentSet::<T>::insert(nullifier_commitment, ());
            NullifierSetInsertionOrder::<T>::insert(
                index + i,
                (
                    nullifier_commitment,
                    OutgoingNote::try_from(nullifier.0.outgoing_note)
                        .map_err(SenderLedgerError::OutgoingNoteDecodeError)?,
                ),
            );
            i += 1;
        }
        if i != 0 {
            NullifierSetSize::<T>::set(index + i);
        }
        Ok(())
    }
}

<<<<<<< HEAD
/// Receiver Ledger Error
pub enum ReceiverLedgerError<T>
where
    T: Config,
{
    /// Utxo Decoding Error
    UtxoDecodeError(scale_codec::Error),

    /// Wrong Checksum Error
    ChecksumError,

    /// Merkle Tree Parameters Decoding Error
    MTParametersDecodeError(MTParametersError),

    /// Utxo Accumulator Item Hash Decoding Error
    UtxoAccumulatorItemHashDecodeError(UtxoItemHashError),

    /// Merkle Tree Out of Capacity Error
    MerkleTreeCapacityError,

    /// Field Element Encoding Error
    FpEncodeError(scale_codec::Error),

    /// Field Element Encoding Error
    FpDecodeError(scale_codec::Error),

    /// Path Decoding Error
    PathDecodeError(scale_codec::Error),

    /// Full Incoming Note Decoding Error
    FullNoteDecodeError(scale_codec::Error),

    /// Asset Registered Error
    ///
    /// The asset has already been registered with the ledger.
    AssetRegistered,

    /// Type Marker Parameter
    Marker(PhantomData<T>),
}

impl<T> From<ReceiverLedgerError<T>> for ReceiverPostError<ReceiverLedgerError<T>>
where
    T: Config,
{
    #[inline]
    fn from(value: ReceiverLedgerError<T>) -> Self {
        if let ReceiverLedgerError::AssetRegistered = value {
            Self::AssetRegistered
        } else {
            match value {
                ReceiverLedgerError::ChecksumError
                | ReceiverLedgerError::MerkleTreeCapacityError => {
                    T::Suspender::suspend_manta_pay_execution();
                }
                _ => {}
            };
            Self::UnexpectedError(value)
        }
    }
}

=======
>>>>>>> 45ba60e1
impl<T> ReceiverLedger<config::Parameters> for Ledger<T>
where
    T: Config,
{
    type SuperPostingKey = (Wrap<()>, ());
    type ValidUtxo = Wrap<config::Utxo>;
    type Error = ReceiverLedgerError<T>;

    #[inline]
    fn is_not_registered(&self, utxo: config::Utxo) -> Result<Self::ValidUtxo, Self::Error> {
        if UtxoSet::<T>::contains_key(
            Utxo::try_from(utxo).map_err(ReceiverLedgerError::UtxoDecodeError)?,
        ) {
            Err(ReceiverLedgerError::AssetRegistered)
        } else {
            Ok(Wrap(utxo))
        }
    }

    #[inline]
    fn register_all<I>(
        &mut self,
        super_key: &Self::SuperPostingKey,
        iter: I,
    ) -> Result<(), Self::Error>
    where
        I: IntoIterator<Item = (Self::ValidUtxo, config::Note)>,
    {
        let _ = super_key;
        let utxo_accumulator_model = config::UtxoAccumulatorModel::decode(
            manta_parameters::pay::parameters::UtxoAccumulatorModel::get()
                .ok_or(ReceiverLedgerError::ChecksumError)?,
        )
        .map_err(ReceiverLedgerError::MTParametersDecodeError)?;
        let utxo_accumulator_item_hash = config::utxo::UtxoAccumulatorItemHash::decode(
            manta_parameters::pay::parameters::UtxoAccumulatorItemHash::get()
                .ok_or(ReceiverLedgerError::ChecksumError)?,
        )
        .map_err(ReceiverLedgerError::UtxoAccumulatorItemHashDecodeError)?;
        let mut shard_indices = iter
            .into_iter()
            .map(|(utxo, note)| {
                (
                    MerkleTreeConfiguration::tree_index(
                        &utxo.0.item_hash(&utxo_accumulator_item_hash, &mut ()),
                    ),
                    utxo.0,
                    note,
                )
            })
            .collect::<Vec<_>>();
        shard_indices.sort_by_key(|(s, _, _)| *s);
        let mut shard_insertions = Vec::<(_, Vec<_>)>::new();
        for (shard_index, utxo, note) in shard_indices {
            match shard_insertions.last_mut() {
                Some((index, pairs)) if shard_index == *index => pairs.push((utxo, note)),
                _ => shard_insertions.push((shard_index, vec![(utxo, note)])),
            }
        }
        for (shard_index, insertions) in shard_insertions {
            let mut tree = ShardTrees::<T>::get(shard_index);
            let cloned_tree = tree.clone();
            let mut next_root = Option::<config::UtxoAccumulatorOutput>::None;
            let mut current_path = cloned_tree
                .current_path
                .try_into()
                .map_err(ReceiverLedgerError::PathDecodeError)?;
            let mut leaf_digest = tree
                .leaf_digest
                .map(|x| fp_decode(x.to_vec()).map_err(ReceiverLedgerError::FpDecodeError))
                .map_or(Ok(None), |r| r.map(Some))?;
            for (utxo, note) in insertions {
                next_root = Some(
                    merkle_tree::single_path::raw::insert(
                        &utxo_accumulator_model,
                        &mut leaf_digest,
                        &mut current_path,
                        utxo.item_hash(&utxo_accumulator_item_hash, &mut ()),
                    )
                    .ok_or(ReceiverLedgerError::MerkleTreeCapacityError)?,
                );
                let next_index = current_path.leaf_index().0 as u64;
                let utxo = Utxo::try_from(utxo).map_err(ReceiverLedgerError::UtxoDecodeError)?;
                UtxoSet::<T>::insert(utxo, ());
                Shards::<T>::insert(
                    shard_index,
                    next_index,
                    (
                        utxo,
                        FullIncomingNote::try_from(note)
                            .map_err(ReceiverLedgerError::FullNoteDecodeError)?,
                    ),
                );
            }
            tree.current_path = current_path
                .try_into()
                .map_err(ReceiverLedgerError::PathDecodeError)?;
            tree.leaf_digest = leaf_digest
                .map(|x| fp_encode(x).map_err(ReceiverLedgerError::FpEncodeError))
                .map_or(Ok(None), |r| r.map(Some))?;
            if let Some(next_root) = next_root {
                ShardTrees::<T>::insert(shard_index, tree);
                UtxoAccumulatorOutputs::<T>::insert(
                    fp_encode(next_root).map_err(ReceiverLedgerError::FpEncodeError)?,
                    (),
                );
            }
        }
        Ok(())
    }
}

<<<<<<< HEAD
/// Transfer Ledger Error
pub enum TransferLedgerError<T>
where
    T: Config,
{
    /// Wrong Checksum Error
    ChecksumError,

    /// Verifying Context Decoding Error
    VerifyingContextDecodeError(VerifyingContextError),

    /// Field Element Encoding Error
    FpEncodeError(scale_codec::Error),

    /// Unknown Asset Error
    UnknownAsset,

    /// Fungible Ledger Error
    FungibleLedgerError(FungibleLedgerError),

    /// Sender Ledger Error
    SenderLedgerError(SenderLedgerError),

    /// Receiver Ledger Error
    ReceiverLedgerError(ReceiverLedgerError<T>),

    /// Invalid Transfer Shape
    InvalidTransferShape,

    /// Proof System Error
    ProofSystemError(ProofSystemError<config::Config>),

    /// Invalid Transfer Proof Error
    ///
    /// Validity of the transfer could not be proved by the ledger.
    InvalidProof,

    /// Type Marker Parameter
    Marker(PhantomData<T>),
}

impl<T> From<TransferLedgerError<T>> for TransferPostError<T>
where
    T: Config,
{
    #[inline]
    fn from(value: TransferLedgerError<T>) -> Self {
        match value {
            TransferLedgerError::InvalidProof => Self::InvalidProof,
            TransferLedgerError::InvalidTransferShape => Self::InvalidShape,
            TransferLedgerError::SenderLedgerError(err) => Self::Sender(err.into()),
            TransferLedgerError::ReceiverLedgerError(err) => Self::Receiver(err.into()),
            TransferLedgerError::UnknownAsset => Self::InvalidProof,
            err => {
                match err {
                    TransferLedgerError::ChecksumError
                    | TransferLedgerError::VerifyingContextDecodeError(_) => {
                        T::Suspender::suspend_manta_pay_execution();
                    }
                    _ => {}
                };
                Self::UnexpectedError(err)
            }
        }
    }
}

=======
>>>>>>> 45ba60e1
impl<T> TransferLedger<config::Config> for Ledger<T>
where
    T: Config,
    T::AccountId: From<AccountId> + Into<AccountId>,
{
    type SuperPostingKey = ();
    type Event = PreprocessedEvent<T>;
    type ValidSourceAccount = WrapPair<AccountId, AssetValue>;
    type ValidSinkAccount = WrapPair<AccountId, AssetValue>;
    type ValidProof = Wrap<()>;
    type Error = TransferLedgerError<T>;

    #[inline]
    fn check_source_accounts<I>(
        &self,
        asset_id: &config::AssetId,
        sources: I,
    ) -> Result<Vec<Self::ValidSourceAccount>, InvalidSourceAccount<config::Config, AccountId>>
    where
        I: Iterator<Item = (AccountId, config::AssetValue)>,
    {
        sources
            .map(move |(account_id, withdraw)| {
                FungibleLedger::<T>::can_withdraw(
<<<<<<< HEAD
                    id_from_field(fp_encode(*asset_id).map_err(|_e| InvalidSourceAccount {
                        account_id: account_id.clone(),
                        asset_id: *asset_id,
                        withdraw,
=======
                    Pallet::<T>::id_from_field(fp_encode(*asset_id).map_err(|_e| {
                        InvalidSourceAccount {
                            account_id,
                            asset_id: *asset_id,
                            withdraw,
                        }
>>>>>>> 45ba60e1
                    })?)
                    .ok_or(InvalidSourceAccount {
                        account_id,
                        asset_id: *asset_id,
                        withdraw,
                    })?,
                    &account_id.into(),
                    &withdraw,
                    ExistenceRequirement::KeepAlive,
                )
                .map(|_| WrapPair(account_id, withdraw))
                .map_err(|_| InvalidSourceAccount {
                    account_id,
                    asset_id: *asset_id,
                    withdraw,
                })
            })
            .collect()
    }

    #[inline]
    fn check_sink_accounts<I>(
        &self,
        asset_id: &config::AssetId,
        sinks: I,
    ) -> Result<Vec<Self::ValidSinkAccount>, InvalidSinkAccount<config::Config, AccountId>>
    where
        I: Iterator<Item = (AccountId, config::AssetValue)>,
    {
        // NOTE: Existence of accounts is type-checked so we don't need to do anything here, just
        // pass the data forward.
        sinks
            .map(move |(account_id, deposit)| {
                FungibleLedger::<T>::can_deposit(
<<<<<<< HEAD
                    id_from_field(fp_encode(*asset_id).map_err(|_e| InvalidSinkAccount {
                        account_id: account_id.clone(),
                        asset_id: *asset_id,
                        deposit,
=======
                    Pallet::<T>::id_from_field(fp_encode(*asset_id).map_err(|_e| {
                        InvalidSinkAccount {
                            account_id,
                            asset_id: *asset_id,
                            deposit,
                        }
>>>>>>> 45ba60e1
                    })?)
                    .ok_or(InvalidSinkAccount {
                        account_id,
                        asset_id: *asset_id,
                        deposit,
                    })?,
                    &account_id.into(),
                    deposit,
                    false,
                )
                .map(|_| WrapPair(account_id, deposit))
                .map_err(|_| InvalidSinkAccount {
                    account_id,
                    asset_id: *asset_id,
                    deposit,
                })
            })
            .collect()
    }

    #[inline]
    fn is_valid(
        &self,
        posting_key: TransferPostingKeyRef<config::Config, Self>,
    ) -> Result<(Self::ValidProof, Self::Event), TransferLedgerError<T>> {
        let transfer_shape = TransferShape::from_posting_key_ref(&posting_key);
        let (mut verifying_context, event) = match transfer_shape
            .ok_or(TransferLedgerError::InvalidTransferShape)?
        {
            TransferShape::ToPrivate => {
                if let Some(asset_id) = posting_key.asset_id.or(None) {
                    let asset_id =
                        fp_encode(asset_id).map_err(TransferLedgerError::FpEncodeError)?;
                    (
                        manta_parameters::pay::verifying::ToPrivate::get()
                            .ok_or(TransferLedgerError::ChecksumError)?,
                        PreprocessedEvent::<T>::ToPrivate {
                            asset: Asset::new(
                                asset_id,
                                asset_value_encode(posting_key.sources[0].1),
                            ),
                            source: posting_key.sources[0].0.into(),
                        },
                    )
                } else {
                    return Err(TransferLedgerError::UnknownAsset);
                }
            }
            TransferShape::PrivateTransfer => (
                manta_parameters::pay::verifying::PrivateTransfer::get()
                    .ok_or(TransferLedgerError::ChecksumError)?,
                PreprocessedEvent::<T>::PrivateTransfer,
            ),
            TransferShape::ToPublic => {
                if let Some(asset_id) = posting_key.asset_id.or(None) {
                    let asset_id =
                        fp_encode(asset_id).map_err(TransferLedgerError::FpEncodeError)?;
                    (
                        manta_parameters::pay::verifying::ToPublic::get()
                            .ok_or(TransferLedgerError::ChecksumError)?,
                        PreprocessedEvent::<T>::ToPublic {
                            asset: Asset::new(asset_id, asset_value_encode(posting_key.sinks[0].1)),
                            sink: posting_key.sinks[0].0.into(),
                        },
                    )
                } else {
                    return Err(TransferLedgerError::UnknownAsset);
                }
            }
        };
        let verification = posting_key
            .has_valid_proof(
                &config::VerifyingContext::decode(&mut verifying_context)
                    .map_err(TransferLedgerError::VerifyingContextDecodeError)?,
            )
            .map_err(TransferLedgerError::ProofSystemError)?;
        if verification {
            Ok((Wrap(()), event))
        } else {
            Err(TransferLedgerError::InvalidProof)
        }
    }

    #[inline]
    fn update_public_balances(
        &mut self,
        super_key: &TransferLedgerSuperPostingKey<config::Config, Self>,
        asset_id: config::AssetId,
        sources: Vec<SourcePostingKey<config::Config, Self>>,
        sinks: Vec<SinkPostingKey<config::Config, Self>>,
        proof: Self::ValidProof,
    ) -> Result<(), TransferLedgerError<T>> {
        let _ = (proof, super_key);
<<<<<<< HEAD
        let asset_id_type =
            id_from_field(fp_encode(asset_id).map_err(TransferLedgerError::FpEncodeError)?)
                .ok_or(TransferLedgerError::UnknownAsset)?;
=======
        let asset_id_type = Pallet::<T>::id_from_field(
            fp_encode(asset_id).map_err(TransferLedgerError::FpEncodeError)?,
        )
        .ok_or(TransferLedgerError::InvalidAssetId)?;
>>>>>>> 45ba60e1
        for WrapPair(account_id, withdraw) in sources {
            FungibleLedger::<T>::transfer(
                asset_id_type,
                &account_id.into(),
                &Pallet::<T>::account_id(),
                withdraw,
                ExistenceRequirement::KeepAlive,
            )
            .map_err(TransferLedgerError::FungibleLedgerError)?;
        }
        for WrapPair(account_id, deposit) in sinks {
            FungibleLedger::<T>::transfer(
                asset_id_type,
                &Pallet::<T>::account_id(),
                &account_id.into(),
                deposit,
                ExistenceRequirement::KeepAlive,
            )
            .map_err(TransferLedgerError::FungibleLedgerError)?;
        }
        Ok(())
    }
}<|MERGE_RESOLUTION|>--- conflicted
+++ resolved
@@ -57,24 +57,13 @@
 
 extern crate alloc;
 
-<<<<<<< HEAD
 use alloc::{vec, vec::Vec};
 use core::marker::PhantomData;
+use errors::{ReceiverLedgerError, SenderLedgerError, TransferLedgerError};
 use frame_support::{
     pallet_prelude::*, traits::tokens::ExistenceRequirement, transactional, PalletId,
 };
 use frame_system::pallet_prelude::*;
-=======
-use crate::types::{
-    asset_value_decode, asset_value_encode, fp_decode, fp_encode, AccountId, Asset, AssetValue,
-    FullIncomingNote, NullifierCommitment, OutgoingNote, ReceiverChunk, SenderChunk, TransferPost,
-    Utxo, UtxoAccumulatorOutput, UtxoMerkleTreePath,
-};
-use alloc::{vec, vec::Vec};
-use core::marker::PhantomData;
-use errors::{ReceiverLedgerError, SenderLedgerError, TransferLedgerError};
-use frame_support::{traits::tokens::ExistenceRequirement, transactional, PalletId};
->>>>>>> 45ba60e1
 use manta_pay::{
     config::{self, utxo::MerkleTreeConfiguration},
     manta_accounting::transfer::{
@@ -93,10 +82,10 @@
 };
 use manta_primitives::assets::{self, AssetConfig, FungibleLedger as _};
 use manta_support::manta_pay::{
-    asset_value_decode, asset_value_encode, fp_decode, fp_encode, id_from_field, Asset, AssetValue,
-    FullIncomingNote, MTParametersError, NullifierCommitment, OutgoingNote, ReceiverChunk,
-    SenderChunk, StandardAssetId, TransferPost, Utxo, UtxoAccumulatorOutput, UtxoItemHashError,
-    UtxoMerkleTreePath, VerifyingContextError, Wrap, WrapPair,
+    asset_value_decode, asset_value_encode, fp_decode, fp_encode, id_from_field, AccountId, Asset,
+    AssetValue, FullIncomingNote, MTParametersError, NullifierCommitment, OutgoingNote,
+    ReceiverChunk, SenderChunk, StandardAssetId, TransferPost, Utxo, UtxoAccumulatorOutput,
+    UtxoItemHashError, UtxoMerkleTreePath, VerifyingContextError, Wrap, WrapPair,
 };
 use manta_util::codec::Encode;
 
@@ -110,11 +99,7 @@
 #[cfg(test)]
 mod test;
 
-<<<<<<< HEAD
-=======
 pub mod errors;
-pub mod types;
->>>>>>> 45ba60e1
 pub mod weights;
 
 #[cfg(feature = "runtime-benchmarks")]
@@ -699,63 +684,6 @@
 where
     T: Config;
 
-<<<<<<< HEAD
-/// Sender Ledger Error
-pub enum SenderLedgerError {
-    /// Field Element Encoding Error
-    FpEncodeError(scale_codec::Error),
-
-    /// Outgoing Note Decoding Error
-    OutgoingNoteDecodeError(scale_codec::Error),
-
-    /// Asset Spent Error
-    ///
-    /// The asset has already been spent.
-    AssetSpent,
-
-    /// Invalid UTXO Accumulator Output Error
-    ///
-    /// The sender was not constructed under the current state of the UTXO accumulator.
-    InvalidUtxoAccumulatorOutput,
-}
-
-impl From<SenderLedgerError> for SenderPostError<SenderLedgerError> {
-    #[inline]
-    fn from(value: SenderLedgerError) -> Self {
-        match value {
-            SenderLedgerError::AssetSpent => Self::AssetSpent,
-            SenderLedgerError::InvalidUtxoAccumulatorOutput => Self::InvalidUtxoAccumulatorOutput,
-            SenderLedgerError::FpEncodeError(err) => {
-                Self::UnexpectedError(SenderLedgerError::FpEncodeError(err))
-            }
-            SenderLedgerError::OutgoingNoteDecodeError(err) => {
-                Self::UnexpectedError(SenderLedgerError::OutgoingNoteDecodeError(err))
-            }
-        }
-=======
-/// Wrap Type
-#[derive(Clone, Copy)]
-pub struct Wrap<T>(T);
-
-impl<T> AsRef<T> for Wrap<T> {
-    #[inline]
-    fn as_ref(&self) -> &T {
-        &self.0
-    }
-}
-
-/// Wrap Pair Type
-#[derive(Clone, Copy)]
-pub struct WrapPair<L, R>(L, R);
-
-impl<L, R> AsRef<R> for WrapPair<L, R> {
-    #[inline]
-    fn as_ref(&self) -> &R {
-        &self.1
->>>>>>> 45ba60e1
-    }
-}
-
 impl<T> SenderLedger<config::Parameters> for Ledger<T>
 where
     T: Config,
@@ -829,71 +757,6 @@
     }
 }
 
-<<<<<<< HEAD
-/// Receiver Ledger Error
-pub enum ReceiverLedgerError<T>
-where
-    T: Config,
-{
-    /// Utxo Decoding Error
-    UtxoDecodeError(scale_codec::Error),
-
-    /// Wrong Checksum Error
-    ChecksumError,
-
-    /// Merkle Tree Parameters Decoding Error
-    MTParametersDecodeError(MTParametersError),
-
-    /// Utxo Accumulator Item Hash Decoding Error
-    UtxoAccumulatorItemHashDecodeError(UtxoItemHashError),
-
-    /// Merkle Tree Out of Capacity Error
-    MerkleTreeCapacityError,
-
-    /// Field Element Encoding Error
-    FpEncodeError(scale_codec::Error),
-
-    /// Field Element Encoding Error
-    FpDecodeError(scale_codec::Error),
-
-    /// Path Decoding Error
-    PathDecodeError(scale_codec::Error),
-
-    /// Full Incoming Note Decoding Error
-    FullNoteDecodeError(scale_codec::Error),
-
-    /// Asset Registered Error
-    ///
-    /// The asset has already been registered with the ledger.
-    AssetRegistered,
-
-    /// Type Marker Parameter
-    Marker(PhantomData<T>),
-}
-
-impl<T> From<ReceiverLedgerError<T>> for ReceiverPostError<ReceiverLedgerError<T>>
-where
-    T: Config,
-{
-    #[inline]
-    fn from(value: ReceiverLedgerError<T>) -> Self {
-        if let ReceiverLedgerError::AssetRegistered = value {
-            Self::AssetRegistered
-        } else {
-            match value {
-                ReceiverLedgerError::ChecksumError
-                | ReceiverLedgerError::MerkleTreeCapacityError => {
-                    T::Suspender::suspend_manta_pay_execution();
-                }
-                _ => {}
-            };
-            Self::UnexpectedError(value)
-        }
-    }
-}
-
-=======
->>>>>>> 45ba60e1
 impl<T> ReceiverLedger<config::Parameters> for Ledger<T>
 where
     T: Config,
@@ -1006,76 +869,6 @@
     }
 }
 
-<<<<<<< HEAD
-/// Transfer Ledger Error
-pub enum TransferLedgerError<T>
-where
-    T: Config,
-{
-    /// Wrong Checksum Error
-    ChecksumError,
-
-    /// Verifying Context Decoding Error
-    VerifyingContextDecodeError(VerifyingContextError),
-
-    /// Field Element Encoding Error
-    FpEncodeError(scale_codec::Error),
-
-    /// Unknown Asset Error
-    UnknownAsset,
-
-    /// Fungible Ledger Error
-    FungibleLedgerError(FungibleLedgerError),
-
-    /// Sender Ledger Error
-    SenderLedgerError(SenderLedgerError),
-
-    /// Receiver Ledger Error
-    ReceiverLedgerError(ReceiverLedgerError<T>),
-
-    /// Invalid Transfer Shape
-    InvalidTransferShape,
-
-    /// Proof System Error
-    ProofSystemError(ProofSystemError<config::Config>),
-
-    /// Invalid Transfer Proof Error
-    ///
-    /// Validity of the transfer could not be proved by the ledger.
-    InvalidProof,
-
-    /// Type Marker Parameter
-    Marker(PhantomData<T>),
-}
-
-impl<T> From<TransferLedgerError<T>> for TransferPostError<T>
-where
-    T: Config,
-{
-    #[inline]
-    fn from(value: TransferLedgerError<T>) -> Self {
-        match value {
-            TransferLedgerError::InvalidProof => Self::InvalidProof,
-            TransferLedgerError::InvalidTransferShape => Self::InvalidShape,
-            TransferLedgerError::SenderLedgerError(err) => Self::Sender(err.into()),
-            TransferLedgerError::ReceiverLedgerError(err) => Self::Receiver(err.into()),
-            TransferLedgerError::UnknownAsset => Self::InvalidProof,
-            err => {
-                match err {
-                    TransferLedgerError::ChecksumError
-                    | TransferLedgerError::VerifyingContextDecodeError(_) => {
-                        T::Suspender::suspend_manta_pay_execution();
-                    }
-                    _ => {}
-                };
-                Self::UnexpectedError(err)
-            }
-        }
-    }
-}
-
-=======
->>>>>>> 45ba60e1
 impl<T> TransferLedger<config::Config> for Ledger<T>
 where
     T: Config,
@@ -1100,19 +893,10 @@
         sources
             .map(move |(account_id, withdraw)| {
                 FungibleLedger::<T>::can_withdraw(
-<<<<<<< HEAD
                     id_from_field(fp_encode(*asset_id).map_err(|_e| InvalidSourceAccount {
                         account_id: account_id.clone(),
                         asset_id: *asset_id,
                         withdraw,
-=======
-                    Pallet::<T>::id_from_field(fp_encode(*asset_id).map_err(|_e| {
-                        InvalidSourceAccount {
-                            account_id,
-                            asset_id: *asset_id,
-                            withdraw,
-                        }
->>>>>>> 45ba60e1
                     })?)
                     .ok_or(InvalidSourceAccount {
                         account_id,
@@ -1147,19 +931,10 @@
         sinks
             .map(move |(account_id, deposit)| {
                 FungibleLedger::<T>::can_deposit(
-<<<<<<< HEAD
                     id_from_field(fp_encode(*asset_id).map_err(|_e| InvalidSinkAccount {
                         account_id: account_id.clone(),
                         asset_id: *asset_id,
                         deposit,
-=======
-                    Pallet::<T>::id_from_field(fp_encode(*asset_id).map_err(|_e| {
-                        InvalidSinkAccount {
-                            account_id,
-                            asset_id: *asset_id,
-                            deposit,
-                        }
->>>>>>> 45ba60e1
                     })?)
                     .ok_or(InvalidSinkAccount {
                         account_id,
@@ -1253,16 +1028,9 @@
         proof: Self::ValidProof,
     ) -> Result<(), TransferLedgerError<T>> {
         let _ = (proof, super_key);
-<<<<<<< HEAD
         let asset_id_type =
             id_from_field(fp_encode(asset_id).map_err(TransferLedgerError::FpEncodeError)?)
                 .ok_or(TransferLedgerError::UnknownAsset)?;
-=======
-        let asset_id_type = Pallet::<T>::id_from_field(
-            fp_encode(asset_id).map_err(TransferLedgerError::FpEncodeError)?,
-        )
-        .ok_or(TransferLedgerError::InvalidAssetId)?;
->>>>>>> 45ba60e1
         for WrapPair(account_id, withdraw) in sources {
             FungibleLedger::<T>::transfer(
                 asset_id_type,
