--- conflicted
+++ resolved
@@ -79,22 +79,6 @@
 tempfile = { version = "3.3.0", optional = true }
 
 # substrate dependencies
-<<<<<<< HEAD
-frame-benchmarking = { git = "https://github.com/paritytech/substrate.git", branch = "polkadot-v0.9.16", optional = true, default-features = false }
-frame-support = { git = "https://github.com/paritytech/substrate.git", branch = "polkadot-v0.9.16", default-features = false }
-frame-system = { git = "https://github.com/paritytech/substrate.git", branch = "polkadot-v0.9.16", default-features = false }
-scale-codec = { package = "parity-scale-codec", version = "2.3.1", default-features = false, features = ["derive", "max-encoded-len"] }
-scale-info = { version = "1.0.0", default-features = false, features = ["derive"] }
-sp-api = { git = 'https://github.com/paritytech/substrate.git', branch = "polkadot-v0.9.16", optional = true, default-features = false }
-sp-blockchain = { git = 'https://github.com/paritytech/substrate.git', branch = "polkadot-v0.9.16", optional = true, default-features = false }
-sp-runtime = { git = "https://github.com/paritytech/substrate.git", branch = "polkadot-v0.9.16", default-features = false }
-sp-std = { git = 'https://github.com/paritytech/substrate.git', branch = "polkadot-v0.9.16", default-features = false }
-
-# JSON-RPC
-jsonrpc-core = { version = "18.0.0", optional = true, default-features = false }
-jsonrpc-core-client = { version = "18.0.0", optional = true, default-features = false }
-jsonrpc-derive = { version = "18.0.0", optional = true, default-features = false }
-=======
 frame-benchmarking = { git = "https://github.com/paritytech/substrate.git", branch = "polkadot-v0.9.18", default-features = false, optional = true }
 frame-support = { git = "https://github.com/paritytech/substrate.git", branch = "polkadot-v0.9.18", default-features = false }
 frame-system = { git = "https://github.com/paritytech/substrate.git", branch = "polkadot-v0.9.18", default-features = false }
@@ -102,7 +86,15 @@
 sp-std = { git = 'https://github.com/paritytech/substrate.git', branch = "polkadot-v0.9.18", default-features = false }
 scale-codec = { package = "parity-scale-codec", version = '3.0.0', default-features = false, features = ["derive", "max-encoded-len"] }
 scale-info = { version = "2.0.0", default-features = false, features = ["derive"] }
->>>>>>> b4ab435e
+
+# TODO: investigate whether these two are needed
+sp-api = { git = 'https://github.com/paritytech/substrate.git', branch = "polkadot-v0.9.18", optional = true, default-features = false }
+sp-blockchain = { git = 'https://github.com/paritytech/substrate.git', branch = "polkadot-v0.9.18", optional = true, default-features = false }
+
+# JSON-RPC
+jsonrpc-core = { version = "18.0.0", optional = true, default-features = false }
+jsonrpc-core-client = { version = "18.0.0", optional = true, default-features = false }
+jsonrpc-derive = { version = "18.0.0", optional = true, default-features = false }
 
 # manta dependencies
 manta-accounting = { git = "https://github.com/manta-network/manta-rs.git", default-features = false }
@@ -117,24 +109,12 @@
 criterion = "0.3.4"
 lazy_static = "1.4.0"
 manta-accounting = { git = "https://github.com/manta-network/manta-rs.git", features = ["test"] }
-<<<<<<< HEAD
-=======
 sp-core = { git = "https://github.com/paritytech/substrate.git", branch = "polkadot-v0.9.18"}
 sp-io = { git = "https://github.com/paritytech/substrate.git", branch = "polkadot-v0.9.18"}
 pallet-balances = { git = 'https://github.com/paritytech/substrate.git', branch = "polkadot-v0.9.18" }
 pallet-assets = { git = 'https://github.com/paritytech/substrate.git', branch = "polkadot-v0.9.18" }
 pallet-asset-manager = { path = "../asset-manager"}
->>>>>>> b4ab435e
 manta-sdk = { git = "https://github.com/manta-network/sdk.git", features = ["download"] }
-pallet-asset-manager = { path = "../asset-manager"}
-pallet-assets = { git = 'https://github.com/paritytech/substrate.git', branch = "polkadot-v0.9.16" }
-pallet-balances = { git = 'https://github.com/paritytech/substrate.git', branch = "polkadot-v0.9.16" }
 rand = "0.8.4"
-<<<<<<< HEAD
-sp-core = { git = "https://github.com/paritytech/substrate.git", branch = "polkadot-v0.9.16"}
-sp-io = { git = "https://github.com/paritytech/substrate.git", branch = "polkadot-v0.9.16" }
 tempfile = "3.3.0"
-xcm = { git = 'https://github.com/paritytech/polkadot.git', branch = "release-v0.9.16" }
-=======
-xcm = { git = 'https://github.com/paritytech/polkadot.git', branch = "release-v0.9.18" }
->>>>>>> b4ab435e
+xcm = { git = 'https://github.com/paritytech/polkadot.git', branch = "release-v0.9.18" }