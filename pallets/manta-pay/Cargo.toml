[package]
authors = ['Manta Network']
description = 'Pallet implementing the MantaPay protocol.'
edition = "2021"
homepage = 'https://manta.network'
license = 'GPL-3.0'
name = 'pallet-manta-pay'
readme = 'README.md'
repository = 'https://github.com/Manta-Network/Manta/'
version = '0.4.0'

[package.metadata.docs.rs]
# To build locally:
# RUSTDOCFLAGS="--cfg doc_cfg" cargo +nightly doc --all-features --open
all-features = true
rustdoc-args = ["--cfg", "doc_cfg"]

[[bin]]
name = "precompute_coins"
required-features = ["precompute-coins"]

[features]
# Default Features
default = ["std"]

# RPC Interface
rpc = [
<<<<<<< HEAD
	"jsonrpsee",
	"serde",
	"sp-api",
	"sp-blockchain",
=======
  "jsonrpc-core",
  "jsonrpc-core-client",
  "jsonrpc-derive",
  "serde",
  "sp-api",
  "sp-blockchain",
>>>>>>> 65357c5f
]

# Runtime API
runtime = ["sp-api"]

# Runtime Benchmarks
runtime-benchmarks = [
  "frame-benchmarking",
  "frame-support/runtime-benchmarks",
  "frame-system/runtime-benchmarks",
  "manta-primitives/runtime-benchmarks",
]

# Serde Serialization
serde = [
  "manta-pay/serde",
  "manta-util/serde",
  "manta-util/serde_with",
]

# Standard Library
std = [
  "frame-benchmarking/std",
  "frame-system/std",
  "sp-runtime/std",
  "sp-std/std",
  "manta-primitives/std",
]

# Precompute Benchmark Transactions
precompute-coins = [
  "anyhow",
  "indoc",
  "manta-accounting/test",
  "manta-sdk/download",
  "manta-util/std",
  "rand",
  "tempfile",
]

[dependencies]
# utils
anyhow = { version = "1.0.55", optional = true }
indoc = { version = "1.0.3", optional = true, default-features = false }
rand = { version = "0.8.4", optional = true, default-features = false }
tempfile = { version = "3.3.0", optional = true }

# substrate dependencies
<<<<<<< HEAD
frame-benchmarking = { git = "https://github.com/paritytech/substrate.git", branch = "polkadot-v0.9.22", default-features = false, optional = true }
frame-support = { git = "https://github.com/paritytech/substrate.git", branch = "polkadot-v0.9.22", default-features = false }
frame-system = { git = "https://github.com/paritytech/substrate.git", branch = "polkadot-v0.9.22", default-features = false }
sp-runtime = { git = "https://github.com/paritytech/substrate.git", branch = "polkadot-v0.9.22", default-features = false }
sp-std = { git = 'https://github.com/paritytech/substrate.git', branch = "polkadot-v0.9.22", default-features = false }
scale-codec = { package = "parity-scale-codec", version = '3.1.2', default-features = false, features = ["derive", "max-encoded-len"] }
scale-info = { version = "2.1.2", default-features = false, features = ["derive"] }
=======
frame-benchmarking = { git = "https://github.com/paritytech/substrate.git", branch = "polkadot-v0.9.18", default-features = false, optional = true }
frame-support = { git = "https://github.com/paritytech/substrate.git", branch = "polkadot-v0.9.18", default-features = false }
frame-system = { git = "https://github.com/paritytech/substrate.git", branch = "polkadot-v0.9.18", default-features = false }
scale-codec = { package = "parity-scale-codec", version = '3.0.0', default-features = false, features = ["derive", "max-encoded-len"] }
scale-info = { version = "2.0.0", default-features = false, features = ["derive"] }
sp-runtime = { git = "https://github.com/paritytech/substrate.git", branch = "polkadot-v0.9.18", default-features = false }
sp-std = { git = 'https://github.com/paritytech/substrate.git', branch = "polkadot-v0.9.18", default-features = false }
>>>>>>> 65357c5f

sp-api = { git = 'https://github.com/paritytech/substrate.git', branch = "polkadot-v0.9.22", optional = true, default-features = false }
sp-blockchain = { git = 'https://github.com/paritytech/substrate.git', branch = "polkadot-v0.9.22", optional = true, default-features = false }

# JSON-RPC
jsonrpsee = { version = "0.13.0", features = ["server", "macros"], optional = true }

# manta dependencies
manta-accounting = { git = "https://github.com/manta-network/manta-rs.git", tag = "v0.5.0", default-features = false }
manta-crypto = { git = "https://github.com/manta-network/manta-rs.git", tag = "v0.5.0", default-features = false }
manta-pay = { git = "https://github.com/manta-network/manta-rs.git", tag = "v0.5.0", default-features = false, features = ["groth16", "scale"] }
manta-primitives = { path = "../../primitives", default-features = false }
manta-sdk = { git = "https://github.com/manta-network/sdk.git", default-features = false }
manta-util = { git = "https://github.com/manta-network/manta-rs.git", tag = "v0.5.0", default-features = false }

[dev-dependencies]
bencher = "0.1.5"
criterion = "0.3.4"
lazy_static = "1.4.0"
manta-accounting = { git = "https://github.com/manta-network/manta-rs.git", tag = "v0.5.0", features = ["test"] }
<<<<<<< HEAD
sp-core = { git = "https://github.com/paritytech/substrate.git", branch = "polkadot-v0.9.22"}
sp-io = { git = "https://github.com/paritytech/substrate.git", branch = "polkadot-v0.9.22"}
pallet-balances = { git = 'https://github.com/paritytech/substrate.git', branch = "polkadot-v0.9.22" }
pallet-assets = { git = 'https://github.com/paritytech/substrate.git', branch = "polkadot-v0.9.22" }
pallet-asset-manager = { path = "../asset-manager"}
=======
>>>>>>> 65357c5f
manta-sdk = { git = "https://github.com/manta-network/sdk.git", features = ["download"] }
manta-util = { git = "https://github.com/manta-network/manta-rs.git", tag = "v0.5.0", features = ["std"] }
pallet-asset-manager = { path = "../asset-manager" }
pallet-assets = { git = 'https://github.com/paritytech/substrate.git', branch = "polkadot-v0.9.18" }
pallet-balances = { git = 'https://github.com/paritytech/substrate.git', branch = "polkadot-v0.9.18" }
rand = "0.8.4"
sp-core = { git = "https://github.com/paritytech/substrate.git", branch = "polkadot-v0.9.18" }
sp-io = { git = "https://github.com/paritytech/substrate.git", branch = "polkadot-v0.9.18" }
tempfile = "3.3.0"
<<<<<<< HEAD
xcm = { git = 'https://github.com/paritytech/polkadot.git', branch = "release-v0.9.22" }
manta-util = { git = "https://github.com/manta-network/manta-rs.git", tag = "v0.5.0", features = ["std"] }
=======
xcm = { git = 'https://github.com/paritytech/polkadot.git', branch = "release-v0.9.18" }
>>>>>>> 65357c5f
<|MERGE_RESOLUTION|>--- conflicted
+++ resolved
@@ -25,19 +25,10 @@
 
 # RPC Interface
 rpc = [
-<<<<<<< HEAD
-	"jsonrpsee",
-	"serde",
-	"sp-api",
-	"sp-blockchain",
-=======
-  "jsonrpc-core",
-  "jsonrpc-core-client",
-  "jsonrpc-derive",
+  "jsonrpsee",
   "serde",
   "sp-api",
   "sp-blockchain",
->>>>>>> 65357c5f
 ]
 
 # Runtime API
@@ -86,23 +77,13 @@
 tempfile = { version = "3.3.0", optional = true }
 
 # substrate dependencies
-<<<<<<< HEAD
 frame-benchmarking = { git = "https://github.com/paritytech/substrate.git", branch = "polkadot-v0.9.22", default-features = false, optional = true }
 frame-support = { git = "https://github.com/paritytech/substrate.git", branch = "polkadot-v0.9.22", default-features = false }
 frame-system = { git = "https://github.com/paritytech/substrate.git", branch = "polkadot-v0.9.22", default-features = false }
+scale-codec = { package = "parity-scale-codec", version = '3.1.2', default-features = false, features = ["derive", "max-encoded-len"] }
+scale-info = { version = "2.1.2", default-features = false, features = ["derive"] }
 sp-runtime = { git = "https://github.com/paritytech/substrate.git", branch = "polkadot-v0.9.22", default-features = false }
 sp-std = { git = 'https://github.com/paritytech/substrate.git', branch = "polkadot-v0.9.22", default-features = false }
-scale-codec = { package = "parity-scale-codec", version = '3.1.2', default-features = false, features = ["derive", "max-encoded-len"] }
-scale-info = { version = "2.1.2", default-features = false, features = ["derive"] }
-=======
-frame-benchmarking = { git = "https://github.com/paritytech/substrate.git", branch = "polkadot-v0.9.18", default-features = false, optional = true }
-frame-support = { git = "https://github.com/paritytech/substrate.git", branch = "polkadot-v0.9.18", default-features = false }
-frame-system = { git = "https://github.com/paritytech/substrate.git", branch = "polkadot-v0.9.18", default-features = false }
-scale-codec = { package = "parity-scale-codec", version = '3.0.0', default-features = false, features = ["derive", "max-encoded-len"] }
-scale-info = { version = "2.0.0", default-features = false, features = ["derive"] }
-sp-runtime = { git = "https://github.com/paritytech/substrate.git", branch = "polkadot-v0.9.18", default-features = false }
-sp-std = { git = 'https://github.com/paritytech/substrate.git', branch = "polkadot-v0.9.18", default-features = false }
->>>>>>> 65357c5f
 
 sp-api = { git = 'https://github.com/paritytech/substrate.git', branch = "polkadot-v0.9.22", optional = true, default-features = false }
 sp-blockchain = { git = 'https://github.com/paritytech/substrate.git', branch = "polkadot-v0.9.22", optional = true, default-features = false }
@@ -123,26 +104,13 @@
 criterion = "0.3.4"
 lazy_static = "1.4.0"
 manta-accounting = { git = "https://github.com/manta-network/manta-rs.git", tag = "v0.5.0", features = ["test"] }
-<<<<<<< HEAD
-sp-core = { git = "https://github.com/paritytech/substrate.git", branch = "polkadot-v0.9.22"}
-sp-io = { git = "https://github.com/paritytech/substrate.git", branch = "polkadot-v0.9.22"}
-pallet-balances = { git = 'https://github.com/paritytech/substrate.git', branch = "polkadot-v0.9.22" }
-pallet-assets = { git = 'https://github.com/paritytech/substrate.git', branch = "polkadot-v0.9.22" }
-pallet-asset-manager = { path = "../asset-manager"}
-=======
->>>>>>> 65357c5f
 manta-sdk = { git = "https://github.com/manta-network/sdk.git", features = ["download"] }
 manta-util = { git = "https://github.com/manta-network/manta-rs.git", tag = "v0.5.0", features = ["std"] }
 pallet-asset-manager = { path = "../asset-manager" }
-pallet-assets = { git = 'https://github.com/paritytech/substrate.git', branch = "polkadot-v0.9.18" }
-pallet-balances = { git = 'https://github.com/paritytech/substrate.git', branch = "polkadot-v0.9.18" }
+pallet-assets = { git = 'https://github.com/paritytech/substrate.git', branch = "polkadot-v0.9.22" }
+pallet-balances = { git = 'https://github.com/paritytech/substrate.git', branch = "polkadot-v0.9.22" }
 rand = "0.8.4"
-sp-core = { git = "https://github.com/paritytech/substrate.git", branch = "polkadot-v0.9.18" }
-sp-io = { git = "https://github.com/paritytech/substrate.git", branch = "polkadot-v0.9.18" }
+sp-core = { git = "https://github.com/paritytech/substrate.git", branch = "polkadot-v0.9.22" }
+sp-io = { git = "https://github.com/paritytech/substrate.git", branch = "polkadot-v0.9.22" }
 tempfile = "3.3.0"
-<<<<<<< HEAD
-xcm = { git = 'https://github.com/paritytech/polkadot.git', branch = "release-v0.9.22" }
-manta-util = { git = "https://github.com/manta-network/manta-rs.git", tag = "v0.5.0", features = ["std"] }
-=======
-xcm = { git = 'https://github.com/paritytech/polkadot.git', branch = "release-v0.9.18" }
->>>>>>> 65357c5f
+xcm = { git = 'https://github.com/paritytech/polkadot.git', branch = "release-v0.9.22" }