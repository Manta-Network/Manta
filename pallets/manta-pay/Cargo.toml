[package]
authors     = ['Manta Network']
description = 'Pallet implementing the MantaPay protocol.'
edition     = "2021"
homepage    = 'https://manta.network'
license     = 'GPL-3.0'
name        = 'pallet-manta-pay'
readme      = 'README.md'
repository  = 'https://github.com/Manta-Network/Manta/'
version     = '0.4.0'

[package.metadata.docs.rs]
# To build locally:
# RUSTDOCFLAGS="--cfg doc_cfg" cargo +nightly doc --all-features --open
all-features = true
rustdoc-args = ["--cfg", "doc_cfg"]

[[bin]]
name = "precompute_coins"
required-features = ["precompute-coins"]

[features]
# Default Features
default = ["std"]

# RPC Interface
rpc = [
	"jsonrpc-core",
	"jsonrpc-core-client",
	"jsonrpc-derive",
	"serde",
	"sp-api",
	"sp-blockchain",
]

# Runtime API
runtime = ["sp-api"]

# Runtime Benchmarks
runtime-benchmarks = [
	"frame-benchmarking",
	"frame-support/runtime-benchmarks",
	"frame-system/runtime-benchmarks",
	"manta-primitives/runtime-benchmarks",
]

# Serde Serialization
serde = [
	"manta-pay/serde",
	"manta-util/serde",
	"manta-util/serde_with",
]

# Standard Library
std = [
	"frame-benchmarking/std",
	"frame-system/std",
	"sp-runtime/std",
	"sp-std/std",
	"manta-primitives/std",
]

# Precompute Benchmark Transactions
precompute-coins = [
	"anyhow",
	"indoc",
	"manta-accounting/test",
	"manta-sdk/download",
	"manta-util/std",
	"rand",
	"tempfile",
]

[dependencies]
# utils
anyhow = { version = "1.0.55", optional = true }
indoc = { version = "1.0.3", optional = true, default-features = false }
rand = { version = "0.8.4", optional = true, default-features = false }
tempfile = { version = "3.3.0", optional = true }

# substrate dependencies
frame-benchmarking = { git = "https://github.com/paritytech/substrate.git", branch = "polkadot-v0.9.22", default-features = false, optional = true }
frame-support = { git = "https://github.com/paritytech/substrate.git", branch = "polkadot-v0.9.22", default-features = false }
frame-system = { git = "https://github.com/paritytech/substrate.git", branch = "polkadot-v0.9.22", default-features = false }
sp-runtime = { git = "https://github.com/paritytech/substrate.git", branch = "polkadot-v0.9.22", default-features = false }
sp-std = { git = 'https://github.com/paritytech/substrate.git', branch = "polkadot-v0.9.22", default-features = false }
scale-codec = { package = "parity-scale-codec", version = '3.1.2', default-features = false, features = ["derive", "max-encoded-len"] }
scale-info = { version = "2.1.2", default-features = false, features = ["derive"] }

sp-api = { git = 'https://github.com/paritytech/substrate.git', branch = "polkadot-v0.9.18", optional = true, default-features = false }
sp-blockchain = { git = 'https://github.com/paritytech/substrate.git', branch = "polkadot-v0.9.18", optional = true, default-features = false }

# JSON-RPC
jsonrpc-core = { version = "18.0.0", optional = true, default-features = false }
jsonrpc-core-client = { version = "18.0.0", optional = true, default-features = false }
jsonrpc-derive = { version = "18.0.0", optional = true, default-features = false }

# manta dependencies
manta-accounting = { git = "https://github.com/manta-network/manta-rs.git", tag = "v0.5.0", default-features = false }
manta-crypto = { git = "https://github.com/manta-network/manta-rs.git", tag = "v0.5.0", default-features = false }
manta-pay = { git = "https://github.com/manta-network/manta-rs.git", tag = "v0.5.0", default-features = false, features = ["groth16", "scale"] }
manta-sdk = { git = "https://github.com/manta-network/sdk.git", default-features = false }
manta-util = { git = "https://github.com/manta-network/manta-rs.git", tag = "v0.5.0", default-features = false }
manta-primitives = { path = "../../primitives", default-features = false }

[dev-dependencies]
bencher = "0.1.5"
criterion = "0.3.4"
lazy_static = "1.4.0"
<<<<<<< HEAD
manta-accounting = { git = "https://github.com/manta-network/manta-rs.git", features = ["test"] }
sp-core = { git = "https://github.com/paritytech/substrate.git", branch = "polkadot-v0.9.22"}
sp-io = { git = "https://github.com/paritytech/substrate.git", branch = "polkadot-v0.9.22"}
pallet-balances = { git = 'https://github.com/paritytech/substrate.git', branch = "polkadot-v0.9.22" }
pallet-assets = { git = 'https://github.com/paritytech/substrate.git', branch = "polkadot-v0.9.22" }
=======
manta-accounting = { git = "https://github.com/manta-network/manta-rs.git", tag = "v0.5.0", features = ["test"] }
sp-core = { git = "https://github.com/paritytech/substrate.git", branch = "polkadot-v0.9.18"}
sp-io = { git = "https://github.com/paritytech/substrate.git", branch = "polkadot-v0.9.18"}
pallet-balances = { git = 'https://github.com/paritytech/substrate.git', branch = "polkadot-v0.9.18" }
pallet-assets = { git = 'https://github.com/paritytech/substrate.git', branch = "polkadot-v0.9.18" }
>>>>>>> b5e449b9
pallet-asset-manager = { path = "../asset-manager"}
manta-sdk = { git = "https://github.com/manta-network/sdk.git", features = ["download"] }
rand = "0.8.4"
<<<<<<< HEAD
xcm = { git = 'https://github.com/paritytech/polkadot.git', branch = "release-v0.9.22" }
=======
tempfile = "3.3.0"
xcm = { git = 'https://github.com/paritytech/polkadot.git', branch = "release-v0.9.18" }
manta-util = { git = "https://github.com/manta-network/manta-rs.git", tag = "v0.5.0", features = ["std"] }
>>>>>>> b5e449b9
<|MERGE_RESOLUTION|>--- conflicted
+++ resolved
@@ -25,9 +25,7 @@
 
 # RPC Interface
 rpc = [
-	"jsonrpc-core",
-	"jsonrpc-core-client",
-	"jsonrpc-derive",
+	"jsonrpsee",
 	"serde",
 	"sp-api",
 	"sp-blockchain",
@@ -87,13 +85,11 @@
 scale-codec = { package = "parity-scale-codec", version = '3.1.2', default-features = false, features = ["derive", "max-encoded-len"] }
 scale-info = { version = "2.1.2", default-features = false, features = ["derive"] }
 
-sp-api = { git = 'https://github.com/paritytech/substrate.git', branch = "polkadot-v0.9.18", optional = true, default-features = false }
-sp-blockchain = { git = 'https://github.com/paritytech/substrate.git', branch = "polkadot-v0.9.18", optional = true, default-features = false }
+sp-api = { git = 'https://github.com/paritytech/substrate.git', branch = "polkadot-v0.9.22", optional = true, default-features = false }
+sp-blockchain = { git = 'https://github.com/paritytech/substrate.git', branch = "polkadot-v0.9.22", optional = true, default-features = false }
 
 # JSON-RPC
-jsonrpc-core = { version = "18.0.0", optional = true, default-features = false }
-jsonrpc-core-client = { version = "18.0.0", optional = true, default-features = false }
-jsonrpc-derive = { version = "18.0.0", optional = true, default-features = false }
+jsonrpsee = { version = "0.13.0", features = ["server", "macros"], optional = true }
 
 # manta dependencies
 manta-accounting = { git = "https://github.com/manta-network/manta-rs.git", tag = "v0.5.0", default-features = false }
@@ -107,26 +103,14 @@
 bencher = "0.1.5"
 criterion = "0.3.4"
 lazy_static = "1.4.0"
-<<<<<<< HEAD
-manta-accounting = { git = "https://github.com/manta-network/manta-rs.git", features = ["test"] }
+manta-accounting = { git = "https://github.com/manta-network/manta-rs.git", tag = "v0.5.0", features = ["test"] }
 sp-core = { git = "https://github.com/paritytech/substrate.git", branch = "polkadot-v0.9.22"}
 sp-io = { git = "https://github.com/paritytech/substrate.git", branch = "polkadot-v0.9.22"}
 pallet-balances = { git = 'https://github.com/paritytech/substrate.git', branch = "polkadot-v0.9.22" }
 pallet-assets = { git = 'https://github.com/paritytech/substrate.git', branch = "polkadot-v0.9.22" }
-=======
-manta-accounting = { git = "https://github.com/manta-network/manta-rs.git", tag = "v0.5.0", features = ["test"] }
-sp-core = { git = "https://github.com/paritytech/substrate.git", branch = "polkadot-v0.9.18"}
-sp-io = { git = "https://github.com/paritytech/substrate.git", branch = "polkadot-v0.9.18"}
-pallet-balances = { git = 'https://github.com/paritytech/substrate.git', branch = "polkadot-v0.9.18" }
-pallet-assets = { git = 'https://github.com/paritytech/substrate.git', branch = "polkadot-v0.9.18" }
->>>>>>> b5e449b9
 pallet-asset-manager = { path = "../asset-manager"}
 manta-sdk = { git = "https://github.com/manta-network/sdk.git", features = ["download"] }
 rand = "0.8.4"
-<<<<<<< HEAD
+tempfile = "3.3.0"
 xcm = { git = 'https://github.com/paritytech/polkadot.git', branch = "release-v0.9.22" }
-=======
-tempfile = "3.3.0"
-xcm = { git = 'https://github.com/paritytech/polkadot.git', branch = "release-v0.9.18" }
-manta-util = { git = "https://github.com/manta-network/manta-rs.git", tag = "v0.5.0", features = ["std"] }
->>>>>>> b5e449b9
+manta-util = { git = "https://github.com/manta-network/manta-rs.git", tag = "v0.5.0", features = ["std"] }