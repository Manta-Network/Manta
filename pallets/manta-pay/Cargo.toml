[package]
authors = ['Manta Network']
description = 'Pallet implementing the MantaPay protocol.'
edition = "2021"
homepage = 'https://manta.network'
license = 'GPL-3.0'
name = 'pallet-manta-pay'
readme = 'README.md'
repository = 'https://github.com/Manta-Network/Manta/'
version = '0.4.0'

[package.metadata.docs.rs]
# To build locally:
# RUSTDOCFLAGS="--cfg doc_cfg" cargo +nightly doc --all-features --open
all-features = true
rustdoc-args = ["--cfg", "doc_cfg"]

[[bin]]
name = "precompute_coins"
required-features = ["precompute-coins"]

[features]
# Default Features
default = ["std"]

# RPC Interface
rpc = [
  "jsonrpsee",
  "runtime",
  "serde",
  "sp-api",
  "sp-blockchain",
]

# Runtime API
runtime = ["sp-api"]

# Runtime Benchmarks
runtime-benchmarks = [
  "frame-benchmarking",
  "frame-support/runtime-benchmarks",
  "frame-system/runtime-benchmarks",
  "manta-primitives/runtime-benchmarks",
]

# Serde Serialization
serde = [
  "manta-pay/serde",
  "manta-util/serde",
  "manta-util/serde_with",
]

# Standard Library
std = [
  "anyhow/std",
  "frame-benchmarking/std",
  "frame-support/std",
  "frame-system/std",
  "scale-codec/std",
  "scale-info/std",
  "sp-runtime/std",
  "sp-api/std",
  "sp-std/std",
  "manta-primitives/std",
  "manta-accounting/std",
  "manta-crypto/std",
  "manta-util/std",
  "manta-pay/std",
]

# Precompute Benchmark Transactions
precompute-coins = [
  "anyhow",
  "indoc",
  "manta-accounting/test",
  "manta-pay/download",
  "manta-pay/test",
  "manta-pay/serde",
  "manta-pay/groth16",
  "manta-pay/bip32",
  "manta-pay/arkworks",
  "manta-util/std",
  "rand_chacha",
  "tempfile",
]

[dependencies]
# utils
anyhow = { version = "1.0.55", optional = true, default-features = false }
base64 = { version = "0.20", default-features = false, features = ["alloc"] }
indoc = { version = "1.0.3", optional = true, default-features = false }
rand_chacha = { version = "0.3.1", optional = true, default-features = false }
tempfile = { version = "3.3.0", optional = true, default-features = false }

# substrate dependencies
frame-benchmarking = { git = "https://github.com/paritytech/substrate.git", branch = "polkadot-v0.9.26", default-features = false, optional = true }
frame-support = { git = "https://github.com/paritytech/substrate.git", branch = "polkadot-v0.9.26", default-features = false }
frame-system = { git = "https://github.com/paritytech/substrate.git", branch = "polkadot-v0.9.26", default-features = false }
scale-codec = { package = "parity-scale-codec", version = '3.1.2', default-features = false, features = ["derive", "max-encoded-len"] }
scale-info = { version = "2.1.2", default-features = false, features = ["derive"] }
sp-api = { git = 'https://github.com/paritytech/substrate.git', branch = "polkadot-v0.9.26", optional = true, default-features = false }
sp-blockchain = { git = 'https://github.com/paritytech/substrate.git', branch = "polkadot-v0.9.26", optional = true, default-features = false }
sp-runtime = { git = "https://github.com/paritytech/substrate.git", branch = "polkadot-v0.9.26", default-features = false }
sp-std = { git = 'https://github.com/paritytech/substrate.git', branch = "polkadot-v0.9.26", default-features = false }

# JSON-RPC
jsonrpsee = { version = "0.14.0", features = ["server", "macros"], optional = true }

# manta dependencies
manta-accounting = { git = "https://github.com/manta-network/manta-rs.git", tag = "v0.5.9", default-features = false }
manta-crypto = { git = "https://github.com/manta-network/manta-rs.git", tag = "v0.5.9", default-features = false }
manta-pay = { git = "https://github.com/manta-network/manta-rs.git", tag = "v0.5.9", default-features = false, features = ["groth16", "parameters", "scale"] }
manta-primitives = { path = "../../primitives/manta", default-features = false }
manta-util = { git = "https://github.com/manta-network/manta-rs.git", tag = "v0.5.9", default-features = false }

[dev-dependencies]
lazy_static = "1.4.0"
manta-crypto = { git = "https://github.com/manta-network/manta-rs.git", tag = "v0.5.9", features = ["getrandom"] }
<<<<<<< HEAD
manta-pay = { git = "https://github.com/manta-network/manta-rs.git", tag = "v0.5.9", features = ["groth16", "parameters", "scale", "download", "test"] }
=======
manta-pay = { git = "https://github.com/manta-network/manta-rs.git", tag = "v0.5.9", default-features = false, features = ["groth16", "parameters", "scale", "download", "test"] }
>>>>>>> a69c6e2a
pallet-asset-manager = { path = "../asset-manager" }
pallet-assets = { git = 'https://github.com/paritytech/substrate.git', branch = "polkadot-v0.9.26" }
pallet-balances = { git = 'https://github.com/paritytech/substrate.git', branch = "polkadot-v0.9.26" }
pallet-tx-pause = { path = '../tx-pause' }
sp-core = { git = "https://github.com/paritytech/substrate.git", branch = "polkadot-v0.9.26" }
sp-io = { git = "https://github.com/paritytech/substrate.git", branch = "polkadot-v0.9.26" }
tempfile = "3.3.0"
xcm = { git = 'https://github.com/paritytech/polkadot.git', branch = "release-v0.9.26" }<|MERGE_RESOLUTION|>--- conflicted
+++ resolved
@@ -116,11 +116,7 @@
 [dev-dependencies]
 lazy_static = "1.4.0"
 manta-crypto = { git = "https://github.com/manta-network/manta-rs.git", tag = "v0.5.9", features = ["getrandom"] }
-<<<<<<< HEAD
 manta-pay = { git = "https://github.com/manta-network/manta-rs.git", tag = "v0.5.9", features = ["groth16", "parameters", "scale", "download", "test"] }
-=======
-manta-pay = { git = "https://github.com/manta-network/manta-rs.git", tag = "v0.5.9", default-features = false, features = ["groth16", "parameters", "scale", "download", "test"] }
->>>>>>> a69c6e2a
 pallet-asset-manager = { path = "../asset-manager" }
 pallet-assets = { git = 'https://github.com/paritytech/substrate.git', branch = "polkadot-v0.9.26" }
 pallet-balances = { git = 'https://github.com/paritytech/substrate.git', branch = "polkadot-v0.9.26" }
