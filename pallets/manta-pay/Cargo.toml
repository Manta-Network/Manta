--- conflicted
+++ resolved
@@ -113,7 +113,6 @@
 jsonrpsee = { version = "0.16.2", features = ["server", "macros"], optional = true }
 
 # manta dependencies
-<<<<<<< HEAD
 manta-accounting = { git = "https://github.com/manta-network/manta-rs.git", branch = "polkadot-v0.9.37", default-features = false }
 manta-crypto = { git = "https://github.com/manta-network/manta-rs.git", branch = "polkadot-v0.9.37", default-features = false }
 manta-pay = { git = "https://github.com/manta-network/manta-rs.git", branch = "polkadot-v0.9.37", default-features = false, features = ["groth16", "parameters", "scale"] }
@@ -124,18 +123,6 @@
 lazy_static = "1.4.0"
 manta-crypto = { git = "https://github.com/manta-network/manta-rs.git", branch = "polkadot-v0.9.37", features = ["getrandom"] }
 manta-pay = { git = "https://github.com/manta-network/manta-rs.git", branch = "polkadot-v0.9.37", features = ["groth16", "parameters", "scale", "download", "test"] }
-=======
-manta-accounting = { git = "https://github.com/manta-network/manta-rs.git", tag = "v0.5.12", default-features = false }
-manta-crypto = { git = "https://github.com/manta-network/manta-rs.git", tag = "v0.5.12", default-features = false }
-manta-pay = { git = "https://github.com/manta-network/manta-rs.git", tag = "v0.5.12", default-features = false, features = ["groth16", "parameters", "scale"] }
-manta-primitives = { path = "../../primitives/manta", default-features = false }
-manta-util = { git = "https://github.com/manta-network/manta-rs.git", tag = "v0.5.12", default-features = false }
-
-[dev-dependencies]
-lazy_static = "1.4.0"
-manta-crypto = { git = "https://github.com/manta-network/manta-rs.git", tag = "v0.5.12", features = ["getrandom"] }
-manta-pay = { git = "https://github.com/manta-network/manta-rs.git", tag = "v0.5.12", features = ["groth16", "parameters", "scale", "download", "test"] }
->>>>>>> 45ba60e1
 pallet-asset-manager = { path = "../asset-manager" }
 pallet-assets = { git = 'https://github.com/paritytech/substrate.git', branch = "polkadot-v0.9.37" }
 pallet-balances = { git = 'https://github.com/paritytech/substrate.git', branch = "polkadot-v0.9.37" }
