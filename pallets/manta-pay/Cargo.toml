--- conflicted
+++ resolved
@@ -113,16 +113,11 @@
 
 [dev-dependencies]
 lazy_static = "1.4.0"
-<<<<<<< HEAD
-manta-accounting = { git = "https://github.com/manta-network/manta-rs.git", branch = "main", features = ["test"] }
-manta-crypto = { git = "https://github.com/manta-network/manta-rs.git", branch = "main", features = ["getrandom"] }
-manta-parameters = { git = "https://github.com/manta-network/manta-rs.git", branch = "main", features = ["download"] }
-manta-pay = { git = "https://github.com/manta-network/manta-rs.git", branch = "main", default-features = false, features = ["groth16", "parameters", "scale", "download", "test"] }
-manta-util = { git = "https://github.com/manta-network/manta-rs.git", branch = "main", features = ["std"] }
-=======
-manta-crypto = { git = "https://github.com/manta-network/manta-rs.git", branch = "feat/new-circuits", features = ["getrandom"] }
-manta-pay = { git = "https://github.com/manta-network/manta-rs.git", branch = "feat/new-circuits", default-features = false, features = ["groth16", "parameters", "scale", "download", "test"] }
->>>>>>> a5c5e57a
+manta-accounting = { git = "https://github.com/manta-network/manta-rs.git", features = ["test"] }
+manta-crypto = { git = "https://github.com/manta-network/manta-rs.git", features = ["getrandom"] }
+manta-parameters = { git = "https://github.com/manta-network/manta-rs.git", features = ["download"] }
+manta-pay = { git = "https://github.com/manta-network/manta-rs.git", default-features = false, features = ["groth16", "parameters", "scale", "download", "test"] }
+manta-util = { git = "https://github.com/manta-network/manta-rs.git", features = ["std"] }
 pallet-asset-manager = { path = "../asset-manager" }
 pallet-assets = { git = 'https://github.com/paritytech/substrate.git', branch = "polkadot-v0.9.26" }
 pallet-balances = { git = 'https://github.com/paritytech/substrate.git', branch = "polkadot-v0.9.26" }
