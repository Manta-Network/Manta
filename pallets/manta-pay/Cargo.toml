--- conflicted
+++ resolved
@@ -123,9 +123,4 @@
 sp-core = { git = "https://github.com/paritytech/substrate.git", branch = "polkadot-v0.9.28" }
 sp-io = { git = "https://github.com/paritytech/substrate.git", branch = "polkadot-v0.9.28" }
 tempfile = "3.3.0"
-<<<<<<< HEAD
-xcm = { git = 'https://github.com/paritytech/polkadot.git', branch = "release-v0.9.26" }
-pallet-tx-pause = { path = '../tx-pause' }
-=======
-xcm = { git = 'https://github.com/paritytech/polkadot.git', branch = "release-v0.9.28" }
->>>>>>> 55dc2641
+xcm = { git = 'https://github.com/paritytech/polkadot.git', branch = "release-v0.9.28" }