--- conflicted
+++ resolved
@@ -78,28 +78,15 @@
 tempfile = { version = "3.3.0", optional = true }
 
 # substrate dependencies
-<<<<<<< HEAD
 frame-benchmarking = { git = "https://github.com/paritytech/substrate.git", branch = "polkadot-v0.9.22", default-features = false, optional = true }
 frame-support = { git = "https://github.com/paritytech/substrate.git", branch = "polkadot-v0.9.22", default-features = false }
 frame-system = { git = "https://github.com/paritytech/substrate.git", branch = "polkadot-v0.9.22", default-features = false }
 scale-codec = { package = "parity-scale-codec", version = '3.1.2', default-features = false, features = ["derive", "max-encoded-len"] }
 scale-info = { version = "2.1.2", default-features = false, features = ["derive"] }
+sp-api = { git = 'https://github.com/paritytech/substrate.git', branch = "polkadot-v0.9.22", optional = true, default-features = false }
+sp-blockchain = { git = 'https://github.com/paritytech/substrate.git', branch = "polkadot-v0.9.22", optional = true, default-features = false }
 sp-runtime = { git = "https://github.com/paritytech/substrate.git", branch = "polkadot-v0.9.22", default-features = false }
 sp-std = { git = 'https://github.com/paritytech/substrate.git', branch = "polkadot-v0.9.22", default-features = false }
-
-sp-api = { git = 'https://github.com/paritytech/substrate.git', branch = "polkadot-v0.9.22", optional = true, default-features = false }
-sp-blockchain = { git = 'https://github.com/paritytech/substrate.git', branch = "polkadot-v0.9.22", optional = true, default-features = false }
-=======
-frame-benchmarking = { git = "https://github.com/paritytech/substrate.git", branch = "polkadot-v0.9.18", default-features = false, optional = true }
-frame-support = { git = "https://github.com/paritytech/substrate.git", branch = "polkadot-v0.9.18", default-features = false }
-frame-system = { git = "https://github.com/paritytech/substrate.git", branch = "polkadot-v0.9.18", default-features = false }
-scale-codec = { package = "parity-scale-codec", version = '3.0.0', default-features = false, features = ["derive", "max-encoded-len"] }
-scale-info = { version = "2.0.0", default-features = false, features = ["derive"] }
-sp-api = { git = 'https://github.com/paritytech/substrate.git', branch = "polkadot-v0.9.18", optional = true, default-features = false }
-sp-blockchain = { git = 'https://github.com/paritytech/substrate.git', branch = "polkadot-v0.9.18", optional = true, default-features = false }
-sp-runtime = { git = "https://github.com/paritytech/substrate.git", branch = "polkadot-v0.9.18", default-features = false }
-sp-std = { git = 'https://github.com/paritytech/substrate.git', branch = "polkadot-v0.9.18", default-features = false }
->>>>>>> 799bcb6b
 
 # JSON-RPC
 jsonrpsee = { version = "0.13.0", features = ["server", "macros"], optional = true }
@@ -121,17 +108,9 @@
 manta-parameters = { git = "https://github.com/manta-network/manta-rs.git", tag = "v0.5.1", features = ["download"] }
 manta-util = { git = "https://github.com/manta-network/manta-rs.git", tag = "v0.5.1", features = ["std"] }
 pallet-asset-manager = { path = "../asset-manager" }
-<<<<<<< HEAD
 pallet-assets = { git = 'https://github.com/paritytech/substrate.git', branch = "polkadot-v0.9.22" }
 pallet-balances = { git = 'https://github.com/paritytech/substrate.git', branch = "polkadot-v0.9.22" }
-rand = "0.8.4"
 sp-core = { git = "https://github.com/paritytech/substrate.git", branch = "polkadot-v0.9.22" }
 sp-io = { git = "https://github.com/paritytech/substrate.git", branch = "polkadot-v0.9.22" }
-=======
-pallet-assets = { git = 'https://github.com/paritytech/substrate.git', branch = "polkadot-v0.9.18" }
-pallet-balances = { git = 'https://github.com/paritytech/substrate.git', branch = "polkadot-v0.9.18" }
-sp-core = { git = "https://github.com/paritytech/substrate.git", branch = "polkadot-v0.9.18" }
-sp-io = { git = "https://github.com/paritytech/substrate.git", branch = "polkadot-v0.9.18" }
->>>>>>> 799bcb6b
 tempfile = "3.3.0"
 xcm = { git = 'https://github.com/paritytech/polkadot.git', branch = "release-v0.9.22" }