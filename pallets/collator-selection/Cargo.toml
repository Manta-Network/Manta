--- conflicted
+++ resolved
@@ -19,29 +19,16 @@
 scale-info = { version = "2.1.2", default-features = false, features = ["derive"] }
 serde = { version = "1.0.140", default-features = false }
 
-<<<<<<< HEAD
 frame-benchmarking = { git = 'https://github.com/paritytech/substrate.git', default-features = false, branch = "polkadot-v0.9.28", optional = true }
 frame-support = { git = 'https://github.com/paritytech/substrate.git', default-features = false, branch = "polkadot-v0.9.28" }
 frame-system = { git = 'https://github.com/paritytech/substrate.git', default-features = false, branch = "polkadot-v0.9.28" }
-nimbus-primitives = { git = "https://github.com/zqhxuyuan/nimbus.git", branch = "zqh/polkadot-v0.9.28", default-features = false }
+nimbus-primitives = { git = "https://github.com/manta-network/nimbus.git", tag = "v4.0.1", default-features = false }
 pallet-authorship = { git = 'https://github.com/paritytech/substrate.git', default-features = false, branch = "polkadot-v0.9.28" }
 pallet-session = { git = 'https://github.com/paritytech/substrate.git', default-features = false, branch = "polkadot-v0.9.28" }
 sp-arithmetic = { git = 'https://github.com/paritytech/substrate.git', default-features = false, branch = "polkadot-v0.9.28" }
 sp-runtime = { git = 'https://github.com/paritytech/substrate.git', default-features = false, branch = "polkadot-v0.9.28" }
 sp-staking = { git = 'https://github.com/paritytech/substrate.git', default-features = false, branch = "polkadot-v0.9.28" }
 sp-std = { git = 'https://github.com/paritytech/substrate.git', default-features = false, branch = "polkadot-v0.9.28" }
-=======
-frame-benchmarking = { git = 'https://github.com/paritytech/substrate.git', default-features = false, branch = "polkadot-v0.9.26", optional = true }
-frame-support = { git = 'https://github.com/paritytech/substrate.git', default-features = false, branch = "polkadot-v0.9.26" }
-frame-system = { git = 'https://github.com/paritytech/substrate.git', default-features = false, branch = "polkadot-v0.9.26" }
-nimbus-primitives = { git = "https://github.com/manta-network/nimbus.git", tag = "v4.0.0", default-features = false }
-pallet-authorship = { git = 'https://github.com/paritytech/substrate.git', default-features = false, branch = "polkadot-v0.9.26" }
-pallet-session = { git = 'https://github.com/paritytech/substrate.git', default-features = false, branch = "polkadot-v0.9.26" }
-sp-arithmetic = { git = 'https://github.com/paritytech/substrate.git', default-features = false, branch = "polkadot-v0.9.26" }
-sp-runtime = { git = 'https://github.com/paritytech/substrate.git', default-features = false, branch = "polkadot-v0.9.26" }
-sp-staking = { git = 'https://github.com/paritytech/substrate.git', default-features = false, branch = "polkadot-v0.9.26" }
-sp-std = { git = 'https://github.com/paritytech/substrate.git', default-features = false, branch = "polkadot-v0.9.26" }
->>>>>>> b0095a5d
 
 [dev-dependencies]
 manta-primitives = { path = "../../primitives/manta" }
