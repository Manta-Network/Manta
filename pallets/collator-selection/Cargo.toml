[package]
authors = ['Manta Network']
description = 'Simple staking pallet with a fixed stake.'
edition = "2021"
homepage = 'https://manta.network'
license = 'GPL-3.0'
name = 'manta-collator-selection'
readme = 'README.md'
repository = 'https://github.com/Manta-Network/Manta/'
version = '3.2.0'

[package.metadata.docs.rs]
targets = ['x86_64-unknown-linux-gnu']

[dependencies]
<<<<<<< HEAD
log                = { version = "0.4.16", default-features = false }
codec              = { version = '3.1.2', default-features = false, features = ['derive'], package = 'parity-scale-codec' }
rand               = { version = "0.7.2", default-features = false }
scale-info         = { version = "2.1.2", default-features = false, features = ["derive"] }
serde              = { version = "1.0.137", default-features = false }

sp-std             = { git = 'https://github.com/paritytech/substrate.git', default-features = false, branch = "polkadot-v0.9.22" }
sp-runtime         = { git = 'https://github.com/paritytech/substrate.git', default-features = false, branch = "polkadot-v0.9.22" }
sp-staking         = { git = 'https://github.com/paritytech/substrate.git', default-features = false, branch = "polkadot-v0.9.22" }
sp-arithmetic      = { git = 'https://github.com/paritytech/substrate.git', default-features = false, branch = "polkadot-v0.9.22" }
frame-support      = { git = 'https://github.com/paritytech/substrate.git', default-features = false, branch = "polkadot-v0.9.22" }
frame-system       = { git = 'https://github.com/paritytech/substrate.git', default-features = false, branch = "polkadot-v0.9.22" }
pallet-authorship  = { git = 'https://github.com/paritytech/substrate.git', default-features = false, branch = "polkadot-v0.9.22" }
pallet-session     = { git = 'https://github.com/paritytech/substrate.git', default-features = false, branch = "polkadot-v0.9.22" }
=======
codec = { version = '3.0.0', default-features = false, features = ['derive'], package = 'parity-scale-codec' }
log = { version = "0.4.16", default-features = false }
rand = { version = "0.7.2", default-features = false }
scale-info = { version = "2.0.0", default-features = false, features = ["derive"] }
serde = { version = "1.0.137", default-features = false }

frame-support = { git = 'https://github.com/paritytech/substrate.git', default-features = false, branch = "polkadot-v0.9.18" }
frame-system = { git = 'https://github.com/paritytech/substrate.git', default-features = false, branch = "polkadot-v0.9.18" }
pallet-authorship = { git = 'https://github.com/paritytech/substrate.git', default-features = false, branch = "polkadot-v0.9.18" }
pallet-session = { git = 'https://github.com/paritytech/substrate.git', default-features = false, branch = "polkadot-v0.9.18" }
sp-arithmetic = { git = 'https://github.com/paritytech/substrate.git', default-features = false, branch = "polkadot-v0.9.18" }
sp-runtime = { git = 'https://github.com/paritytech/substrate.git', default-features = false, branch = "polkadot-v0.9.18" }
sp-staking = { git = 'https://github.com/paritytech/substrate.git', default-features = false, branch = "polkadot-v0.9.18" }
sp-std = { git = 'https://github.com/paritytech/substrate.git', default-features = false, branch = "polkadot-v0.9.18" }
>>>>>>> 65357c5f

frame-benchmarking = { git = 'https://github.com/paritytech/substrate.git', default-features = false, branch = "polkadot-v0.9.22", optional = true }

[dev-dependencies]
<<<<<<< HEAD
sp-core           = { git = 'https://github.com/paritytech/substrate.git', branch = "polkadot-v0.9.22" }
sp-io             = { git = 'https://github.com/paritytech/substrate.git', branch = "polkadot-v0.9.22" }
sp-tracing        = { git = 'https://github.com/paritytech/substrate.git', branch = "polkadot-v0.9.22" }
sp-runtime        = { git = 'https://github.com/paritytech/substrate.git', branch = "polkadot-v0.9.22" }
pallet-timestamp  = { git = 'https://github.com/paritytech/substrate.git', branch = "polkadot-v0.9.22" }
sp-consensus-aura = { git = 'https://github.com/paritytech/substrate.git', branch = "polkadot-v0.9.22" }
pallet-balances   = { git = 'https://github.com/paritytech/substrate.git', branch = "polkadot-v0.9.22" }
pallet-aura       = { git = 'https://github.com/paritytech/substrate.git', branch = "polkadot-v0.9.22" }
=======
pallet-aura = { git = 'https://github.com/paritytech/substrate.git', branch = "polkadot-v0.9.18" }
pallet-balances = { git = 'https://github.com/paritytech/substrate.git', branch = "polkadot-v0.9.18" }
pallet-timestamp = { git = 'https://github.com/paritytech/substrate.git', branch = "polkadot-v0.9.18" }
sp-consensus-aura = { git = 'https://github.com/paritytech/substrate.git', branch = "polkadot-v0.9.18" }
sp-core = { git = 'https://github.com/paritytech/substrate.git', branch = "polkadot-v0.9.18" }
sp-io = { git = 'https://github.com/paritytech/substrate.git', branch = "polkadot-v0.9.18" }
sp-runtime = { git = 'https://github.com/paritytech/substrate.git', branch = "polkadot-v0.9.18" }
sp-tracing = { git = 'https://github.com/paritytech/substrate.git', branch = "polkadot-v0.9.18" }
>>>>>>> 65357c5f

[features]
default = ['std']
runtime-benchmarks = [
  'frame-benchmarking',
  'frame-support/runtime-benchmarks',
  'frame-system/runtime-benchmarks',
]
std = [
  'codec/std',
  'log/std',
  'scale-info/std',
  'rand/std',
  'sp-runtime/std',
  'sp-staking/std',
  'sp-std/std',
  'frame-support/std',
  'frame-system/std',
  'frame-benchmarking/std',
  'pallet-authorship/std',
  'pallet-session/std',
]<|MERGE_RESOLUTION|>--- conflicted
+++ resolved
@@ -13,60 +13,32 @@
 targets = ['x86_64-unknown-linux-gnu']
 
 [dependencies]
-<<<<<<< HEAD
-log                = { version = "0.4.16", default-features = false }
-codec              = { version = '3.1.2', default-features = false, features = ['derive'], package = 'parity-scale-codec' }
-rand               = { version = "0.7.2", default-features = false }
-scale-info         = { version = "2.1.2", default-features = false, features = ["derive"] }
-serde              = { version = "1.0.137", default-features = false }
-
-sp-std             = { git = 'https://github.com/paritytech/substrate.git', default-features = false, branch = "polkadot-v0.9.22" }
-sp-runtime         = { git = 'https://github.com/paritytech/substrate.git', default-features = false, branch = "polkadot-v0.9.22" }
-sp-staking         = { git = 'https://github.com/paritytech/substrate.git', default-features = false, branch = "polkadot-v0.9.22" }
-sp-arithmetic      = { git = 'https://github.com/paritytech/substrate.git', default-features = false, branch = "polkadot-v0.9.22" }
-frame-support      = { git = 'https://github.com/paritytech/substrate.git', default-features = false, branch = "polkadot-v0.9.22" }
-frame-system       = { git = 'https://github.com/paritytech/substrate.git', default-features = false, branch = "polkadot-v0.9.22" }
-pallet-authorship  = { git = 'https://github.com/paritytech/substrate.git', default-features = false, branch = "polkadot-v0.9.22" }
-pallet-session     = { git = 'https://github.com/paritytech/substrate.git', default-features = false, branch = "polkadot-v0.9.22" }
-=======
-codec = { version = '3.0.0', default-features = false, features = ['derive'], package = 'parity-scale-codec' }
+codec = { version = '3.1.2', default-features = false, features = ['derive'], package = 'parity-scale-codec' }
 log = { version = "0.4.16", default-features = false }
 rand = { version = "0.7.2", default-features = false }
-scale-info = { version = "2.0.0", default-features = false, features = ["derive"] }
+scale-info = { version = "2.1.2", default-features = false, features = ["derive"] }
 serde = { version = "1.0.137", default-features = false }
 
-frame-support = { git = 'https://github.com/paritytech/substrate.git', default-features = false, branch = "polkadot-v0.9.18" }
-frame-system = { git = 'https://github.com/paritytech/substrate.git', default-features = false, branch = "polkadot-v0.9.18" }
-pallet-authorship = { git = 'https://github.com/paritytech/substrate.git', default-features = false, branch = "polkadot-v0.9.18" }
-pallet-session = { git = 'https://github.com/paritytech/substrate.git', default-features = false, branch = "polkadot-v0.9.18" }
-sp-arithmetic = { git = 'https://github.com/paritytech/substrate.git', default-features = false, branch = "polkadot-v0.9.18" }
-sp-runtime = { git = 'https://github.com/paritytech/substrate.git', default-features = false, branch = "polkadot-v0.9.18" }
-sp-staking = { git = 'https://github.com/paritytech/substrate.git', default-features = false, branch = "polkadot-v0.9.18" }
-sp-std = { git = 'https://github.com/paritytech/substrate.git', default-features = false, branch = "polkadot-v0.9.18" }
->>>>>>> 65357c5f
+frame-support = { git = 'https://github.com/paritytech/substrate.git', default-features = false, branch = "polkadot-v0.9.22" }
+frame-system = { git = 'https://github.com/paritytech/substrate.git', default-features = false, branch = "polkadot-v0.9.22" }
+pallet-authorship = { git = 'https://github.com/paritytech/substrate.git', default-features = false, branch = "polkadot-v0.9.22" }
+pallet-session = { git = 'https://github.com/paritytech/substrate.git', default-features = false, branch = "polkadot-v0.9.22" }
+sp-arithmetic = { git = 'https://github.com/paritytech/substrate.git', default-features = false, branch = "polkadot-v0.9.22" }
+sp-runtime = { git = 'https://github.com/paritytech/substrate.git', default-features = false, branch = "polkadot-v0.9.22" }
+sp-staking = { git = 'https://github.com/paritytech/substrate.git', default-features = false, branch = "polkadot-v0.9.22" }
+sp-std = { git = 'https://github.com/paritytech/substrate.git', default-features = false, branch = "polkadot-v0.9.22" }
 
 frame-benchmarking = { git = 'https://github.com/paritytech/substrate.git', default-features = false, branch = "polkadot-v0.9.22", optional = true }
 
 [dev-dependencies]
-<<<<<<< HEAD
-sp-core           = { git = 'https://github.com/paritytech/substrate.git', branch = "polkadot-v0.9.22" }
-sp-io             = { git = 'https://github.com/paritytech/substrate.git', branch = "polkadot-v0.9.22" }
-sp-tracing        = { git = 'https://github.com/paritytech/substrate.git', branch = "polkadot-v0.9.22" }
-sp-runtime        = { git = 'https://github.com/paritytech/substrate.git', branch = "polkadot-v0.9.22" }
-pallet-timestamp  = { git = 'https://github.com/paritytech/substrate.git', branch = "polkadot-v0.9.22" }
+pallet-aura = { git = 'https://github.com/paritytech/substrate.git', branch = "polkadot-v0.9.22" }
+pallet-balances = { git = 'https://github.com/paritytech/substrate.git', branch = "polkadot-v0.9.22" }
+pallet-timestamp = { git = 'https://github.com/paritytech/substrate.git', branch = "polkadot-v0.9.22" }
 sp-consensus-aura = { git = 'https://github.com/paritytech/substrate.git', branch = "polkadot-v0.9.22" }
-pallet-balances   = { git = 'https://github.com/paritytech/substrate.git', branch = "polkadot-v0.9.22" }
-pallet-aura       = { git = 'https://github.com/paritytech/substrate.git', branch = "polkadot-v0.9.22" }
-=======
-pallet-aura = { git = 'https://github.com/paritytech/substrate.git', branch = "polkadot-v0.9.18" }
-pallet-balances = { git = 'https://github.com/paritytech/substrate.git', branch = "polkadot-v0.9.18" }
-pallet-timestamp = { git = 'https://github.com/paritytech/substrate.git', branch = "polkadot-v0.9.18" }
-sp-consensus-aura = { git = 'https://github.com/paritytech/substrate.git', branch = "polkadot-v0.9.18" }
-sp-core = { git = 'https://github.com/paritytech/substrate.git', branch = "polkadot-v0.9.18" }
-sp-io = { git = 'https://github.com/paritytech/substrate.git', branch = "polkadot-v0.9.18" }
-sp-runtime = { git = 'https://github.com/paritytech/substrate.git', branch = "polkadot-v0.9.18" }
-sp-tracing = { git = 'https://github.com/paritytech/substrate.git', branch = "polkadot-v0.9.18" }
->>>>>>> 65357c5f
+sp-core = { git = 'https://github.com/paritytech/substrate.git', branch = "polkadot-v0.9.22" }
+sp-io = { git = 'https://github.com/paritytech/substrate.git', branch = "polkadot-v0.9.22" }
+sp-runtime = { git = 'https://github.com/paritytech/substrate.git', branch = "polkadot-v0.9.22" }
+sp-tracing = { git = 'https://github.com/paritytech/substrate.git', branch = "polkadot-v0.9.22" }
 
 [features]
 default = ['std']
