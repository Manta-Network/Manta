--- conflicted
+++ resolved
@@ -19,21 +19,10 @@
 scale-info = { version = "2.1.2", default-features = false, features = ["derive"] }
 serde = { version = "1.0.140", default-features = false }
 
-<<<<<<< HEAD
-frame-benchmarking = { git = 'https://github.com/paritytech/substrate.git', default-features = false, branch = "polkadot-v0.9.22", optional = true }
-frame-support = { git = 'https://github.com/paritytech/substrate.git', default-features = false, branch = "polkadot-v0.9.22" }
-frame-system = { git = 'https://github.com/paritytech/substrate.git', default-features = false, branch = "polkadot-v0.9.22" }
-nimbus-primitives = { git = "https://github.com/manta-network/nimbus.git", branch = "polkadot-v0.9.22", default-features = false }
-pallet-authorship = { git = 'https://github.com/paritytech/substrate.git', default-features = false, branch = "polkadot-v0.9.22" }
-pallet-session = { git = 'https://github.com/paritytech/substrate.git', default-features = false, branch = "polkadot-v0.9.22" }
-sp-arithmetic = { git = 'https://github.com/paritytech/substrate.git', default-features = false, branch = "polkadot-v0.9.22" }
-sp-runtime = { git = 'https://github.com/paritytech/substrate.git', default-features = false, branch = "polkadot-v0.9.22" }
-sp-staking = { git = 'https://github.com/paritytech/substrate.git', default-features = false, branch = "polkadot-v0.9.22" }
-sp-std = { git = 'https://github.com/paritytech/substrate.git', default-features = false, branch = "polkadot-v0.9.22" }
-
-=======
+frame-benchmarking = { git = 'https://github.com/paritytech/substrate.git', default-features = false, branch = "polkadot-v0.9.26", optional = true }
 frame-support = { git = 'https://github.com/paritytech/substrate.git', default-features = false, branch = "polkadot-v0.9.26" }
 frame-system = { git = 'https://github.com/paritytech/substrate.git', default-features = false, branch = "polkadot-v0.9.26" }
+nimbus-primitives = { git = "https://github.com/manta-network/nimbus.git", branch = "garandor/polkadot-v0.9.26", default-features = false }
 pallet-authorship = { git = 'https://github.com/paritytech/substrate.git', default-features = false, branch = "polkadot-v0.9.26" }
 pallet-session = { git = 'https://github.com/paritytech/substrate.git', default-features = false, branch = "polkadot-v0.9.26" }
 sp-arithmetic = { git = 'https://github.com/paritytech/substrate.git', default-features = false, branch = "polkadot-v0.9.26" }
@@ -41,9 +30,6 @@
 sp-staking = { git = 'https://github.com/paritytech/substrate.git', default-features = false, branch = "polkadot-v0.9.26" }
 sp-std = { git = 'https://github.com/paritytech/substrate.git', default-features = false, branch = "polkadot-v0.9.26" }
 
-frame-benchmarking = { git = 'https://github.com/paritytech/substrate.git', default-features = false, branch = "polkadot-v0.9.26", optional = true }
-
->>>>>>> 924b7ee9
 [dev-dependencies]
 pallet-aura = { git = 'https://github.com/paritytech/substrate.git', branch = "polkadot-v0.9.26" }
 pallet-balances = { git = 'https://github.com/paritytech/substrate.git', branch = "polkadot-v0.9.26" }
