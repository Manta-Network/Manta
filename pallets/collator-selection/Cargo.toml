[package]
authors     = ['Manta Network']
description = 'Simple staking pallet with a fixed stake.'
edition     = "2021"
homepage    = 'https://manta.network'
license     = 'GPL-3.0'
name        = 'manta-collator-selection'
readme      = 'README.md'
repository  = 'https://github.com/Manta-Network/Manta/'
version     = '3.1.5'

[package.metadata.docs.rs]
targets = ['x86_64-unknown-linux-gnu']

[dependencies]
log                = { version = "0.4.16", default-features = false }
codec              = { version = '3.0.0', default-features = false, features = ['derive'], package = 'parity-scale-codec' }
rand               = { version = "0.7.2", default-features = false }
<<<<<<< HEAD
scale-info         = { version = "2.0.0", default-features = false, features = ["derive"] }
serde              = { version = "1.0.136", default-features = false }
=======
scale-info         = { version = "1.0.0", default-features = false, features = ["derive"] }
serde              = { version = "1.0.137", default-features = false }
>>>>>>> 005de0d4

sp-std             = { git = 'https://github.com/paritytech/substrate.git', default-features = false, branch = "polkadot-v0.9.18" }
sp-runtime         = { git = 'https://github.com/paritytech/substrate.git', default-features = false, branch = "polkadot-v0.9.18" }
sp-staking         = { git = 'https://github.com/paritytech/substrate.git', default-features = false, branch = "polkadot-v0.9.18" }
sp-arithmetic      = { git = 'https://github.com/paritytech/substrate.git', default-features = false, branch = "polkadot-v0.9.18" }
frame-support      = { git = 'https://github.com/paritytech/substrate.git', default-features = false, branch = "polkadot-v0.9.18" }
frame-system       = { git = 'https://github.com/paritytech/substrate.git', default-features = false, branch = "polkadot-v0.9.18" }
pallet-authorship  = { git = 'https://github.com/paritytech/substrate.git', default-features = false, branch = "polkadot-v0.9.18" }
pallet-session     = { git = 'https://github.com/paritytech/substrate.git', default-features = false, branch = "polkadot-v0.9.18" }

frame-benchmarking = { git = 'https://github.com/paritytech/substrate.git', default-features = false, branch = "polkadot-v0.9.18", optional = true }

[dev-dependencies]
sp-core           = { git = 'https://github.com/paritytech/substrate.git', branch = "polkadot-v0.9.18" }
sp-io             = { git = 'https://github.com/paritytech/substrate.git', branch = "polkadot-v0.9.18" }
sp-tracing        = { git = 'https://github.com/paritytech/substrate.git', branch = "polkadot-v0.9.18" }
sp-runtime        = { git = 'https://github.com/paritytech/substrate.git', branch = "polkadot-v0.9.18" }
pallet-timestamp  = { git = 'https://github.com/paritytech/substrate.git', branch = "polkadot-v0.9.18" }
sp-consensus-aura = { git = 'https://github.com/paritytech/substrate.git', branch = "polkadot-v0.9.18" }
pallet-balances   = { git = 'https://github.com/paritytech/substrate.git', branch = "polkadot-v0.9.18" }
pallet-aura       = { git = 'https://github.com/paritytech/substrate.git', branch = "polkadot-v0.9.18" }

[features]
default            = ['std']
runtime-benchmarks = [
	'frame-benchmarking',
	'frame-support/runtime-benchmarks',
	'frame-system/runtime-benchmarks',
]
std                = [
	'codec/std',
	'log/std',
	'scale-info/std',
	'rand/std',
	'sp-runtime/std',
	'sp-staking/std',
	'sp-std/std',
	'frame-support/std',
	'frame-system/std',
	'frame-benchmarking/std',
	'pallet-authorship/std',
	'pallet-session/std',
]<|MERGE_RESOLUTION|>--- conflicted
+++ resolved
@@ -16,13 +16,8 @@
 log                = { version = "0.4.16", default-features = false }
 codec              = { version = '3.0.0', default-features = false, features = ['derive'], package = 'parity-scale-codec' }
 rand               = { version = "0.7.2", default-features = false }
-<<<<<<< HEAD
 scale-info         = { version = "2.0.0", default-features = false, features = ["derive"] }
-serde              = { version = "1.0.136", default-features = false }
-=======
-scale-info         = { version = "1.0.0", default-features = false, features = ["derive"] }
 serde              = { version = "1.0.137", default-features = false }
->>>>>>> 005de0d4
 
 sp-std             = { git = 'https://github.com/paritytech/substrate.git', default-features = false, branch = "polkadot-v0.9.18" }
 sp-runtime         = { git = 'https://github.com/paritytech/substrate.git', default-features = false, branch = "polkadot-v0.9.18" }
