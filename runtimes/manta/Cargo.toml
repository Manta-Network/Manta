[package]
authors = ['Manta Network']
build = 'build.rs'
description = 'A Manta Network node.'
edition = '2018'
homepage = 'manta.network'
license = 'GPL V3'
name = 'manta'
version = '3.0.0'

[[bin]]
name = 'manta'

[package.metadata.docs.rs]
targets = ['x86_64-unknown-linux-gnu']

[build-dependencies]
substrate-build-script-utils = '3.0.0'

[dependencies]
jsonrpc-core = '15.1.0'
structopt = '0.3.8'
<<<<<<< HEAD
rand = "0.8"
=======
rand = "0.8.3"
>>>>>>> fee1722b
hex-literal = '0.3.1'
serde = { version = "1.0.102", features = ["derive"] }

# Substrate dependencies
frame-benchmarking = '3.1.0'
frame-benchmarking-cli = '3.0.0'
pallet-transaction-payment-rpc = '3.0.0'
pallet-contracts-rpc = '3.0.0'
sc-basic-authorship = '0.9.0'
sc-cli = { features = ['wasmtime'], version = '0.9.0' }
sc-client-api = '3.0.0'
sc-consensus = '0.9.0'
sc-consensus-babe = { default-features = false, version = '0.9.0'}
sc-consensus-babe-rpc = '0.9.0'
sc-consensus-epochs = "0.9.0"
sc-consensus-slots = '0.9.0'
sc-chain-spec = '3.0.0'
sc-executor = { features = ['wasmtime'], version = '0.9.0' }
sc-finality-grandpa = '0.9.0'
sc-finality-grandpa-rpc = '0.9.0'
sc-keystore = '3.0.0'
sc-network = '0.9.0'
sc-rpc = '3.0.0'
sc-rpc-api = '0.9.0'
sc-service = { features = ['wasmtime'], version = '0.9.0' }
sc-telemetry = '3.0.0'
sc-transaction-pool = '3.0.0'
sc-sync-state-rpc = '0.9.0'
sp-api = '3.0.0'
sp-block-builder = '3.0.0'
sp-blockchain = '3.0.0'
sp-consensus = '0.9.0'
sp-consensus-babe = { default-features = false, version = "0.9.0" }
sp-core = '3.0.0'
sp-finality-grandpa = '3.0.0'
sp-inherents = '3.0.0'
sp-keystore = '0.9.0'
sp-runtime = '3.0.0'
sp-transaction-pool = '3.0.0'
substrate-frame-rpc-system = '3.0.0'


# local dependencies
manta-runtime = { path = './runtime', version = '3.0.0' }
manta-primitives = { path = './primitives', default-features = false }

[features]
default = []
runtime-benchmarks = ['manta-runtime/runtime-benchmarks']

[dev-dependencies]
sc-keystore = { version = "3.0.0" }
sc-consensus = { version = "0.9.0" }
sc-consensus-babe = { version = "0.9.0", features = ["test-helpers"] }
sc-consensus-epochs = { version = "0.9.0" }
futures = "0.3.9"
tempfile = "3.1.0"
assert_cmd = "1.0"
nix = "0.20.0"
serde_json = "1.0"
regex = "1"
platforms = "1.1"<|MERGE_RESOLUTION|>--- conflicted
+++ resolved
@@ -20,11 +20,7 @@
 [dependencies]
 jsonrpc-core = '15.1.0'
 structopt = '0.3.8'
-<<<<<<< HEAD
-rand = "0.8"
-=======
 rand = "0.8.3"
->>>>>>> fee1722b
 hex-literal = '0.3.1'
 serde = { version = "1.0.102", features = ["derive"] }
 
