#![cfg_attr(not(feature = "std"), no_std)]
// `construct_runtime!` does a lot of recursion and requires us to increase the limit to 256.
#![recursion_limit = "256"]

// Make the WASM binary available.
#[cfg(feature = "std")]
include!(concat!(env!("OUT_DIR"), "/wasm_binary.rs"));

use pallet_grandpa::{
	fg_primitives, AuthorityId as GrandpaId, AuthorityList as GrandpaAuthorityList,
};
use pallet_session::historical as pallet_session_historical;

use manta_primitives::{
	AccountId, Balance, BlockNumber, Hash, Index, Moment, Signature, 
    constants::time::{DAYS, EPOCH_DURATION_IN_BLOCKS, EPOCH_DURATION_IN_SLOTS, 
        MILLISECS_PER_BLOCK, PRIMARY_PROBABILITY, SLOT_DURATION},
};
use sp_api::impl_runtime_apis;
use sp_core::{
	crypto::KeyTypeId,
	u32_trait::{_3, _4},
	OpaqueMetadata,
};
use sp_runtime::{
	create_runtime_str,
	curve::PiecewiseLinear,
	generic, impl_opaque_keys,
	traits::{AccountIdLookup, BlakeTwo256, Block as BlockT, NumberFor, OpaqueKeys},
	transaction_validity::{TransactionPriority, TransactionSource, TransactionValidity},
	ApplyExtrinsicResult,
};
use sp_std::prelude::*;

#[cfg(feature = "std")]
use sp_version::NativeVersion;
use sp_version::RuntimeVersion;

// A few exports that help ease life for downstream crates.
use frame_system::{EnsureOneOf, EnsureRoot};

pub use frame_support::{
	construct_runtime, parameter_types,
	traits::{KeyOwnerProofSystem, Randomness, U128CurrencyToVote},
	weights::{
		constants::{BlockExecutionWeight, ExtrinsicBaseWeight, RocksDbWeight, WEIGHT_PER_SECOND},
		IdentityFee, Weight,
	},
	StorageValue,
};
pub use pallet_balances::Call as BalancesCall;
pub use pallet_timestamp::Call as TimestampCall;
use pallet_transaction_payment::CurrencyAdapter;
#[cfg(any(feature = "std", test))]
pub use sp_runtime::BuildStorage;
pub use sp_runtime::{Perbill, Permill};

pub use pallet_staking::StakerStatus;

/// Opaque types. These are used by the CLI to instantiate machinery that don't need to know
/// the specifics of the runtime. They can then be made to be agnostic over specific formats
/// of data like extrinsics, allowing for them to continue syncing the network through upgrades
/// to even the core data structures.
pub mod opaque {
	use super::*;

	pub use sp_runtime::OpaqueExtrinsic as UncheckedExtrinsic;

	/// Opaque block header type.
	pub type Header = generic::Header<BlockNumber, BlakeTwo256>;
	/// Opaque block type.
	pub type Block = generic::Block<Header, UncheckedExtrinsic>;
	/// Opaque block identifier type.
	pub type BlockId = generic::BlockId<Block>;

	impl_opaque_keys! {
		pub struct SessionKeys {
			pub babe: Babe,
			pub grandpa: Grandpa,
		}
	}
}

// TODO: change the runtime name
// To learn more about runtime versioning and what each of the following value means:
//   https://substrate.dev/docs/en/knowledgebase/runtime/upgrades#runtime-versioning
pub const VERSION: RuntimeVersion = RuntimeVersion {
	spec_name: create_runtime_str!("manta-node"),
	impl_name: create_runtime_str!("manta-node"),
	authoring_version: 1,
	// The version of the runtime specification. A full node will not attempt to use its native
	//   runtime in substitute for the on-chain Wasm runtime unless all of `spec_name`,
	//   `spec_version`, and `authoring_version` are the same between Wasm and native.
	// This value is set to 100 to notify Polkadot-JS App (https://polkadot.js.org/apps) to use
	//   the compatible custom types.
	spec_version: 100,
	impl_version: 1,
	apis: RUNTIME_API_VERSIONS,
	transaction_version: 1,
};

/// Wasm binary unwrapped. If built with `SKIP_WASM_BUILD`, the function panics.
#[cfg(feature = "std")]
pub fn wasm_binary_unwrap() -> &'static [u8] {
	WASM_BINARY.expect(
		"Development wasm binary is not available. This means the client is \
						built with `SKIP_WASM_BUILD` flag and it is only usable for \
						production chains. Please rebuild with the flag disabled.",
	)
}

/// The BABE epoch configuration at genesis.
pub const BABE_GENESIS_EPOCH_CONFIG: sp_consensus_babe::BabeEpochConfiguration =
	sp_consensus_babe::BabeEpochConfiguration {
		c: PRIMARY_PROBABILITY,
		allowed_slots: sp_consensus_babe::AllowedSlots::PrimaryAndSecondaryPlainSlots,
	};

/// The version information used to identify this runtime when compiled natively.
#[cfg(feature = "std")]
pub fn native_version() -> NativeVersion {
	NativeVersion {
		runtime_version: VERSION,
		can_author_with: Default::default(),
	}
}

const NORMAL_DISPATCH_RATIO: Perbill = Perbill::from_percent(75);

parameter_types! {
	pub const Version: RuntimeVersion = VERSION;
	pub const BlockHashCount: BlockNumber = 2400;
	/// We allow for 2 seconds of compute with a 6 second average block time.
	pub BlockWeights: frame_system::limits::BlockWeights = frame_system::limits::BlockWeights
		::with_sensible_defaults(2 * WEIGHT_PER_SECOND, NORMAL_DISPATCH_RATIO);
	pub BlockLength: frame_system::limits::BlockLength = frame_system::limits::BlockLength
		::max_with_normal_ratio(5 * 1024 * 1024, NORMAL_DISPATCH_RATIO);
	pub const SS58Prefix: u8 = 42;
}

// Configure FRAME pallets to include in runtime.

impl frame_system::Config for Runtime {
	/// The basic call filter to use in dispatchable.
	type BaseCallFilter = ();
	/// Block & extrinsics weights: base values and limits.
	type BlockWeights = BlockWeights;
	/// The maximum length of a block (in bytes).
	type BlockLength = BlockLength;
	/// The identifier used to distinguish between accounts.
	type AccountId = AccountId;
	/// The aggregated dispatch type that is available for extrinsics.
	type Call = Call;
	/// The lookup mechanism to get account ID from whatever is passed in dispatchers.
	type Lookup = AccountIdLookup<AccountId, ()>;
	/// The index type for storing how many extrinsics an account has signed.
	type Index = Index;
	/// The index type for blocks.
	type BlockNumber = BlockNumber;
	/// The type for hashing blocks and tries.
	type Hash = Hash;
	/// The hashing algorithm used.
	type Hashing = BlakeTwo256;
	/// The header type.
	type Header = generic::Header<BlockNumber, BlakeTwo256>;
	/// The ubiquitous event type.
	type Event = Event;
	/// The ubiquitous origin type.
	type Origin = Origin;
	/// Maximum number of block number to block hash mappings to keep (oldest pruned first).
	type BlockHashCount = BlockHashCount;
	/// The weight of database operations that the runtime can invoke.
	type DbWeight = RocksDbWeight;
	/// Version of the runtime.
	type Version = Version;
	/// Converts a module to the index of the module in `construct_runtime!`.
	///
	/// This type is being generated by `construct_runtime!`.
	type PalletInfo = PalletInfo;
	/// What to do if a new account is created.
	type OnNewAccount = ();
	/// What to do if an account is fully reaped from the system.
	type OnKilledAccount = ();
	/// The data to be stored in an account.
	type AccountData = pallet_balances::AccountData<Balance>;
	/// Weight information for the extrinsics of this pallet.
	type SystemWeightInfo = ();
	/// This is used as an identifier of the chain. 42 is the generic substrate prefix.
	type SS58Prefix = SS58Prefix;
}

parameter_types! {
	pub const DisabledValidatorsThreshold: Perbill = Perbill::from_percent(17);
}

impl pallet_session::Config for Runtime {
	type Event = Event;
	type ValidatorId = <Self as frame_system::Config>::AccountId;
	type ValidatorIdOf = pallet_staking::StashOf<Self>;
	type ShouldEndSession = Babe;
	type NextSessionRotation = Babe;
	// TODO: SessionManager setting needs to be revisited for security audit purpose
	// A SessionManager manages the creation of new validator set.
	// Our current setting is the same with Reef (https://github.com/reef-defi/reef-chain/blob/ba8b18bccdfe626c475a3b194c20e04fab2842b3/runtime/src/lib.rs#L321)
	// and substrate (https://github.com/paritytech/substrate/blob/46a64ac817ec909c66203a7e0715ee111762d3f7/bin/node/runtime/src/lib.rs#L445)
	type SessionManager = pallet_session::historical::NoteHistoricalRoot<Self, Staking>;
	type SessionHandler = <opaque::SessionKeys as OpaqueKeys>::KeyTypeIdProviders;
	type Keys = opaque::SessionKeys;
	type DisabledValidatorsThreshold = DisabledValidatorsThreshold;
	type WeightInfo = ();
}

impl pallet_session::historical::Config for Runtime {
	type FullIdentification = pallet_staking::Exposure<AccountId, Balance>;
	type FullIdentificationOf = pallet_staking::ExposureOf<Runtime>;
}

// TODO: to be revisited
// This curve is taken from 46a64ac of substrate code
pallet_staking_reward_curve::build! {
	const REWARD_CURVE: PiecewiseLinear<'static> = curve!(
		min_inflation: 0_025_000,
		max_inflation: 0_100_000,
		ideal_stake: 0_500_000,
		falloff: 0_050_000,
		max_piece_count: 40,
		test_precision: 0_005_000,
	);
}

parameter_types! {
	pub const SessionsPerEra: sp_staking::SessionIndex = 1; // previous value: 6, 6 hours
	pub const BondingDuration: pallet_staking::EraIndex = 4;  // 24 * 28; // 28 day
	pub const SlashDeferDuration: pallet_staking::EraIndex = 1; // 24 * 7; // 1/4 the bonding duration.
	pub const RewardCurve: &'static PiecewiseLinear<'static> = &REWARD_CURVE;
	pub const MaxNominatorRewardedPerValidator: u32 = 256; // only top N nominators get paid for each validator
	pub const ElectionLookahead: BlockNumber = EPOCH_DURATION_IN_BLOCKS / 4; // from Reef
	pub const MaxIterations: u32 = 10;
	// 0.05%. The higher the value, the more strict solution acceptance becomes.
	pub MinSolutionScoreBump: Perbill = Perbill::from_rational_approximation(5 as u32, 10_000);
	// offchain tx signing
	pub const StakingUnsignedPriority: TransactionPriority = TransactionPriority::max_value() / 2;
}

// TODO: revisit all staking parameters
impl pallet_staking::Config for Runtime {
	type Currency = Balances;
	type UnixTime = Timestamp;
	type CurrencyToVote = U128CurrencyToVote;
	type RewardRemainder = (); // burn
	type Event = Event;
	type Slash = (); // burn slashed rewards
	type Reward = (); // rewards are minted from the void
	type SessionsPerEra = SessionsPerEra;
	type BondingDuration = BondingDuration;
	type SlashDeferDuration = SlashDeferDuration;
	/// A super-majority of the council can cancel the slash.
	type SlashCancelOrigin = EnsureOneOf<
		AccountId,
		EnsureRoot<AccountId>,
		pallet_collective::EnsureProportionAtLeast<_3, _4, AccountId, CouncilCollective>,
	>;
	type SessionInterface = Self;
	type RewardCurve = RewardCurve;
	type NextNewSession = Session;
	type ElectionLookahead = ElectionLookahead;
	type Call = Call;
	type MaxIterations = MaxIterations;
	type MinSolutionScoreBump = MinSolutionScoreBump;
	type MaxNominatorRewardedPerValidator = MaxNominatorRewardedPerValidator;
	type UnsignedPriority = StakingUnsignedPriority;
	type WeightInfo = ();
	type OffchainSolutionWeightLimit = ();
}

parameter_types! {
	// NOTE: Currently it is not possible to change the epoch duration after the chain has started.
	//       Attempting to do so will brick block production.
	pub const EpochDuration: u64 = EPOCH_DURATION_IN_SLOTS;
	pub const ExpectedBlockTime: Moment = MILLISECS_PER_BLOCK;
	pub const ReportLongevity: u64 =
		BondingDuration::get() as u64 * SessionsPerEra::get() as u64 * EpochDuration::get();
}

// TODO: revisit here to at least comment what does each config variable mean
impl pallet_babe::Config for Runtime {
	type EpochDuration = EpochDuration;
	type ExpectedBlockTime = ExpectedBlockTime;
	type EpochChangeTrigger = pallet_babe::ExternalTrigger;

	type KeyOwnerProofSystem = Historical;

	type KeyOwnerProof = <Self::KeyOwnerProofSystem as KeyOwnerProofSystem<(
		KeyTypeId,
		pallet_babe::AuthorityId,
	)>>::Proof;

	type KeyOwnerIdentification = <Self::KeyOwnerProofSystem as KeyOwnerProofSystem<(
		KeyTypeId,
		pallet_babe::AuthorityId,
	)>>::IdentificationTuple;

	// () is Offences in substrate code
	type HandleEquivocation =
		pallet_babe::EquivocationHandler<Self::KeyOwnerIdentification, (), ReportLongevity>;

	type WeightInfo = ();
}

impl pallet_grandpa::Config for Runtime {
	type Event = Event;
	type Call = Call;

	type KeyOwnerProofSystem = ();

	type KeyOwnerProof =
		<Self::KeyOwnerProofSystem as KeyOwnerProofSystem<(KeyTypeId, GrandpaId)>>::Proof;

	type KeyOwnerIdentification = <Self::KeyOwnerProofSystem as KeyOwnerProofSystem<(
		KeyTypeId,
		GrandpaId,
	)>>::IdentificationTuple;

	type HandleEquivocation = ();

	type WeightInfo = ();
}

parameter_types! {
	pub const MinimumPeriod: u64 = SLOT_DURATION / 2;
}

impl pallet_timestamp::Config for Runtime {
	/// A timestamp: milliseconds since the unix epoch.
	// TODO: need to be revisited
	// substrate's implementation is as below:
	// type Moment = Moment;
	type Moment = u64;
	type OnTimestampSet = Babe;
	type MinimumPeriod = MinimumPeriod;
	// TODO: need to be revisited
	// substrate's implementation is as below:
	// type WeightInfo = pallet_timestamp::weights::SubstrateWeight<Runtime>;
	type WeightInfo = ();
}

parameter_types! {
	pub const ExistentialDeposit: u128 = 500;
	pub const MaxLocks: u32 = 50;
}

impl pallet_balances::Config for Runtime {
	type MaxLocks = MaxLocks;
	/// The type for recording an account's balance.
	type Balance = Balance;
	/// The ubiquitous event type.
	type Event = Event;
	type DustRemoval = ();
	type ExistentialDeposit = ExistentialDeposit;
	type AccountStore = System;
	type WeightInfo = pallet_balances::weights::SubstrateWeight<Runtime>;
}

parameter_types! {
	pub const TransactionByteFee: Balance = 1;
}

impl pallet_transaction_payment::Config for Runtime {
	type OnChargeTransaction = CurrencyAdapter<Balances, ()>;
	type TransactionByteFee = TransactionByteFee;
	type WeightToFee = IdentityFee<Balance>;
	type FeeMultiplierUpdate = ();
}

impl pallet_sudo::Config for Runtime {
	type Event = Event;
	type Call = Call;
}

impl<C> frame_system::offchain::SendTransactionTypes<C> for Runtime
where
	Call: From<C>,
{
	type Extrinsic = UncheckedExtrinsic;
	type OverarchingCall = Call;
}

parameter_types! {
	pub const UncleGenerations: BlockNumber = 5;
}

impl pallet_authorship::Config for Runtime {
	type FindAuthor = pallet_session::FindAccountFromAuthorIndex<Self, Babe>;
	type UncleGenerations = UncleGenerations;
	type FilterUncle = ();
	type EventHandler = (Staking, ()); // ImOnline
}

parameter_types! {
	pub const CouncilMotionDuration: BlockNumber = 5 * DAYS;
	pub const CouncilMaxProposals: u32 = 100;
	pub const CouncilMaxMembers: u32 = 100;
}

type CouncilCollective = pallet_collective::Instance1;
impl pallet_collective::Config<CouncilCollective> for Runtime {
	type Origin = Origin;
	type Proposal = Call;
	type Event = Event;
	type MotionDuration = CouncilMotionDuration;
	type MaxProposals = CouncilMaxProposals;
	type MaxMembers = CouncilMaxMembers;
	type DefaultVote = pallet_collective::PrimeDefaultVote;
	type WeightInfo = pallet_collective::weights::SubstrateWeight<Runtime>;
}


impl pallet_manta_pay::Config for Runtime {
	type Event = Event;
}

// Create the runtime by composing the FRAME pallets that were previously configured.
construct_runtime!(
<<<<<<< HEAD
    pub enum Runtime where
        Block = Block,
        NodeBlock = opaque::Block,
        UncheckedExtrinsic = UncheckedExtrinsic
    {
        // Core Component
        System: frame_system::{Module, Call, Config, Storage, Event<T>},
        RandomnessCollectiveFlip: pallet_randomness_collective_flip::{Module, Call, Storage},
        
        // Must be before session
        Babe: pallet_babe::{Module, Call, Storage, Config, ValidateUnsigned},
        
        Timestamp: pallet_timestamp::{Module, Call, Storage, Inherent},       

        // Token & Fees
        Balances: pallet_balances::{Module, Call, Storage, Config<T>, Event<T>},
        TransactionPayment: pallet_transaction_payment::{Module, Storage},

        // Consensus support
        Authorship: pallet_authorship::{Module, Call, Storage, Inherent},
        Grandpa: pallet_grandpa::{Module, Call, Storage, Config, Event},
        Session: pallet_session::{Module, Call, Storage, Event, Config<T>},
        Staking: pallet_staking::{Module, Call, Config<T>, Storage, Event<T>},
        Historical: pallet_session_historical::{Module},
        
        // Governance
        // We have to have a council now since it requires one to setup the canceling of slashing
        Council: pallet_collective::<Instance1>::{Module, Call, Storage, Origin<T>, Event<T>, Config<T>},
        Sudo: pallet_sudo::{Module, Call, Config<T>, Storage, Event<T>},

        // Manta pay
        MantaPay: pallet_manta_pay::{Module, Call, Storage, Event<T>},
    }
=======
	pub enum Runtime where
		Block = Block,
		NodeBlock = opaque::Block,
		UncheckedExtrinsic = UncheckedExtrinsic
	{
		// Core Component
		System: frame_system::{Module, Call, Config, Storage, Event<T>},
		RandomnessCollectiveFlip: pallet_randomness_collective_flip::{Module, Call, Storage},

		// Must be before session
		Babe: pallet_babe::{Module, Call, Storage, Config, ValidateUnsigned},

		Timestamp: pallet_timestamp::{Module, Call, Storage, Inherent},

		// Token & Fees
		Balances: pallet_balances::{Module, Call, Storage, Config<T>, Event<T>},
		TransactionPayment: pallet_transaction_payment::{Module, Storage},

		// Consensus support
		Authorship: pallet_authorship::{Module, Call, Storage, Inherent},
		Grandpa: pallet_grandpa::{Module, Call, Storage, Config, Event},
		Session: pallet_session::{Module, Call, Storage, Event, Config<T>},
		Staking: pallet_staking::{Module, Call, Config<T>, Storage, Event<T>},
		Historical: pallet_session_historical::{Module},

		// Governance
		// We have to have a council now since it requires one to setup the canceling of slashing
		Council: pallet_collective::<Instance1>::{Module, Call, Storage, Origin<T>, Event<T>, Config<T>},
		Sudo: pallet_sudo::{Module, Call, Config<T>, Storage, Event<T>},
	}
>>>>>>> fee1722b
);

/// The address format for describing accounts.
pub type Address = sp_runtime::MultiAddress<AccountId, ()>;
/// Block header type as expected by this runtime.
pub type Header = generic::Header<BlockNumber, BlakeTwo256>;
/// Block type as expected by this runtime.
pub type Block = generic::Block<Header, UncheckedExtrinsic>;
/// A Block signed with a Justification
pub type SignedBlock = generic::SignedBlock<Block>;
/// BlockId type as expected by this runtime.
pub type BlockId = generic::BlockId<Block>;
/// The SignedExtension to the basic transaction logic.
pub type SignedExtra = (
	frame_system::CheckSpecVersion<Runtime>,
	frame_system::CheckTxVersion<Runtime>,
	frame_system::CheckGenesis<Runtime>,
	frame_system::CheckEra<Runtime>,
	frame_system::CheckNonce<Runtime>,
	frame_system::CheckWeight<Runtime>,
	pallet_transaction_payment::ChargeTransactionPayment<Runtime>,
);
/// Unchecked extrinsic type as expected by this runtime.
pub type UncheckedExtrinsic = generic::UncheckedExtrinsic<Address, Call, Signature, SignedExtra>;
/// Extrinsic type that has already been checked.
pub type CheckedExtrinsic = generic::CheckedExtrinsic<AccountId, Call, SignedExtra>;
/// Executive: handles dispatch to the various modules.
pub type Executive = frame_executive::Executive<
	Runtime,
	Block,
	frame_system::ChainContext<Runtime>,
	Runtime,
	AllModules,
>;

impl_runtime_apis! {
	impl sp_api::Core<Block> for Runtime {
		fn version() -> RuntimeVersion {
			VERSION
		}

		fn execute_block(block: Block) {
			Executive::execute_block(block);
		}

		fn initialize_block(header: &<Block as BlockT>::Header) {
			Executive::initialize_block(header)
		}
	}

	impl sp_api::Metadata<Block> for Runtime {
		fn metadata() -> OpaqueMetadata {
			Runtime::metadata().into()
		}
	}

	impl sp_block_builder::BlockBuilder<Block> for Runtime {
		fn apply_extrinsic(extrinsic: <Block as BlockT>::Extrinsic) -> ApplyExtrinsicResult {
			Executive::apply_extrinsic(extrinsic)
		}

		fn finalize_block() -> <Block as BlockT>::Header {
			Executive::finalize_block()
		}

		fn inherent_extrinsics(data: sp_inherents::InherentData) -> Vec<<Block as BlockT>::Extrinsic> {
			data.create_extrinsics()
		}

		fn check_inherents(
			block: Block,
			data: sp_inherents::InherentData,
		) -> sp_inherents::CheckInherentsResult {
			data.check_extrinsics(&block)
		}

		fn random_seed() -> <Block as BlockT>::Hash {
			RandomnessCollectiveFlip::random_seed()
		}
	}

	impl sp_transaction_pool::runtime_api::TaggedTransactionQueue<Block> for Runtime {
		fn validate_transaction(
			source: TransactionSource,
			tx: <Block as BlockT>::Extrinsic,
		) -> TransactionValidity {
			Executive::validate_transaction(source, tx)
		}
	}

	impl sp_offchain::OffchainWorkerApi<Block> for Runtime {
		fn offchain_worker(header: &<Block as BlockT>::Header) {
			Executive::offchain_worker(header)
		}
	}


	impl sp_consensus_babe::BabeApi<Block> for Runtime {
		fn configuration() -> sp_consensus_babe::BabeGenesisConfiguration {
			// The choice of `c` parameter (where `1 - c` represents the
			// probability of a slot being empty), is done in accordance to the
			// slot duration and expected target block time, for safely
			// resisting network delays of maximum two seconds.
			// <https://research.web3.foundation/en/latest/polkadot/BABE/Babe/#6-practical-results>
			sp_consensus_babe::BabeGenesisConfiguration {
				slot_duration: Babe::slot_duration(),
				epoch_length: EpochDuration::get(),
				c: BABE_GENESIS_EPOCH_CONFIG.c,
				genesis_authorities: Babe::authorities(),
				randomness: Babe::randomness(),
				allowed_slots: BABE_GENESIS_EPOCH_CONFIG.allowed_slots,
			}
		}

		fn current_epoch_start() -> sp_consensus_babe::Slot {
			Babe::current_epoch_start()
		}

		fn current_epoch() -> sp_consensus_babe::Epoch {
			Babe::current_epoch()
		}

		fn next_epoch() -> sp_consensus_babe::Epoch {
			Babe::next_epoch()
		}

		fn generate_key_ownership_proof(
			_slot: sp_consensus_babe::Slot,
			authority_id: sp_consensus_babe::AuthorityId,
		) -> Option<sp_consensus_babe::OpaqueKeyOwnershipProof> {
			use codec::Encode;

			Historical::prove((sp_consensus_babe::KEY_TYPE, authority_id))
				.map(|p| p.encode())
				.map(sp_consensus_babe::OpaqueKeyOwnershipProof::new)
		}

		fn submit_report_equivocation_unsigned_extrinsic(
			equivocation_proof: sp_consensus_babe::EquivocationProof<<Block as BlockT>::Header>,
			key_owner_proof: sp_consensus_babe::OpaqueKeyOwnershipProof,
		) -> Option<()> {
			let key_owner_proof = key_owner_proof.decode()?;

			Babe::submit_unsigned_equivocation_report(
				equivocation_proof,
				key_owner_proof,
			)
		}
	}

	impl sp_session::SessionKeys<Block> for Runtime {
		fn generate_session_keys(seed: Option<Vec<u8>>) -> Vec<u8> {
			opaque::SessionKeys::generate(seed)
		}

		fn decode_session_keys(
			encoded: Vec<u8>,
		) -> Option<Vec<(Vec<u8>, KeyTypeId)>> {
			opaque::SessionKeys::decode_into_raw_public_keys(&encoded)
		}
	}

	impl fg_primitives::GrandpaApi<Block> for Runtime {
		fn grandpa_authorities() -> GrandpaAuthorityList {
			Grandpa::grandpa_authorities()
		}

		fn submit_report_equivocation_unsigned_extrinsic(
			_equivocation_proof: fg_primitives::EquivocationProof<
				<Block as BlockT>::Hash,
				NumberFor<Block>,
			>,
			_key_owner_proof: fg_primitives::OpaqueKeyOwnershipProof,
		) -> Option<()> {
			None
		}

		fn generate_key_ownership_proof(
			_set_id: fg_primitives::SetId,
			_authority_id: GrandpaId,
		) -> Option<fg_primitives::OpaqueKeyOwnershipProof> {
			// NOTE: this is the only implementation possible since we've
			// defined our key owner proof type as a bottom type (i.e. a type
			// with no values).
			None
		}
	}

	impl frame_system_rpc_runtime_api::AccountNonceApi<Block, AccountId, Index> for Runtime {
		fn account_nonce(account: AccountId) -> Index {
			System::account_nonce(account)
		}
	}

	impl pallet_transaction_payment_rpc_runtime_api::TransactionPaymentApi<Block, Balance> for Runtime {
		fn query_info(
			uxt: <Block as BlockT>::Extrinsic,
			len: u32,
		) -> pallet_transaction_payment_rpc_runtime_api::RuntimeDispatchInfo<Balance> {
			TransactionPayment::query_info(uxt, len)
		}
		fn query_fee_details(
			uxt: <Block as BlockT>::Extrinsic,
			len: u32,
		) -> pallet_transaction_payment::FeeDetails<Balance> {
			TransactionPayment::query_fee_details(uxt, len)
		}
	}

	#[cfg(feature = "runtime-benchmarks")]
	impl frame_benchmarking::Benchmark<Block> for Runtime {
		fn dispatch_benchmark(
			config: frame_benchmarking::BenchmarkConfig
		) -> Result<Vec<frame_benchmarking::BenchmarkBatch>, sp_runtime::RuntimeString> {
			use frame_benchmarking::{Benchmarking, BenchmarkBatch, add_benchmark, TrackedStorageKey};

			use frame_system_benchmarking::Module as SystemBench;
			impl frame_system_benchmarking::Config for Runtime {}

			let whitelist: Vec<TrackedStorageKey> = vec![
				// Block Number
				hex_literal::hex!("26aa394eea5630e07c48ae0c9558cef702a5c1b19ab7a04f536c519aca4983ac").to_vec().into(),
				// Total Issuance
				hex_literal::hex!("c2261276cc9d1f8598ea4b6a74b15c2f57c875e4cff74148e4628f264b974c80").to_vec().into(),
				// Execution Phase
				hex_literal::hex!("26aa394eea5630e07c48ae0c9558cef7ff553b5a9862a516939d82b3d3d8661a").to_vec().into(),
				// Event Count
				hex_literal::hex!("26aa394eea5630e07c48ae0c9558cef70a98fdbe9ce6c55837576c60c7af3850").to_vec().into(),
				// System Events
				hex_literal::hex!("26aa394eea5630e07c48ae0c9558cef780d41e5e16056765bc8461851072c9d7").to_vec().into(),
			];

			let mut batches = Vec::<BenchmarkBatch>::new();
			let params = (&config, &whitelist);

			add_benchmark!(params, batches, frame_system, SystemBench::<Runtime>);
			add_benchmark!(params, batches, pallet_balances, Balances);
			add_benchmark!(params, batches, pallet_timestamp, Timestamp);

			if batches.is_empty() { return Err("Benchmark not found for this pallet.".into()) }
			Ok(batches)
		}
	}
}<|MERGE_RESOLUTION|>--- conflicted
+++ resolved
@@ -421,7 +421,6 @@
 
 // Create the runtime by composing the FRAME pallets that were previously configured.
 construct_runtime!(
-<<<<<<< HEAD
     pub enum Runtime where
         Block = Block,
         NodeBlock = opaque::Block,
@@ -455,38 +454,6 @@
         // Manta pay
         MantaPay: pallet_manta_pay::{Module, Call, Storage, Event<T>},
     }
-=======
-	pub enum Runtime where
-		Block = Block,
-		NodeBlock = opaque::Block,
-		UncheckedExtrinsic = UncheckedExtrinsic
-	{
-		// Core Component
-		System: frame_system::{Module, Call, Config, Storage, Event<T>},
-		RandomnessCollectiveFlip: pallet_randomness_collective_flip::{Module, Call, Storage},
-
-		// Must be before session
-		Babe: pallet_babe::{Module, Call, Storage, Config, ValidateUnsigned},
-
-		Timestamp: pallet_timestamp::{Module, Call, Storage, Inherent},
-
-		// Token & Fees
-		Balances: pallet_balances::{Module, Call, Storage, Config<T>, Event<T>},
-		TransactionPayment: pallet_transaction_payment::{Module, Storage},
-
-		// Consensus support
-		Authorship: pallet_authorship::{Module, Call, Storage, Inherent},
-		Grandpa: pallet_grandpa::{Module, Call, Storage, Config, Event},
-		Session: pallet_session::{Module, Call, Storage, Event, Config<T>},
-		Staking: pallet_staking::{Module, Call, Config<T>, Storage, Event<T>},
-		Historical: pallet_session_historical::{Module},
-
-		// Governance
-		// We have to have a council now since it requires one to setup the canceling of slashing
-		Council: pallet_collective::<Instance1>::{Module, Call, Storage, Origin<T>, Event<T>, Config<T>},
-		Sudo: pallet_sudo::{Module, Call, Config<T>, Storage, Event<T>},
-	}
->>>>>>> fee1722b
 );
 
 /// The address format for describing accounts.
