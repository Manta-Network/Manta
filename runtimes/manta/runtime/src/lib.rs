--- conflicted
+++ resolved
@@ -6,26 +6,6 @@
 #[cfg(feature = "std")]
 include!(concat!(env!("OUT_DIR"), "/wasm_binary.rs"));
 
-<<<<<<< HEAD
-use pallet_grandpa::fg_primitives;
-use pallet_grandpa::{AuthorityId as GrandpaId, AuthorityList as GrandpaAuthorityList};
-use pallet_session::historical as pallet_session_historical;
-
-use sp_api::impl_runtime_apis;
-use sp_core::{
-    crypto::KeyTypeId,
-    u32_trait::{_3, _4,},
-    OpaqueMetadata,
-};
-use sp_runtime::traits::{
-    AccountIdLookup, BlakeTwo256, Block as BlockT, IdentifyAccount, NumberFor, Verify,
-    OpaqueKeys,
-};
-use sp_runtime::{
-    create_runtime_str, generic, impl_opaque_keys,
-    transaction_validity::{TransactionSource, TransactionValidity, TransactionPriority, },
-    ApplyExtrinsicResult, MultiSignature, curve::PiecewiseLinear,
-=======
 use pallet_grandpa::{
 	fg_primitives, AuthorityId as GrandpaId, AuthorityList as GrandpaAuthorityList,
 };
@@ -49,7 +29,6 @@
 	traits::{AccountIdLookup, BlakeTwo256, Block as BlockT, NumberFor, OpaqueKeys},
 	transaction_validity::{TransactionPriority, TransactionSource, TransactionValidity},
 	ApplyExtrinsicResult,
->>>>>>> 4f2aa2cc
 };
 use sp_std::prelude::*;
 
@@ -58,20 +37,6 @@
 use sp_version::RuntimeVersion;
 
 // A few exports that help ease life for downstream crates.
-<<<<<<< HEAD
-use frame_system::{
-	EnsureRoot, EnsureOneOf,
-};
-
-pub use frame_support::{
-    construct_runtime, parameter_types,
-    traits::{KeyOwnerProofSystem, Randomness, U128CurrencyToVote,},
-    weights::{
-        constants::{BlockExecutionWeight, ExtrinsicBaseWeight, RocksDbWeight, WEIGHT_PER_SECOND},
-        IdentityFee, Weight,
-    },
-    StorageValue,
-=======
 use frame_system::{EnsureOneOf, EnsureRoot};
 
 pub use frame_support::{
@@ -82,7 +47,6 @@
 		IdentityFee, Weight,
 	},
 	StorageValue,
->>>>>>> 4f2aa2cc
 };
 pub use pallet_balances::Call as BalancesCall;
 pub use pallet_timestamp::Call as TimestampCall;
@@ -92,75 +56,12 @@
 pub use sp_runtime::{Perbill, Permill};
 
 pub use pallet_staking::StakerStatus;
-<<<<<<< HEAD
-
-/// An index to a block.
-pub type BlockNumber = u32;
-
-/// Alias to 512-bit hash when used in the context of a transaction signature on the chain.
-pub type Signature = MultiSignature;
-
-/// Some way of identifying an account on the chain. We intentionally make it equivalent
-/// to the public key of our transaction signing scheme.
-pub type AccountId = <<Signature as Verify>::Signer as IdentifyAccount>::AccountId;
-
-/// The type for looking up accounts. We don't expect more than 4 billion of them, but you
-/// never know...
-pub type AccountIndex = u32;
-
-/// Balance of an account.
-pub type Balance = u128;
-
-/// Index of a transaction in the chain.
-pub type Index = u32;
-
-/// A hash of some data used by the chain.
-pub type Hash = sp_core::H256;
-
-/// Digest item type.
-pub type DigestItem = generic::DigestItem<Hash>;
-=======
->>>>>>> 4f2aa2cc
-
-// Money matters.
-pub mod currency {
-    pub type Balance = u128;
-    pub const MILLICENTS: Balance = 1_000_000_000;
-    pub const CENTS: Balance = 1_000 * MILLICENTS;    // assume this is worth about a cent.
-    pub const DOLLARS: Balance = 100 * CENTS;
-
-    pub const fn deposit(items: u32, bytes: u32) -> Balance {
-        items as Balance * 15 * CENTS + (bytes as Balance) * 6 * CENTS
-    }
-}
 
 /// Opaque types. These are used by the CLI to instantiate machinery that don't need to know
 /// the specifics of the runtime. They can then be made to be agnostic over specific formats
 /// of data like extrinsics, allowing for them to continue syncing the network through upgrades
 /// to even the core data structures.
 pub mod opaque {
-<<<<<<< HEAD
-    use super::*;
-
-    pub use sp_runtime::OpaqueExtrinsic as UncheckedExtrinsic;
-
-    /// Opaque block header type.
-    pub type Header = generic::Header<BlockNumber, BlakeTwo256>;
-    /// Opaque block type.
-    pub type Block = generic::Block<Header, UncheckedExtrinsic>;
-    /// Opaque block identifier type.
-    pub type BlockId = generic::BlockId<Block>;
-
-    impl_opaque_keys! {
-        pub struct SessionKeys {
-            pub babe: Babe,
-            pub grandpa: Grandpa,
-        }
-    }
-}
-
-
-=======
 	use super::*;
 
 	pub use sp_runtime::OpaqueExtrinsic as UncheckedExtrinsic;
@@ -180,7 +81,6 @@
 	}
 }
 
->>>>>>> 4f2aa2cc
 // TODO: change the runtime name
 // To learn more about runtime versioning and what each of the following value means:
 //   https://substrate.dev/docs/en/knowledgebase/runtime/upgrades#runtime-versioning
@@ -202,52 +102,12 @@
 /// Wasm binary unwrapped. If built with `SKIP_WASM_BUILD`, the function panics.
 #[cfg(feature = "std")]
 pub fn wasm_binary_unwrap() -> &'static [u8] {
-<<<<<<< HEAD
-	WASM_BINARY.expect("Development wasm binary is not available. This means the client is \
-						built with `SKIP_WASM_BUILD` flag and it is only usable for \
-						production chains. Please rebuild with the flag disabled.")
-}
-
-/// The BABE epoch configuration at genesis.
-pub const BABE_GENESIS_EPOCH_CONFIG: sp_consensus_babe::BabeEpochConfiguration =
-	sp_consensus_babe::BabeEpochConfiguration {
-		c: PRIMARY_PROBABILITY,
-		allowed_slots: sp_consensus_babe::AllowedSlots::PrimaryAndSecondaryPlainSlots
-	};
-
-/// This determines the average expected block time that we are targeting.
-/// Blocks will be produced at a minimum duration defined by `SLOT_DURATION`.
-/// `SLOT_DURATION` is picked up by `pallet_timestamp` which is in turn picked
-/// up by `pallet_aura` to implement `fn slot_duration()`.
-///
-/// Change this to adjust the block time.
-pub const MILLISECS_PER_BLOCK: u64 = 6000;
-
-pub type Moment = u64;
-
-// NOTE: Currently it is not possible to change the slot duration after the chain has started.
-//       Attempting to do so will brick block production.
-pub const SLOT_DURATION: Moment = MILLISECS_PER_BLOCK;
-
-// 1 in 4 blocks (on average, not counting collisions) will be primary BABE blocks.
-pub const PRIMARY_PROBABILITY: (u64, u64) = (1, 4);
-
-// NOTE: Currently it is not possible to change the epoch duration after the chain has started.
-//       Attempting to do so will brick block production.
-pub const EPOCH_DURATION_IN_BLOCKS: BlockNumber = 10 * MINUTES;
-pub const EPOCH_DURATION_IN_SLOTS: u64 = {
-    const SLOT_FILL_RATE: f64 = MILLISECS_PER_BLOCK as f64 / SLOT_DURATION as f64;
-
-    (EPOCH_DURATION_IN_BLOCKS as f64 * SLOT_FILL_RATE) as u64
-};
-=======
 	WASM_BINARY.expect(
 		"Development wasm binary is not available. This means the client is \
 						built with `SKIP_WASM_BUILD` flag and it is only usable for \
 						production chains. Please rebuild with the flag disabled.",
 	)
 }
->>>>>>> 4f2aa2cc
 
 /// The BABE epoch configuration at genesis.
 pub const BABE_GENESIS_EPOCH_CONFIG: sp_consensus_babe::BabeEpochConfiguration =
@@ -339,19 +199,11 @@
 	type ValidatorIdOf = pallet_staking::StashOf<Self>;
 	type ShouldEndSession = Babe;
 	type NextSessionRotation = Babe;
-<<<<<<< HEAD
-    // TODO: SessionManager setting needs to be revisited for security audit purpose
-    // A SessionManager manages the creation of new validator set.
-    // Our current setting is the same with Reef (https://github.com/reef-defi/reef-chain/blob/ba8b18bccdfe626c475a3b194c20e04fab2842b3/runtime/src/lib.rs#L321)
-	// and substrate (https://github.com/paritytech/substrate/blob/46a64ac817ec909c66203a7e0715ee111762d3f7/bin/node/runtime/src/lib.rs#L445)
-    type SessionManager = pallet_session::historical::NoteHistoricalRoot<Self, Staking>;
-=======
 	// TODO: SessionManager setting needs to be revisited for security audit purpose
 	// A SessionManager manages the creation of new validator set.
 	// Our current setting is the same with Reef (https://github.com/reef-defi/reef-chain/blob/ba8b18bccdfe626c475a3b194c20e04fab2842b3/runtime/src/lib.rs#L321)
 	// and substrate (https://github.com/paritytech/substrate/blob/46a64ac817ec909c66203a7e0715ee111762d3f7/bin/node/runtime/src/lib.rs#L445)
 	type SessionManager = pallet_session::historical::NoteHistoricalRoot<Self, Staking>;
->>>>>>> 4f2aa2cc
 	type SessionHandler = <opaque::SessionKeys as OpaqueKeys>::KeyTypeIdProviders;
 	type Keys = opaque::SessionKeys;
 	type DisabledValidatorsThreshold = DisabledValidatorsThreshold;
@@ -361,8 +213,6 @@
 impl pallet_session::historical::Config for Runtime {
 	type FullIdentification = pallet_staking::Exposure<AccountId, Balance>;
 	type FullIdentificationOf = pallet_staking::ExposureOf<Runtime>;
-<<<<<<< HEAD
-=======
 }
 
 // TODO: to be revisited
@@ -455,101 +305,7 @@
 		pallet_babe::EquivocationHandler<Self::KeyOwnerIdentification, (), ReportLongevity>;
 
 	type WeightInfo = ();
->>>>>>> 4f2aa2cc
-}
-
-// TODO: to be revisited
-// This curve is taken from 46a64ac of substrate code
-pallet_staking_reward_curve::build! {
-	const REWARD_CURVE: PiecewiseLinear<'static> = curve!(
-		min_inflation: 0_025_000,
-		max_inflation: 0_100_000,
-		ideal_stake: 0_500_000,
-		falloff: 0_050_000,
-		max_piece_count: 40,
-		test_precision: 0_005_000,
-	);
-}
-
-parameter_types! {
-	pub const SessionsPerEra: sp_staking::SessionIndex = 6; // 6 hours
-	pub const BondingDuration: pallet_staking::EraIndex = 24 * 28; // 28 day
-	pub const SlashDeferDuration: pallet_staking::EraIndex = 24 * 7; // 1/4 the bonding duration.
-	pub const RewardCurve: &'static PiecewiseLinear<'static> = &REWARD_CURVE;
-	pub const MaxNominatorRewardedPerValidator: u32 = 256; // only top N nominators get paid for each validator
-    pub const ElectionLookahead: BlockNumber = EPOCH_DURATION_IN_BLOCKS / 4; // from Reef
-	pub const MaxIterations: u32 = 5; // from Reef
-    // 0.05%. The higher the value, the more strict solution acceptance becomes.
-	pub MinSolutionScoreBump: Perbill = Perbill::from_rational_approximation(5 as u32, 10_000);
-	// offchain tx signing
-	pub const StakingUnsignedPriority: TransactionPriority = TransactionPriority::max_value() / 2;
-}
-
-// TODO: revisit all staking parameters
-impl pallet_staking::Config for Runtime {
-	type Currency = Balances;
-	type UnixTime = Timestamp;
-	type CurrencyToVote = U128CurrencyToVote;
-	type RewardRemainder = (); // burn
-	type Event = Event;
-	type Slash = (); // burn slashed rewards
-	type Reward = (); // rewards are minted from the void
-	type SessionsPerEra = SessionsPerEra;
-	type BondingDuration = BondingDuration;
-	type SlashDeferDuration = SlashDeferDuration;
-    /// A super-majority of the council can cancel the slash.
-	type SlashCancelOrigin = EnsureOneOf<
-		AccountId,
-		EnsureRoot<AccountId>,
-		pallet_collective::EnsureProportionAtLeast<_3, _4, AccountId, CouncilCollective>
-	>;
-	type SessionInterface = Self;
-	type RewardCurve = RewardCurve;
-	type NextNewSession = Session;
-    type ElectionLookahead = ElectionLookahead;
-	type Call = Call;
-    type MaxIterations = MaxIterations;
-	type MinSolutionScoreBump = MinSolutionScoreBump;
-	type MaxNominatorRewardedPerValidator = MaxNominatorRewardedPerValidator;
-	type UnsignedPriority = StakingUnsignedPriority;
-	type WeightInfo = ();
-    type OffchainSolutionWeightLimit = ();
-}
-
-parameter_types! {
-	// NOTE: Currently it is not possible to change the epoch duration after the chain has started.
-	//       Attempting to do so will brick block production.
-	pub const EpochDuration: u64 = EPOCH_DURATION_IN_SLOTS;
-	pub const ExpectedBlockTime: Moment = MILLISECS_PER_BLOCK;
-	pub const ReportLongevity: u64 =
-		BondingDuration::get() as u64 * SessionsPerEra::get() as u64 * EpochDuration::get();
-}
-
-// TODO: revisit here to at least comment what does each config variable mean
-impl pallet_babe::Config for Runtime {
-	type EpochDuration = EpochDuration;
-	type ExpectedBlockTime = ExpectedBlockTime;
-	type EpochChangeTrigger = pallet_babe::ExternalTrigger;
-
-	type KeyOwnerProofSystem = Historical;
-
-	type KeyOwnerProof = <Self::KeyOwnerProofSystem as KeyOwnerProofSystem<(
-		KeyTypeId,
-		pallet_babe::AuthorityId,
-	)>>::Proof;
-
-	type KeyOwnerIdentification = <Self::KeyOwnerProofSystem as KeyOwnerProofSystem<(
-		KeyTypeId,
-		pallet_babe::AuthorityId,
-	)>>::IdentificationTuple;
-
-    // () is Offences in substrate code
-	type HandleEquivocation =
-		pallet_babe::EquivocationHandler<Self::KeyOwnerIdentification, (), ReportLongevity>;
-
-	type WeightInfo = ();
-}
-
+}
 
 impl pallet_grandpa::Config for Runtime {
 	type Event = Event;
@@ -575,19 +331,6 @@
 }
 
 impl pallet_timestamp::Config for Runtime {
-<<<<<<< HEAD
-    /// A timestamp: milliseconds since the unix epoch.
-    // TODO: need to be revisited
-    // substrate's implementation is as below:
-    // type Moment = Moment;
-    type Moment = u64;
-    type OnTimestampSet = Babe;
-    type MinimumPeriod = MinimumPeriod;
-    // TODO: need to be revisited 
-    // substrate's implementation is as below:
-    // type WeightInfo = pallet_timestamp::weights::SubstrateWeight<Runtime>;
-    type WeightInfo = ();
-=======
 	/// A timestamp: milliseconds since the unix epoch.
 	// TODO: need to be revisited
 	// substrate's implementation is as below:
@@ -599,7 +342,6 @@
 	// substrate's implementation is as below:
 	// type WeightInfo = pallet_timestamp::weights::SubstrateWeight<Runtime>;
 	type WeightInfo = ();
->>>>>>> 4f2aa2cc
 }
 
 parameter_types! {
@@ -677,42 +419,6 @@
 	type Event = Event;
 }
 
-impl<C> frame_system::offchain::SendTransactionTypes<C> for Runtime where
-	Call: From<C>,
-{
-	type Extrinsic = UncheckedExtrinsic;
-	type OverarchingCall = Call;
-}
-
-parameter_types! {
-	pub const UncleGenerations: BlockNumber = 5;
-}
-
-impl pallet_authorship::Config for Runtime {
-	type FindAuthor = pallet_session::FindAccountFromAuthorIndex<Self, Babe>;
-	type UncleGenerations = UncleGenerations;
-	type FilterUncle = ();
-	type EventHandler = (Staking, ()); // ImOnline
-}
-
-parameter_types! {
-	pub const CouncilMotionDuration: BlockNumber = 5 * DAYS;
-	pub const CouncilMaxProposals: u32 = 100;
-	pub const CouncilMaxMembers: u32 = 100;
-}
-
-type CouncilCollective = pallet_collective::Instance1;
-impl pallet_collective::Config<CouncilCollective> for Runtime {
-	type Origin = Origin;
-	type Proposal = Call;
-	type Event = Event;
-	type MotionDuration = CouncilMotionDuration;
-	type MaxProposals = CouncilMaxProposals;
-	type MaxMembers = CouncilMaxMembers;
-	type DefaultVote = pallet_collective::PrimeDefaultVote;
-	type WeightInfo = pallet_collective::weights::SubstrateWeight<Runtime>;
-}
-
 // Create the runtime by composing the FRAME pallets that were previously configured.
 construct_runtime!(
     pub enum Runtime where
@@ -723,37 +429,21 @@
         // Core Component
         System: frame_system::{Module, Call, Config, Storage, Event<T>},
         RandomnessCollectiveFlip: pallet_randomness_collective_flip::{Module, Call, Storage},
-<<<<<<< HEAD
-        Timestamp: pallet_timestamp::{Module, Call, Storage, Inherent},       
-        Sudo: pallet_sudo::{Module, Call, Config<T>, Storage, Event<T>},
-=======
         
         // Must be before session
         Babe: pallet_babe::{Module, Call, Storage, Config, ValidateUnsigned},
         
         Timestamp: pallet_timestamp::{Module, Call, Storage, Inherent},       
->>>>>>> 4f2aa2cc
 
         // Token & Fees
         Balances: pallet_balances::{Module, Call, Storage, Config<T>, Event<T>},
         TransactionPayment: pallet_transaction_payment::{Module, Storage},
 
-<<<<<<< HEAD
-        // Consensus
-=======
         // Consensus support
->>>>>>> 4f2aa2cc
         Authorship: pallet_authorship::{Module, Call, Storage, Inherent},
         Grandpa: pallet_grandpa::{Module, Call, Storage, Config, Event},
         Session: pallet_session::{Module, Call, Storage, Event, Config<T>},
         Staking: pallet_staking::{Module, Call, Config<T>, Storage, Event<T>},
-<<<<<<< HEAD
-        Babe: pallet_babe::{Module, Call, Storage, Config, ValidateUnsigned},
-        Historical: pallet_session_historical::{Module},
-        
-        // Governance
-        Council: pallet_collective::<Instance1>::{Module, Call, Storage, Origin<T>, Event<T>, Config<T>},
-=======
         Historical: pallet_session_historical::{Module},
         
         // Governance
@@ -763,7 +453,6 @@
 
         // Manta pay
         MantaPay: pallet_manta_pay::{Module, Call, Storage, Event<T>},
->>>>>>> 4f2aa2cc
     }
 );
 
@@ -801,67 +490,6 @@
 >;
 
 impl_runtime_apis! {
-<<<<<<< HEAD
-    impl sp_api::Core<Block> for Runtime {
-        fn version() -> RuntimeVersion {
-            VERSION
-        }
-
-        fn execute_block(block: Block) {
-            Executive::execute_block(block);
-        }
-
-        fn initialize_block(header: &<Block as BlockT>::Header) {
-            Executive::initialize_block(header)
-        }
-    }
-
-    impl sp_api::Metadata<Block> for Runtime {
-        fn metadata() -> OpaqueMetadata {
-            Runtime::metadata().into()
-        }
-    }
-
-    impl sp_block_builder::BlockBuilder<Block> for Runtime {
-        fn apply_extrinsic(extrinsic: <Block as BlockT>::Extrinsic) -> ApplyExtrinsicResult {
-            Executive::apply_extrinsic(extrinsic)
-        }
-
-        fn finalize_block() -> <Block as BlockT>::Header {
-            Executive::finalize_block()
-        }
-
-        fn inherent_extrinsics(data: sp_inherents::InherentData) -> Vec<<Block as BlockT>::Extrinsic> {
-            data.create_extrinsics()
-        }
-
-        fn check_inherents(
-            block: Block,
-            data: sp_inherents::InherentData,
-        ) -> sp_inherents::CheckInherentsResult {
-            data.check_extrinsics(&block)
-        }
-
-        fn random_seed() -> <Block as BlockT>::Hash {
-            RandomnessCollectiveFlip::random_seed()
-        }
-    }
-
-    impl sp_transaction_pool::runtime_api::TaggedTransactionQueue<Block> for Runtime {
-        fn validate_transaction(
-            source: TransactionSource,
-            tx: <Block as BlockT>::Extrinsic,
-        ) -> TransactionValidity {
-            Executive::validate_transaction(source, tx)
-        }
-    }
-
-    impl sp_offchain::OffchainWorkerApi<Block> for Runtime {
-        fn offchain_worker(header: &<Block as BlockT>::Header) {
-            Executive::offchain_worker(header)
-        }
-    }
-=======
 	impl sp_api::Core<Block> for Runtime {
 		fn version() -> RuntimeVersion {
 			VERSION
@@ -921,7 +549,6 @@
 			Executive::offchain_worker(header)
 		}
 	}
->>>>>>> 4f2aa2cc
 
 
 	impl sp_consensus_babe::BabeApi<Block> for Runtime {
@@ -977,101 +604,6 @@
 		}
 	}
 
-<<<<<<< HEAD
-    impl sp_session::SessionKeys<Block> for Runtime {
-        fn generate_session_keys(seed: Option<Vec<u8>>) -> Vec<u8> {
-            opaque::SessionKeys::generate(seed)
-        }
-
-        fn decode_session_keys(
-            encoded: Vec<u8>,
-        ) -> Option<Vec<(Vec<u8>, KeyTypeId)>> {
-            opaque::SessionKeys::decode_into_raw_public_keys(&encoded)
-        }
-    }
-
-    impl fg_primitives::GrandpaApi<Block> for Runtime {
-        fn grandpa_authorities() -> GrandpaAuthorityList {
-            Grandpa::grandpa_authorities()
-        }
-
-        fn submit_report_equivocation_unsigned_extrinsic(
-            _equivocation_proof: fg_primitives::EquivocationProof<
-                <Block as BlockT>::Hash,
-                NumberFor<Block>,
-            >,
-            _key_owner_proof: fg_primitives::OpaqueKeyOwnershipProof,
-        ) -> Option<()> {
-            None
-        }
-
-        fn generate_key_ownership_proof(
-            _set_id: fg_primitives::SetId,
-            _authority_id: GrandpaId,
-        ) -> Option<fg_primitives::OpaqueKeyOwnershipProof> {
-            // NOTE: this is the only implementation possible since we've
-            // defined our key owner proof type as a bottom type (i.e. a type
-            // with no values).
-            None
-        }
-    }
-
-    impl frame_system_rpc_runtime_api::AccountNonceApi<Block, AccountId, Index> for Runtime {
-        fn account_nonce(account: AccountId) -> Index {
-            System::account_nonce(account)
-        }
-    }
-
-    impl pallet_transaction_payment_rpc_runtime_api::TransactionPaymentApi<Block, Balance> for Runtime {
-        fn query_info(
-            uxt: <Block as BlockT>::Extrinsic,
-            len: u32,
-        ) -> pallet_transaction_payment_rpc_runtime_api::RuntimeDispatchInfo<Balance> {
-            TransactionPayment::query_info(uxt, len)
-        }
-        fn query_fee_details(
-            uxt: <Block as BlockT>::Extrinsic,
-            len: u32,
-        ) -> pallet_transaction_payment::FeeDetails<Balance> {
-            TransactionPayment::query_fee_details(uxt, len)
-        }
-    }
-
-    #[cfg(feature = "runtime-benchmarks")]
-    impl frame_benchmarking::Benchmark<Block> for Runtime {
-        fn dispatch_benchmark(
-            config: frame_benchmarking::BenchmarkConfig
-        ) -> Result<Vec<frame_benchmarking::BenchmarkBatch>, sp_runtime::RuntimeString> {
-            use frame_benchmarking::{Benchmarking, BenchmarkBatch, add_benchmark, TrackedStorageKey};
-
-            use frame_system_benchmarking::Module as SystemBench;
-            impl frame_system_benchmarking::Config for Runtime {}
-
-            let whitelist: Vec<TrackedStorageKey> = vec![
-                // Block Number
-                hex_literal::hex!("26aa394eea5630e07c48ae0c9558cef702a5c1b19ab7a04f536c519aca4983ac").to_vec().into(),
-                // Total Issuance
-                hex_literal::hex!("c2261276cc9d1f8598ea4b6a74b15c2f57c875e4cff74148e4628f264b974c80").to_vec().into(),
-                // Execution Phase
-                hex_literal::hex!("26aa394eea5630e07c48ae0c9558cef7ff553b5a9862a516939d82b3d3d8661a").to_vec().into(),
-                // Event Count
-                hex_literal::hex!("26aa394eea5630e07c48ae0c9558cef70a98fdbe9ce6c55837576c60c7af3850").to_vec().into(),
-                // System Events
-                hex_literal::hex!("26aa394eea5630e07c48ae0c9558cef780d41e5e16056765bc8461851072c9d7").to_vec().into(),
-            ];
-
-            let mut batches = Vec::<BenchmarkBatch>::new();
-            let params = (&config, &whitelist);
-
-            add_benchmark!(params, batches, frame_system, SystemBench::<Runtime>);
-            add_benchmark!(params, batches, pallet_balances, Balances);
-            add_benchmark!(params, batches, pallet_timestamp, Timestamp);
-
-            if batches.is_empty() { return Err("Benchmark not found for this pallet.".into()) }
-            Ok(batches)
-        }
-    }
-=======
 	impl sp_session::SessionKeys<Block> for Runtime {
 		fn generate_session_keys(seed: Option<Vec<u8>>) -> Vec<u8> {
 			opaque::SessionKeys::generate(seed)
@@ -1165,5 +697,4 @@
 			Ok(batches)
 		}
 	}
->>>>>>> 4f2aa2cc
 }