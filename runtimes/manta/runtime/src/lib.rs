#![cfg_attr(not(feature = "std"), no_std)]
// `construct_runtime!` does a lot of recursion and requires us to increase the limit to 256.
#![recursion_limit = "256"]

// Make the WASM binary available.
#[cfg(feature = "std")]
include!(concat!(env!("OUT_DIR"), "/wasm_binary.rs"));


mod weights;
pub mod constants;


use pallet_grandpa::fg_primitives;
use pallet_grandpa::{AuthorityId as GrandpaId, AuthorityList as GrandpaAuthorityList};
use pallet_session::historical as pallet_session_historical;

use sp_api::impl_runtime_apis;
use sp_core::{
    crypto::KeyTypeId,
    u32_trait::{_3, _4,},
    OpaqueMetadata,
};
use sp_runtime::traits::{
    AccountIdLookup, BlakeTwo256, Block as BlockT, IdentifyAccount, NumberFor, Verify,
    OpaqueKeys,
};
use sp_runtime::{
    create_runtime_str, generic, impl_opaque_keys,
    transaction_validity::{TransactionSource, TransactionValidity, TransactionPriority, },
    ApplyExtrinsicResult, MultiSignature, curve::PiecewiseLinear,
};
use sp_std::prelude::*;
#[cfg(feature = "std")]
use sp_version::NativeVersion;
use sp_version::RuntimeVersion;
use constants::currency::*;

// A few exports that help ease life for downstream crates.
use frame_system::{
	EnsureRoot, EnsureOneOf,
};

pub use frame_support::{
    construct_runtime, parameter_types,
    traits::{KeyOwnerProofSystem, Randomness, U128CurrencyToVote,},
    weights::{
        constants::{BlockExecutionWeight, ExtrinsicBaseWeight, RocksDbWeight, WEIGHT_PER_SECOND},
        IdentityFee, Weight,
    },
    StorageValue,
};
pub use pallet_balances::Call as BalancesCall;
pub use pallet_timestamp::Call as TimestampCall;
use pallet_transaction_payment::CurrencyAdapter;
#[cfg(any(feature = "std", test))]
pub use sp_runtime::BuildStorage;
pub use sp_runtime::{Perbill, Permill};

pub use pallet_staking::StakerStatus;

/// An index to a block.
pub type BlockNumber = u32;

/// Alias to 512-bit hash when used in the context of a transaction signature on the chain.
pub type Signature = MultiSignature;

/// Some way of identifying an account on the chain. We intentionally make it equivalent
/// to the public key of our transaction signing scheme.
pub type AccountId = <<Signature as Verify>::Signer as IdentifyAccount>::AccountId;

/// The type for looking up accounts. We don't expect more than 4 billion of them, but you
/// never know...
pub type AccountIndex = u32;

/// Balance of an account.
pub type Balance = u128;

/// Index of a transaction in the chain.
pub type Index = u32;

/// A hash of some data used by the chain.
pub type Hash = sp_core::H256;

/// Digest item type.
pub type DigestItem = generic::DigestItem<Hash>;

// Money matters.
pub mod currency {
    pub type Balance = u128;
    pub const MILLICENTS: Balance = 1_000_000_000;
    pub const CENTS: Balance = 1_000 * MILLICENTS;    // assume this is worth about a cent.
    pub const DOLLARS: Balance = 100 * CENTS;

    pub const fn deposit(items: u32, bytes: u32) -> Balance {
        items as Balance * 15 * CENTS + (bytes as Balance) * 6 * CENTS
    }
}

/// Opaque types. These are used by the CLI to instantiate machinery that don't need to know
/// the specifics of the runtime. They can then be made to be agnostic over specific formats
/// of data like extrinsics, allowing for them to continue syncing the network through upgrades
/// to even the core data structures.
pub mod opaque {
    use super::*;

    pub use sp_runtime::OpaqueExtrinsic as UncheckedExtrinsic;

    /// Opaque block header type.
    pub type Header = generic::Header<BlockNumber, BlakeTwo256>;
    /// Opaque block type.
    pub type Block = generic::Block<Header, UncheckedExtrinsic>;
    /// Opaque block identifier type.
    pub type BlockId = generic::BlockId<Block>;

    impl_opaque_keys! {
        pub struct SessionKeys {
            pub babe: Babe,
            pub grandpa: Grandpa,
        }
    }
}


// TODO: change the runtime name
// To learn more about runtime versioning and what each of the following value means:
//   https://substrate.dev/docs/en/knowledgebase/runtime/upgrades#runtime-versioning
pub const VERSION: RuntimeVersion = RuntimeVersion {
    spec_name: create_runtime_str!("node-template"),
    impl_name: create_runtime_str!("node-template"),
    authoring_version: 1,
    // The version of the runtime specification. A full node will not attempt to use its native
    //   runtime in substitute for the on-chain Wasm runtime unless all of `spec_name`,
    //   `spec_version`, and `authoring_version` are the same between Wasm and native.
    // This value is set to 100 to notify Polkadot-JS App (https://polkadot.js.org/apps) to use
    //   the compatible custom types.
    spec_version: 100,
    impl_version: 1,
    apis: RUNTIME_API_VERSIONS,
    transaction_version: 1,
};

/// Wasm binary unwrapped. If built with `SKIP_WASM_BUILD`, the function panics.
#[cfg(feature = "std")]
pub fn wasm_binary_unwrap() -> &'static [u8] {
	WASM_BINARY.expect("Development wasm binary is not available. This means the client is \
						built with `SKIP_WASM_BUILD` flag and it is only usable for \
						production chains. Please rebuild with the flag disabled.")
}

/// The BABE epoch configuration at genesis.
pub const BABE_GENESIS_EPOCH_CONFIG: sp_consensus_babe::BabeEpochConfiguration =
	sp_consensus_babe::BabeEpochConfiguration {
		c: PRIMARY_PROBABILITY,
		allowed_slots: sp_consensus_babe::AllowedSlots::PrimaryAndSecondaryPlainSlots
	};

/// This determines the average expected block time that we are targeting.
/// Blocks will be produced at a minimum duration defined by `SLOT_DURATION`.
/// `SLOT_DURATION` is picked up by `pallet_timestamp` which is in turn picked
/// up by `pallet_aura` to implement `fn slot_duration()`.
///
/// Change this to adjust the block time.
pub const MILLISECS_PER_BLOCK: u64 = 6000;

pub type Moment = u64;

// NOTE: Currently it is not possible to change the slot duration after the chain has started.
//       Attempting to do so will brick block production.
pub const SLOT_DURATION: Moment = MILLISECS_PER_BLOCK;

// 1 in 4 blocks (on average, not counting collisions) will be primary BABE blocks.
pub const PRIMARY_PROBABILITY: (u64, u64) = (1, 4);

// NOTE: Currently it is not possible to change the epoch duration after the chain has started.
//       Attempting to do so will brick block production.
pub const EPOCH_DURATION_IN_BLOCKS: BlockNumber = 10 * MINUTES;
pub const EPOCH_DURATION_IN_SLOTS: u64 = {
    const SLOT_FILL_RATE: f64 = MILLISECS_PER_BLOCK as f64 / SLOT_DURATION as f64;

    (EPOCH_DURATION_IN_BLOCKS as f64 * SLOT_FILL_RATE) as u64
};

// Time is measured by number of blocks.
pub const MINUTES: BlockNumber = 60_000 / (MILLISECS_PER_BLOCK as BlockNumber);
pub const HOURS: BlockNumber = MINUTES * 60;
pub const DAYS: BlockNumber = HOURS * 24;

/// The version information used to identify this runtime when compiled natively.
#[cfg(feature = "std")]
pub fn native_version() -> NativeVersion {
    NativeVersion {
        runtime_version: VERSION,
        can_author_with: Default::default(),
    }
}

const NORMAL_DISPATCH_RATIO: Perbill = Perbill::from_percent(75);

parameter_types! {
    pub const Version: RuntimeVersion = VERSION;
    pub const BlockHashCount: BlockNumber = 2400;
    /// We allow for 2 seconds of compute with a 6 second average block time.
    pub BlockWeights: frame_system::limits::BlockWeights = frame_system::limits::BlockWeights
        ::with_sensible_defaults(2 * WEIGHT_PER_SECOND, NORMAL_DISPATCH_RATIO);
    pub BlockLength: frame_system::limits::BlockLength = frame_system::limits::BlockLength
        ::max_with_normal_ratio(5 * 1024 * 1024, NORMAL_DISPATCH_RATIO);
    pub const SS58Prefix: u8 = 77;
}

// Configure FRAME pallets to include in runtime.

impl frame_system::Config for Runtime {
    /// The basic call filter to use in dispatchable.
    type BaseCallFilter = ();
    /// Block & extrinsics weights: base values and limits.
    type BlockWeights = BlockWeights;
    /// The maximum length of a block (in bytes).
    type BlockLength = BlockLength;
    /// The identifier used to distinguish between accounts.
    type AccountId = AccountId;
    /// The aggregated dispatch type that is available for extrinsics.
    type Call = Call;
    /// The lookup mechanism to get account ID from whatever is passed in dispatchers.
    type Lookup = AccountIdLookup<AccountId, ()>;
    /// The index type for storing how many extrinsics an account has signed.
    type Index = Index;
    /// The index type for blocks.
    type BlockNumber = BlockNumber;
    /// The type for hashing blocks and tries.
    type Hash = Hash;
    /// The hashing algorithm used.
    type Hashing = BlakeTwo256;
    /// The header type.
    type Header = generic::Header<BlockNumber, BlakeTwo256>;
    /// The ubiquitous event type.
    type Event = Event;
    /// The ubiquitous origin type.
    type Origin = Origin;
    /// Maximum number of block number to block hash mappings to keep (oldest pruned first).
    type BlockHashCount = BlockHashCount;
    /// The weight of database operations that the runtime can invoke.
    type DbWeight = RocksDbWeight;
    /// Version of the runtime.
    type Version = Version;
    /// Converts a module to the index of the module in `construct_runtime!`.
    ///
    /// This type is being generated by `construct_runtime!`.
    type PalletInfo = PalletInfo;
    /// What to do if a new account is created.
    type OnNewAccount = ();
    /// What to do if an account is fully reaped from the system.
    type OnKilledAccount = ();
    /// The data to be stored in an account.
    type AccountData = pallet_balances::AccountData<Balance>;
    /// Weight information for the extrinsics of this pallet.
    type SystemWeightInfo = ();
    /// This is used as an identifier of the chain. 42 is the generic substrate prefix.
    type SS58Prefix = SS58Prefix;
}

parameter_types! {
	pub const DisabledValidatorsThreshold: Perbill = Perbill::from_percent(17);
}

impl pallet_session::Config for Runtime {
	type Event = Event;
	type ValidatorId = <Self as frame_system::Config>::AccountId;
	type ValidatorIdOf = pallet_staking::StashOf<Self>;
	type ShouldEndSession = Babe;
	type NextSessionRotation = Babe;
    // TODO: SessionManager setting needs to be revisited for security audit purpose
    // A SessionManager manages the creation of new validator set.
    // Our current setting is the same with Reef (https://github.com/reef-defi/reef-chain/blob/ba8b18bccdfe626c475a3b194c20e04fab2842b3/runtime/src/lib.rs#L321)
	// and substrate (https://github.com/paritytech/substrate/blob/46a64ac817ec909c66203a7e0715ee111762d3f7/bin/node/runtime/src/lib.rs#L445)
    type SessionManager = pallet_session::historical::NoteHistoricalRoot<Self, Staking>;
	type SessionHandler = <opaque::SessionKeys as OpaqueKeys>::KeyTypeIdProviders;
	type Keys = opaque::SessionKeys;
	type DisabledValidatorsThreshold = DisabledValidatorsThreshold;
	type WeightInfo = ();
}

impl pallet_session::historical::Config for Runtime {
	type FullIdentification = pallet_staking::Exposure<AccountId, Balance>;
	type FullIdentificationOf = pallet_staking::ExposureOf<Runtime>;
}

// TODO: to be revisited
// This curve is taken from 46a64ac of substrate code
pallet_staking_reward_curve::build! {
	const REWARD_CURVE: PiecewiseLinear<'static> = curve!(
		min_inflation: 0_025_000,
		max_inflation: 0_100_000,
		ideal_stake: 0_500_000,
		falloff: 0_050_000,
		max_piece_count: 40,
		test_precision: 0_005_000,
	);
}

parameter_types! {
	pub const SessionsPerEra: sp_staking::SessionIndex = 6; // 6 hours
	pub const BondingDuration: pallet_staking::EraIndex = 24 * 28; // 28 day
	pub const SlashDeferDuration: pallet_staking::EraIndex = 24 * 7; // 1/4 the bonding duration.
	pub const RewardCurve: &'static PiecewiseLinear<'static> = &REWARD_CURVE;
	pub const MaxNominatorRewardedPerValidator: u32 = 256; // only top N nominators get paid for each validator
    pub const ElectionLookahead: BlockNumber = EPOCH_DURATION_IN_BLOCKS / 4; // from Reef
	pub const MaxIterations: u32 = 5; // from Reef
    // 0.05%. The higher the value, the more strict solution acceptance becomes.
	pub MinSolutionScoreBump: Perbill = Perbill::from_rational_approximation(5 as u32, 10_000);
	// offchain tx signing
	pub const StakingUnsignedPriority: TransactionPriority = TransactionPriority::max_value() / 2;
}

// TODO: revisit all staking parameters
impl pallet_staking::Config for Runtime {
	type Currency = Balances;
	type UnixTime = Timestamp;
	type CurrencyToVote = U128CurrencyToVote;
	type RewardRemainder = (); // burn
	type Event = Event;
	type Slash = (); // burn slashed rewards
	type Reward = (); // rewards are minted from the void
	type SessionsPerEra = SessionsPerEra;
	type BondingDuration = BondingDuration;
	type SlashDeferDuration = SlashDeferDuration;
    /// A super-majority of the council can cancel the slash.
	type SlashCancelOrigin = EnsureOneOf<
		AccountId,
		EnsureRoot<AccountId>,
		pallet_collective::EnsureProportionAtLeast<_3, _4, AccountId, CouncilCollective>
	>;
	type SessionInterface = Self;
	type RewardCurve = RewardCurve;
	type NextNewSession = Session;
    type ElectionLookahead = ElectionLookahead;
	type Call = Call;
    type MaxIterations = MaxIterations;
	type MinSolutionScoreBump = MinSolutionScoreBump;
	type MaxNominatorRewardedPerValidator = MaxNominatorRewardedPerValidator;
	type UnsignedPriority = StakingUnsignedPriority;
	type WeightInfo = ();
    type OffchainSolutionWeightLimit = ();
}

parameter_types! {
	// NOTE: Currently it is not possible to change the epoch duration after the chain has started.
	//       Attempting to do so will brick block production.
	pub const EpochDuration: u64 = EPOCH_DURATION_IN_SLOTS;
	pub const ExpectedBlockTime: Moment = MILLISECS_PER_BLOCK;
	pub const ReportLongevity: u64 =
		BondingDuration::get() as u64 * SessionsPerEra::get() as u64 * EpochDuration::get();
}

// TODO: revisit here to at least comment what does each config variable mean
impl pallet_babe::Config for Runtime {
	type EpochDuration = EpochDuration;
	type ExpectedBlockTime = ExpectedBlockTime;
	type EpochChangeTrigger = pallet_babe::ExternalTrigger;

	type KeyOwnerProofSystem = Historical;

	type KeyOwnerProof = <Self::KeyOwnerProofSystem as KeyOwnerProofSystem<(
		KeyTypeId,
		pallet_babe::AuthorityId,
	)>>::Proof;

	type KeyOwnerIdentification = <Self::KeyOwnerProofSystem as KeyOwnerProofSystem<(
		KeyTypeId,
		pallet_babe::AuthorityId,
	)>>::IdentificationTuple;

    // () is Offences in substrate code
	type HandleEquivocation =
		pallet_babe::EquivocationHandler<Self::KeyOwnerIdentification, (), ReportLongevity>;

	type WeightInfo = ();
}


impl pallet_grandpa::Config for Runtime {
    type Event = Event;
    type Call = Call;

    type KeyOwnerProofSystem = ();

    type KeyOwnerProof =
        <Self::KeyOwnerProofSystem as KeyOwnerProofSystem<(KeyTypeId, GrandpaId)>>::Proof;

    type KeyOwnerIdentification = <Self::KeyOwnerProofSystem as KeyOwnerProofSystem<(
        KeyTypeId,
        GrandpaId,
    )>>::IdentificationTuple;

    type HandleEquivocation = ();

    type WeightInfo = ();
}

parameter_types! {
    pub const MinimumPeriod: u64 = SLOT_DURATION / 2;
}

impl pallet_timestamp::Config for Runtime {
    /// A timestamp: milliseconds since the unix epoch.
    // TODO: need to be revisited
    // substrate's implementation is as below:
    // type Moment = Moment;
    type Moment = u64;
    type OnTimestampSet = Babe;
    type MinimumPeriod = MinimumPeriod;
    // TODO: need to be revisited 
    // substrate's implementation is as below:
    // type WeightInfo = pallet_timestamp::weights::SubstrateWeight<Runtime>;
    type WeightInfo = ();
}

parameter_types! {
    pub const ExistentialDeposit: u128 = 500;
    pub const MaxLocks: u32 = 50;
}

impl pallet_balances::Config for Runtime {
    type MaxLocks = MaxLocks;
    /// The type for recording an account's balance.
    type Balance = Balance;
    /// The ubiquitous event type.
    type Event = Event;
    type DustRemoval = ();
    type ExistentialDeposit = ExistentialDeposit;
    type AccountStore = System;
    type WeightInfo = pallet_balances::weights::SubstrateWeight<Runtime>;
}

parameter_types! {
    pub const TransactionByteFee: Balance = 1;
}

impl pallet_transaction_payment::Config for Runtime {
    type OnChargeTransaction = CurrencyAdapter<Balances, ()>;
    type TransactionByteFee = TransactionByteFee;
    type WeightToFee = IdentityFee<Balance>;
    type FeeMultiplierUpdate = ();
}

impl pallet_sudo::Config for Runtime {
    type Event = Event;
    type Call = Call;
}

<<<<<<< HEAD

parameter_types! {
	pub const AssetDeposit: Balance = 100; // 100 DOT deposit to create asset
    pub const AssetDepositPerZombie: Balance = 1; // 1 DOT deposit to hold an account
	// pub const ApprovalDeposit: Balance = EXISTENTIAL_DEPOSIT;
	pub const StringLimit: u32 = 50;
	/// Key = 32 bytes, Value = 36 bytes (32+1+1+1+1)
	// https://github.com/paritytech/substrate/blob/069917b/frame/assets/src/lib.rs#L257L271
	pub const MetadataDepositBase: Balance = deposit(1, 68);
	pub const MetadataDepositPerByte: Balance = deposit(0, 1);
}

impl pallet_assets::Config for Runtime {
	type Event = Event;
	type Balance = Balance;
	type AssetId = u32;
	type Currency = Balances;
	// TODO: Change to proportion at least 60% (3/5) of Relay Chain Council.
	// https://github.com/paritytech/statemint/issues/4
	type ForceOrigin = frame_system::EnsureRoot<AccountId>;
	type AssetDepositBase = AssetDeposit;
    type AssetDepositPerZombie = ();
	type MetadataDepositBase = MetadataDepositBase;
	type MetadataDepositPerByte = MetadataDepositPerByte;
	// type ApprovalDeposit = ApprovalDeposit;
	type StringLimit = StringLimit;
	// type Freezer = ();
	// type Extra = ();
	type WeightInfo = weights::pallet_assets::WeightInfo<Runtime>;
=======
impl<C> frame_system::offchain::SendTransactionTypes<C> for Runtime where
	Call: From<C>,
{
	type Extrinsic = UncheckedExtrinsic;
	type OverarchingCall = Call;
}

parameter_types! {
	pub const UncleGenerations: BlockNumber = 5;
}

impl pallet_authorship::Config for Runtime {
	type FindAuthor = pallet_session::FindAccountFromAuthorIndex<Self, Babe>;
	type UncleGenerations = UncleGenerations;
	type FilterUncle = ();
	type EventHandler = (Staking, ()); // ImOnline
}

parameter_types! {
	pub const CouncilMotionDuration: BlockNumber = 5 * DAYS;
	pub const CouncilMaxProposals: u32 = 100;
	pub const CouncilMaxMembers: u32 = 100;
}

type CouncilCollective = pallet_collective::Instance1;
impl pallet_collective::Config<CouncilCollective> for Runtime {
	type Origin = Origin;
	type Proposal = Call;
	type Event = Event;
	type MotionDuration = CouncilMotionDuration;
	type MaxProposals = CouncilMaxProposals;
	type MaxMembers = CouncilMaxMembers;
	type DefaultVote = pallet_collective::PrimeDefaultVote;
	type WeightInfo = pallet_collective::weights::SubstrateWeight<Runtime>;
>>>>>>> 0f3bcd72
}

// Create the runtime by composing the FRAME pallets that were previously configured.
construct_runtime!(
    pub enum Runtime where
        Block = Block,
        NodeBlock = opaque::Block,
        UncheckedExtrinsic = UncheckedExtrinsic
    {
        // Core Component
        System: frame_system::{Module, Call, Config, Storage, Event<T>},
        RandomnessCollectiveFlip: pallet_randomness_collective_flip::{Module, Call, Storage},
<<<<<<< HEAD
        Timestamp: pallet_timestamp::{Module, Call, Storage, Inherent},
        Aura: pallet_aura::{Module, Config<T>},
        Assets: pallet_assets::{Module, Call, Storage, Event<T>},
        Grandpa: pallet_grandpa::{Module, Call, Storage, Config, Event},
=======
        Timestamp: pallet_timestamp::{Module, Call, Storage, Inherent},       
        Sudo: pallet_sudo::{Module, Call, Config<T>, Storage, Event<T>},

        // Token & Fees
>>>>>>> 0f3bcd72
        Balances: pallet_balances::{Module, Call, Storage, Config<T>, Event<T>},
        TransactionPayment: pallet_transaction_payment::{Module, Storage},

        // Consensus
        Authorship: pallet_authorship::{Module, Call, Storage, Inherent},
        Grandpa: pallet_grandpa::{Module, Call, Storage, Config, Event},
        Session: pallet_session::{Module, Call, Storage, Event, Config<T>},
        Staking: pallet_staking::{Module, Call, Config<T>, Storage, Event<T>},
        Babe: pallet_babe::{Module, Call, Storage, Config, ValidateUnsigned},
        Historical: pallet_session_historical::{Module},
        
        // Governance
        Council: pallet_collective::<Instance1>::{Module, Call, Storage, Origin<T>, Event<T>, Config<T>},
    }
);

/// The address format for describing accounts.
pub type Address = sp_runtime::MultiAddress<AccountId, ()>;
/// Block header type as expected by this runtime.
pub type Header = generic::Header<BlockNumber, BlakeTwo256>;
/// Block type as expected by this runtime.
pub type Block = generic::Block<Header, UncheckedExtrinsic>;
/// A Block signed with a Justification
pub type SignedBlock = generic::SignedBlock<Block>;
/// BlockId type as expected by this runtime.
pub type BlockId = generic::BlockId<Block>;
/// The SignedExtension to the basic transaction logic.
pub type SignedExtra = (
    frame_system::CheckSpecVersion<Runtime>,
    frame_system::CheckTxVersion<Runtime>,
    frame_system::CheckGenesis<Runtime>,
    frame_system::CheckEra<Runtime>,
    frame_system::CheckNonce<Runtime>,
    frame_system::CheckWeight<Runtime>,
    pallet_transaction_payment::ChargeTransactionPayment<Runtime>,
);
/// Unchecked extrinsic type as expected by this runtime.
pub type UncheckedExtrinsic = generic::UncheckedExtrinsic<Address, Call, Signature, SignedExtra>;
/// Extrinsic type that has already been checked.
pub type CheckedExtrinsic = generic::CheckedExtrinsic<AccountId, Call, SignedExtra>;
/// Executive: handles dispatch to the various modules.
pub type Executive = frame_executive::Executive<
    Runtime,
    Block,
    frame_system::ChainContext<Runtime>,
    Runtime,
    AllModules,
>;

impl_runtime_apis! {
    impl sp_api::Core<Block> for Runtime {
        fn version() -> RuntimeVersion {
            VERSION
        }

        fn execute_block(block: Block) {
            Executive::execute_block(block);
        }

        fn initialize_block(header: &<Block as BlockT>::Header) {
            Executive::initialize_block(header)
        }
    }

    impl sp_api::Metadata<Block> for Runtime {
        fn metadata() -> OpaqueMetadata {
            Runtime::metadata().into()
        }
    }

    impl sp_block_builder::BlockBuilder<Block> for Runtime {
        fn apply_extrinsic(extrinsic: <Block as BlockT>::Extrinsic) -> ApplyExtrinsicResult {
            Executive::apply_extrinsic(extrinsic)
        }

        fn finalize_block() -> <Block as BlockT>::Header {
            Executive::finalize_block()
        }

        fn inherent_extrinsics(data: sp_inherents::InherentData) -> Vec<<Block as BlockT>::Extrinsic> {
            data.create_extrinsics()
        }

        fn check_inherents(
            block: Block,
            data: sp_inherents::InherentData,
        ) -> sp_inherents::CheckInherentsResult {
            data.check_extrinsics(&block)
        }

        fn random_seed() -> <Block as BlockT>::Hash {
            RandomnessCollectiveFlip::random_seed()
        }
    }

    impl sp_transaction_pool::runtime_api::TaggedTransactionQueue<Block> for Runtime {
        fn validate_transaction(
            source: TransactionSource,
            tx: <Block as BlockT>::Extrinsic,
        ) -> TransactionValidity {
            Executive::validate_transaction(source, tx)
        }
    }

    impl sp_offchain::OffchainWorkerApi<Block> for Runtime {
        fn offchain_worker(header: &<Block as BlockT>::Header) {
            Executive::offchain_worker(header)
        }
    }


	impl sp_consensus_babe::BabeApi<Block> for Runtime {
		fn configuration() -> sp_consensus_babe::BabeGenesisConfiguration {
			// The choice of `c` parameter (where `1 - c` represents the
			// probability of a slot being empty), is done in accordance to the
			// slot duration and expected target block time, for safely
			// resisting network delays of maximum two seconds.
			// <https://research.web3.foundation/en/latest/polkadot/BABE/Babe/#6-practical-results>
			sp_consensus_babe::BabeGenesisConfiguration {
				slot_duration: Babe::slot_duration(),
				epoch_length: EpochDuration::get(),
				c: BABE_GENESIS_EPOCH_CONFIG.c,
				genesis_authorities: Babe::authorities(),
				randomness: Babe::randomness(),
				allowed_slots: BABE_GENESIS_EPOCH_CONFIG.allowed_slots,
			}
		}

		fn current_epoch_start() -> sp_consensus_babe::Slot {
			Babe::current_epoch_start()
		}

		fn current_epoch() -> sp_consensus_babe::Epoch {
			Babe::current_epoch()
		}

		fn next_epoch() -> sp_consensus_babe::Epoch {
			Babe::next_epoch()
		}

		fn generate_key_ownership_proof(
			_slot: sp_consensus_babe::Slot,
			authority_id: sp_consensus_babe::AuthorityId,
		) -> Option<sp_consensus_babe::OpaqueKeyOwnershipProof> {
			use codec::Encode;

			Historical::prove((sp_consensus_babe::KEY_TYPE, authority_id))
				.map(|p| p.encode())
				.map(sp_consensus_babe::OpaqueKeyOwnershipProof::new)
		}

		fn submit_report_equivocation_unsigned_extrinsic(
			equivocation_proof: sp_consensus_babe::EquivocationProof<<Block as BlockT>::Header>,
			key_owner_proof: sp_consensus_babe::OpaqueKeyOwnershipProof,
		) -> Option<()> {
			let key_owner_proof = key_owner_proof.decode()?;

			Babe::submit_unsigned_equivocation_report(
				equivocation_proof,
				key_owner_proof,
			)
		}
	}

    impl sp_session::SessionKeys<Block> for Runtime {
        fn generate_session_keys(seed: Option<Vec<u8>>) -> Vec<u8> {
            opaque::SessionKeys::generate(seed)
        }

        fn decode_session_keys(
            encoded: Vec<u8>,
        ) -> Option<Vec<(Vec<u8>, KeyTypeId)>> {
            opaque::SessionKeys::decode_into_raw_public_keys(&encoded)
        }
    }

    impl fg_primitives::GrandpaApi<Block> for Runtime {
        fn grandpa_authorities() -> GrandpaAuthorityList {
            Grandpa::grandpa_authorities()
        }

        fn submit_report_equivocation_unsigned_extrinsic(
            _equivocation_proof: fg_primitives::EquivocationProof<
                <Block as BlockT>::Hash,
                NumberFor<Block>,
            >,
            _key_owner_proof: fg_primitives::OpaqueKeyOwnershipProof,
        ) -> Option<()> {
            None
        }

        fn generate_key_ownership_proof(
            _set_id: fg_primitives::SetId,
            _authority_id: GrandpaId,
        ) -> Option<fg_primitives::OpaqueKeyOwnershipProof> {
            // NOTE: this is the only implementation possible since we've
            // defined our key owner proof type as a bottom type (i.e. a type
            // with no values).
            None
        }
    }

    impl frame_system_rpc_runtime_api::AccountNonceApi<Block, AccountId, Index> for Runtime {
        fn account_nonce(account: AccountId) -> Index {
            System::account_nonce(account)
        }
    }

    impl pallet_transaction_payment_rpc_runtime_api::TransactionPaymentApi<Block, Balance> for Runtime {
        fn query_info(
            uxt: <Block as BlockT>::Extrinsic,
            len: u32,
        ) -> pallet_transaction_payment_rpc_runtime_api::RuntimeDispatchInfo<Balance> {
            TransactionPayment::query_info(uxt, len)
        }
        fn query_fee_details(
            uxt: <Block as BlockT>::Extrinsic,
            len: u32,
        ) -> pallet_transaction_payment::FeeDetails<Balance> {
            TransactionPayment::query_fee_details(uxt, len)
        }
    }

    #[cfg(feature = "runtime-benchmarks")]
    impl frame_benchmarking::Benchmark<Block> for Runtime {
        fn dispatch_benchmark(
            config: frame_benchmarking::BenchmarkConfig
        ) -> Result<Vec<frame_benchmarking::BenchmarkBatch>, sp_runtime::RuntimeString> {
            use frame_benchmarking::{Benchmarking, BenchmarkBatch, add_benchmark, TrackedStorageKey};

            use frame_system_benchmarking::Module as SystemBench;
            impl frame_system_benchmarking::Config for Runtime {}

            let whitelist: Vec<TrackedStorageKey> = vec![
                // Block Number
                hex_literal::hex!("26aa394eea5630e07c48ae0c9558cef702a5c1b19ab7a04f536c519aca4983ac").to_vec().into(),
                // Total Issuance
                hex_literal::hex!("c2261276cc9d1f8598ea4b6a74b15c2f57c875e4cff74148e4628f264b974c80").to_vec().into(),
                // Execution Phase
                hex_literal::hex!("26aa394eea5630e07c48ae0c9558cef7ff553b5a9862a516939d82b3d3d8661a").to_vec().into(),
                // Event Count
                hex_literal::hex!("26aa394eea5630e07c48ae0c9558cef70a98fdbe9ce6c55837576c60c7af3850").to_vec().into(),
                // System Events
                hex_literal::hex!("26aa394eea5630e07c48ae0c9558cef780d41e5e16056765bc8461851072c9d7").to_vec().into(),
            ];

            let mut batches = Vec::<BenchmarkBatch>::new();
            let params = (&config, &whitelist);

            add_benchmark!(params, batches, frame_system, SystemBench::<Runtime>);
            add_benchmark!(params, batches, pallet_balances, Balances);
            add_benchmark!(params, batches, pallet_timestamp, Timestamp);

            if batches.is_empty() { return Err("Benchmark not found for this pallet.".into()) }
            Ok(batches)
        }
    }
}<|MERGE_RESOLUTION|>--- conflicted
+++ resolved
@@ -448,8 +448,7 @@
     type Call = Call;
 }
 
-<<<<<<< HEAD
-
+/// Assets
 parameter_types! {
 	pub const AssetDeposit: Balance = 100; // 100 DOT deposit to create asset
     pub const AssetDepositPerZombie: Balance = 1; // 1 DOT deposit to hold an account
@@ -478,7 +477,9 @@
 	// type Freezer = ();
 	// type Extra = ();
 	type WeightInfo = weights::pallet_assets::WeightInfo<Runtime>;
-=======
+}
+
+/// Babe consensus
 impl<C> frame_system::offchain::SendTransactionTypes<C> for Runtime where
 	Call: From<C>,
 {
@@ -513,7 +514,6 @@
 	type MaxMembers = CouncilMaxMembers;
 	type DefaultVote = pallet_collective::PrimeDefaultVote;
 	type WeightInfo = pallet_collective::weights::SubstrateWeight<Runtime>;
->>>>>>> 0f3bcd72
 }
 
 // Create the runtime by composing the FRAME pallets that were previously configured.
@@ -526,17 +526,12 @@
         // Core Component
         System: frame_system::{Module, Call, Config, Storage, Event<T>},
         RandomnessCollectiveFlip: pallet_randomness_collective_flip::{Module, Call, Storage},
-<<<<<<< HEAD
-        Timestamp: pallet_timestamp::{Module, Call, Storage, Inherent},
-        Aura: pallet_aura::{Module, Config<T>},
+
         Assets: pallet_assets::{Module, Call, Storage, Event<T>},
-        Grandpa: pallet_grandpa::{Module, Call, Storage, Config, Event},
-=======
         Timestamp: pallet_timestamp::{Module, Call, Storage, Inherent},       
         Sudo: pallet_sudo::{Module, Call, Config<T>, Storage, Event<T>},
 
         // Token & Fees
->>>>>>> 0f3bcd72
         Balances: pallet_balances::{Module, Call, Storage, Config<T>, Event<T>},
         TransactionPayment: pallet_transaction_payment::{Module, Storage},
 
