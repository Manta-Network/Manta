--- conflicted
+++ resolved
@@ -377,7 +377,6 @@
 	type Call = Call;
 }
 
-<<<<<<< HEAD
 parameter_types! {
 	pub MaximumSchedulerWeight: Weight = Perbill::from_percent(80) *
         BlockWeights::get().max_block;
@@ -395,12 +394,8 @@
 	type WeightInfo = pallet_scheduler::weights::SubstrateWeight<Runtime>;
 }
 
-impl<C> frame_system::offchain::SendTransactionTypes<C> for Runtime where
-=======
 impl<C> frame_system::offchain::SendTransactionTypes<C> for Runtime
-where
->>>>>>> 4f2aa2cc
-	Call: From<C>,
+	where Call: From<C>,
 {
 	type Extrinsic = UncheckedExtrinsic;
 	type OverarchingCall = Call;
