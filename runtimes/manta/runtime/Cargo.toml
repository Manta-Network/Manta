[package]
authors = ['Manta Network']
edition = '2018'
license = 'GPL V3'
name = 'manta-runtime'
version = '3.0.0'

[package.metadata.docs.rs]
targets = ['x86_64-unknown-linux-gnu']

[build-dependencies]
substrate-wasm-builder = '4.0.0'

[dependencies]
codec = { default-features = false, features = ['derive'], package = 'parity-scale-codec', version = '2.0.0' }
hex-literal = { optional = true, version = '0.3.1' }
serde = { version = "1.0.119", optional = true, features = ["derive"] }

# primitives
sp-api = { default-features = false, version = '3.0.0' }
sp-block-builder = { default-features = false, version = '3.0.0' }
sp-consensus-babe = { default-features = false, version = "0.9.0" }
sp-core = { default-features = false, version = '3.0.0' }
sp-inherents = { default-features = false, version = '3.0.0' }
sp-offchain = { default-features = false, version = '3.0.0' }
sp-runtime = { default-features = false, version = '3.0.0' }
sp-session = { default-features = false, version = '3.0.0' }
sp-staking = { default-features = false, version = "3.0.0" }
sp-std = { default-features = false, version = '3.0.0' }
sp-transaction-pool = { default-features = false, version = '3.0.0' }
sp-version = { default-features = false, version = '3.0.0' }

# frame dependencies
frame-benchmarking = { default-features = false, optional = true, version = '3.0.0' }
frame-executive = { default-features = false, version = '3.0.0' }
frame-support = { default-features = false, version = '3.0.0' }
frame-system = { default-features = false, version = '3.0.0' }
frame-system-benchmarking = { default-features = false, optional = true, version = '3.0.0' }
frame-system-rpc-runtime-api = { default-features = false, version = '3.0.0' }

# pallets
pallet-authorship = { default-features = false, version = "3.0.0" }
pallet-babe = { default-features = false, version = '3.0.0' }
pallet-balances = { default-features = false, version = '3.0.0' }
pallet-collective = { default-features = false, version = '3.0.0' }
pallet-grandpa = { default-features = false, version = '3.0.0' }
pallet-randomness-collective-flip = { default-features = false, version = '3.0.0' }
<<<<<<< HEAD
pallet-scheduler = { version = "3.0.0", default-features = false }
=======
pallet-session = { version = "3.0.0", features = ["historical"], default-features = false }
pallet-staking = { default-features = false, version = "3.0.0" }
pallet-staking-reward-curve = { default-features = false, version = "3.0.0" }
>>>>>>> b9ba8cd3
pallet-sudo = { default-features = false, version = '3.0.0' }
pallet-timestamp = { default-features = false, version = '3.0.0' }
pallet-transaction-payment = { default-features = false, version = '3.0.0' }
pallet-transaction-payment-rpc-runtime-api = { default-features = false, version = '3.0.0' }

[features]
default = ['std']
runtime-benchmarks = [
    'frame-benchmarking',
    'frame-support/runtime-benchmarks',
    'frame-system-benchmarking',
    'frame-system/runtime-benchmarks',
    'hex-literal',
    'pallet-balances/runtime-benchmarks',
    'pallet-timestamp/runtime-benchmarks',
    'sp-runtime/runtime-benchmarks',
]
std = [
    'codec/std',
    'frame-executive/std',
    'frame-support/std',
    'frame-system-rpc-runtime-api/std',
    'frame-system/std',
    'pallet-authorship/std',
    'pallet-babe/std',
    'pallet-balances/std',
    'pallet-collective/std',
    'pallet-grandpa/std',
    'pallet-randomness-collective-flip/std',
<<<<<<< HEAD
    "pallet-scheduler/std",
=======
    "pallet-session/std",
    'pallet-staking/std',
>>>>>>> b9ba8cd3
    'pallet-sudo/std',
    'pallet-timestamp/std',
    'pallet-transaction-payment-rpc-runtime-api/std',
    'pallet-transaction-payment/std',
    'serde',
    'sp-api/std',
    'sp-block-builder/std',
    'sp-consensus-babe/std',
    'sp-core/std',
    'sp-inherents/std',
    'sp-offchain/std',
    'sp-runtime/std',
    'sp-session/std', 
    'sp-staking/std',
    'sp-std/std',
    'sp-transaction-pool/std',
    'sp-version/std',
]<|MERGE_RESOLUTION|>--- conflicted
+++ resolved
@@ -45,13 +45,10 @@
 pallet-collective = { default-features = false, version = '3.0.0' }
 pallet-grandpa = { default-features = false, version = '3.0.0' }
 pallet-randomness-collective-flip = { default-features = false, version = '3.0.0' }
-<<<<<<< HEAD
 pallet-scheduler = { version = "3.0.0", default-features = false }
-=======
 pallet-session = { version = "3.0.0", features = ["historical"], default-features = false }
 pallet-staking = { default-features = false, version = "3.0.0" }
 pallet-staking-reward-curve = { default-features = false, version = "3.0.0" }
->>>>>>> b9ba8cd3
 pallet-sudo = { default-features = false, version = '3.0.0' }
 pallet-timestamp = { default-features = false, version = '3.0.0' }
 pallet-transaction-payment = { default-features = false, version = '3.0.0' }
@@ -81,12 +78,9 @@
     'pallet-collective/std',
     'pallet-grandpa/std',
     'pallet-randomness-collective-flip/std',
-<<<<<<< HEAD
     "pallet-scheduler/std",
-=======
     "pallet-session/std",
     'pallet-staking/std',
->>>>>>> b9ba8cd3
     'pallet-sudo/std',
     'pallet-timestamp/std',
     'pallet-transaction-payment-rpc-runtime-api/std',
