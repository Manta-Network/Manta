#![warn(unused_extern_crates)]

//! Service implementation. Specialized wrapper over substrate service.

<<<<<<< HEAD
use std::sync::Arc;
use sc_consensus_babe;
use manta_runtime::{RuntimeApi, opaque::Block};
use sc_service::{
	config::{Configuration}, error::{Error as ServiceError},
	RpcHandlers, TaskManager,
};
use sp_inherents::InherentDataProviders;
use sc_network::NetworkService;
use sp_runtime::traits::Block as BlockT;
use sc_client_api::{ExecutorProvider, RemoteBackend};
use sc_telemetry::TelemetryConnectionNotifier;
pub use sc_executor::NativeExecutor;
use sc_executor::native_executor_instance;
=======
use manta_runtime::{opaque::Block, RuntimeApi};
use sc_client_api::{ExecutorProvider, RemoteBackend};
use sc_consensus_babe;
use sc_executor::native_executor_instance;
pub use sc_executor::NativeExecutor;
use sc_network::NetworkService;
use sc_service::{config::Configuration, error::Error as ServiceError, RpcHandlers, TaskManager};
use sc_telemetry::TelemetryConnectionNotifier;
use sp_inherents::InherentDataProviders;
use sp_runtime::traits::Block as BlockT;
use std::sync::Arc;
>>>>>>> 4f2aa2cc

// Our native executor instance.
native_executor_instance!(
	pub Executor,
	manta_runtime::api::dispatch,
	manta_runtime::native_version,
	frame_benchmarking::benchmarking::HostFunctions,
);

type FullClient = sc_service::TFullClient<Block, RuntimeApi, Executor>;
type FullBackend = sc_service::TFullBackend<Block>;
type FullSelectChain = sc_consensus::LongestChain<FullBackend, Block>;
type FullGrandpaBlockImport =
	sc_finality_grandpa::GrandpaBlockImport<FullBackend, Block, FullClient, FullSelectChain>;
type LightClient = sc_service::TLightClient<Block, RuntimeApi, Executor>;
<<<<<<< HEAD

pub fn new_partial(config: &Configuration) -> Result<sc_service::PartialComponents<
	FullClient, FullBackend, FullSelectChain,
	sp_consensus::DefaultImportQueue<Block, FullClient>,
	sc_transaction_pool::FullPool<Block, FullClient>,
	(
		impl Fn(
			crate::rpc::DenyUnsafe,
			sc_rpc::SubscriptionTaskExecutor,
		) -> crate::rpc::IoHandler,
		(
			sc_consensus_babe::BabeBlockImport<Block, FullClient, FullGrandpaBlockImport>,
			sc_finality_grandpa::LinkHalf<Block, FullClient, FullSelectChain>,
			sc_consensus_babe::BabeLink<Block>,
		),
		sc_finality_grandpa::SharedVoterState,
	)
>, ServiceError> {
	let (client, backend, keystore_container, task_manager) =
		sc_service::new_full_parts::<Block, RuntimeApi, Executor>(&config)?;
	let client = Arc::new(client);

	let select_chain = sc_consensus::LongestChain::new(backend.clone());

	let transaction_pool = sc_transaction_pool::BasicPool::new_full(
		config.transaction_pool.clone(),
		config.role.is_authority().into(),
		config.prometheus_registry(),
		task_manager.spawn_handle(),
		client.clone(),
	);

	let (grandpa_block_import, grandpa_link) = sc_finality_grandpa::block_import(
		client.clone(), &(client.clone() as Arc<_>), select_chain.clone(),
	)?;
	let justification_import = grandpa_block_import.clone();

	let (block_import, babe_link) = sc_consensus_babe::block_import(
		sc_consensus_babe::Config::get_or_compute(&*client)?,
		grandpa_block_import,
		client.clone(),
	)?;

	let inherent_data_providers = sp_inherents::InherentDataProviders::new();

	let import_queue = sc_consensus_babe::import_queue(
		babe_link.clone(),
		block_import.clone(),
		Some(Box::new(justification_import)),
		client.clone(),
		select_chain.clone(),
		inherent_data_providers.clone(),
		&task_manager.spawn_handle(),
		config.prometheus_registry(),
		sp_consensus::CanAuthorWithNativeVersion::new(client.executor().clone()),
	)?;

	let import_setup = (block_import, grandpa_link, babe_link);

	let (rpc_extensions_builder, rpc_setup) = {
		let (_, grandpa_link, babe_link) = &import_setup;

		let justification_stream = grandpa_link.justification_stream();
		let shared_authority_set = grandpa_link.shared_authority_set().clone();
		let shared_voter_state = sc_finality_grandpa::SharedVoterState::empty();
		let rpc_setup = shared_voter_state.clone();

		let finality_proof_provider = sc_finality_grandpa::FinalityProofProvider::new_for_service(
			backend.clone(),
			Some(shared_authority_set.clone()),
		);

		let babe_config = babe_link.config().clone();
		let shared_epoch_changes = babe_link.epoch_changes().clone();

		let client = client.clone();
		let pool = transaction_pool.clone();
		let select_chain = select_chain.clone();
		let keystore = keystore_container.sync_keystore();
		let chain_spec = config.chain_spec.cloned_box();

		let rpc_extensions_builder = move |deny_unsafe, subscription_executor| {
			let deps = crate::rpc::FullDeps {
				client: client.clone(),
				pool: pool.clone(),
				select_chain: select_chain.clone(),
                chain_spec: chain_spec.cloned_box(),
				deny_unsafe,
				babe: crate::rpc::BabeDeps {
					babe_config: babe_config.clone(),
					shared_epoch_changes: shared_epoch_changes.clone(),
					keystore: keystore.clone(),
				},
				grandpa: crate::rpc::GrandpaDeps {
					shared_voter_state: shared_voter_state.clone(),
					shared_authority_set: shared_authority_set.clone(),
					justification_stream: justification_stream.clone(),
					subscription_executor,
					finality_provider: finality_proof_provider.clone(),
				},
			};

		    crate::rpc::create_full(deps)
		};

		(rpc_extensions_builder, rpc_setup)
	};

	Ok(sc_service::PartialComponents {
		client,
		backend,
		task_manager,
		keystore_container,
		select_chain,
		import_queue,
		transaction_pool,
		inherent_data_providers,
		other: (rpc_extensions_builder, import_setup, rpc_setup),
	})
}

=======

pub fn new_partial(
	config: &Configuration,
) -> Result<
	sc_service::PartialComponents<
		FullClient,
		FullBackend,
		FullSelectChain,
		sp_consensus::DefaultImportQueue<Block, FullClient>,
		sc_transaction_pool::FullPool<Block, FullClient>,
		(
			impl Fn(crate::rpc::DenyUnsafe, sc_rpc::SubscriptionTaskExecutor) -> crate::rpc::IoHandler,
			(
				sc_consensus_babe::BabeBlockImport<Block, FullClient, FullGrandpaBlockImport>,
				sc_finality_grandpa::LinkHalf<Block, FullClient, FullSelectChain>,
				sc_consensus_babe::BabeLink<Block>,
			),
			sc_finality_grandpa::SharedVoterState,
		),
	>,
	ServiceError,
> {
	let (client, backend, keystore_container, task_manager) =
		sc_service::new_full_parts::<Block, RuntimeApi, Executor>(&config)?;
	let client = Arc::new(client);

	let select_chain = sc_consensus::LongestChain::new(backend.clone());

	let transaction_pool = sc_transaction_pool::BasicPool::new_full(
		config.transaction_pool.clone(),
		config.role.is_authority().into(),
		config.prometheus_registry(),
		task_manager.spawn_handle(),
		client.clone(),
	);

	let (grandpa_block_import, grandpa_link) = sc_finality_grandpa::block_import(
		client.clone(),
		&(client.clone() as Arc<_>),
		select_chain.clone(),
	)?;
	let justification_import = grandpa_block_import.clone();

	let (block_import, babe_link) = sc_consensus_babe::block_import(
		sc_consensus_babe::Config::get_or_compute(&*client)?,
		grandpa_block_import,
		client.clone(),
	)?;

	let inherent_data_providers = sp_inherents::InherentDataProviders::new();

	let import_queue = sc_consensus_babe::import_queue(
		babe_link.clone(),
		block_import.clone(),
		Some(Box::new(justification_import)),
		client.clone(),
		select_chain.clone(),
		inherent_data_providers.clone(),
		&task_manager.spawn_handle(),
		config.prometheus_registry(),
		sp_consensus::CanAuthorWithNativeVersion::new(client.executor().clone()),
	)?;

	let import_setup = (block_import, grandpa_link, babe_link);

	let (rpc_extensions_builder, rpc_setup) = {
		let (_, grandpa_link, babe_link) = &import_setup;

		let justification_stream = grandpa_link.justification_stream();
		let shared_authority_set = grandpa_link.shared_authority_set().clone();
		let shared_voter_state = sc_finality_grandpa::SharedVoterState::empty();
		let rpc_setup = shared_voter_state.clone();

		let finality_proof_provider = sc_finality_grandpa::FinalityProofProvider::new_for_service(
			backend.clone(),
			Some(shared_authority_set.clone()),
		);

		let babe_config = babe_link.config().clone();
		let shared_epoch_changes = babe_link.epoch_changes().clone();

		let client = client.clone();
		let pool = transaction_pool.clone();
		let select_chain = select_chain.clone();
		let keystore = keystore_container.sync_keystore();
		let chain_spec = config.chain_spec.cloned_box();

		let rpc_extensions_builder = move |deny_unsafe, subscription_executor| {
			let deps = crate::rpc::FullDeps {
				client: client.clone(),
				pool: pool.clone(),
				select_chain: select_chain.clone(),
				chain_spec: chain_spec.cloned_box(),
				deny_unsafe,
				babe: crate::rpc::BabeDeps {
					babe_config: babe_config.clone(),
					shared_epoch_changes: shared_epoch_changes.clone(),
					keystore: keystore.clone(),
				},
				grandpa: crate::rpc::GrandpaDeps {
					shared_voter_state: shared_voter_state.clone(),
					shared_authority_set: shared_authority_set.clone(),
					justification_stream: justification_stream.clone(),
					subscription_executor,
					finality_provider: finality_proof_provider.clone(),
				},
			};

			crate::rpc::create_full(deps)
		};

		(rpc_extensions_builder, rpc_setup)
	};

	Ok(sc_service::PartialComponents {
		client,
		backend,
		task_manager,
		keystore_container,
		select_chain,
		import_queue,
		transaction_pool,
		inherent_data_providers,
		other: (rpc_extensions_builder, import_setup, rpc_setup),
	})
}

>>>>>>> 4f2aa2cc
pub struct NewFullBase {
	pub task_manager: TaskManager,
	pub inherent_data_providers: InherentDataProviders,
	pub client: Arc<FullClient>,
	pub network: Arc<NetworkService<Block, <Block as BlockT>::Hash>>,
	pub network_status_sinks: sc_service::NetworkStatusSinks<Block>,
	pub transaction_pool: Arc<sc_transaction_pool::FullPool<Block, FullClient>>,
}

/// Creates a full service from the configuration.
pub fn new_full_base(
	mut config: Configuration,
	with_startup_data: impl FnOnce(
		&sc_consensus_babe::BabeBlockImport<Block, FullClient, FullGrandpaBlockImport>,
		&sc_consensus_babe::BabeLink<Block>,
<<<<<<< HEAD
	)
=======
	),
>>>>>>> 4f2aa2cc
) -> Result<NewFullBase, ServiceError> {
	let sc_service::PartialComponents {
		client,
		backend,
		mut task_manager,
		import_queue,
		keystore_container,
		select_chain,
		transaction_pool,
		inherent_data_providers,
		other: (rpc_extensions_builder, import_setup, rpc_setup),
	} = new_partial(&config)?;

	let shared_voter_state = rpc_setup;

<<<<<<< HEAD
	config.network.extra_sets.push(sc_finality_grandpa::grandpa_peers_set_config());

	#[cfg(feature = "cli")]
	config.network.request_response_protocols.push(sc_finality_grandpa_warp_sync::request_response_config_for_chain(
		&config, task_manager.spawn_handle(), backend.clone(),
	));
=======
	config
		.network
		.extra_sets
		.push(sc_finality_grandpa::grandpa_peers_set_config());

	#[cfg(feature = "cli")]
	config.network.request_response_protocols.push(
		sc_finality_grandpa_warp_sync::request_response_config_for_chain(
			&config,
			task_manager.spawn_handle(),
			backend.clone(),
		),
	);
>>>>>>> 4f2aa2cc

	let (network, network_status_sinks, system_rpc_tx, network_starter) =
		sc_service::build_network(sc_service::BuildNetworkParams {
			config: &config,
			client: client.clone(),
			transaction_pool: transaction_pool.clone(),
			spawn_handle: task_manager.spawn_handle(),
			import_queue,
			on_demand: None,
			block_announce_validator_builder: None,
		})?;

	if config.offchain_worker.enabled {
		sc_service::build_offchain_workers(
<<<<<<< HEAD
			&config, backend.clone(), task_manager.spawn_handle(), client.clone(), network.clone(),
=======
			&config,
			backend.clone(),
			task_manager.spawn_handle(),
			client.clone(),
			network.clone(),
>>>>>>> 4f2aa2cc
		);
	}

	let role = config.role.clone();
	let force_authoring = config.force_authoring;
	let backoff_authoring_blocks =
		Some(sc_consensus_slots::BackoffAuthoringOnFinalizedHeadLagging::default());
	let name = config.network.node_name.clone();
	let enable_grandpa = !config.disable_grandpa;
	let prometheus_registry = config.prometheus_registry().cloned();

<<<<<<< HEAD
	let (_rpc_handlers, telemetry_connection_notifier) = sc_service::spawn_tasks(
		sc_service::SpawnTasksParams {
=======
	let (_rpc_handlers, telemetry_connection_notifier) =
		sc_service::spawn_tasks(sc_service::SpawnTasksParams {
>>>>>>> 4f2aa2cc
			config,
			backend: backend.clone(),
			client: client.clone(),
			keystore: keystore_container.sync_keystore(),
			network: network.clone(),
			rpc_extensions_builder: Box::new(rpc_extensions_builder),
			transaction_pool: transaction_pool.clone(),
			task_manager: &mut task_manager,
			on_demand: None,
			remote_blockchain: None,
			network_status_sinks: network_status_sinks.clone(),
			system_rpc_tx,
<<<<<<< HEAD
		},
	)?;
=======
		})?;
>>>>>>> 4f2aa2cc

	let (block_import, grandpa_link, babe_link) = import_setup;

	(with_startup_data)(&block_import, &babe_link);

	if let sc_service::config::Role::Authority { .. } = &role {
		let proposer = sc_basic_authorship::ProposerFactory::new(
			task_manager.spawn_handle(),
			client.clone(),
			transaction_pool.clone(),
			prometheus_registry.as_ref(),
		);

		let can_author_with =
			sp_consensus::CanAuthorWithNativeVersion::new(client.executor().clone());

		let babe_config = sc_consensus_babe::BabeParams {
			keystore: keystore_container.sync_keystore(),
			client: client.clone(),
			select_chain,
			env: proposer,
			block_import,
			sync_oracle: network.clone(),
			inherent_data_providers: inherent_data_providers.clone(),
			force_authoring,
			backoff_authoring_blocks,
			babe_link,
			can_author_with,
		};

		let babe = sc_consensus_babe::start_babe(babe_config)?;
<<<<<<< HEAD
		task_manager.spawn_essential_handle().spawn_blocking("babe-proposer", babe);
=======
		task_manager
			.spawn_essential_handle()
			.spawn_blocking("babe-proposer", babe);
>>>>>>> 4f2aa2cc
	}

	// if the node isn't actively participating in consensus then it doesn't
	// need a keystore, regardless of which protocol we use below.
	let keystore = if role.is_authority() {
		Some(keystore_container.sync_keystore())
	} else {
		None
	};

	let config = sc_finality_grandpa::Config {
		// FIXME #1578 make this available through chainspec
		gossip_duration: std::time::Duration::from_millis(333),
		justification_period: 512,
		name: Some(name),
		observer_enabled: false,
		keystore,
		is_authority: role.is_network_authority(),
	};

	if enable_grandpa {
		// start the full GRANDPA voter
		// NOTE: non-authorities could run the GRANDPA observer protocol, but at
		// this point the full voter should provide better guarantees of block
		// and vote data availability than the observer. The observer has not
		// been tested extensively yet and having most nodes in a network run it
		// could lead to finality stalls.
		let grandpa_config = sc_finality_grandpa::GrandpaParams {
			config,
			link: grandpa_link,
			network: network.clone(),
			telemetry_on_connect: telemetry_connection_notifier.map(|x| x.on_connect_stream()),
			voting_rule: sc_finality_grandpa::VotingRulesBuilder::default().build(),
			prometheus_registry,
			shared_voter_state,
		};

		// the GRANDPA voter task is considered infallible, i.e.
		// if it fails we take down the service with it.
		task_manager.spawn_essential_handle().spawn_blocking(
			"grandpa-voter",
<<<<<<< HEAD
			sc_finality_grandpa::run_grandpa_voter(grandpa_config)?
=======
			sc_finality_grandpa::run_grandpa_voter(grandpa_config)?,
>>>>>>> 4f2aa2cc
		);
	}

	network_starter.start_network();
	Ok(NewFullBase {
		task_manager,
		inherent_data_providers,
		client,
		network,
		network_status_sinks,
		transaction_pool,
	})
}

/// Builds a new service for a full client.
<<<<<<< HEAD
pub fn new_full(config: Configuration)
-> Result<TaskManager, ServiceError> {
	new_full_base(config, |_, _| ()).map(|NewFullBase { task_manager, .. }| {
		task_manager
	})
}

pub fn new_light_base(mut config: Configuration) -> Result<(
	TaskManager, RpcHandlers, Option<TelemetryConnectionNotifier>, Arc<LightClient>,
	Arc<NetworkService<Block, <Block as BlockT>::Hash>>,
	Arc<sc_transaction_pool::LightPool<Block, LightClient, sc_network::config::OnDemand<Block>>>
), ServiceError> {
	let (client, backend, keystore_container, mut task_manager, on_demand) =
		sc_service::new_light_parts::<Block, RuntimeApi, Executor>(&config)?;

	config.network.extra_sets.push(sc_finality_grandpa::grandpa_peers_set_config());
=======
pub fn new_full(config: Configuration) -> Result<TaskManager, ServiceError> {
	new_full_base(config, |_, _| ()).map(|NewFullBase { task_manager, .. }| task_manager)
}

pub fn new_light_base(
	mut config: Configuration,
) -> Result<
	(
		TaskManager,
		RpcHandlers,
		Option<TelemetryConnectionNotifier>,
		Arc<LightClient>,
		Arc<NetworkService<Block, <Block as BlockT>::Hash>>,
		Arc<
			sc_transaction_pool::LightPool<Block, LightClient, sc_network::config::OnDemand<Block>>,
		>,
	),
	ServiceError,
> {
	let (client, backend, keystore_container, mut task_manager, on_demand) =
		sc_service::new_light_parts::<Block, RuntimeApi, Executor>(&config)?;

	config
		.network
		.extra_sets
		.push(sc_finality_grandpa::grandpa_peers_set_config());
>>>>>>> 4f2aa2cc

	let select_chain = sc_consensus::LongestChain::new(backend.clone());

	let transaction_pool = Arc::new(sc_transaction_pool::BasicPool::new_light(
		config.transaction_pool.clone(),
		config.prometheus_registry(),
		task_manager.spawn_handle(),
		client.clone(),
		on_demand.clone(),
	));

	let (grandpa_block_import, _) = sc_finality_grandpa::block_import(
		client.clone(),
		&(client.clone() as Arc<_>),
		select_chain.clone(),
	)?;
	let justification_import = grandpa_block_import.clone();

	let (babe_block_import, babe_link) = sc_consensus_babe::block_import(
		sc_consensus_babe::Config::get_or_compute(&*client)?,
		grandpa_block_import,
		client.clone(),
	)?;

	let inherent_data_providers = sp_inherents::InherentDataProviders::new();

	let import_queue = sc_consensus_babe::import_queue(
		babe_link,
		babe_block_import,
		Some(Box::new(justification_import)),
		client.clone(),
		select_chain.clone(),
		inherent_data_providers.clone(),
		&task_manager.spawn_handle(),
		config.prometheus_registry(),
		sp_consensus::NeverCanAuthor,
	)?;

	let (network, network_status_sinks, system_rpc_tx, network_starter) =
		sc_service::build_network(sc_service::BuildNetworkParams {
			config: &config,
			client: client.clone(),
			transaction_pool: transaction_pool.clone(),
			spawn_handle: task_manager.spawn_handle(),
			import_queue,
			on_demand: Some(on_demand.clone()),
			block_announce_validator_builder: None,
		})?;
	network_starter.start_network();

	if config.offchain_worker.enabled {
		sc_service::build_offchain_workers(
<<<<<<< HEAD
			&config, backend.clone(), task_manager.spawn_handle(), client.clone(), network.clone(),
=======
			&config,
			backend.clone(),
			task_manager.spawn_handle(),
			client.clone(),
			network.clone(),
>>>>>>> 4f2aa2cc
		);
	}

	let light_deps = crate::rpc::LightDeps {
		remote_blockchain: backend.remote_blockchain(),
		fetcher: on_demand.clone(),
		client: client.clone(),
		pool: transaction_pool.clone(),
	};

	let rpc_extensions = crate::rpc::create_light(light_deps);

	let (rpc_handlers, telemetry_connection_notifier) =
		sc_service::spawn_tasks(sc_service::SpawnTasksParams {
			on_demand: Some(on_demand),
			remote_blockchain: Some(backend.remote_blockchain()),
			rpc_extensions_builder: Box::new(sc_service::NoopRpcExtensionBuilder(rpc_extensions)),
			client: client.clone(),
			transaction_pool: transaction_pool.clone(),
			keystore: keystore_container.sync_keystore(),
<<<<<<< HEAD
			config, backend, network_status_sinks, system_rpc_tx,
=======
			config,
			backend,
			network_status_sinks,
			system_rpc_tx,
>>>>>>> 4f2aa2cc
			network: network.clone(),
			task_manager: &mut task_manager,
		})?;

	Ok((
		task_manager,
		rpc_handlers,
		telemetry_connection_notifier,
		client,
		network,
		transaction_pool,
	))
}

/// Builds a new service for a light client.
pub fn new_light(config: Configuration) -> Result<TaskManager, ServiceError> {
<<<<<<< HEAD
	new_light_base(config).map(|(task_manager, _, _, _, _, _)| {
		task_manager
	})
=======
	new_light_base(config).map(|(task_manager, _, _, _, _, _)| task_manager)
>>>>>>> 4f2aa2cc
}

/* #[cfg(test)]
mod tests {
	use std::{sync::Arc, borrow::Cow, any::Any, convert::TryInto};
	use sc_consensus_babe::{CompatibleDigestItem, BabeIntermediate, INTERMEDIATE_KEY};
	use sc_consensus_epochs::descendent_query;
	use sp_consensus::{
		Environment, Proposer, BlockImportParams, BlockOrigin, ForkChoiceStrategy, BlockImport,
		RecordProof,
	};
	use manta_runtime::{Block, DigestItem, Signature};
	use manta_runtime::{BalancesCall, Call, UncheckedExtrinsic, Address};
	use manta_runtime::{currency::CENTS, time::SLOT_DURATION};
	use codec::Encode;
	use sp_core::{
		crypto::Pair as CryptoPair,
		H256,
		Public
	};
	use sp_keystore::{SyncCryptoStorePtr, SyncCryptoStore};
	use sp_runtime::{
		generic::{BlockId, Era, Digest, SignedPayload},
		traits::{Block as BlockT, Header as HeaderT},
		traits::Verify,
	};
	use sp_timestamp;
	use sp_keyring::AccountKeyring;
	use sc_service_test::TestNetNode;
	use crate::service::{new_full_base, new_light_base, NewFullBase};
	use sp_runtime::{key_types::BABE, traits::IdentifyAccount, RuntimeAppPublic};
	use sp_transaction_pool::{MaintainedTransactionPool, ChainEvent};
	use sc_client_api::BlockBackend;
	use sc_keystore::LocalKeystore;

	type AccountPublic = <Signature as Verify>::Signer;

	#[test]
	// It is "ignored", but the node-cli ignored tests are running on the CI.
	// This can be run locally with `cargo test --release -p node-cli test_sync -- --ignored`.
	#[ignore]
	fn test_sync() {
		let keystore_path = tempfile::tempdir().expect("Creates keystore path");
		let keystore: SyncCryptoStorePtr = Arc::new(LocalKeystore::open(keystore_path.path(), None)
			.expect("Creates keystore"));
		let alice: sp_consensus_babe::AuthorityId = SyncCryptoStore::sr25519_generate_new(&*keystore, BABE, Some("//Alice"))
			.expect("Creates authority pair").into();

		let chain_spec = crate::chain_spec::tests::integration_test_config_with_single_authority();

		// For the block factory
		let mut slot = 1u64;

		// For the extrinsics factory
		let bob = Arc::new(AccountKeyring::Bob.pair());
		let charlie = Arc::new(AccountKeyring::Charlie.pair());
		let mut index = 0;

		sc_service_test::sync(
			chain_spec,
			|config| {
				let mut setup_handles = None;
				let NewFullBase {
					task_manager, inherent_data_providers, client, network, transaction_pool, ..
				} = new_full_base(config,
					|
						block_import: &sc_consensus_babe::BabeBlockImport<Block, _, _>,
						babe_link: &sc_consensus_babe::BabeLink<Block>,
					| {
						setup_handles = Some((block_import.clone(), babe_link.clone()));
					}
				)?;

				let node = sc_service_test::TestNetComponents::new(
					task_manager, client, network, transaction_pool
				);
				Ok((node, (inherent_data_providers, setup_handles.unwrap())))
			},
			|config| {
				let (keep_alive, _, _, client, network, transaction_pool) = new_light_base(config)?;
				Ok(sc_service_test::TestNetComponents::new(keep_alive, client, network, transaction_pool))
			},
			|service, &mut (ref inherent_data_providers, (ref mut block_import, ref babe_link))| {
				let mut inherent_data = inherent_data_providers
					.create_inherent_data()
					.expect("Creates inherent data.");

				let parent_id = BlockId::number(service.client().chain_info().best_number);
				let parent_header = service.client().header(&parent_id).unwrap().unwrap();
				let parent_hash = parent_header.hash();
				let parent_number = *parent_header.number();

				futures::executor::block_on(
					service.transaction_pool().maintain(
						ChainEvent::NewBestBlock {
							hash: parent_header.hash(),
							tree_route: None,
						},
					)
				);

				let mut proposer_factory = sc_basic_authorship::ProposerFactory::new(
					service.spawn_handle(),
					service.client(),
					service.transaction_pool(),
					None,
				);

				let epoch_descriptor = babe_link.epoch_changes().lock().epoch_descriptor_for_child_of(
					descendent_query(&*service.client()),
					&parent_hash,
					parent_number,
					slot.into(),
				).unwrap().unwrap();

				let mut digest = Digest::<H256>::default();

				// even though there's only one authority some slots might be empty,
				// so we must keep trying the next slots until we can claim one.
				let babe_pre_digest = loop {
					inherent_data.replace_data(sp_timestamp::INHERENT_IDENTIFIER, &(slot * SLOT_DURATION));
					if let Some(babe_pre_digest) = sc_consensus_babe::test_helpers::claim_slot(
						slot.into(),
						&parent_header,
						&*service.client(),
						keystore.clone(),
						&babe_link,
					) {
						break babe_pre_digest;
					}

					slot += 1;
				};

				digest.push(<DigestItem as CompatibleDigestItem>::babe_pre_digest(babe_pre_digest));

				let new_block = futures::executor::block_on(async move {
					let proposer = proposer_factory.init(&parent_header).await;
					proposer.unwrap().propose(
						inherent_data,
						digest,
						std::time::Duration::from_secs(1),
						RecordProof::Yes,
					).await
				}).expect("Error making test block").block;

				let (new_header, new_body) = new_block.deconstruct();
				let pre_hash = new_header.hash();
				// sign the pre-sealed hash of the block and then
				// add it to a digest item.
				let to_sign = pre_hash.encode();
				let signature = SyncCryptoStore::sign_with(
					&*keystore,
					sp_consensus_babe::AuthorityId::ID,
					&alice.to_public_crypto_pair(),
					&to_sign,
				).unwrap()
				 .try_into()
				 .unwrap();
				let item = <DigestItem as CompatibleDigestItem>::babe_seal(
					signature,
				);
				slot += 1;

				let mut params = BlockImportParams::new(BlockOrigin::File, new_header);
				params.post_digests.push(item);
				params.body = Some(new_body);
				params.intermediates.insert(
					Cow::from(INTERMEDIATE_KEY),
					Box::new(BabeIntermediate::<Block> { epoch_descriptor }) as Box<dyn Any>,
				);
				params.fork_choice = Some(ForkChoiceStrategy::LongestChain);

				block_import.import_block(params, Default::default())
					.expect("error importing test block");
			},
			|service, _| {
				let amount = 5 * CENTS;
				let to: Address = AccountPublic::from(bob.public()).into_account().into();
				let from: Address = AccountPublic::from(charlie.public()).into_account().into();
				let genesis_hash = service.client().block_hash(0).unwrap().unwrap();
				let best_block_id = BlockId::number(service.client().chain_info().best_number);
				let (spec_version, transaction_version) = {
					let version = service.client().runtime_version_at(&best_block_id).unwrap();
					(version.spec_version, version.transaction_version)
				};
				let signer = charlie.clone();

				let function = Call::Balances(BalancesCall::transfer(to.into(), amount));

				let check_spec_version = frame_system::CheckSpecVersion::new();
				let check_tx_version = frame_system::CheckTxVersion::new();
				let check_genesis = frame_system::CheckGenesis::new();
				let check_era = frame_system::CheckEra::from(Era::Immortal);
				let check_nonce = frame_system::CheckNonce::from(index);
				let check_weight = frame_system::CheckWeight::new();
				let payment = pallet_transaction_payment::ChargeTransactionPayment::from(0);
				let extra = (
					check_spec_version,
					check_tx_version,
					check_genesis,
					check_era,
					check_nonce,
					check_weight,
					payment,
				);
				let raw_payload = SignedPayload::from_raw(
					function,
					extra,
					(spec_version, transaction_version, genesis_hash, genesis_hash, (), (), ())
				);
				let signature = raw_payload.using_encoded(|payload|	{
					signer.sign(payload)
				});
				let (function, extra, _) = raw_payload.deconstruct();
				index += 1;
				UncheckedExtrinsic::new_signed(
					function,
					from.into(),
					signature.into(),
					extra,
				).into()
			},
		);
	}

	#[test]
	#[ignore]
	fn test_consensus() {
		sc_service_test::consensus(
			crate::chain_spec::tests::integration_test_config_with_two_authorities(),
			|config| {
				let NewFullBase { task_manager, client, network, transaction_pool, .. }
					= new_full_base(config,|_, _| ())?;
				Ok(sc_service_test::TestNetComponents::new(task_manager, client, network, transaction_pool))
			},
			|config| {
				let (keep_alive, _, _, client, network, transaction_pool) = new_light_base(config)?;
				Ok(sc_service_test::TestNetComponents::new(keep_alive, client, network, transaction_pool))
			},
			vec![
				"//Alice".into(),
				"//Bob".into(),
			],
		)
	}
} */<|MERGE_RESOLUTION|>--- conflicted
+++ resolved
@@ -2,22 +2,6 @@
 
 //! Service implementation. Specialized wrapper over substrate service.
 
-<<<<<<< HEAD
-use std::sync::Arc;
-use sc_consensus_babe;
-use manta_runtime::{RuntimeApi, opaque::Block};
-use sc_service::{
-	config::{Configuration}, error::{Error as ServiceError},
-	RpcHandlers, TaskManager,
-};
-use sp_inherents::InherentDataProviders;
-use sc_network::NetworkService;
-use sp_runtime::traits::Block as BlockT;
-use sc_client_api::{ExecutorProvider, RemoteBackend};
-use sc_telemetry::TelemetryConnectionNotifier;
-pub use sc_executor::NativeExecutor;
-use sc_executor::native_executor_instance;
-=======
 use manta_runtime::{opaque::Block, RuntimeApi};
 use sc_client_api::{ExecutorProvider, RemoteBackend};
 use sc_consensus_babe;
@@ -29,7 +13,6 @@
 use sp_inherents::InherentDataProviders;
 use sp_runtime::traits::Block as BlockT;
 use std::sync::Arc;
->>>>>>> 4f2aa2cc
 
 // Our native executor instance.
 native_executor_instance!(
@@ -45,129 +28,6 @@
 type FullGrandpaBlockImport =
 	sc_finality_grandpa::GrandpaBlockImport<FullBackend, Block, FullClient, FullSelectChain>;
 type LightClient = sc_service::TLightClient<Block, RuntimeApi, Executor>;
-<<<<<<< HEAD
-
-pub fn new_partial(config: &Configuration) -> Result<sc_service::PartialComponents<
-	FullClient, FullBackend, FullSelectChain,
-	sp_consensus::DefaultImportQueue<Block, FullClient>,
-	sc_transaction_pool::FullPool<Block, FullClient>,
-	(
-		impl Fn(
-			crate::rpc::DenyUnsafe,
-			sc_rpc::SubscriptionTaskExecutor,
-		) -> crate::rpc::IoHandler,
-		(
-			sc_consensus_babe::BabeBlockImport<Block, FullClient, FullGrandpaBlockImport>,
-			sc_finality_grandpa::LinkHalf<Block, FullClient, FullSelectChain>,
-			sc_consensus_babe::BabeLink<Block>,
-		),
-		sc_finality_grandpa::SharedVoterState,
-	)
->, ServiceError> {
-	let (client, backend, keystore_container, task_manager) =
-		sc_service::new_full_parts::<Block, RuntimeApi, Executor>(&config)?;
-	let client = Arc::new(client);
-
-	let select_chain = sc_consensus::LongestChain::new(backend.clone());
-
-	let transaction_pool = sc_transaction_pool::BasicPool::new_full(
-		config.transaction_pool.clone(),
-		config.role.is_authority().into(),
-		config.prometheus_registry(),
-		task_manager.spawn_handle(),
-		client.clone(),
-	);
-
-	let (grandpa_block_import, grandpa_link) = sc_finality_grandpa::block_import(
-		client.clone(), &(client.clone() as Arc<_>), select_chain.clone(),
-	)?;
-	let justification_import = grandpa_block_import.clone();
-
-	let (block_import, babe_link) = sc_consensus_babe::block_import(
-		sc_consensus_babe::Config::get_or_compute(&*client)?,
-		grandpa_block_import,
-		client.clone(),
-	)?;
-
-	let inherent_data_providers = sp_inherents::InherentDataProviders::new();
-
-	let import_queue = sc_consensus_babe::import_queue(
-		babe_link.clone(),
-		block_import.clone(),
-		Some(Box::new(justification_import)),
-		client.clone(),
-		select_chain.clone(),
-		inherent_data_providers.clone(),
-		&task_manager.spawn_handle(),
-		config.prometheus_registry(),
-		sp_consensus::CanAuthorWithNativeVersion::new(client.executor().clone()),
-	)?;
-
-	let import_setup = (block_import, grandpa_link, babe_link);
-
-	let (rpc_extensions_builder, rpc_setup) = {
-		let (_, grandpa_link, babe_link) = &import_setup;
-
-		let justification_stream = grandpa_link.justification_stream();
-		let shared_authority_set = grandpa_link.shared_authority_set().clone();
-		let shared_voter_state = sc_finality_grandpa::SharedVoterState::empty();
-		let rpc_setup = shared_voter_state.clone();
-
-		let finality_proof_provider = sc_finality_grandpa::FinalityProofProvider::new_for_service(
-			backend.clone(),
-			Some(shared_authority_set.clone()),
-		);
-
-		let babe_config = babe_link.config().clone();
-		let shared_epoch_changes = babe_link.epoch_changes().clone();
-
-		let client = client.clone();
-		let pool = transaction_pool.clone();
-		let select_chain = select_chain.clone();
-		let keystore = keystore_container.sync_keystore();
-		let chain_spec = config.chain_spec.cloned_box();
-
-		let rpc_extensions_builder = move |deny_unsafe, subscription_executor| {
-			let deps = crate::rpc::FullDeps {
-				client: client.clone(),
-				pool: pool.clone(),
-				select_chain: select_chain.clone(),
-                chain_spec: chain_spec.cloned_box(),
-				deny_unsafe,
-				babe: crate::rpc::BabeDeps {
-					babe_config: babe_config.clone(),
-					shared_epoch_changes: shared_epoch_changes.clone(),
-					keystore: keystore.clone(),
-				},
-				grandpa: crate::rpc::GrandpaDeps {
-					shared_voter_state: shared_voter_state.clone(),
-					shared_authority_set: shared_authority_set.clone(),
-					justification_stream: justification_stream.clone(),
-					subscription_executor,
-					finality_provider: finality_proof_provider.clone(),
-				},
-			};
-
-		    crate::rpc::create_full(deps)
-		};
-
-		(rpc_extensions_builder, rpc_setup)
-	};
-
-	Ok(sc_service::PartialComponents {
-		client,
-		backend,
-		task_manager,
-		keystore_container,
-		select_chain,
-		import_queue,
-		transaction_pool,
-		inherent_data_providers,
-		other: (rpc_extensions_builder, import_setup, rpc_setup),
-	})
-}
-
-=======
 
 pub fn new_partial(
 	config: &Configuration,
@@ -295,7 +155,6 @@
 	})
 }
 
->>>>>>> 4f2aa2cc
 pub struct NewFullBase {
 	pub task_manager: TaskManager,
 	pub inherent_data_providers: InherentDataProviders,
@@ -311,11 +170,7 @@
 	with_startup_data: impl FnOnce(
 		&sc_consensus_babe::BabeBlockImport<Block, FullClient, FullGrandpaBlockImport>,
 		&sc_consensus_babe::BabeLink<Block>,
-<<<<<<< HEAD
-	)
-=======
 	),
->>>>>>> 4f2aa2cc
 ) -> Result<NewFullBase, ServiceError> {
 	let sc_service::PartialComponents {
 		client,
@@ -331,14 +186,6 @@
 
 	let shared_voter_state = rpc_setup;
 
-<<<<<<< HEAD
-	config.network.extra_sets.push(sc_finality_grandpa::grandpa_peers_set_config());
-
-	#[cfg(feature = "cli")]
-	config.network.request_response_protocols.push(sc_finality_grandpa_warp_sync::request_response_config_for_chain(
-		&config, task_manager.spawn_handle(), backend.clone(),
-	));
-=======
 	config
 		.network
 		.extra_sets
@@ -352,7 +199,6 @@
 			backend.clone(),
 		),
 	);
->>>>>>> 4f2aa2cc
 
 	let (network, network_status_sinks, system_rpc_tx, network_starter) =
 		sc_service::build_network(sc_service::BuildNetworkParams {
@@ -367,15 +213,11 @@
 
 	if config.offchain_worker.enabled {
 		sc_service::build_offchain_workers(
-<<<<<<< HEAD
-			&config, backend.clone(), task_manager.spawn_handle(), client.clone(), network.clone(),
-=======
 			&config,
 			backend.clone(),
 			task_manager.spawn_handle(),
 			client.clone(),
 			network.clone(),
->>>>>>> 4f2aa2cc
 		);
 	}
 
@@ -387,13 +229,8 @@
 	let enable_grandpa = !config.disable_grandpa;
 	let prometheus_registry = config.prometheus_registry().cloned();
 
-<<<<<<< HEAD
-	let (_rpc_handlers, telemetry_connection_notifier) = sc_service::spawn_tasks(
-		sc_service::SpawnTasksParams {
-=======
 	let (_rpc_handlers, telemetry_connection_notifier) =
 		sc_service::spawn_tasks(sc_service::SpawnTasksParams {
->>>>>>> 4f2aa2cc
 			config,
 			backend: backend.clone(),
 			client: client.clone(),
@@ -406,12 +243,7 @@
 			remote_blockchain: None,
 			network_status_sinks: network_status_sinks.clone(),
 			system_rpc_tx,
-<<<<<<< HEAD
-		},
-	)?;
-=======
 		})?;
->>>>>>> 4f2aa2cc
 
 	let (block_import, grandpa_link, babe_link) = import_setup;
 
@@ -443,13 +275,9 @@
 		};
 
 		let babe = sc_consensus_babe::start_babe(babe_config)?;
-<<<<<<< HEAD
-		task_manager.spawn_essential_handle().spawn_blocking("babe-proposer", babe);
-=======
 		task_manager
 			.spawn_essential_handle()
 			.spawn_blocking("babe-proposer", babe);
->>>>>>> 4f2aa2cc
 	}
 
 	// if the node isn't actively participating in consensus then it doesn't
@@ -491,11 +319,7 @@
 		// if it fails we take down the service with it.
 		task_manager.spawn_essential_handle().spawn_blocking(
 			"grandpa-voter",
-<<<<<<< HEAD
-			sc_finality_grandpa::run_grandpa_voter(grandpa_config)?
-=======
 			sc_finality_grandpa::run_grandpa_voter(grandpa_config)?,
->>>>>>> 4f2aa2cc
 		);
 	}
 
@@ -511,24 +335,6 @@
 }
 
 /// Builds a new service for a full client.
-<<<<<<< HEAD
-pub fn new_full(config: Configuration)
--> Result<TaskManager, ServiceError> {
-	new_full_base(config, |_, _| ()).map(|NewFullBase { task_manager, .. }| {
-		task_manager
-	})
-}
-
-pub fn new_light_base(mut config: Configuration) -> Result<(
-	TaskManager, RpcHandlers, Option<TelemetryConnectionNotifier>, Arc<LightClient>,
-	Arc<NetworkService<Block, <Block as BlockT>::Hash>>,
-	Arc<sc_transaction_pool::LightPool<Block, LightClient, sc_network::config::OnDemand<Block>>>
-), ServiceError> {
-	let (client, backend, keystore_container, mut task_manager, on_demand) =
-		sc_service::new_light_parts::<Block, RuntimeApi, Executor>(&config)?;
-
-	config.network.extra_sets.push(sc_finality_grandpa::grandpa_peers_set_config());
-=======
 pub fn new_full(config: Configuration) -> Result<TaskManager, ServiceError> {
 	new_full_base(config, |_, _| ()).map(|NewFullBase { task_manager, .. }| task_manager)
 }
@@ -555,7 +361,6 @@
 		.network
 		.extra_sets
 		.push(sc_finality_grandpa::grandpa_peers_set_config());
->>>>>>> 4f2aa2cc
 
 	let select_chain = sc_consensus::LongestChain::new(backend.clone());
 
@@ -608,15 +413,11 @@
 
 	if config.offchain_worker.enabled {
 		sc_service::build_offchain_workers(
-<<<<<<< HEAD
-			&config, backend.clone(), task_manager.spawn_handle(), client.clone(), network.clone(),
-=======
 			&config,
 			backend.clone(),
 			task_manager.spawn_handle(),
 			client.clone(),
 			network.clone(),
->>>>>>> 4f2aa2cc
 		);
 	}
 
@@ -637,14 +438,10 @@
 			client: client.clone(),
 			transaction_pool: transaction_pool.clone(),
 			keystore: keystore_container.sync_keystore(),
-<<<<<<< HEAD
-			config, backend, network_status_sinks, system_rpc_tx,
-=======
 			config,
 			backend,
 			network_status_sinks,
 			system_rpc_tx,
->>>>>>> 4f2aa2cc
 			network: network.clone(),
 			task_manager: &mut task_manager,
 		})?;
@@ -661,13 +458,7 @@
 
 /// Builds a new service for a light client.
 pub fn new_light(config: Configuration) -> Result<TaskManager, ServiceError> {
-<<<<<<< HEAD
-	new_light_base(config).map(|(task_manager, _, _, _, _, _)| {
-		task_manager
-	})
-=======
 	new_light_base(config).map(|(task_manager, _, _, _, _, _)| task_manager)
->>>>>>> 4f2aa2cc
 }
 
 /* #[cfg(test)]
