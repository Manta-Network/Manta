--- conflicted
+++ resolved
@@ -9,26 +9,16 @@
 
 [dependencies]
 # Substrate dependencies
-<<<<<<< HEAD
 frame-support = { git = 'https://github.com/paritytech/substrate.git', branch = "polkadot-v0.9.37", default-features = false }
 pallet-transaction-payment = { git = 'https://github.com/paritytech/substrate.git', branch = "polkadot-v0.9.37", default-features = false }
 sp-runtime = { git = 'https://github.com/paritytech/substrate.git', branch = "polkadot-v0.9.37", default-features = false }
 sp-std = { git = 'https://github.com/paritytech/substrate.git', branch = "polkadot-v0.9.37", default-features = false }
-=======
-frame-support = { git = 'https://github.com/paritytech/substrate.git', branch = "polkadot-v0.9.28", default-features = false }
-pallet-transaction-payment = { git = 'https://github.com/paritytech/substrate.git', branch = "polkadot-v0.9.28", default-features = false }
-sp-runtime = { git = 'https://github.com/paritytech/substrate.git', branch = "polkadot-v0.9.28", default-features = false }
-sp-std = { git = 'https://github.com/paritytech/substrate.git', branch = "polkadot-v0.9.28", default-features = false }
-xcm = { git = 'https://github.com/paritytech/polkadot.git', default-features = false, branch = "release-v0.9.28", optional = true }
->>>>>>> ceb9e46c
+xcm = { git = 'https://github.com/paritytech/polkadot.git', default-features = false, branch = "release-v0.9.37", optional = true }
 
 # Self dependencies
 manta-primitives = { path = '../../primitives/manta', default-features = false }
 
 [dev-dependencies]
-<<<<<<< HEAD
-sp-io = { git = 'https://github.com/paritytech/substrate.git', branch = "polkadot-v0.9.37" }
-=======
 lazy_static = "1.4.0"
 reqwest = { version = "0.11", features = ["blocking"] }
 serde_json = "1.0"
@@ -38,40 +28,39 @@
 scale-info = { version = "2.1.2", features = ["derive"] }
 
 # Substrate dependencies
-frame-system = { git = 'https://github.com/paritytech/substrate.git', branch = "polkadot-v0.9.28" }
-pallet-assets = { git = 'https://github.com/paritytech/substrate.git', branch = "polkadot-v0.9.28" }
-pallet-balances = { git = 'https://github.com/paritytech/substrate.git', branch = "polkadot-v0.9.28" }
-pallet-utility = { git = 'https://github.com/paritytech/substrate.git', branch = "polkadot-v0.9.28" }
-sp-core = { git = 'https://github.com/paritytech/substrate.git', branch = "polkadot-v0.9.28" }
-sp-io = { git = 'https://github.com/paritytech/substrate.git', branch = "polkadot-v0.9.28" }
-sp-std = { git = 'https://github.com/paritytech/substrate.git', branch = "polkadot-v0.9.28" }
+frame-system = { git = 'https://github.com/paritytech/substrate.git', branch = "polkadot-v0.9.37" }
+pallet-assets = { git = 'https://github.com/paritytech/substrate.git', branch = "polkadot-v0.9.37" }
+pallet-balances = { git = 'https://github.com/paritytech/substrate.git', branch = "polkadot-v0.9.37" }
+pallet-utility = { git = 'https://github.com/paritytech/substrate.git', branch = "polkadot-v0.9.37" }
+sp-core = { git = 'https://github.com/paritytech/substrate.git', branch = "polkadot-v0.9.37" }
+sp-io = { git = 'https://github.com/paritytech/substrate.git', branch = "polkadot-v0.9.37" }
+sp-std = { git = 'https://github.com/paritytech/substrate.git', branch = "polkadot-v0.9.37" }
 
 # Polkadot dependencies
-pallet-xcm = { git = 'https://github.com/paritytech/polkadot.git', branch = "release-v0.9.28" }
-polkadot-core-primitives = { git = 'https://github.com/paritytech/polkadot.git', branch = "release-v0.9.28" }
-polkadot-parachain = { git = 'https://github.com/paritytech/polkadot.git', branch = "release-v0.9.28" }
-polkadot-runtime-parachains = { git = 'https://github.com/paritytech/polkadot.git', branch = "release-v0.9.28" }
-xcm = { git = 'https://github.com/paritytech/polkadot.git', branch = "release-v0.9.28" }
-xcm-builder = { git = 'https://github.com/paritytech/polkadot.git', branch = "release-v0.9.28" }
-xcm-executor = { git = 'https://github.com/paritytech/polkadot.git', branch = "release-v0.9.28" }
-xcm-simulator = { git = 'https://github.com/paritytech/polkadot.git', branch = "release-v0.9.28" }
+pallet-xcm = { git = 'https://github.com/paritytech/polkadot.git', branch = "release-v0.9.37" }
+polkadot-core-primitives = { git = 'https://github.com/paritytech/polkadot.git', branch = "release-v0.9.37" }
+polkadot-parachain = { git = 'https://github.com/paritytech/polkadot.git', branch = "release-v0.9.37" }
+polkadot-runtime-parachains = { git = 'https://github.com/paritytech/polkadot.git', branch = "release-v0.9.37" }
+xcm = { git = 'https://github.com/paritytech/polkadot.git', branch = "release-v0.9.37" }
+xcm-builder = { git = 'https://github.com/paritytech/polkadot.git', branch = "release-v0.9.37" }
+xcm-executor = { git = 'https://github.com/paritytech/polkadot.git', branch = "release-v0.9.37" }
+xcm-simulator = { git = 'https://github.com/paritytech/polkadot.git', branch = "release-v0.9.37" }
 
 # Cumulus dependencies
-cumulus-pallet-dmp-queue = { git = 'https://github.com/paritytech/cumulus.git', branch = "polkadot-v0.9.28" }
-cumulus-pallet-parachain-system = { git = 'https://github.com/paritytech/cumulus.git', branch = "polkadot-v0.9.28" }
-cumulus-pallet-xcm = { git = 'https://github.com/paritytech/cumulus.git', branch = "polkadot-v0.9.28" }
-cumulus-pallet-xcmp-queue = { git = 'https://github.com/paritytech/cumulus.git', branch = "polkadot-v0.9.28" }
-cumulus-primitives-parachain-inherent = { git = "https://github.com/paritytech/cumulus.git", branch = "polkadot-v0.9.28" }
-cumulus-test-relay-sproof-builder = { git = "https://github.com/paritytech/cumulus.git", branch = "polkadot-v0.9.28" }
-parachain-info = { git = 'https://github.com/paritytech/cumulus.git', branch = "polkadot-v0.9.28" }
+cumulus-pallet-dmp-queue = { git = 'https://github.com/paritytech/cumulus.git', branch = "polkadot-v0.9.37" }
+cumulus-pallet-parachain-system = { git = 'https://github.com/paritytech/cumulus.git', branch = "polkadot-v0.9.37" }
+cumulus-pallet-xcm = { git = 'https://github.com/paritytech/cumulus.git', branch = "polkadot-v0.9.37" }
+cumulus-pallet-xcmp-queue = { git = 'https://github.com/paritytech/cumulus.git', branch = "polkadot-v0.9.37" }
+cumulus-primitives-parachain-inherent = { git = "https://github.com/paritytech/cumulus.git", branch = "polkadot-v0.9.37" }
+cumulus-test-relay-sproof-builder = { git = "https://github.com/paritytech/cumulus.git", branch = "polkadot-v0.9.37" }
+parachain-info = { git = 'https://github.com/paritytech/cumulus.git', branch = "polkadot-v0.9.37" }
 
 # Orml dependencies
-orml-traits = { git = "https://github.com/manta-network/open-runtime-module-library.git", branch = "polkadot-v0.9.28" }
-orml-xtokens = { git = "https://github.com/manta-network/open-runtime-module-library.git", branch = "polkadot-v0.9.28" }
+orml-traits = { git = "https://github.com/manta-network/open-runtime-module-library.git", branch = "polkadot-v0.9.37" }
+orml-xtokens = { git = "https://github.com/manta-network/open-runtime-module-library.git", branch = "polkadot-v0.9.37" }
 
 # Self dependencies
 pallet-asset-manager = { path = '../../pallets/asset-manager' }
->>>>>>> ceb9e46c
 
 [features]
 default = ["std"]
