--- conflicted
+++ resolved
@@ -18,91 +18,49 @@
 
 [dev-dependencies]
 # 3rd dependencies
-<<<<<<< HEAD
 codec = { package = "parity-scale-codec", version = "3.1.2" }
-scale-info = { version = "2.1.2", features = [ "derive" ] }
+scale-info = { version = "2.1.2", features = ["derive"] }
 
 # Substrate dependencies
 frame-system = { git = 'https://github.com/paritytech/substrate.git', branch = "polkadot-v0.9.22" }
-sp-core = { git = 'https://github.com/paritytech/substrate.git', branch = "polkadot-v0.9.22" }
-sp-std = { git = 'https://github.com/paritytech/substrate.git', branch = "polkadot-v0.9.22" }
-sp-io = { git = 'https://github.com/paritytech/substrate.git', branch = "polkadot-v0.9.22" }
+pallet-assets = { git = 'https://github.com/paritytech/substrate.git', branch = "polkadot-v0.9.22" }
 pallet-balances = { git = 'https://github.com/paritytech/substrate.git', branch = "polkadot-v0.9.22" }
 pallet-utility = { git = 'https://github.com/paritytech/substrate.git', branch = "polkadot-v0.9.22" }
-pallet-assets = { git = 'https://github.com/paritytech/substrate.git', branch = "polkadot-v0.9.22" }
+sp-core = { git = 'https://github.com/paritytech/substrate.git', branch = "polkadot-v0.9.22" }
+sp-io = { git = 'https://github.com/paritytech/substrate.git', branch = "polkadot-v0.9.22" }
+sp-std = { git = 'https://github.com/paritytech/substrate.git', branch = "polkadot-v0.9.22" }
 
 # Polkadot dependencies
+pallet-xcm = { git = 'https://github.com/paritytech/polkadot.git', branch = "release-v0.9.22" }
 polkadot-core-primitives = { git = 'https://github.com/paritytech/polkadot.git', branch = "release-v0.9.22" }
+polkadot-parachain = { git = 'https://github.com/paritytech/polkadot.git', branch = "release-v0.9.22" }
 polkadot-runtime-parachains = { git = 'https://github.com/paritytech/polkadot.git', branch = "release-v0.9.22" }
-polkadot-parachain = { git = 'https://github.com/paritytech/polkadot.git', branch = "release-v0.9.22" }
-pallet-xcm = { git = 'https://github.com/paritytech/polkadot.git', branch = "release-v0.9.22" }
 xcm = { git = 'https://github.com/paritytech/polkadot.git', branch = "release-v0.9.22" }
-xcm-builder = { git = 'https://github.com/paritytech/polkadot.git', branch = "release-v0.9.22"}
-xcm-executor = { git = 'https://github.com/paritytech/polkadot.git', branch = "release-v0.9.22"}
-xcm-simulator = { git = 'https://github.com/paritytech/polkadot.git', branch = "release-v0.9.22"}
+xcm-builder = { git = 'https://github.com/paritytech/polkadot.git', branch = "release-v0.9.22" }
+xcm-executor = { git = 'https://github.com/paritytech/polkadot.git', branch = "release-v0.9.22" }
+xcm-simulator = { git = 'https://github.com/paritytech/polkadot.git', branch = "release-v0.9.22" }
 
 # Cumulus dependencies
-parachain-info = { git = 'https://github.com/paritytech/cumulus.git', branch = "polkadot-v0.9.22" }
+cumulus-pallet-dmp-queue = { git = 'https://github.com/paritytech/cumulus.git', branch = "polkadot-v0.9.22" }
+cumulus-pallet-parachain-system = { git = 'https://github.com/paritytech/cumulus.git', branch = "polkadot-v0.9.22" }
 cumulus-pallet-xcm = { git = 'https://github.com/paritytech/cumulus.git', branch = "polkadot-v0.9.22" }
+cumulus-pallet-xcmp-queue = { git = 'https://github.com/paritytech/cumulus.git', branch = "polkadot-v0.9.22" }
 cumulus-primitives-parachain-inherent = { git = "https://github.com/paritytech/cumulus.git", branch = "polkadot-v0.9.22" }
 cumulus-test-relay-sproof-builder = { git = "https://github.com/paritytech/cumulus.git", branch = "polkadot-v0.9.22" }
-cumulus-pallet-parachain-system = { git = 'https://github.com/paritytech/cumulus.git', branch = "polkadot-v0.9.22" }
-cumulus-pallet-dmp-queue = { git = 'https://github.com/paritytech/cumulus.git', branch = "polkadot-v0.9.22" }
-cumulus-pallet-xcmp-queue = { git = 'https://github.com/paritytech/cumulus.git', branch = "polkadot-v0.9.22" }
+parachain-info = { git = 'https://github.com/paritytech/cumulus.git', branch = "polkadot-v0.9.22" }
 
 # Orml dependencies
-orml-traits = { git = "https://github.com/manta-network/open-runtime-module-library.git", rev="cc26ffa" }
-orml-xtokens = { git = "https://github.com/manta-network/open-runtime-module-library.git", rev="cc26ffa" }
+orml-traits = { git = "https://github.com/manta-network/open-runtime-module-library.git", rev = "cc26ffa" }
+orml-xtokens = { git = "https://github.com/manta-network/open-runtime-module-library.git", rev = "cc26ffa" }
 
 # Self dependencies
-=======
-codec = { package = "parity-scale-codec", version = "3.0" }
-scale-info = { version = "2.0", features = ["derive"] }
-
-# Substrate dependencies
-frame-support = { git = 'https://github.com/paritytech/substrate.git', branch = "polkadot-v0.9.18" }
-frame-system = { git = 'https://github.com/paritytech/substrate.git', branch = "polkadot-v0.9.18" }
-pallet-assets = { git = 'https://github.com/paritytech/substrate.git', branch = "polkadot-v0.9.18" }
-pallet-balances = { git = 'https://github.com/paritytech/substrate.git', branch = "polkadot-v0.9.18" }
-pallet-utility = { git = 'https://github.com/paritytech/substrate.git', branch = "polkadot-v0.9.18" }
-sp-core = { git = 'https://github.com/paritytech/substrate.git', branch = "polkadot-v0.9.18" }
-sp-io = { git = 'https://github.com/paritytech/substrate.git', branch = "polkadot-v0.9.18" }
-sp-runtime = { git = 'https://github.com/paritytech/substrate.git', branch = "polkadot-v0.9.18" }
-sp-std = { git = 'https://github.com/paritytech/substrate.git', branch = "polkadot-v0.9.18" }
-
-# Polkadot dependencies
-pallet-xcm = { git = 'https://github.com/paritytech/polkadot.git', branch = "release-v0.9.18" }
-polkadot-core-primitives = { git = 'https://github.com/paritytech/polkadot.git', branch = "release-v0.9.18" }
-polkadot-parachain = { git = 'https://github.com/paritytech/polkadot.git', branch = "release-v0.9.18" }
-polkadot-runtime-parachains = { git = 'https://github.com/paritytech/polkadot.git', branch = "release-v0.9.18" }
-xcm = { git = 'https://github.com/paritytech/polkadot.git', branch = "release-v0.9.18" }
-xcm-builder = { git = 'https://github.com/paritytech/polkadot.git', branch = "release-v0.9.18" }
-xcm-executor = { git = 'https://github.com/paritytech/polkadot.git', branch = "release-v0.9.18" }
-xcm-simulator = { git = 'https://github.com/paritytech/polkadot.git', branch = "release-v0.9.18" }
-
-# Cumulus dependencies
-cumulus-pallet-dmp-queue = { git = 'https://github.com/paritytech/cumulus.git', branch = "polkadot-v0.9.18" }
-cumulus-pallet-parachain-system = { git = 'https://github.com/paritytech/cumulus.git', branch = "polkadot-v0.9.18" }
-cumulus-pallet-xcm = { git = 'https://github.com/paritytech/cumulus.git', branch = "polkadot-v0.9.18" }
-cumulus-pallet-xcmp-queue = { git = 'https://github.com/paritytech/cumulus.git', branch = "polkadot-v0.9.18" }
-cumulus-primitives-parachain-inherent = { git = "https://github.com/paritytech/cumulus.git", branch = "polkadot-v0.9.18" }
-cumulus-test-relay-sproof-builder = { git = "https://github.com/paritytech/cumulus.git", branch = "polkadot-v0.9.18" }
-parachain-info = { git = 'https://github.com/paritytech/cumulus.git', branch = "polkadot-v0.9.18" }
-
-# Orml dependencies
-orml-traits = { git = "https://github.com/manta-network/open-runtime-module-library.git", rev = "7e2f985" }
-orml-xtokens = { git = "https://github.com/manta-network/open-runtime-module-library.git", rev = "7e2f985" }
-
-# Self dependencies
-manta-primitives = { path = '../../primitives' }
->>>>>>> 65357c5f
 pallet-asset-manager = { path = '../../pallets/asset-manager' }
 
 [features]
 default = ["std"]
 std = [
-    "frame-support/std",
-    "manta-primitives/std",
-    "pallet-transaction-payment/std",
-    "sp-runtime/std",
+  "frame-support/std",
+  "manta-primitives/std",
+  "pallet-transaction-payment/std",
+  "sp-runtime/std",
 ]