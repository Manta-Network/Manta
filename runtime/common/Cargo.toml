--- conflicted
+++ resolved
@@ -10,42 +10,6 @@
 [dependencies]
 
 [dev-dependencies]
-<<<<<<< HEAD
-
-# 3rd dependencies
-codec = { package = "parity-scale-codec", version = "2.3.1" }
-scale-info = { version = "1.0", features = [ "derive" ] }
-
-# Substrate dependencies
-frame-support = { git = 'https://github.com/paritytech/substrate.git', branch = "polkadot-v0.9.16" }
-frame-system = { git = 'https://github.com/paritytech/substrate.git', branch = "polkadot-v0.9.16" }
-sp-core = { git = 'https://github.com/paritytech/substrate.git', branch = "polkadot-v0.9.16" }
-sp-std = { git = 'https://github.com/paritytech/substrate.git', branch = "polkadot-v0.9.16" }
-sp-io = { git = 'https://github.com/paritytech/substrate.git', branch = "polkadot-v0.9.16" }
-sp-runtime = { git = 'https://github.com/paritytech/substrate.git', branch = "polkadot-v0.9.16" }
-pallet-balances = { git = 'https://github.com/paritytech/substrate.git', branch = "polkadot-v0.9.16" }
-pallet-utility = { git = 'https://github.com/paritytech/substrate.git', branch = "polkadot-v0.9.16" }
-pallet-assets = { git = 'https://github.com/paritytech/substrate.git', branch = "polkadot-v0.9.16" }
-
-# Polkadot dependencies
-polkadot-core-primitives = { git = 'https://github.com/paritytech/polkadot.git', branch = "release-v0.9.16" }
-polkadot-runtime-parachains = { git = 'https://github.com/paritytech/polkadot.git', branch = "release-v0.9.16" }
-polkadot-parachain = { git = 'https://github.com/paritytech/polkadot.git', branch = "release-v0.9.16" }
-pallet-xcm = { git = 'https://github.com/paritytech/polkadot.git', branch = "release-v0.9.16" }
-xcm = { git = 'https://github.com/paritytech/polkadot.git', branch = "release-v0.9.16" }
-xcm-builder = { git = 'https://github.com/paritytech/polkadot.git', branch = "release-v0.9.16"}
-xcm-executor = { git = 'https://github.com/paritytech/polkadot.git', branch = "release-v0.9.16"}
-xcm-simulator = { git = 'https://github.com/paritytech/polkadot.git', branch = "release-v0.9.16"}
-
-# Cumulus dependencies
-parachain-info = { git = 'https://github.com/paritytech/cumulus.git', branch = "polkadot-v0.9.16" }
-cumulus-pallet-xcm = { git = 'https://github.com/paritytech/cumulus.git', branch = "polkadot-v0.9.16" }
-cumulus-primitives-parachain-inherent = { git = "https://github.com/paritytech/cumulus.git", branch = "polkadot-v0.9.16" }
-cumulus-test-relay-sproof-builder = { git = "https://github.com/paritytech/cumulus.git", branch = "polkadot-v0.9.16" }
-
-# Orml dependencies
-orml-xtokens = { git = "https://github.com/manta-network/open-runtime-module-library.git", rev="4a66b29" }
-=======
 # 3rd dependencies
 codec = { package = "parity-scale-codec", version = "3.0" }
 scale-info = { version = "2.0", features = [ "derive" ] }
@@ -83,7 +47,6 @@
 # Orml dependencies
 orml-traits = { git = "https://github.com/manta-network/open-runtime-module-library.git", rev="7e2f985" }
 orml-xtokens = { git = "https://github.com/manta-network/open-runtime-module-library.git", rev="7e2f985" }
->>>>>>> b4ab435e
 
 # Self dependencies
 pallet-asset-manager = { path = '../../pallets/asset-manager' }
