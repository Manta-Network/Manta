--- conflicted
+++ resolved
@@ -14,7 +14,7 @@
 sp-runtime = { git = 'https://github.com/paritytech/substrate.git', branch = "polkadot-v0.9.22", default-features = false }
 
 # Self dependencies
-manta-primitives = { path = '../../primitives', default-features = false }
+manta-primitives = { path = '../../primitives/manta', default-features = false }
 
 [dev-dependencies]
 # 3rd dependencies
@@ -54,10 +54,6 @@
 orml-xtokens = { git = "https://github.com/manta-network/open-runtime-module-library.git", rev = "cc26ffa" }
 
 # Self dependencies
-<<<<<<< HEAD
-manta-primitives = { path = '../../primitives/manta' }
-=======
->>>>>>> 27a0cc53
 pallet-asset-manager = { path = '../../pallets/asset-manager' }
 
 [features]
