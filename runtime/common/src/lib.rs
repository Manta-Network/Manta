--- conflicted
+++ resolved
@@ -38,45 +38,6 @@
 /// }
 #[macro_export]
 macro_rules! prod_or_fast {
-<<<<<<< HEAD
-	($prod:expr, $test:expr) => {
-		if cfg!(feature = "fast-runtime") {
-			$test
-		} else {
-			$prod
-		}
-	};
-	($prod:expr, $test:expr, $env:expr) => {
-		if cfg!(feature = "fast-runtime") {
-			core::option_env!($env)
-				.map(|s| s.parse().ok())
-				.flatten()
-				.unwrap_or($test)
-		} else {
-			$prod
-		}
-	};
-}
-
-parameter_types! {
-	pub const BlockHashCount: BlockNumber = 2400;
-	/// The portion of the `NORMAL_DISPATCH_RATIO` that we adjust the fees with. Blocks filled less
-	/// than this will decrease the weight and more will increase.
-	pub const TargetBlockFullness: Perquintill = Perquintill::from_percent(25);
-	/// The adjustment variable of the runtime. Higher values will cause `TargetBlockFullness` to
-	/// change the fees more rapidly.
-	pub AdjustmentVariable: Multiplier = Multiplier::saturating_from_rational(3, 100_000);
-	/// Minimum amount of the multiplier. This value cannot be too low. A test case should ensure
-	/// that combined with `AdjustmentVariable`, we can recover from the minimum.
-	/// See `multiplier_can_grow_from_zero`.
-	pub MinimumMultiplier: Multiplier = Multiplier::saturating_from_rational(1, 1_000_000u128);
-}
-
-/// Parameterized slow adjusting fee updated based on
-/// https://research.web3.foundation/en/latest/polkadot/overview/2-token-economics.html#-2.-slow-adjusting-mechanism
-pub type SlowAdjustingFeeUpdate<R> =
-	TargetedFeeAdjustment<R, TargetBlockFullness, AdjustmentVariable, MinimumMultiplier>;
-=======
     ($prod:expr, $test:expr) => {
         if cfg!(feature = "fast-runtime") {
             $test
@@ -95,4 +56,22 @@
         }
     };
 }
->>>>>>> 65357c5f
+
+parameter_types! {
+    pub const BlockHashCount: BlockNumber = 2400;
+    /// The portion of the `NORMAL_DISPATCH_RATIO` that we adjust the fees with. Blocks filled less
+    /// than this will decrease the weight and more will increase.
+    pub const TargetBlockFullness: Perquintill = Perquintill::from_percent(25);
+    /// The adjustment variable of the runtime. Higher values will cause `TargetBlockFullness` to
+    /// change the fees more rapidly.
+    pub AdjustmentVariable: Multiplier = Multiplier::saturating_from_rational(3, 100_000);
+    /// Minimum amount of the multiplier. This value cannot be too low. A test case should ensure
+    /// that combined with `AdjustmentVariable`, we can recover from the minimum.
+    /// See `multiplier_can_grow_from_zero`.
+    pub MinimumMultiplier: Multiplier = Multiplier::saturating_from_rational(1, 1_000_000u128);
+}
+
+/// Parameterized slow adjusting fee updated based on
+/// https://research.web3.foundation/en/latest/polkadot/overview/2-token-economics.html#-2.-slow-adjusting-mechanism
+pub type SlowAdjustingFeeUpdate<R> =
+    TargetedFeeAdjustment<R, TargetBlockFullness, AdjustmentVariable, MinimumMultiplier>;