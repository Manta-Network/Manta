// Copyright 2020-2022 Manta Network.
// This file is part of Manta.
//
// Manta is free software: you can redistribute it and/or modify
// it under the terms of the GNU General Public License as published by
// the Free Software Foundation, either version 3 of the License, or
// (at your option) any later version.
//
// Manta is distributed in the hope that it will be useful,
// but WITHOUT ANY WARRANTY; without even the implied warranty of
// MERCHANTABILITY or FITNESS FOR A PARTICULAR PURPOSE.  See the
// GNU General Public License for more details.
//
// You should have received a copy of the GNU General Public License
// along with Manta.  If not, see <http://www.gnu.org/licenses/>.

//! Simulation Tests for XCM

#![cfg(test)]

mod xcm_mock;

use codec::Encode;
use frame_support::{assert_err, assert_noop, assert_ok, weights::constants::WEIGHT_PER_SECOND};
use manta_primitives::assets::AssetLocation;
use xcm::{latest::prelude::*, v2::Response, VersionedMultiLocation, WrapVersion};
<<<<<<< HEAD
use xcm_executor::traits::WeightBounds;
=======
use xcm_executor::traits::Convert;
>>>>>>> b2ba2b44
use xcm_mock::{parachain::PALLET_ASSET_INDEX, *};
use xcm_simulator::TestExt;

use crate::xcm_mock::parachain::{
    create_asset_location, create_asset_metadata, register_assets_on_parachain, AssetManager,
    ParaTokenPerSecond, XcmExecutorConfig as ParaXcmExecutorConfig,
};

// `reserved_transfer_asset` contains the following 4 instructions
//  1. ReserveAssetDeposited(assets.clone()),
//  2. ClearOrigin,
//  3. BuyExecution { fees, weight_limit: Limited(0) },
//  4. DepositAsset { assets: Wild(All), max_assets, beneficiary },
//  each instruction's weight is 1_000, thus, the total weight is 4_000
const RESERVE_TRANSFER_WEIGHT_ON_RELAY: u64 = 4_000;

fn calculate_fee(units_per_seconds: u128, weight: u64) -> u128 {
    units_per_seconds * (weight as u128) / (WEIGHT_PER_SECOND as u128)
}

fn weight_of_four_xcm_instructions_on_para() -> u64 {
    let mut msg = Xcm(vec![
        ReserveAssetDeposited(MultiAssets::from(vec![MultiAsset {
            id: Concrete(MultiLocation {
                parents: 1,
                interior: X1(Parachain(1)),
            }),
            fun: Fungible(10000000000000),
        }])),
        ClearOrigin,
        BuyExecution {
            fees: MultiAsset {
                id: Concrete(MultiLocation {
                    parents: 1,
                    interior: X1(Parachain(1)),
                }),
                fun: Fungible(10000000000000),
            },
            weight_limit: Limited(3999999999),
        },
        DepositAsset {
            assets: Wild(All),
            max_assets: 1,
            beneficiary: MultiLocation {
                parents: 0,
                interior: X1(AccountId32 {
                    network: Any,
                    id: [
                        0, 0, 0, 0, 0, 0, 0, 0, 0, 0, 0, 0, 0, 0, 0, 0, 0, 0, 0, 0, 0, 0, 0, 0, 0,
                        0, 0, 0, 0, 0, 0, 0,
                    ],
                }),
            },
        },
    ]);

    <ParaXcmExecutorConfig as xcm_executor::Config>::Weigher::weight(&mut msg).unwrap()
}

// Helper function for forming buy execution message
fn buy_execution<C>(fees: impl Into<MultiAsset>) -> Instruction<C> {
    BuyExecution {
        fees: fees.into(),
        weight_limit: Unlimited,
    }
}

#[test]
fn dmp() {
    MockNet::reset();

    let remark = parachain::Call::System(
        frame_system::Call::<parachain::Runtime>::remark_with_event {
            remark: vec![1, 2, 3],
        },
    );
    Relay::execute_with(|| {
        assert_ok!(RelayChainPalletXcm::send_xcm(
            Here,
            Parachain(1),
            Xcm(vec![Transact {
                origin_type: OriginKind::SovereignAccount,
                require_weight_at_most: INITIAL_BALANCE as u64,
                call: remark.encode().into(),
            }]),
        ));
    });

    ParaA::execute_with(|| {
        use parachain::{Event, System};
        assert!(System::events()
            .iter()
            .any(|r| matches!(r.event, Event::System(frame_system::Event::Remarked { .. }))));
    });
}

#[test]
fn dmp_transact_from_parent_should_pass_barrier() {
    MockNet::reset();

    let remark = parachain::Call::System(
        frame_system::Call::<parachain::Runtime>::remark_with_event {
            remark: vec![1, 2, 3],
        },
    );

    Relay::execute_with(|| {
        assert_ok!(RelayChainPalletXcm::send_xcm(
            Here,
            Parachain(1),
            Xcm(vec![Transact {
                origin_type: OriginKind::SovereignAccount,
                require_weight_at_most: INITIAL_BALANCE as u64,
                call: remark.encode().into(),
            }]),
        ));
    });
    ParaA::execute_with(|| {
        use parachain::{Event, System};
        assert!(System::events()
            .iter()
            .any(|r| matches!(r.event, Event::System(frame_system::Event::Remarked { .. }))));
    });
}

#[test]
fn ump() {
    MockNet::reset();

    let remark = relay_chain::Call::System(
        frame_system::Call::<relay_chain::Runtime>::remark_with_event {
            remark: vec![1, 2, 3],
        },
    );
    ParaA::execute_with(|| {
        assert_ok!(ParachainPalletXcm::send_xcm(
            Here,
            Parent,
            Xcm(vec![Transact {
                origin_type: OriginKind::SovereignAccount,
                require_weight_at_most: INITIAL_BALANCE as u64,
                call: remark.encode().into(),
            }]),
        ));
    });

    Relay::execute_with(|| {
        use relay_chain::{Event, System};
        assert!(System::events()
            .iter()
            .any(|r| matches!(r.event, Event::System(frame_system::Event::Remarked { .. }))));
    });
}

#[test]
fn xcmp_transact_from_sibling_parachain_blocked_by_barrier() {
    MockNet::reset();

    let remark = parachain::Call::System(
        frame_system::Call::<parachain::Runtime>::remark_with_event {
            remark: vec![1, 2, 3],
        },
    );
    ParaA::execute_with(|| {
        assert_ok!(ParachainPalletXcm::send_xcm(
            Here,
            (Parent, Parachain(2)),
            Xcm(vec![Transact {
                origin_type: OriginKind::SovereignAccount,
                require_weight_at_most: INITIAL_BALANCE as u64,
                call: remark.encode().into(),
            }]),
        ));
    });

    // The `AllowUnpaidExecutionFrom<ParentLocation>` barrier implementation
    // only allows Transact instructions sent by the relay chain's governance
    ParaB::execute_with(|| {
        use parachain::{Event, System};
        assert!(!System::events()
            .iter()
            .any(|r| matches!(r.event, Event::System(frame_system::Event::Remarked { .. }))));
    });
}

#[test]
fn reserve_transfer_relaychain_to_parachain_a_then_back() {
    MockNet::reset();

    let relay_source_location = AssetLocation(VersionedMultiLocation::V1(MultiLocation::parent()));
    let para_a_source_location = create_asset_location(1, PARA_A_ID);

    let relay_asset_metadata = create_asset_metadata("Kusama", "KSM", 12, 1, None, false, true);
    let para_a_asset_metadata = create_asset_metadata("ParaA", "ParaA", 12, 1, None, false, true);

    let _ = register_assets_on_parachain::<ParaA>(
        &para_a_source_location,
        &para_a_asset_metadata,
        Some(0u128),
        None,
    );
    let relay_asset_id = register_assets_on_parachain::<ParaA>(
        &relay_source_location,
        &relay_asset_metadata,
        Some(0u128),
        None,
    );

    let amount = 123;
    let weight_at_most = 40000;

    Relay::execute_with(|| {
        assert_ok!(RelayChainPalletXcm::reserve_transfer_assets(
            relay_chain::Origin::signed(ALICE),
            Box::new(X1(Parachain(PARA_A_ID)).into().into()),
            Box::new(
                X1(AccountId32 {
                    network: Any,
                    id: ALICE.into()
                })
                .into()
                .into()
            ),
            Box::new((Here, amount).into()),
            0,
        ));
        assert_eq!(
            parachain::Balances::free_balance(&para_account_id(1)),
            INITIAL_BALANCE + amount
        );
    });

    ParaA::execute_with(|| {
        // free execution, full amount received
        assert_eq!(
            pallet_assets::Pallet::<parachain::Runtime>::balance(relay_asset_id, &ALICE),
            amount
        );
    });

    // Checking the balance of relay chain before sending token back
    let mut balance_before_sending = 0;
    Relay::execute_with(|| {
        balance_before_sending = RelayBalances::free_balance(&ALICE);
    });

    let dest = MultiLocation {
        parents: 1,
        interior: X1(AccountId32 {
            network: NetworkId::Any,
            id: ALICE.into(),
        }),
    };

    ParaA::execute_with(|| {
        // free execution, full amount received
        assert_ok!(parachain::XTokens::transfer(
            parachain::Origin::signed(ALICE),
            parachain::CurrencyId::MantaCurrency(relay_asset_id),
            amount,
            Box::new(VersionedMultiLocation::V1(dest)),
            weight_at_most
        ));
    });

    ParaA::execute_with(|| {
        // free execution, this will drain the parachain asset account
        assert_eq!(parachain::Assets::balance(relay_asset_id, &ALICE), 0);
    });

    Relay::execute_with(|| {
        // free execution, full amount received
        assert_eq!(
            RelayBalances::free_balance(&ALICE),
            balance_before_sending + amount
        );
    });
}

#[test]
fn send_para_a_native_asset_to_para_b() {
    MockNet::reset();

    let para_a_source_location = create_asset_location(1, PARA_A_ID);
    let para_b_source_location = create_asset_location(1, PARA_B_ID);
<<<<<<< HEAD
    let amount = 100u128;
    let weight = weight_of_four_xcm_instructions_on_para();
=======
    let amount = INITIAL_BALANCE;
>>>>>>> b2ba2b44

    let para_a_asset_metadata =
        create_asset_metadata("ParaAToken", "ParaA", 18, 1, None, false, false);
    let para_b_asset_metadata =
        create_asset_metadata("ParaBToken", "ParaB", 18, 1, None, false, false);

    // Register ParaA native asset in ParaA
    let a_asset_id_on_a = register_assets_on_parachain::<ParaA>(
        &para_a_source_location,
        &para_a_asset_metadata,
        Some(0u128),
        None,
    );
    let _ = register_assets_on_parachain::<ParaA>(
        &para_b_source_location,
        &para_b_asset_metadata,
        Some(0u128),
        None,
    );

    let _ = register_assets_on_parachain::<ParaB>(
        &para_b_source_location,
        &para_b_asset_metadata,
        Some(0u128),
        None,
    );
    let a_asset_id_on_b = register_assets_on_parachain::<ParaB>(
        &para_a_source_location,
        &para_a_asset_metadata,
        Some(0u128),
        None,
    );

    let dest = MultiLocation {
        parents: 1,
        interior: X2(
            Parachain(PARA_B_ID),
            AccountId32 {
                network: NetworkId::Any,
                id: ALICE.into(),
            },
        ),
    };

    // Transfer ParaA balance to B
    // Also tests that a sender can send all of their balance
    ParaA::execute_with(|| {
        assert_ok!(parachain::XTokens::transfer(
            parachain::Origin::signed(ALICE),
            parachain::CurrencyId::MantaCurrency(a_asset_id_on_a),
            amount,
            Box::new(VersionedMultiLocation::V1(dest)),
            weight
        ));
        assert_eq!(
            parachain::Balances::free_balance(&ALICE),
            INITIAL_BALANCE - amount
        );
        assert!(!frame_system::Account::<parachain::Runtime>::contains_key(
            ALICE
        ));
    });

    // Make sure B received the token
    ParaB::execute_with(|| {
        // free execution, full amount received
        assert_eq!(parachain::Assets::balance(a_asset_id_on_b, &ALICE), amount);
    });
}

#[test]
fn send_para_a_native_asset_to_para_b_barriers_should_work() {
    MockNet::reset();

    let para_a_source_location = create_asset_location(1, PARA_A_ID);
    let para_b_source_location = create_asset_location(1, PARA_B_ID);

    let amount = 10000000000000u128;
    let units_per_sec = 125000000000;

    let para_a_asset_metadata =
        create_asset_metadata("ParaAToken", "ParaA", 18, 1, None, false, false);
    let para_b_asset_metadata =
        create_asset_metadata("ParaBToken", "ParaB", 18, 1, None, false, false);

    let a_asset_id_on_a = register_assets_on_parachain::<ParaA>(
        &para_a_source_location,
        &para_a_asset_metadata,
        Some(units_per_sec),
        None,
    );
    let _ = register_assets_on_parachain::<ParaA>(
        &para_b_source_location,
        &para_b_asset_metadata,
        Some(units_per_sec),
        None,
    );

    let _ = register_assets_on_parachain::<ParaB>(
        &para_b_source_location,
        &para_b_asset_metadata,
        Some(units_per_sec),
        None,
    );
    let a_asset_id_on_b = register_assets_on_parachain::<ParaB>(
        &para_a_source_location,
        &para_a_asset_metadata,
        Some(units_per_sec),
        None,
    );

    let dest = MultiLocation {
        parents: 1,
        interior: X2(
            Parachain(PARA_B_ID),
            AccountId32 {
                network: NetworkId::Any,
                id: ALICE.into(),
            },
        ),
    };

    // AllowTopLevelPaidExecutionFrom<Everything> should fail because weight is not enough
    let weight = weight_of_four_xcm_instructions_on_para() - 1;
    ParaA::execute_with(|| {
        assert_ok!(parachain::XTokens::transfer(
            parachain::Origin::signed(ALICE.into()),
            parachain::CurrencyId::MantaCurrency(a_asset_id_on_a),
            amount,
            Box::new(VersionedMultiLocation::V1(dest)),
            weight
        ));
        assert_eq!(
            parachain::Balances::free_balance(&ALICE.into()),
            INITIAL_BALANCE - amount
        )
    });

    // The `AllowTopLevelPaidExecutionFrom<Everything>` barrier implementation
    // should not let the transfer through
    ParaB::execute_with(|| {
        use parachain::{Event, System};
        assert!(System::events().iter().any(|r| matches!(
            r.event,
            Event::XcmpQueue(cumulus_pallet_xcmp_queue::Event::Fail { .. })
        )));
    });

    // Make sure B didn't receive the token
    ParaB::execute_with(|| {
        assert_eq!(
            parachain::Assets::balance(a_asset_id_on_b, &ALICE.into()),
            0
        );
    });
}

#[test]
fn send_insufficient_asset_from_para_a_to_para_b() {
    MockNet::reset();

    let para_a_source_location = create_asset_location(1, PARA_A_ID);
    let para_b_source_location = create_asset_location(1, PARA_B_ID);

    let amount = 8888888u128;
    let units_per_second_at_b = 1_250_000u128;
    let dest_weight = weight_of_four_xcm_instructions_on_para();
    let fee_at_b = calculate_fee(units_per_second_at_b, dest_weight);

    let para_a_asset_metadata =
        create_asset_metadata("ParaAToken", "ParaA", 18, 1, None, false, false);
    let para_b_asset_metadata =
        create_asset_metadata("ParaBToken", "ParaB", 18, 1, None, false, false);

    let a_asset_id_on_a = register_assets_on_parachain::<ParaA>(
        &para_a_source_location,
        &para_a_asset_metadata,
        Some(0u128),
        None,
    );
    let _ = register_assets_on_parachain::<ParaA>(
        &para_b_source_location,
        &para_b_asset_metadata,
        Some(0u128),
        None,
    );

    let _ = register_assets_on_parachain::<ParaB>(
        &para_b_source_location,
        &para_b_asset_metadata,
        Some(units_per_second_at_b),
        None,
    );
    let a_asset_id_on_b = register_assets_on_parachain::<ParaB>(
        &para_a_source_location,
        &para_a_asset_metadata,
        Some(units_per_second_at_b),
        None,
    );

    let dest = MultiLocation {
        parents: 1,
        interior: X2(
            Parachain(PARA_B_ID),
            AccountId32 {
                network: NetworkId::Any,
                id: ALICE.into(),
            },
        ),
    };

    assert!(amount >= fee_at_b);
    // Transfer ParaA balance to B
    ParaA::execute_with(|| {
        assert_ok!(parachain::XTokens::transfer(
            parachain::Origin::signed(ALICE),
            parachain::CurrencyId::MantaCurrency(a_asset_id_on_a),
            amount,
            Box::new(VersionedMultiLocation::V1(dest.clone())),
            dest_weight
        ));
        assert_eq!(
            parachain::Balances::free_balance(&ALICE),
            INITIAL_BALANCE - amount
        )
    });

    ParaB::execute_with(|| {
        // The total supply should not include the paid fee,
        // because the XcmFeesAccount had 0 providers with is_sufficient set to false,
        // so the mint_into() operation for the refund amount failed.
        assert_eq!(
            parachain::Assets::total_supply(a_asset_id_on_b),
            amount - fee_at_b
        );
        assert_eq!(
            parachain::Assets::balance(a_asset_id_on_b, &ALICE),
            amount - fee_at_b
        );
    });

    // Setting the balance will in effect create the account
    // incrementing its providers counter to from 0 to 1
    ParaB::execute_with(|| {
        assert_ok!(pallet_balances::Pallet::<parachain::Runtime>::set_balance(
            parachain::Origin::root(),
            parachain::AssetManager::account_id(),
            1000000000000000,
            1000000000000000
        ));
    });

    ParaA::execute_with(|| {
        assert_ok!(parachain::XTokens::transfer(
            parachain::Origin::signed(ALICE),
            parachain::CurrencyId::MantaCurrency(a_asset_id_on_a),
            amount,
            Box::new(VersionedMultiLocation::V1(dest.clone())),
            dest_weight
        ));
        assert_eq!(
            parachain::Balances::free_balance(&ALICE),
            INITIAL_BALANCE - amount * 2
        )
    });

    ParaB::execute_with(|| {
        // This time we expect the total supply to be the full amount
        // as the refund will be deposited to the XcmFeesAccount
        assert_eq!(
            parachain::Assets::total_supply(a_asset_id_on_b),
            (amount - fee_at_b) + amount
        );
        assert_eq!(
            parachain::Assets::balance(a_asset_id_on_b, &ALICE),
            (amount - fee_at_b) * 2
        );
    });
}

#[test]
fn register_insufficient_with_zero_min_balance_should_fail() {
    MockNet::reset();

    let a_source_location = create_asset_location(1, PARA_A_ID);
    let a_asset_metadata_on_b =
        create_asset_metadata("ParaAToken", "ParaA", 18, 0, None, false, false);

    ParaB::execute_with(|| {
        assert_err!(
            AssetManager::register_asset(
                parachain::Origin::root(),
                a_source_location.clone(),
                a_asset_metadata_on_b.clone()
            ),
            pallet_asset_manager::Error::<parachain::Runtime>::ErrorCreatingAsset
        );
    });
}

#[test]
fn send_para_a_custom_asset_to_para_b() {
    let amount = 321;
    let weight_at_most = weight_of_four_xcm_instructions_on_para();

    let para_a_source_location = create_asset_location(1, PARA_A_ID);
    let para_a_doge_location = AssetLocation(VersionedMultiLocation::V1(MultiLocation::new(
        1,
        X3(
            Parachain(PARA_A_ID),
            PalletInstance(PALLET_ASSET_INDEX),
            GeneralIndex(0_u128),
        ),
    )));

    let para_b_source_location = create_asset_location(1, PARA_B_ID);

    let para_a_asset_metadata =
        create_asset_metadata("ParaAToken", "ParaA", 18, 1, None, false, true);
    let para_a_doge_asset_metadata =
        create_asset_metadata("ParaADogeToken", "ParaADoge", 18, 1, None, false, true);
    let para_b_asset_metadata =
        create_asset_metadata("ParaBToken", "ParaB", 18, 1, None, false, false);

    let _ = register_assets_on_parachain::<ParaA>(
        &para_a_source_location,
        &para_a_asset_metadata,
        Some(0u128),
        Some((ALICE, 1, true, false)),
    );
    let doge_currency_id_on_a = register_assets_on_parachain::<ParaA>(
        &para_a_doge_location,
        &para_a_doge_asset_metadata,
        Some(0u128),
        Some((ALICE, 1, true, false)),
    );
    let _ = register_assets_on_parachain::<ParaA>(
        &para_b_source_location,
        &para_b_asset_metadata,
        Some(0u128),
        None,
    );

    let _ = register_assets_on_parachain::<ParaB>(
        &para_b_source_location,
        &para_b_asset_metadata,
        Some(0u128),
        None,
    );
    let doge_currency_id_on_b = register_assets_on_parachain::<ParaB>(
        &para_a_doge_location,
        &para_a_doge_asset_metadata,
        Some(0u128),
        None,
    );

    let alice_on_b = MultiLocation {
        parents: 1,
        interior: X2(
            Parachain(PARA_B_ID),
            AccountId32 {
                network: NetworkId::Any,
                id: ALICE.into(),
            },
        ),
    };

    ParaA::execute_with(|| {
        // Force customized asset balance for Alice
        assert_ok!(parachain::Assets::mint(
            parachain::Origin::signed(ALICE),
            doge_currency_id_on_a,
            ALICE,
            INITIAL_BALANCE
        ));
        assert_ok!(parachain::XTokens::transfer(
            parachain::Origin::signed(ALICE),
            parachain::CurrencyId::MantaCurrency(doge_currency_id_on_a),
            amount,
            Box::new(VersionedMultiLocation::V1(alice_on_b)),
            weight_at_most
        ));
        assert_eq!(
            parachain::Assets::balance(doge_currency_id_on_a, &ALICE),
            INITIAL_BALANCE - amount
        );
    });

    // Make sure B received the token
    ParaB::execute_with(|| {
        // free execution, full amount received
        assert_eq!(
            parachain::Assets::balance(doge_currency_id_on_b, &ALICE),
            amount
        );
    });
}

#[test]
fn send_para_a_native_asset_para_b_and_then_send_back() {
    MockNet::reset();

    let para_a_source_location = create_asset_location(1, PARA_A_ID);
    let para_b_source_location = create_asset_location(1, PARA_B_ID);

    let amount = 5000000u128;
    let weight = weight_of_four_xcm_instructions_on_para();
    let fee_on_b_when_send_back = calculate_fee(ParaTokenPerSecond::get().1, weight);
    assert!(fee_on_b_when_send_back < amount);

    let para_a_asset_metadata =
        create_asset_metadata("ParaAToken", "ParaA", 18, 1, None, false, true);
    let para_b_asset_metadata =
        create_asset_metadata("ParaBToken", "ParaB", 18, 1, None, false, true);

    let a_asset_id_on_a = register_assets_on_parachain::<ParaA>(
        &para_a_source_location,
        &para_a_asset_metadata,
        Some(0u128),
        None,
    );
    let _ = register_assets_on_parachain::<ParaA>(
        &para_b_source_location,
        &para_b_asset_metadata,
        Some(0u128),
        None,
    );

    let _ = register_assets_on_parachain::<ParaB>(
        &para_b_source_location,
        &para_b_asset_metadata,
        Some(0u128),
        None,
    );
    let a_asset_id_on_b = register_assets_on_parachain::<ParaB>(
        &para_a_source_location,
        &para_a_asset_metadata,
        Some(0u128),
        None,
    );

    let alice_on_b = MultiLocation {
        parents: 1,
        interior: X2(
            Parachain(PARA_B_ID),
            AccountId32 {
                network: NetworkId::Any,
                id: ALICE.into(),
            },
        ),
    };

    ParaA::execute_with(|| {
        assert_ok!(parachain::XTokens::transfer(
            parachain::Origin::signed(ALICE),
            parachain::CurrencyId::MantaCurrency(a_asset_id_on_a),
            amount,
            Box::new(VersionedMultiLocation::V1(alice_on_b)),
            weight
        ));
        assert_eq!(
            parachain::Balances::free_balance(&ALICE),
            INITIAL_BALANCE - amount
        )
    });

    // Make sure B received the token
    ParaB::execute_with(|| {
        // free execution, full amount received
        assert_eq!(parachain::Assets::balance(a_asset_id_on_b, &ALICE), amount);
    });

    let alice_on_a = MultiLocation {
        parents: 1,
        interior: X2(
            Parachain(PARA_A_ID),
            AccountId32 {
                network: NetworkId::Any,
                id: ALICE.into(),
            },
        ),
    };

    // Send wrapped a back to a
    ParaB::execute_with(|| {
        assert_ok!(parachain::XTokens::transfer(
            parachain::Origin::signed(ALICE),
            parachain::CurrencyId::MantaCurrency(a_asset_id_on_b),
            amount,
            Box::new(VersionedMultiLocation::V1(alice_on_a)),
            weight
        ));
        assert_eq!(parachain::Assets::balance(a_asset_id_on_b, &ALICE), 0);
    });

    // make sure that a received the token
    ParaA::execute_with(|| {
        assert_eq!(
            parachain::Balances::free_balance(&ALICE),
            INITIAL_BALANCE - fee_on_b_when_send_back
        )
    });
}

#[test]
fn send_para_a_native_asset_from_para_b_to_para_c() {
    MockNet::reset();

    let para_a_source_location = create_asset_location(1, PARA_A_ID);
    let para_b_source_location = create_asset_location(1, PARA_B_ID);
    let para_c_source_location = create_asset_location(1, PARA_C_ID);

    let amount = 8888888u128;
    let weight = weight_of_four_xcm_instructions_on_para();
    let fee_at_reserve = calculate_fee(ParaTokenPerSecond::get().1, weight);
    assert!(amount >= fee_at_reserve * 2_u128);

    let para_a_asset_metadata =
        create_asset_metadata("ParaAToken", "ParaA", 18, 1, None, false, false);
    let para_b_asset_metadata =
        create_asset_metadata("ParaBToken", "ParaB", 18, 1, None, false, false);
    let para_c_asset_metadata =
        create_asset_metadata("ParaCToken", "ParaC", 18, 1, None, false, false);

    let a_asset_id_on_a = register_assets_on_parachain::<ParaA>(
        &para_a_source_location,
        &para_a_asset_metadata,
        Some(0u128),
        None,
    );
    let _ = register_assets_on_parachain::<ParaA>(
        &para_b_source_location,
        &para_b_asset_metadata,
        Some(0u128),
        None,
    );

    let _ = register_assets_on_parachain::<ParaB>(
        &para_b_source_location,
        &para_b_asset_metadata,
        Some(0u128),
        None,
    );
    let a_asset_id_on_b = register_assets_on_parachain::<ParaB>(
        &para_a_source_location,
        &para_a_asset_metadata,
        Some(0u128),
        None,
    );
    let _ = register_assets_on_parachain::<ParaB>(
        &para_c_source_location,
        &para_c_asset_metadata,
        Some(0u128),
        None,
    );

    let _ = register_assets_on_parachain::<ParaC>(
        &para_c_source_location,
        &para_c_asset_metadata,
        Some(0u128),
        None,
    );
    let a_asset_id_on_c = register_assets_on_parachain::<ParaC>(
        &para_a_source_location,
        &para_a_asset_metadata,
        Some(0u128),
        None,
    );

    // A send B some token
    let alice_on_b = MultiLocation {
        parents: 1,
        interior: X2(
            Parachain(PARA_B_ID),
            AccountId32 {
                network: NetworkId::Any,
                id: ALICE.into(),
            },
        ),
    };

    ParaA::execute_with(|| {
        assert_ok!(parachain::XTokens::transfer(
            parachain::Origin::signed(ALICE),
            parachain::CurrencyId::MantaCurrency(a_asset_id_on_a),
            amount,
            Box::new(VersionedMultiLocation::V1(alice_on_b.clone())),
            weight
        ));
        assert_eq!(
            parachain::Balances::free_balance(&ALICE),
            INITIAL_BALANCE - amount
        )
    });

    ParaB::execute_with(|| {
        // free execution, full amount received
        assert_eq!(parachain::Assets::balance(a_asset_id_on_b, &ALICE), amount);
    });

    // B send C para A asset
    let alice_on_c = MultiLocation {
        parents: 1,
        interior: X2(
            Parachain(PARA_C_ID),
            AccountId32 {
                network: NetworkId::Any,
                id: ALICE.into(),
            },
        ),
    };

    ParaB::execute_with(|| {
        assert_ok!(parachain::XTokens::transfer(
            parachain::Origin::signed(ALICE),
            parachain::CurrencyId::MantaCurrency(a_asset_id_on_b),
            amount,
            Box::new(VersionedMultiLocation::V1(alice_on_c)),
            weight,
        ));
        assert_eq!(parachain::Assets::balance(a_asset_id_on_b, &ALICE), 0);
    });

    // Make sure C received the token
    ParaC::execute_with(|| {
        // free execution, full amount received
        assert_eq!(
            parachain::Assets::balance(a_asset_id_on_c, &ALICE),
            amount - fee_at_reserve
        );
    });
}

#[test]
fn receive_relay_asset_with_trader_on_parachain() {
    MockNet::reset();

    let relay_source_location = AssetLocation(VersionedMultiLocation::V1(MultiLocation::parent()));
    let para_a_source_location = create_asset_location(1, PARA_A_ID);

    let relay_asset_metadata = create_asset_metadata("Kusama", "KSM", 12, 1, None, false, true);
    let para_a_asset_metadata = create_asset_metadata("ParaA", "ParaA", 12, 1, None, false, true);

    let amount = 666u128;
    // We charge 10^9 as units per second on ParaA
    let units_per_second = 1_000_000_000u128;
    let fee = calculate_fee(units_per_second, RESERVE_TRANSFER_WEIGHT_ON_RELAY);
    assert!(fee > 0);

    let _ = register_assets_on_parachain::<ParaA>(
        &para_a_source_location,
        &para_a_asset_metadata,
        Some(units_per_second),
        None,
    );
    let relay_asset_id_on_a = register_assets_on_parachain::<ParaA>(
        &relay_source_location,
        &relay_asset_metadata,
        Some(units_per_second),
        None,
    );

    let dest: MultiLocation = AccountId32 {
        network: Any,
        id: ALICE.into(),
    }
    .into();

    Relay::execute_with(|| {
        assert_ok!(RelayChainPalletXcm::reserve_transfer_assets(
            relay_chain::Origin::signed(ALICE),
            Box::new(X1(Parachain(1)).into().into()),
            Box::new(VersionedMultiLocation::V1(dest)),
            Box::new((Here, amount).into()),
            0,
        ));
        assert_eq!(
            relay_chain::Balances::free_balance(&para_account_id(1)),
            INITIAL_BALANCE + amount
        );
    });

    ParaA::execute_with(|| {
        // ALICE gets amount - fee
        assert_eq!(
            parachain::Assets::balance(relay_asset_id_on_a, &ALICE),
            amount - fee
        );
        // Fee sink gets fee
        assert_eq!(
            parachain::Assets::balance(relay_asset_id_on_a, AssetManager::account_id()),
            fee
        );
    });
}

#[test]
fn send_para_a_asset_to_para_b_with_trader_and_fee() {
    MockNet::reset();

    let para_a_source_location = create_asset_location(1, PARA_A_ID);
    let para_b_source_location = create_asset_location(1, PARA_B_ID);

    let amount = 222u128;
    let units_per_second = 1_250_000u128;
    let dest_weight = weight_of_four_xcm_instructions_on_para();
    let fee = calculate_fee(units_per_second, dest_weight);

    let para_a_asset_metadata =
        create_asset_metadata("ParaAToken", "ParaA", 18, 1, None, false, true);
    let para_b_asset_metadata =
        create_asset_metadata("ParaBToken", "ParaB", 18, 1, None, false, true);

    let a_asset_id_on_a = register_assets_on_parachain::<ParaA>(
        &para_a_source_location,
        &para_a_asset_metadata,
        Some(0u128),
        None,
    );
    let _ = register_assets_on_parachain::<ParaA>(
        &para_b_source_location,
        &para_b_asset_metadata,
        Some(0u128),
        None,
    );

    let _ = register_assets_on_parachain::<ParaB>(
        &para_b_source_location,
        &para_b_asset_metadata,
        Some(units_per_second),
        None,
    );
    let a_asset_id_on_b = register_assets_on_parachain::<ParaB>(
        &para_a_source_location,
        &para_a_asset_metadata,
        Some(units_per_second),
        None,
    );

    let dest = MultiLocation {
        parents: 1,
        interior: X2(
            Parachain(PARA_B_ID),
            AccountId32 {
                network: NetworkId::Any,
                id: ALICE.into(),
            },
        ),
    };

    ParaA::execute_with(|| {
        assert_ok!(parachain::XTokens::transfer_with_fee(
            parachain::Origin::signed(ALICE),
            parachain::CurrencyId::MantaCurrency(a_asset_id_on_a),
            amount,
            fee,
            Box::new(VersionedMultiLocation::V1(dest)),
            dest_weight,
        ));
        assert_eq!(
            parachain::Balances::free_balance(&ALICE),
            INITIAL_BALANCE - amount - fee
        )
    });

    ParaB::execute_with(|| {
        assert_eq!(parachain::Assets::balance(a_asset_id_on_b, &ALICE), amount);
    });
}

#[test]
fn send_para_a_asset_from_para_b_to_para_c_with_trader() {
    MockNet::reset();

    let para_a_source_location = create_asset_location(1, PARA_A_ID);
    let para_b_source_location = create_asset_location(1, PARA_B_ID);
    let para_c_source_location = create_asset_location(1, PARA_C_ID);

    let mut amount = 8888888u128;
    let units_per_second = 1_250_000u128;
    let dest_weight = weight_of_four_xcm_instructions_on_para();
    let fee_at_b = calculate_fee(units_per_second, dest_weight);
    let fee_at_a = calculate_fee(ParaTokenPerSecond::get().1, dest_weight);

    let para_a_asset_metadata =
        create_asset_metadata("ParaAToken", "ParaA", 18, 1, None, false, true);
    let para_b_asset_metadata =
        create_asset_metadata("ParaBToken", "ParaB", 18, 1, None, false, true);
    let para_c_asset_metadata =
        create_asset_metadata("ParaCToken", "ParaC", 18, 1, None, false, true);

    let a_asset_id_on_a = register_assets_on_parachain::<ParaA>(
        &para_a_source_location,
        &para_a_asset_metadata,
        Some(0u128),
        None,
    );
    let _ = register_assets_on_parachain::<ParaA>(
        &para_b_source_location,
        &para_b_asset_metadata,
        Some(0u128),
        None,
    );

    let _ = register_assets_on_parachain::<ParaB>(
        &para_b_source_location,
        &para_b_asset_metadata,
        Some(0u128),
        None,
    );
    let _ = register_assets_on_parachain::<ParaB>(
        &para_c_source_location,
        &para_c_asset_metadata,
        Some(units_per_second),
        None,
    );
    let a_asset_id_on_b = register_assets_on_parachain::<ParaB>(
        &para_a_source_location,
        &para_a_asset_metadata,
        Some(units_per_second),
        None,
    );

    let _ = register_assets_on_parachain::<ParaC>(
        &para_c_source_location,
        &para_c_asset_metadata,
        Some(units_per_second),
        None,
    );
    let a_asset_id_on_c = register_assets_on_parachain::<ParaC>(
        &para_a_source_location,
        &para_a_asset_metadata,
        Some(units_per_second),
        None,
    );

    // A send B some token
    let alice_on_b = MultiLocation {
        parents: 1,
        interior: X2(
            Parachain(2),
            AccountId32 {
                network: NetworkId::Any,
                id: ALICE.into(),
            },
        ),
    };

    assert!(amount >= fee_at_b);
    ParaA::execute_with(|| {
        assert_ok!(parachain::XTokens::transfer(
            parachain::Origin::signed(ALICE),
            parachain::CurrencyId::MantaCurrency(a_asset_id_on_a),
            amount,
            Box::new(VersionedMultiLocation::V1(alice_on_b.clone())),
            dest_weight
        ));
        assert_eq!(
            parachain::Balances::free_balance(&ALICE),
            INITIAL_BALANCE - amount
        )
    });

    ParaB::execute_with(|| {
        assert_eq!(parachain::Assets::total_supply(a_asset_id_on_b), amount);
        amount -= fee_at_b;
        assert_eq!(parachain::Assets::balance(a_asset_id_on_b, &ALICE), amount);
    });

    // B send C para A asset
    let alice_on_c = MultiLocation {
        parents: 1,
        interior: X2(
            Parachain(3),
            AccountId32 {
                network: NetworkId::Any,
                id: ALICE.into(),
            },
        ),
    };

    assert!(amount >= fee_at_b + fee_at_a);
    ParaB::execute_with(|| {
        assert_ok!(parachain::XTokens::transfer(
            parachain::Origin::signed(ALICE),
            parachain::CurrencyId::MantaCurrency(a_asset_id_on_b),
            amount,
            Box::new(VersionedMultiLocation::V1(alice_on_c)),
            dest_weight
        ));
        assert_eq!(parachain::Assets::balance(a_asset_id_on_b, &ALICE), 0);
    });

    // Make sure C received the token
    ParaC::execute_with(|| {
        amount = amount - fee_at_b - fee_at_a;
        assert_eq!(parachain::Assets::balance(a_asset_id_on_c, &ALICE), amount);
    });
}

#[test]
fn receive_relay_asset_on_parachain_with_insufficient_fee_payment_should_fail() {
    MockNet::reset();

    let relay_source_location = AssetLocation(VersionedMultiLocation::V1(MultiLocation::parent()));
    let para_a_source_location = create_asset_location(1, PARA_A_ID);

    let relay_asset_metadata = create_asset_metadata("Kusama", "KSM", 12, 1, None, false, true);
    let para_a_asset_metadata = create_asset_metadata("ParaA", "ParaA", 12, 1, None, false, true);

    let amount = 20u128;
    // We charge 2 x 10^10 as units per second on ParaA
    let units_per_second = 20_000_000_000u128;
    let fee = calculate_fee(units_per_second, RESERVE_TRANSFER_WEIGHT_ON_RELAY);
    assert!(fee > amount);

    let _ = register_assets_on_parachain::<ParaA>(
        &para_a_source_location,
        &para_a_asset_metadata,
        Some(units_per_second),
        None,
    );
    let relay_asset_id = register_assets_on_parachain::<ParaA>(
        &relay_source_location,
        &relay_asset_metadata,
        Some(units_per_second),
        None,
    );

    let dest: MultiLocation = AccountId32 {
        network: Any,
        id: ALICE.into(),
    }
    .into();

    Relay::execute_with(|| {
        assert_ok!(RelayChainPalletXcm::reserve_transfer_assets(
            relay_chain::Origin::signed(ALICE),
            Box::new(X1(Parachain(1)).into().into()),
            Box::new(VersionedMultiLocation::V1(dest)),
            Box::new((Here, amount).into()),
            0,
        ));
        assert_eq!(
            relay_chain::Balances::free_balance(&para_account_id(1)),
            INITIAL_BALANCE + amount
        );
    });

    ParaA::execute_with(|| {
        // ALICE gets nothing
        assert_eq!(parachain::Assets::balance(relay_asset_id, &ALICE), 0);
        // Asset manager gets nothing, all balance stuck
        assert_eq!(
            parachain::Assets::balance(relay_asset_id, AssetManager::account_id()),
            0
        );
    });
}

#[test]
fn receive_relay_should_fail_without_specifying_units_per_second() {
    MockNet::reset();

    let relay_source_location = AssetLocation(VersionedMultiLocation::V1(MultiLocation::parent()));
    let para_a_source_location = create_asset_location(1, PARA_A_ID);

    let relay_asset_metadata = create_asset_metadata("Kusama", "KSM", 12, 1, None, false, true);
    let para_a_asset_metadata = create_asset_metadata("ParaA", "ParaA", 12, 1, None, false, true);

    let amount = 333u128;

    let _ = register_assets_on_parachain::<ParaA>(
        &para_a_source_location,
        &para_a_asset_metadata,
        None,
        None,
    );
    let relay_asset_id_on_a = register_assets_on_parachain::<ParaA>(
        &relay_source_location,
        &relay_asset_metadata,
        None,
        None,
    );

    let dest: MultiLocation = AccountId32 {
        network: Any,
        id: ALICE.into(),
    }
    .into();

    Relay::execute_with(|| {
        assert_ok!(RelayChainPalletXcm::reserve_transfer_assets(
            relay_chain::Origin::signed(ALICE),
            Box::new(X1(Parachain(1)).into().into()),
            Box::new(VersionedMultiLocation::V1(dest)),
            Box::new((Here, amount).into()),
            0,
        ));
        assert_eq!(
            relay_chain::Balances::free_balance(&para_account_id(1)),
            INITIAL_BALANCE + amount
        );
    });

    ParaA::execute_with(|| {
        // ALICE gets nothing
        assert_eq!(parachain::Assets::balance(relay_asset_id_on_a, &ALICE), 0);
        // Asset manager gets nothing, all balance stuck
        assert_eq!(
            parachain::Assets::balance(relay_asset_id_on_a, AssetManager::account_id()),
            0
        );
    });
}

#[test]
fn send_para_a_asset_to_para_b_with_insufficient_fee() {
    MockNet::reset();

    let para_a_source_location = create_asset_location(1, PARA_A_ID);
    let para_b_source_location = create_asset_location(1, PARA_B_ID);

    let amount = 15u128;
    let units_per_second = 20_000_000u128;
    let dest_weight = 800_000u64;
    let fee = calculate_fee(units_per_second, dest_weight);
    assert!(fee > amount);

    let para_a_asset_metadata =
        create_asset_metadata("ParaAToken", "ParaA", 18, 1, None, false, true);
    let para_b_asset_metadata =
        create_asset_metadata("ParaBToken", "ParaB", 18, 1, None, false, true);

    let a_asset_id_on_a = register_assets_on_parachain::<ParaA>(
        &para_a_source_location,
        &para_a_asset_metadata,
        Some(0u128),
        None,
    );
    let _ = register_assets_on_parachain::<ParaA>(
        &para_b_source_location,
        &para_b_asset_metadata,
        Some(0u128),
        None,
    );

    let _ = register_assets_on_parachain::<ParaB>(
        &para_b_source_location,
        &para_b_asset_metadata,
        Some(units_per_second),
        None,
    );
    let a_asset_id_on_b = register_assets_on_parachain::<ParaB>(
        &para_a_source_location,
        &para_a_asset_metadata,
        Some(units_per_second),
        None,
    );

    let dest = MultiLocation {
        parents: 1,
        interior: X2(
            Parachain(2),
            AccountId32 {
                network: NetworkId::Any,
                id: ALICE.into(),
            },
        ),
    };

    // Transfer ParaA balance to B
    ParaA::execute_with(|| {
        assert_ok!(parachain::XTokens::transfer(
            parachain::Origin::signed(ALICE),
            parachain::CurrencyId::MantaCurrency(a_asset_id_on_a),
            amount,
            Box::new(VersionedMultiLocation::V1(dest)),
            dest_weight,
        ));
        assert_eq!(
            parachain::Balances::free_balance(&ALICE),
            INITIAL_BALANCE - amount
        )
    });

    // Alice on B should receive nothing since the fee is insufficient
    ParaB::execute_with(|| {
        assert_eq!(parachain::Assets::balance(a_asset_id_on_b, &ALICE), 0);
    });
}

#[test]
fn send_para_a_asset_to_para_b_without_specifying_units_per_second() {
    MockNet::reset();

    let para_a_source_location = create_asset_location(1, PARA_A_ID);
    let para_b_source_location = create_asset_location(1, PARA_B_ID);

    let amount = 567u128;
    let dest_weight = 800_000u64;

    let para_a_asset_metadata =
        create_asset_metadata("ParaAToken", "ParaA", 18, 1, None, false, true);
    let para_b_asset_metadata =
        create_asset_metadata("ParaBToken", "ParaB", 18, 1, None, false, true);

    let a_asset_id_on_a = register_assets_on_parachain::<ParaA>(
        &para_a_source_location,
        &para_a_asset_metadata,
        Some(0u128),
        None,
    );
    let _ = register_assets_on_parachain::<ParaA>(
        &para_b_source_location,
        &para_b_asset_metadata,
        Some(0u128),
        None,
    );

    let _ = register_assets_on_parachain::<ParaB>(
        &para_b_source_location,
        &para_b_asset_metadata,
        Some(0u128),
        None,
    );
    let a_asset_id_on_b = register_assets_on_parachain::<ParaB>(
        &para_a_source_location,
        &para_a_asset_metadata,
        None,
        None,
    );

    let dest = MultiLocation {
        parents: 1,
        interior: X2(
            Parachain(PARA_B_ID),
            AccountId32 {
                network: NetworkId::Any,
                id: ALICE.into(),
            },
        ),
    };

    // Transfer ParaA balance to B
    ParaA::execute_with(|| {
        assert_ok!(parachain::XTokens::transfer(
            parachain::Origin::signed(ALICE),
            parachain::CurrencyId::MantaCurrency(a_asset_id_on_a),
            amount,
            Box::new(VersionedMultiLocation::V1(dest)),
            dest_weight,
        ));
        assert_eq!(
            parachain::Balances::free_balance(&ALICE),
            INITIAL_BALANCE - amount
        )
    });

    // Alice on B should receive nothing since we didn't specify the unit per second
    ParaB::execute_with(|| {
        assert_eq!(parachain::Assets::balance(a_asset_id_on_b, &ALICE), 0);
    });
}

#[test]
fn receive_insufficient_relay_asset_on_parachain() {
    MockNet::reset();

    let new_account = [5u8; 32];

    let relay_source_location = AssetLocation(VersionedMultiLocation::V1(MultiLocation::parent()));
    let para_a_source_location = create_asset_location(1, PARA_A_ID);

    let relay_asset_metadata = create_asset_metadata("Kusama", "KSM", 12, 1, None, false, false);
    let para_a_asset_metadata = create_asset_metadata("ParaA", "ParaA", 12, 1, None, false, true);

    let amount = 123u128;
    let units_per_sec = 0u128;

    let _ = register_assets_on_parachain::<ParaA>(
        &para_a_source_location,
        &para_a_asset_metadata,
        Some(units_per_sec),
        None,
    );
    let relay_asset_id = register_assets_on_parachain::<ParaA>(
        &relay_source_location,
        &relay_asset_metadata,
        Some(units_per_sec),
        None,
    );

    let dest: MultiLocation = AccountId32 {
        network: Any,
        id: new_account,
    }
    .into();

    Relay::execute_with(|| {
        assert_ok!(RelayChainPalletXcm::reserve_transfer_assets(
            relay_chain::Origin::signed(ALICE),
            Box::new(X1(Parachain(1)).into().into()),
            Box::new(VersionedMultiLocation::V1(dest.clone())),
            Box::new((Here, amount).into()),
            0,
        ));
        assert_eq!(
            relay_chain::Balances::free_balance(&para_account_id(1)),
            INITIAL_BALANCE + amount
        );
    });

    // parachain should not have received assets
    ParaA::execute_with(|| {
        assert_eq!(
            parachain::Assets::balance(relay_asset_id, &new_account.into()),
            0
        );
    });

    let fresh_account_amount = 100;
    // Send native token to fresh_account
    ParaA::execute_with(|| {
        assert_ok!(parachain::Balances::transfer(
            parachain::Origin::signed(ALICE),
            new_account.into(),
            fresh_account_amount
        ));
    });

    Relay::execute_with(|| {
        assert_ok!(RelayChainPalletXcm::reserve_transfer_assets(
            relay_chain::Origin::signed(ALICE),
            Box::new(X1(Parachain(1)).into().into()),
            Box::new(VersionedMultiLocation::V1(dest)),
            Box::new((Here, amount).into()),
            0,
        ));
        assert_eq!(
            relay_chain::Balances::free_balance(&para_account_id(1)),
            INITIAL_BALANCE + amount + amount
        );
    });

    // parachain should not have received assets
    ParaA::execute_with(|| {
        assert_eq!(
            parachain::Balances::free_balance(&new_account.into()),
            fresh_account_amount
        );
    });
}

#[test]
fn receive_sufficient_relay_asset_on_parachain() {
    MockNet::reset();

    let new_account = [5u8; 32];

    let relay_source_location = AssetLocation(VersionedMultiLocation::V1(MultiLocation::parent()));
    let para_a_source_location = create_asset_location(1, PARA_A_ID);

    let relay_asset_metadata = create_asset_metadata("Kusama", "KSM", 12, 1, None, false, true);
    let para_a_asset_metadata = create_asset_metadata("ParaA", "ParaA", 12, 1, None, false, true);

    let amount = 123u128;
    let units_per_sec = 0;

    let _ = register_assets_on_parachain::<ParaA>(
        &para_a_source_location,
        &para_a_asset_metadata,
        Some(units_per_sec),
        None,
    );
    let relay_asset_id = register_assets_on_parachain::<ParaA>(
        &relay_source_location,
        &relay_asset_metadata,
        Some(units_per_sec),
        None,
    );

    let dest: MultiLocation = AccountId32 {
        network: Any,
        id: new_account,
    }
    .into();

    Relay::execute_with(|| {
        assert_ok!(RelayChainPalletXcm::reserve_transfer_assets(
            relay_chain::Origin::signed(ALICE),
            Box::new(X1(Parachain(1)).into().into()),
            Box::new(VersionedMultiLocation::V1(dest)),
            Box::new((Here, amount).into()),
            0,
        ));
        assert_eq!(
            relay_chain::Balances::free_balance(&para_account_id(1)),
            INITIAL_BALANCE + amount
        );
    });

    // parachain should have received assets
    ParaA::execute_with(|| {
        assert_eq!(
            parachain::Assets::balance(relay_asset_id, &new_account.into()),
            amount
        );
    });
}

/// Scenario:
/// A parachain transfers funds on the relay chain to another parachain account.
///
/// Asserts that the parachain accounts are updated as expected.
#[test]
fn withdraw_and_deposit() {
    MockNet::reset();

    let send_amount = 10;

    ParaA::execute_with(|| {
        let message = Xcm(vec![
            WithdrawAsset((Here, send_amount).into()),
            buy_execution((Here, send_amount)),
            DepositAsset {
                assets: All.into(),
                max_assets: 1,
                beneficiary: Parachain(2).into(),
            },
        ]);
        // Send withdraw and deposit
        assert_ok!(ParachainPalletXcm::send_xcm(Here, Parent, message));
    });

    Relay::execute_with(|| {
        assert_eq!(
            relay_chain::Balances::free_balance(para_account_id(1)),
            INITIAL_BALANCE - send_amount
        );
        assert_eq!(
            relay_chain::Balances::free_balance(para_account_id(2)),
            send_amount
        );
    });
}

/// Scenario:
/// A parachain wants to be notified that a transfer worked correctly.
/// It sends a `QueryHolding` after the deposit to get notified on success.
///
/// Asserts that the balances are updated correctly and the expected XCM is sent.
#[test]
fn query_holding() {
    MockNet::reset();

    let send_amount = 10;
    let query_id_set = 1234;

    // Send a message which fully succeeds on the relay chain
    ParaA::execute_with(|| {
        let message = Xcm(vec![
            WithdrawAsset((Here, send_amount).into()),
            buy_execution((Here, send_amount)),
            DepositAsset {
                assets: All.into(),
                max_assets: 1,
                beneficiary: Parachain(2).into(),
            },
            QueryHolding {
                query_id: query_id_set,
                dest: Parachain(1).into(),
                assets: All.into(),
                max_response_weight: 1_000_000_000,
            },
        ]);
        // Send withdraw and deposit with query holding
        assert_ok!(ParachainPalletXcm::send_xcm(Here, Parent, message,));
    });

    // Check that transfer was executed
    Relay::execute_with(|| {
        // Withdraw executed
        assert_eq!(
            relay_chain::Balances::free_balance(para_account_id(1)),
            INITIAL_BALANCE - send_amount
        );
        // Deposit executed
        assert_eq!(
            relay_chain::Balances::free_balance(para_account_id(2)),
            send_amount
        );
    });

    // Check that QueryResponse message was received
    // AllowKnownQueryResponses<PolkadotXcm> barrier impl should have let it through:
    ParaA::execute_with(|| {
        assert_eq!(
            parachain::MsgQueue::received_dmp(),
            vec![Xcm(vec![QueryResponse {
                query_id: query_id_set,
                response: Response::Assets(MultiAssets::new()),
                max_weight: 1_000_000_000,
            }])],
        );
    });
}

#[test]
fn test_versioning_on_runtime_upgrade_with_relay() {
    MockNet::reset();

    let relay_source_location = AssetLocation(VersionedMultiLocation::V1(MultiLocation::parent()));
    let para_a_source_location = create_asset_location(1, PARA_A_ID);

    let relay_asset_metadata = create_asset_metadata("Kusama", "KSM", 12, 1, None, false, true);
    let para_a_asset_metadata = create_asset_metadata("ParaA", "ParaA", 12, 1, None, false, true);

    // register relay asset in parachain A (XCM version 1)
    ParaA::execute_with(|| {
        // SelfReserve
        parachain::set_current_xcm_version(1);
    });
    let _ = register_assets_on_parachain::<ParaA>(
        &para_a_source_location,
        &para_a_asset_metadata,
        Some(0u128),
        None,
    );
    let _ = register_assets_on_parachain::<ParaA>(
        &relay_source_location,
        &relay_asset_metadata,
        Some(0u128),
        None,
    );

    let response = Response::Version(2);

    // This is irrelevant, nothing will be done with this message,
    // but we need to pass a message as an argument to trigger the storage change
    let mock_message: Xcm<()> = Xcm(vec![QueryResponse {
        query_id: 0,
        response,
        max_weight: 0,
    }]);

    let dest: MultiLocation = AccountId32 {
        network: Any,
        id: ALICE.into(),
    }
    .into();

    Relay::execute_with(|| {
        // This sets the default version, for not known destinations
        assert_ok!(RelayChainPalletXcm::force_default_xcm_version(
            relay_chain::Origin::root(),
            Some(2)
        ));

        // Wrap version, which sets VersionedStorage
        // This is necessary because the mock router does not use wrap_version, but
        // this is not necessary in prod.
        // more specifically, this will trigger `note_unknown_version` to put the
        // version to `VersionDiscoveryQueue` on relay-chain's pallet-xcm
        assert_ok!(<RelayChainPalletXcm as WrapVersion>::wrap_version(
            &Parachain(PARA_A_ID).into(),
            mock_message
        ));

        // Transfer assets. Since it is an unknown destination, it will query for version
        assert_ok!(RelayChainPalletXcm::reserve_transfer_assets(
            relay_chain::Origin::signed(ALICE),
            Box::new(Parachain(PARA_A_ID).into().into()),
            Box::new(VersionedMultiLocation::V1(dest)),
            Box::new((Here, 123).into()),
            0,
        ));

        // Let's advance the relay. This should trigger the subscription message
        relay_chain::relay_roll_to(2);

        // queries should have been updated
        assert!(RelayChainPalletXcm::query(0).is_some());
    });

    let expected_supported_version: relay_chain::Event =
        pallet_xcm::Event::SupportedVersionChanged(
            MultiLocation {
                parents: 0,
                interior: X1(Parachain(PARA_A_ID)),
            },
            1,
        )
        .into();

    Relay::execute_with(|| {
        // Assert that the events vector contains the version change
        assert!(relay_chain::relay_events().contains(&expected_supported_version));
    });

    let expected_version_notified: parachain::Event = pallet_xcm::Event::VersionChangeNotified(
        MultiLocation {
            parents: 1,
            interior: Here,
        },
        2,
    )
    .into();

    // ParaA changes version to 2, and calls on_runtime_upgrade. This should notify the targets
    // of the new version change
    ParaA::execute_with(|| {
        // Set version
        parachain::set_current_xcm_version(2);
        // Do runtime upgrade
        parachain::on_runtime_upgrade();
        // Initialize block, to call on_initialize and notify targets
        parachain::para_roll_to(2);
        // Expect the event in the parachain
        assert!(parachain::para_events().contains(&expected_version_notified));
    });

    // This event should have been seen in the relay
    let expected_supported_version_2: relay_chain::Event =
        pallet_xcm::Event::SupportedVersionChanged(
            MultiLocation {
                parents: 0,
                interior: X1(Parachain(PARA_A_ID)),
            },
            2,
        )
        .into();

    Relay::execute_with(|| {
        // Assert that the events vector contains the new version change
        assert!(relay_chain::relay_events().contains(&expected_supported_version_2));
    });
}

#[test]
fn test_automatic_versioning_on_runtime_upgrade_with_para_b() {
    MockNet::reset();

    let para_a_source_location = create_asset_location(1, PARA_A_ID);
    let para_b_source_location = create_asset_location(1, PARA_B_ID);

    let para_a_asset_metadata =
        create_asset_metadata("ParaAToken", "ParaA", 18, 1, None, false, true);
    let para_b_asset_metadata =
        create_asset_metadata("ParaBToken", "ParaB", 18, 1, None, false, true);
    let response = Response::Version(2);

    // This is irrelevant, nothing will be done with this message,
    // but we need to pass a message as an argument to trigger the storage change
    let mock_message: Xcm<()> = Xcm(vec![QueryResponse {
        query_id: 0,
        response,
        max_weight: 0,
    }]);

    ParaA::execute_with(|| {
        // advertised version
        parachain::set_current_xcm_version(2);
    });

    let a_asset_id_on_a = register_assets_on_parachain::<ParaA>(
        &para_a_source_location,
        &para_a_asset_metadata,
        Some(0u128),
        None,
    );
    let _ = register_assets_on_parachain::<ParaA>(
        &para_b_source_location,
        &para_b_asset_metadata,
        Some(0u128),
        None,
    );

    ParaB::execute_with(|| {
        // advertised version
        parachain::set_current_xcm_version(0);
    });

    let _ = register_assets_on_parachain::<ParaB>(
        &para_b_source_location,
        &para_b_asset_metadata,
        Some(0u128),
        None,
    );
    let a_asset_id_on_b = register_assets_on_parachain::<ParaB>(
        &para_a_source_location,
        &para_a_asset_metadata,
        Some(0u128),
        None,
    );

    ParaA::execute_with(|| {
        // This sets the default version, for not known destinations
        assert_ok!(ParachainPalletXcm::force_default_xcm_version(
            parachain::Origin::root(),
            Some(2)
        ));
        // Wrap version, which sets VersionedStorage
        assert_ok!(<ParachainPalletXcm as WrapVersion>::wrap_version(
            &MultiLocation::new(1, X1(Parachain(2))),
            mock_message
        ));

        parachain::para_roll_to(2);

        // queries should have been updated
        assert!(ParachainPalletXcm::query(0).is_some());
    });

    let expected_supported_version: parachain::Event = pallet_xcm::Event::SupportedVersionChanged(
        MultiLocation {
            parents: 1,
            interior: X1(Parachain(PARA_B_ID)),
        },
        0,
    )
    .into();

    ParaA::execute_with(|| {
        // Assert that the events vector contains the version change
        assert!(parachain::para_events().contains(&expected_supported_version));
    });

    // Let's ensure talking in v0 works
    let dest = MultiLocation {
        parents: 1,
        interior: X2(
            Parachain(PARA_B_ID),
            AccountId32 {
                network: NetworkId::Any,
                id: ALICE.into(),
            },
        ),
    };

    ParaA::execute_with(|| {
        // free execution, full amount received
        assert_ok!(parachain::XTokens::transfer(
            parachain::Origin::signed(ALICE),
            parachain::CurrencyId::MantaCurrency(a_asset_id_on_a),
            100,
            Box::new(VersionedMultiLocation::V1(dest)),
            weight_of_four_xcm_instructions_on_para()
        ));
        // free execution, full amount received
        assert_eq!(
            parachain::Balances::free_balance(&ALICE),
            INITIAL_BALANCE - 100
        );
    });

    ParaB::execute_with(|| {
        // free execution, full amount received
        assert_eq!(parachain::Assets::balance(a_asset_id_on_b, &ALICE), 100);
    });

    let expected_version_notified: parachain::Event = pallet_xcm::Event::VersionChangeNotified(
        MultiLocation {
            parents: 1,
            interior: X1(Parachain(PARA_A_ID)),
        },
        2,
    )
    .into();

    // ParaB changes version to 2, and calls on_runtime_upgrade. This should notify the targets
    // of the new version change
    ParaB::execute_with(|| {
        // Set version
        parachain::set_current_xcm_version(2);
        // Do runtime upgrade
        parachain::on_runtime_upgrade();
        // Initialize block, to call on_initialize and notify targets
        parachain::para_roll_to(2);
        // Expect the event in the parachain
        assert!(parachain::para_events().contains(&expected_version_notified));
    });

    // This event should have been seen in para A
    let expected_supported_version_2: parachain::Event =
        pallet_xcm::Event::SupportedVersionChanged(
            MultiLocation {
                parents: 1,
                interior: X1(Parachain(PARA_B_ID)),
            },
            2,
        )
        .into();

    // Para A should have received the version change
    ParaA::execute_with(|| {
        // Assert that the events vector contains the new version change
        assert!(parachain::para_events().contains(&expected_supported_version_2));
    });
}

#[test]
fn filtered_multilocation_should_not_work() {
    let para_a_source_location = create_asset_location(1, PARA_A_ID);
    let para_b_source_location = create_asset_location(1, PARA_B_ID);
    let para_a_asset_metadata =
        create_asset_metadata("ParaAToken", "ParaA", 18, 1, None, false, true);
    let para_b_asset_metadata =
        create_asset_metadata("ParaBToken", "ParaB", 18, 1, None, false, true);

    let a_asset_id_on_a = register_assets_on_parachain::<ParaA>(
        &para_a_source_location,
        &para_a_asset_metadata,
        Some(0u128),
        None,
    );
    let _ = register_assets_on_parachain::<ParaA>(
        &para_b_source_location,
        &para_b_asset_metadata,
        Some(0u128),
        None,
    );

    let _ = register_assets_on_parachain::<ParaB>(
        &para_b_source_location,
        &para_b_asset_metadata,
        Some(0u128),
        None,
    );
    let _ = register_assets_on_parachain::<ParaB>(
        &para_a_source_location,
        &para_a_asset_metadata,
        Some(0u128),
        None,
    );

    let dest = MultiLocation {
        parents: 1,
        interior: X2(
            Parachain(4), // set para id as 4
            AccountId32 {
                network: NetworkId::Any,
                id: ALICE.into(),
            },
        ),
    };

    // Sending xcm to parachain 5 should not work
    ParaA::execute_with(|| {
        assert_noop!(
            parachain::XTokens::transfer(
                parachain::Origin::signed(ALICE),
                parachain::CurrencyId::MantaCurrency(a_asset_id_on_a),
                100,
                Box::new(VersionedMultiLocation::V1(dest)),
                80
            ),
            orml_xtokens::Error::<parachain::Runtime>::NotSupportedMultiLocation,
        );
    });

    let x3_dest = MultiLocation {
        parents: 1,
        interior: X3(
            Parachain(2),
            PalletInstance(PALLET_ASSET_INDEX),
            AccountId32 {
                network: NetworkId::Any,
                id: ALICE.into(),
            },
        ),
    };
    // We don't support X3 or more longer Junctions.
    ParaA::execute_with(|| {
        assert_noop!(
            parachain::XTokens::transfer(
                parachain::Origin::signed(ALICE),
                parachain::CurrencyId::MantaCurrency(a_asset_id_on_a),
                100,
                Box::new(VersionedMultiLocation::V1(x3_dest)),
                80
            ),
            orml_xtokens::Error::<parachain::Runtime>::NotSupportedMultiLocation,
        );
    });

    let parents_as_2_relay_dest = MultiLocation {
        parents: 2,
        interior: X1(AccountId32 {
            network: NetworkId::Any,
            id: ALICE.into(),
        }),
    };
    // relaychain dest with wrong parents should not work.
    ParaA::execute_with(|| {
        assert_noop!(
            parachain::XTokens::transfer(
                parachain::Origin::signed(ALICE),
                parachain::CurrencyId::MantaCurrency(a_asset_id_on_a),
                100,
                Box::new(VersionedMultiLocation::V1(parents_as_2_relay_dest)),
                80
            ),
            orml_xtokens::Error::<parachain::Runtime>::NotSupportedMultiLocation,
        );
    });

    let parents_as_2_dest = MultiLocation {
        parents: 2,
        interior: X2(
            Parachain(2),
            AccountId32 {
                network: NetworkId::Any,
                id: ALICE.into(),
            },
        ),
    };
    // Wrong parents should not work.
    ParaA::execute_with(|| {
        assert_noop!(
            parachain::XTokens::transfer(
                parachain::Origin::signed(ALICE),
                parachain::CurrencyId::MantaCurrency(a_asset_id_on_a),
                100,
                Box::new(VersionedMultiLocation::V1(parents_as_2_dest)),
                80
            ),
            orml_xtokens::Error::<parachain::Runtime>::NotSupportedMultiLocation,
        );
    });

    let here_dest = MultiLocation {
        parents: 1,
        interior: Here,
    };
    // The destination with no receiver should not work.
    ParaA::execute_with(|| {
        assert_noop!(
            parachain::XTokens::transfer(
                parachain::Origin::signed(ALICE),
                parachain::CurrencyId::MantaCurrency(a_asset_id_on_a),
                100,
                Box::new(VersionedMultiLocation::V1(here_dest)),
                80
            ),
            orml_xtokens::Error::<parachain::Runtime>::NotSupportedMultiLocation,
        );
    });

    // Correct relaychain location should work, (1, Here)
    let relay_dest = MultiLocation {
        parents: 1,
        interior: X1(AccountId32 {
            network: NetworkId::Any,
            id: ALICE.into(),
        }),
    };
    ParaA::execute_with(|| {
        assert_ok!(parachain::XTokens::transfer(
            parachain::Origin::signed(ALICE),
            parachain::CurrencyId::MantaCurrency(a_asset_id_on_a),
            100,
            Box::new(VersionedMultiLocation::V1(relay_dest)),
            80
        ));
    });

    // Correct sibling location should work
    let sibling_chain_dest = MultiLocation {
        parents: 1,
        interior: X2(
            Parachain(2),
            AccountId32 {
                network: NetworkId::Any,
                id: ALICE.into(),
            },
        ),
    };
    ParaA::execute_with(|| {
        assert_ok!(parachain::XTokens::transfer(
            parachain::Origin::signed(ALICE),
            parachain::CurrencyId::MantaCurrency(a_asset_id_on_a),
            100,
            Box::new(VersionedMultiLocation::V1(sibling_chain_dest)),
            80
        ));
    });
}

#[test]
fn less_than_min_xcm_fee_should_not_work() {
    MockNet::reset();

    let para_a_source_location = create_asset_location(1, PARA_A_ID);
    let para_b_source_location = AssetLocation(VersionedMultiLocation::V1(MultiLocation::new(
        1,
        X2(Parachain(PARA_B_ID), GeneralKey(b"ParaBToken".to_vec())),
    )));
    let para_b_as_reserve_chain = create_asset_location(1, PARA_B_ID);

    let para_a_asset_metadata =
        create_asset_metadata("ParaAToken", "ParaA", 18, 1, None, false, true);
    let para_b_asset_metadata =
        create_asset_metadata("ParaBToken", "ParaB", 18, 1, None, false, true);

    let relay_source_location = AssetLocation(VersionedMultiLocation::V1(MultiLocation::parent()));
    let relay_asset_metadata = create_asset_metadata("Kusama", "KSM", 12, 1, None, false, true);

    let _ = register_assets_on_parachain::<ParaA>(
        &para_a_source_location,
        &para_a_asset_metadata,
        Some(0u128),
        None,
    );
    let relay_asset_id_on_a = register_assets_on_parachain::<ParaA>(
        &relay_source_location,
        &relay_asset_metadata,
        Some(0u128),
        None,
    );
    let b_asset_id_on_a = register_assets_on_parachain::<ParaA>(
        &para_b_source_location,
        &para_b_asset_metadata,
        Some(0u128),
        None,
    );

    let _ = register_assets_on_parachain::<ParaB>(
        &para_b_source_location,
        &para_b_asset_metadata,
        Some(0u128),
        None,
    );
    let _ = register_assets_on_parachain::<ParaB>(
        &para_a_source_location,
        &para_a_asset_metadata,
        Some(0u128),
        None,
    );
    let _ = register_assets_on_parachain::<ParaB>(
        &relay_source_location,
        &relay_asset_metadata,
        Some(0u128),
        None,
    );

    // Initialize some tokens for alice
    assert_ok!(ParaA::execute_with(|| {
        parachain::Assets::mint(
            parachain::Origin::signed(parachain::AssetManager::account_id()),
            b_asset_id_on_a,
            ALICE,
            1000,
        )
    }));
    assert_ok!(ParaA::execute_with(|| {
        parachain::Assets::mint(
            parachain::Origin::signed(parachain::AssetManager::account_id()),
            relay_asset_id_on_a,
            ALICE,
            1000,
        )
    }));

    let dest = MultiLocation {
        parents: 1,
        interior: X2(
            Parachain(2),
            AccountId32 {
                network: NetworkId::Any,
                id: ALICE.into(),
            },
        ),
    };

    let amount = 450;
    let fee_amount: u128 = 200;
    // Minimum xcm execution fee paid on destination chain.
    // Current only support `ToReserve` with relay-chain asset as fee. other case
    // like `NonReserve` or `SelfReserve` with relay-chain fee is not support.
    // And our `MaxAssetsForTransfer` for xtokens is 1,
    // so `transfer_multicurrencies` is not supported on calamari.
    // If min-xcm-fee is not set, no one can pay xcm fee(u129::MAX).
    ParaA::execute_with(|| {
        assert_noop!(
            parachain::XTokens::transfer_multicurrencies(
                Some(ALICE).into(),
                vec![
                    (
                        parachain::CurrencyId::MantaCurrency(b_asset_id_on_a),
                        amount
                    ),
                    (
                        parachain::CurrencyId::MantaCurrency(relay_asset_id_on_a),
                        fee_amount
                    )
                ],
                1,
                Box::new(VersionedMultiLocation::V1(dest.clone())),
                40,
            ),
            orml_xtokens::Error::<parachain::Runtime>::FeeNotEnough
        );
    });

    // set min xcm fee on ParaA
    let min_xcm_fee = 40;
    ParaA::execute_with(|| {
        assert_ok!(AssetManager::set_min_xcm_fee(
            parachain::Origin::root(),
            para_b_as_reserve_chain,
            min_xcm_fee,
        ));
    });

    // fee is bigger than min-xcm-fee should work(39 < 40).
    ParaA::execute_with(|| {
        assert_noop!(
            parachain::XTokens::transfer_multicurrencies(
                Some(ALICE).into(),
                vec![
                    (
                        parachain::CurrencyId::MantaCurrency(b_asset_id_on_a),
                        amount
                    ),
                    (
                        parachain::CurrencyId::MantaCurrency(relay_asset_id_on_a),
                        39
                    )
                ],
                1,
                Box::new(VersionedMultiLocation::V1(dest.clone())),
                40,
            ),
            orml_xtokens::Error::<parachain::Runtime>::FeeNotEnough
        );
    });

    // fee is bigger than min-xcm-fee should work
    ParaA::execute_with(|| {
        assert_ok!(parachain::XTokens::transfer_multicurrencies(
            Some(ALICE).into(),
            vec![
                (
                    parachain::CurrencyId::MantaCurrency(b_asset_id_on_a),
                    amount
                ),
                (
                    parachain::CurrencyId::MantaCurrency(relay_asset_id_on_a),
                    fee_amount
                )
            ],
            1,
            Box::new(VersionedMultiLocation::V1(dest.clone())),
            40,
        ));
    });
}

#[test]
fn transfer_multicurrencies_should_work_scenarios() {
    MockNet::reset();

    let para_a_id = 1;
    let para_b_id = 2;
    let para_a_source_location = AssetLocation(VersionedMultiLocation::V1(MultiLocation::new(
        1,
        X1(Parachain(para_a_id)),
    )));
    let para_b_source_location = AssetLocation(VersionedMultiLocation::V1(MultiLocation::new(
        1,
        X1(Parachain(para_b_id)),
    )));
    let units_per_sec = 0;

    let para_a_asset_metadata =
        create_asset_metadata("ParaAToken", "ParaA", 18, 1, None, false, true);
    let para_b_asset_metadata =
        create_asset_metadata("ParaBToken", "ParaB", 18, 1, None, false, true);

    let relay_source_location = AssetLocation(VersionedMultiLocation::V1(MultiLocation::parent()));
    let relay_asset_metadata = create_asset_metadata("Kusama", "KSM", 12, 1, None, false, true);

    // Register ParaA native asset in ParaA
    let _ = register_assets_on_parachain::<ParaA>(
        &para_a_source_location,
        &para_a_asset_metadata,
        Some(units_per_sec),
        None,
    );
    // Register relaychain native asset in ParaA
    let relay_asset_id_on_a = register_assets_on_parachain::<ParaA>(
        &relay_source_location,
        &relay_asset_metadata,
        Some(units_per_sec),
        None,
    );
    // register ParaB native asset on ParaA
    let b_asset_id_on_a = register_assets_on_parachain::<ParaA>(
        &para_b_source_location,
        &para_b_asset_metadata,
        Some(units_per_sec),
        None,
    );

    // register ParaB native asset on ParaB
    let b_asset_id_on_b = register_assets_on_parachain::<ParaB>(
        &para_b_source_location,
        &para_b_asset_metadata,
        Some(units_per_sec),
        None,
    );
    // register ParaA native asset on ParaB
    let _ = register_assets_on_parachain::<ParaB>(
        &para_a_source_location,
        &para_a_asset_metadata,
        Some(units_per_sec),
        None,
    );
    // Register relaychain native asset in ParaB
    let relay_asset_id_on_b = register_assets_on_parachain::<ParaB>(
        &relay_source_location,
        &relay_asset_metadata,
        Some(units_per_sec),
        None,
    );

    let relay_asset_amount_minted_on_a = 10000000;
    // Initialize some relay chain tokens for alice
    assert_ok!(ParaA::execute_with(|| {
        parachain::Assets::mint(
            parachain::Origin::signed(parachain::AssetManager::account_id()),
            relay_asset_id_on_a,
            ALICE,
            relay_asset_amount_minted_on_a,
        )
    }));

    let dest = MultiLocation {
        parents: 1,
        interior: X2(
            Parachain(para_a_id),
            AccountId32 {
                network: NetworkId::Any,
                id: ALICE.into(),
            },
        ),
    };

    // Send some ParaB tokens from Alice on B to Alice on A
    let amount_to_a = 10000000;
    let weight = 40;
    ParaB::execute_with(|| {
        assert_ok!(parachain::XTokens::transfer(
            Some(ALICE).into(),
            parachain::CurrencyId::MantaCurrency(b_asset_id_on_b),
            amount_to_a,
            Box::new(VersionedMultiLocation::V1(dest.clone())),
            weight,
        ));
    });

    let dest = MultiLocation {
        parents: 1,
        interior: X2(
            Parachain(para_b_id),
            AccountId32 {
                network: NetworkId::Any,
                id: ALICE.into(),
            },
        ),
    };

    let amount_back_to_b = 100;
    let fee_amount: u128 = 50;
    let min_xcm_fee = 10;
    // Send some ParaB tokens from Alice on A back to Alice on B
    ParaA::execute_with(|| {
        assert_ok!(AssetManager::set_min_xcm_fee(
            parachain::Origin::root(),
            para_b_source_location,
            min_xcm_fee,
        ));

        assert_ok!(parachain::XTokens::transfer_multicurrencies(
            Some(ALICE).into(),
            vec![
                (
                    parachain::CurrencyId::MantaCurrency(b_asset_id_on_a),
                    amount_back_to_b
                ),
                (
                    parachain::CurrencyId::MantaCurrency(relay_asset_id_on_a),
                    fee_amount
                )
            ],
            1,
            Box::new(VersionedMultiLocation::V1(dest.clone())),
            weight,
        ));

        assert_eq!(
            parachain::Assets::balance(relay_asset_id_on_a, &ALICE),
            relay_asset_amount_minted_on_a - fee_amount
        );
        assert_eq!(
            // Notice that total supply between the two chains is:
            // `(relay_asset_amount_minted_on_a - fee_amount) + (fee_amount - min_xcm_fee)`
            // `relay_asset_amount_minted_on_a - fee_amount` is still on ParaA
            // `fee_amount - min_xcm_fee` is on ParaB. (min_xcm_fee is subtracted in the ORML code)
            // The total comes out to `relay_asset_amount_minted_on_a - min_xcm_fee`, meaning one `min_xcm_fee` is destroyed
            // This is a design choice by ORML to make these kinds of transfers possible.
            // Practically some of tokens held as reserve on the reserve chain, will become unwithdrawable.
            parachain::Assets::total_supply(relay_asset_id_on_a),
            relay_asset_amount_minted_on_a - fee_amount
        );

        assert_eq!(
            parachain::Assets::balance(b_asset_id_on_a, &ALICE),
            amount_to_a - amount_back_to_b
        );
    });

    Relay::execute_with(|| {
        let para_a_sovereign_on_relay = para_account_id(1);
        let para_b_sovereign_on_relay = para_account_id(2);
        assert_eq!(
            relay_chain::Balances::free_balance(&para_a_sovereign_on_relay),
            INITIAL_BALANCE - (fee_amount - min_xcm_fee)
        );
        assert_eq!(
            relay_chain::Balances::free_balance(&para_b_sovereign_on_relay),
            fee_amount - min_xcm_fee
        );
    });

    ParaB::execute_with(|| {
        assert_eq!(
            parachain::Balances::free_balance(&ALICE),
            INITIAL_BALANCE - amount_to_a + amount_back_to_b
        );

        // Parachain A sovereign account on Parachain B should receive:
        // (fee - min_xcm_fee) from the first to-non-reserve xcm message, reduced by the execution cost on the relay chain
        // Then it will be again reduced by the min_xcm_fee to buy execution time for the second to-reserve xcm message
        let para_a_sovereign_on_para_b = parachain::LocationToAccountId::convert_ref(
            MultiLocation::new(1, X1(Parachain(para_a_id))),
        )
        .unwrap();
        let execution_cost_on_relay_chain = 0;
        assert_eq!(
            parachain::Assets::balance(relay_asset_id_on_b, &para_a_sovereign_on_para_b),
            (fee_amount - min_xcm_fee) - execution_cost_on_relay_chain - min_xcm_fee
        );

        assert_eq!(
            // The change from BuyExecution will then be deposited in Alice's account.
            parachain::Assets::balance(relay_asset_id_on_b, &ALICE),
            min_xcm_fee
        );
        assert_eq!(
            parachain::Assets::total_supply(relay_asset_id_on_b),
            fee_amount - min_xcm_fee
        );
    });
}

/// Checks only must-fail cases related to transfer_multicurrencies
/// First part is for testing cases on the sender side.
/// Second part is for testing cases on the receiver side.
#[test]
fn transfer_multicurrencies_should_fail_scenarios() {
    MockNet::reset();

    let para_a_id = 1;
    let para_b_id = 2;
    let para_c_id = 3;
    let para_a_source_location = create_asset_location(1, para_a_id);
    let para_b_source_location = create_asset_location(1, para_b_id);
    let para_c_source_location = create_asset_location(1, para_c_id);

    let para_a_asset_metadata =
        create_asset_metadata("ParaAToken", "ParaA", 18, 1, None, false, true);
    let para_b_asset_metadata =
        create_asset_metadata("ParaBToken", "ParaB", 18, 1, None, false, true);
    let para_c_asset_metadata =
        create_asset_metadata("ParaCToken", "ParaC", 18, 1, None, false, true);

    let relay_source_location = AssetLocation(VersionedMultiLocation::V1(MultiLocation::parent()));
    let relay_asset_metadata = create_asset_metadata("Kusama", "KSM", 12, 1, None, false, true);
    let units_per_sec = 0;

    let a_asset_id_on_a = register_assets_on_parachain::<ParaA>(
        &para_a_source_location,
        &para_a_asset_metadata,
        Some(units_per_sec),
        None,
    );
    let relay_asset_id_on_a = register_assets_on_parachain::<ParaA>(
        &relay_source_location,
        &relay_asset_metadata,
        Some(units_per_sec),
        None,
    );
    let b_asset_id_on_a = register_assets_on_parachain::<ParaA>(
        &para_b_source_location,
        &para_b_asset_metadata,
        Some(units_per_sec),
        None,
    );
    let c_asset_id_on_a = register_assets_on_parachain::<ParaA>(
        &para_c_source_location,
        &para_c_asset_metadata,
        Some(units_per_sec),
        None,
    );

    let b_asset_id_on_b = register_assets_on_parachain::<ParaB>(
        &para_b_source_location,
        &para_b_asset_metadata,
        Some(units_per_sec),
        None,
    );
    let _ = register_assets_on_parachain::<ParaB>(
        &para_a_source_location,
        &para_a_asset_metadata,
        Some(units_per_sec),
        None,
    );
    let relay_asset_id_on_b = register_assets_on_parachain::<ParaB>(
        &relay_source_location,
        &relay_asset_metadata,
        Some(units_per_sec),
        None,
    );

    let c_asset_id_on_c = register_assets_on_parachain::<ParaC>(
        &para_c_source_location,
        &para_c_asset_metadata,
        Some(units_per_sec),
        None,
    );
    let _ = register_assets_on_parachain::<ParaC>(
        &para_a_source_location,
        &para_a_asset_metadata,
        Some(units_per_sec),
        None,
    );
    let _ = register_assets_on_parachain::<ParaC>(
        &relay_source_location,
        &relay_asset_metadata,
        Some(units_per_sec),
        None,
    );

    let amount = 1000;
    let weight = 40;
    assert_ok!(ParaA::execute_with(|| {
        parachain::Assets::mint(
            parachain::Origin::signed(parachain::AssetManager::account_id()),
            relay_asset_id_on_a,
            ALICE,
            amount,
        )
    }));

    let dest = MultiLocation {
        parents: 1,
        interior: X2(
            Parachain(para_a_id),
            AccountId32 {
                network: NetworkId::Any,
                id: ALICE.into(),
            },
        ),
    };
    ParaC::execute_with(|| {
        assert_ok!(parachain::XTokens::transfer(
            Some(ALICE).into(),
            parachain::CurrencyId::MantaCurrency(c_asset_id_on_c),
            amount,
            Box::new(VersionedMultiLocation::V1(dest.clone())),
            weight,
        ));
    });
    ParaB::execute_with(|| {
        assert_ok!(parachain::XTokens::transfer(
            Some(ALICE).into(),
            parachain::CurrencyId::MantaCurrency(b_asset_id_on_b),
            amount,
            Box::new(VersionedMultiLocation::V1(dest)),
            weight,
        ));
    });

    let dest = MultiLocation {
        parents: 1,
        interior: X2(
            Parachain(para_b_id),
            AccountId32 {
                network: NetworkId::Any,
                id: ALICE.into(),
            },
        ),
    };

    // Sender Side Tests:

    let fee_amount: u128 = 50;
    let min_xcm_fee = 10;
    ParaA::execute_with(|| {
        assert_ok!(AssetManager::set_min_xcm_fee(
            parachain::Origin::root(),
            para_b_source_location.clone(),
            min_xcm_fee,
        ));
        assert_ok!(AssetManager::set_min_xcm_fee(
            parachain::Origin::root(),
            para_c_source_location,
            min_xcm_fee,
        ));

        assert_err!(
            parachain::XTokens::transfer_multicurrencies(
                Some(ALICE).into(),
                vec![
                    (
                        parachain::CurrencyId::MantaCurrency(b_asset_id_on_a),
                        amount
                    ),
                    (
                        parachain::CurrencyId::MantaCurrency(c_asset_id_on_a),
                        fee_amount
                    ),
                    (
                        parachain::CurrencyId::MantaCurrency(relay_asset_id_on_a),
                        fee_amount
                    )
                ],
                2,
                Box::new(VersionedMultiLocation::V1(dest.clone())),
                weight,
            ),
            // Assets and fee must have the same reserve
            orml_xtokens::Error::<parachain::Runtime>::DistinctReserveForAssetAndFee
        );

        assert_err!(
            parachain::XTokens::transfer_multicurrencies(
                Some(ALICE).into(),
                vec![
                    (
                        parachain::CurrencyId::MantaCurrency(b_asset_id_on_a),
                        amount
                    ),
                    (
                        parachain::CurrencyId::MantaCurrency(relay_asset_id_on_a),
                        fee_amount
                    ),
                    (
                        parachain::CurrencyId::MantaCurrency(c_asset_id_on_a),
                        fee_amount
                    ),
                    (
                        parachain::CurrencyId::MantaCurrency(a_asset_id_on_a),
                        fee_amount
                    )
                ],
                2,
                Box::new(VersionedMultiLocation::V1(dest.clone())),
                weight,
            ),
            // MaxAssetsForTransfer is set to 3 in the mock
            orml_xtokens::Error::<parachain::Runtime>::TooManyAssetsBeingSent
        );

        assert_err!(
            parachain::XTokens::transfer_multicurrencies(
                Some(ALICE).into(),
                vec![
                    (
                        parachain::CurrencyId::MantaCurrency(b_asset_id_on_a),
                        amount
                    ),
                    (
                        parachain::CurrencyId::MantaCurrency(relay_asset_id_on_a),
                        fee_amount
                    )
                ],
                2,
                Box::new(VersionedMultiLocation::V1(dest.clone())),
                weight,
            ),
            orml_xtokens::Error::<parachain::Runtime>::AssetIndexNonExistent
        );

        assert_err!(
            parachain::XTokens::transfer_multicurrencies(
                Some(ALICE).into(),
                vec![
                    (
                        parachain::CurrencyId::MantaCurrency(b_asset_id_on_a),
                        amount
                    ),
                    (parachain::CurrencyId::MantaCurrency(relay_asset_id_on_a), 0)
                ],
                1,
                Box::new(VersionedMultiLocation::V1(dest.clone())),
                weight,
            ),
            // 0 fees should not work
            orml_xtokens::Error::<parachain::Runtime>::ZeroAmount
        );

        assert_err!(
            parachain::XTokens::transfer_multicurrencies(
                Some(ALICE).into(),
                vec![
                    (parachain::CurrencyId::MantaCurrency(b_asset_id_on_a), 0),
                    (
                        parachain::CurrencyId::MantaCurrency(relay_asset_id_on_a),
                        fee_amount
                    )
                ],
                1,
                Box::new(VersionedMultiLocation::V1(dest.clone())),
                weight,
            ),
            // 0 assets should not work
            orml_xtokens::Error::<parachain::Runtime>::ZeroAmount
        );
    });

    // Receiver Side Tests:

    let amount_back_to_b = 100;
    let fee_amount: u128 = 50;
    let min_xcm_fee = 40;
    // Setup to succeed on the sender side, but fail on the receiver side due to not enough fees.
    ParaA::execute_with(|| {
        assert_ok!(AssetManager::set_min_xcm_fee(
            parachain::Origin::root(),
            para_b_source_location,
            min_xcm_fee,
        ));

        assert_eq!(parachain::Assets::balance(b_asset_id_on_a, &ALICE), amount);
        assert_eq!(
            parachain::Assets::balance(relay_asset_id_on_a, &ALICE),
            amount
        );

        assert_ok!(parachain::XTokens::transfer_multicurrencies(
            Some(ALICE).into(),
            vec![
                (
                    parachain::CurrencyId::MantaCurrency(b_asset_id_on_a),
                    amount_back_to_b
                ),
                (
                    parachain::CurrencyId::MantaCurrency(relay_asset_id_on_a),
                    fee_amount
                )
            ],
            1,
            Box::new(VersionedMultiLocation::V1(dest.clone())),
            weight,
        ));

        assert_eq!(
            parachain::Assets::balance(relay_asset_id_on_a, &ALICE),
            amount - fee_amount
        );

        assert_eq!(
            parachain::Assets::balance(b_asset_id_on_a, &ALICE),
            amount - amount_back_to_b
        );
    });

    Relay::execute_with(|| {
        let para_a_sovereign_on_relay = para_account_id(1);
        let para_b_sovereign_on_relay = para_account_id(2);
        assert_eq!(
            relay_chain::Balances::free_balance(&para_a_sovereign_on_relay),
            INITIAL_BALANCE - (fee_amount - min_xcm_fee)
        );
        assert_eq!(
            relay_chain::Balances::free_balance(&para_b_sovereign_on_relay),
            fee_amount - min_xcm_fee
        );
    });

    ParaB::execute_with(|| {
        // Parachain A sovereign account on Parachain B should receive:
        // (fee - min_xcm_fee) from the first to-non-reserve xcm message, reduced by the execution cost on the relay chain
        // Then it will be again reduced by the min_xcm_fee to buy execution time for the second to-reserve xcm message
        // But the latter should fail because the fee was not enough
        let para_a_sovereign_on_para_b = parachain::LocationToAccountId::convert_ref(
            MultiLocation::new(1, X1(Parachain(para_a_id))),
        )
        .unwrap();
        assert_eq!(
            parachain::Assets::balance(relay_asset_id_on_b, &para_a_sovereign_on_para_b),
            // should be `(fee_amount - min_xcm_fee) - execution_cost_on_relay_chain - min_xcm_fee`
            // but there was not enough of the asset to withdraw the second min_xcm_fee
            fee_amount - min_xcm_fee
        );

        assert_eq!(
            // The BuyExecution failed so no change to deposit in Alice's account.
            parachain::Assets::balance(relay_asset_id_on_b, &ALICE),
            0
        );
        assert_eq!(
            parachain::Assets::total_supply(relay_asset_id_on_b),
            fee_amount - min_xcm_fee
        );

        assert_eq!(
            parachain::Balances::free_balance(&ALICE),
            // Did not receive amount_back_to_b, because there was not enough of the relay fee
            INITIAL_BALANCE - amount
        );
    });
}<|MERGE_RESOLUTION|>--- conflicted
+++ resolved
@@ -24,11 +24,7 @@
 use frame_support::{assert_err, assert_noop, assert_ok, weights::constants::WEIGHT_PER_SECOND};
 use manta_primitives::assets::AssetLocation;
 use xcm::{latest::prelude::*, v2::Response, VersionedMultiLocation, WrapVersion};
-<<<<<<< HEAD
-use xcm_executor::traits::WeightBounds;
-=======
-use xcm_executor::traits::Convert;
->>>>>>> b2ba2b44
+use xcm_executor::traits::{Convert, WeightBounds};
 use xcm_mock::{parachain::PALLET_ASSET_INDEX, *};
 use xcm_simulator::TestExt;
 
@@ -314,19 +310,15 @@
 
     let para_a_source_location = create_asset_location(1, PARA_A_ID);
     let para_b_source_location = create_asset_location(1, PARA_B_ID);
-<<<<<<< HEAD
-    let amount = 100u128;
+
+    let amount = INITIAL_BALANCE;
     let weight = weight_of_four_xcm_instructions_on_para();
-=======
-    let amount = INITIAL_BALANCE;
->>>>>>> b2ba2b44
 
     let para_a_asset_metadata =
         create_asset_metadata("ParaAToken", "ParaA", 18, 1, None, false, false);
     let para_b_asset_metadata =
         create_asset_metadata("ParaBToken", "ParaB", 18, 1, None, false, false);
 
-    // Register ParaA native asset in ParaA
     let a_asset_id_on_a = register_assets_on_parachain::<ParaA>(
         &para_a_source_location,
         &para_a_asset_metadata,
@@ -2403,21 +2395,18 @@
     let relay_source_location = AssetLocation(VersionedMultiLocation::V1(MultiLocation::parent()));
     let relay_asset_metadata = create_asset_metadata("Kusama", "KSM", 12, 1, None, false, true);
 
-    // Register ParaA native asset in ParaA
     let _ = register_assets_on_parachain::<ParaA>(
         &para_a_source_location,
         &para_a_asset_metadata,
         Some(units_per_sec),
         None,
     );
-    // Register relaychain native asset in ParaA
     let relay_asset_id_on_a = register_assets_on_parachain::<ParaA>(
         &relay_source_location,
         &relay_asset_metadata,
         Some(units_per_sec),
         None,
     );
-    // register ParaB native asset on ParaA
     let b_asset_id_on_a = register_assets_on_parachain::<ParaA>(
         &para_b_source_location,
         &para_b_asset_metadata,
@@ -2425,21 +2414,18 @@
         None,
     );
 
-    // register ParaB native asset on ParaB
     let b_asset_id_on_b = register_assets_on_parachain::<ParaB>(
         &para_b_source_location,
         &para_b_asset_metadata,
         Some(units_per_sec),
         None,
     );
-    // register ParaA native asset on ParaB
     let _ = register_assets_on_parachain::<ParaB>(
         &para_a_source_location,
         &para_a_asset_metadata,
         Some(units_per_sec),
         None,
     );
-    // Register relaychain native asset in ParaB
     let relay_asset_id_on_b = register_assets_on_parachain::<ParaB>(
         &relay_source_location,
         &relay_asset_metadata,
@@ -2471,7 +2457,7 @@
 
     // Send some ParaB tokens from Alice on B to Alice on A
     let amount_to_a = 10000000;
-    let weight = 40;
+    let weight = weight_of_four_xcm_instructions_on_para();
     ParaB::execute_with(|| {
         assert_ok!(parachain::XTokens::transfer(
             Some(ALICE).into(),
@@ -2676,7 +2662,7 @@
     );
 
     let amount = 1000;
-    let weight = 40;
+    let weight = weight_of_four_xcm_instructions_on_para();
     assert_ok!(ParaA::execute_with(|| {
         parachain::Assets::mint(
             parachain::Origin::signed(parachain::AssetManager::account_id()),
