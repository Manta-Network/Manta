// Copyright 2020-2022 Manta Network.
// This file is part of Manta.
//
// Manta is free software: you can redistribute it and/or modify
// it under the terms of the GNU General Public License as published by
// the Free Software Foundation, either version 3 of the License, or
// (at your option) any later version.
//
// Manta is distributed in the hope that it will be useful,
// but WITHOUT ANY WARRANTY; without even the implied warranty of
// MERCHANTABILITY or FITNESS FOR A PARTICULAR PURPOSE.  See the
// GNU General Public License for more details.
//
// You should have received a copy of the GNU General Public License
// along with Manta.  If not, see <http://www.gnu.org/licenses/>.

//! Simulation Tests for XCM

#![cfg(test)]

mod xcm_mock;

use codec::Encode;
use frame_support::{assert_err, assert_noop, assert_ok, weights::constants::WEIGHT_PER_SECOND};
use manta_primitives::assets::AssetLocation;
use xcm::{latest::prelude::*, v2::Response, VersionedMultiLocation, WrapVersion};
<<<<<<< HEAD
use xcm_executor::traits::WeightBounds;
use xcm_mock::{
	parachain::{ParachainAssetConfig, PALLET_ASSET_INDEX},
	*,
};
use xcm_simulator::TestExt;

use crate::xcm_mock::parachain::{
	create_asset_location, create_asset_metadata, register_assets_on_parachain, AssetManager,
	ParaTokenPerSecond, XcmExecutorConfig as ParaXcmExecutorConfig,
=======
use xcm_mock::{parachain::PALLET_ASSET_INDEX, *};
use xcm_simulator::TestExt;

use crate::xcm_mock::parachain::{
    create_asset_location, create_asset_metadata, register_assets_on_parachain, AssetManager,
    ParaTokenPerSecond,
>>>>>>> 71c9b844
};

// `reserved_transfer_asset` contains the following 4 instructions
//  1. ReserveAssetDeposited(assets.clone()),
//  2. ClearOrigin,
//  3. BuyExecution { fees, weight_limit: Limited(0) },
//  4. DepositAsset { assets: Wild(All), max_assets, beneficiary },
//  each instruction's weight is 1_000, thus, the total weight is 4_000
const RESERVE_TRANSFER_WEIGHT_ON_RELAY: u64 = 4_000;

fn calculate_fee(units_per_seconds: u128, weight: u64) -> u128 {
    units_per_seconds * (weight as u128) / (WEIGHT_PER_SECOND as u128)
}

fn weight_of_four_xcm_instructions_on_para() -> u64 {
	let mut msg = Xcm(vec![
		ReserveAssetDeposited(MultiAssets::from(vec![MultiAsset {
			id: Concrete(MultiLocation {
				parents: 1,
				interior: X1(Parachain(1)),
			}),
			fun: Fungible(10000000000000),
		}])),
		ClearOrigin,
		BuyExecution {
			fees: MultiAsset {
				id: Concrete(MultiLocation {
					parents: 1,
					interior: X1(Parachain(1)),
				}),
				fun: Fungible(10000000000000),
			},
			weight_limit: Limited(3999999999),
		},
		DepositAsset {
			assets: Wild(All),
			max_assets: 1,
			beneficiary: MultiLocation {
				parents: 0,
				interior: X1(AccountId32 {
					network: Any,
					id: [
						0, 0, 0, 0, 0, 0, 0, 0, 0, 0, 0, 0, 0, 0, 0, 0, 0, 0, 0, 0, 0, 0, 0, 0, 0,
						0, 0, 0, 0, 0, 0, 0,
					],
				}),
			},
		},
	]);

	<ParaXcmExecutorConfig as xcm_executor::Config>::Weigher::weight(&mut msg).unwrap()
}

// Helper function for forming buy execution message
fn buy_execution<C>(fees: impl Into<MultiAsset>) -> Instruction<C> {
    BuyExecution {
        fees: fees.into(),
        weight_limit: Unlimited,
    }
}

#[test]
fn dmp() {
    MockNet::reset();

    let remark = parachain::Call::System(
        frame_system::Call::<parachain::Runtime>::remark_with_event {
            remark: vec![1, 2, 3],
        },
    );
    Relay::execute_with(|| {
        assert_ok!(RelayChainPalletXcm::send_xcm(
            Here,
            Parachain(1),
            Xcm(vec![Transact {
                origin_type: OriginKind::SovereignAccount,
                require_weight_at_most: INITIAL_BALANCE as u64,
                call: remark.encode().into(),
            }]),
        ));
    });

    ParaA::execute_with(|| {
        use parachain::{Event, System};
        assert!(System::events()
            .iter()
            .any(|r| matches!(r.event, Event::System(frame_system::Event::Remarked { .. }))));
    });
}

#[test]
fn dmp_transact_from_parent_should_pass_barrier() {
	MockNet::reset();

	let remark = parachain::Call::System(
		frame_system::Call::<parachain::Runtime>::remark_with_event {
			remark: vec![1, 2, 3],
		},
	);

	Relay::execute_with(|| {
		assert_ok!(RelayChainPalletXcm::send_xcm(
			Here,
			Parachain(1),
			Xcm(vec![Transact {
				origin_type: OriginKind::SovereignAccount,
				require_weight_at_most: INITIAL_BALANCE as u64,
				call: remark.encode().into(),
			}]),
		));
	});
	ParaA::execute_with(|| {
		use parachain::{Event, System};
		assert!(System::events()
			.iter()
			.any(|r| matches!(r.event, Event::System(frame_system::Event::Remarked { .. }))));
	});
}

#[test]
fn dmp_transact_from_parent_exec_plurality_should_pass_barrier() {
	MockNet::reset();

	let remark = parachain::Call::System(
		frame_system::Call::<parachain::Runtime>::remark_with_event {
			remark: vec![1, 2, 3],
		},
	);

	let executive_plurality = xcm_simulator::MultiLocation {
		parents: 0,
		interior: X1(Plurality {
			id: BodyId::Executive,
			part: BodyPart::Fraction { nom: 1, denom: 1 },
		}),
	};
	Relay::execute_with(|| {
		assert_ok!(RelayChainPalletXcm::send_xcm(
			executive_plurality.interior,
			Parachain(1),
			Xcm(vec![Transact {
				origin_type: OriginKind::SovereignAccount,
				require_weight_at_most: INITIAL_BALANCE as u64,
				call: remark.encode().into(),
			}]),
		));
	});
	ParaA::execute_with(|| {
		use parachain::{Event, System};
		assert!(System::events()
			.iter()
			.any(|r| matches!(r.event, Event::System(frame_system::Event::Remarked { .. }))));
	});
}

#[test]
fn ump() {
    MockNet::reset();

    let remark = relay_chain::Call::System(
        frame_system::Call::<relay_chain::Runtime>::remark_with_event {
            remark: vec![1, 2, 3],
        },
    );
    ParaA::execute_with(|| {
        assert_ok!(ParachainPalletXcm::send_xcm(
            Here,
            Parent,
            Xcm(vec![Transact {
                origin_type: OriginKind::SovereignAccount,
                require_weight_at_most: INITIAL_BALANCE as u64,
                call: remark.encode().into(),
            }]),
        ));
    });

    Relay::execute_with(|| {
        use relay_chain::{Event, System};
        assert!(System::events()
            .iter()
            .any(|r| matches!(r.event, Event::System(frame_system::Event::Remarked { .. }))));
    });
}

#[test]
<<<<<<< HEAD
fn xcmp_transact_from_sibling_parachain_blocked_by_barrier() {
	MockNet::reset();

	let remark = parachain::Call::System(
		frame_system::Call::<parachain::Runtime>::remark_with_event {
			remark: vec![1, 2, 3],
		},
	);
	ParaA::execute_with(|| {
		assert_ok!(ParachainPalletXcm::send_xcm(
			Here,
			(Parent, Parachain(2)),
			Xcm(vec![Transact {
				origin_type: OriginKind::SovereignAccount,
				require_weight_at_most: INITIAL_BALANCE as u64,
				call: remark.encode().into(),
			}]),
		));
	});

	// The `AllowUnpaidExecutionFrom<ParentOrParentsExecutivePlurality>` barrier implementation
	// only allows Transact instructions sent by the relay chain's governance
	ParaB::execute_with(|| {
		use parachain::{Event, System};
		assert!(!System::events()
			.iter()
			.any(|r| matches!(r.event, Event::System(frame_system::Event::Remarked { .. }))));
	});
=======
fn xcmp() {
    MockNet::reset();

    let remark = parachain::Call::System(
        frame_system::Call::<parachain::Runtime>::remark_with_event {
            remark: vec![1, 2, 3],
        },
    );
    ParaA::execute_with(|| {
        assert_ok!(ParachainPalletXcm::send_xcm(
            Here,
            (Parent, Parachain(2)),
            Xcm(vec![Transact {
                origin_type: OriginKind::SovereignAccount,
                require_weight_at_most: INITIAL_BALANCE as u64,
                call: remark.encode().into(),
            }]),
        ));
    });

    ParaB::execute_with(|| {
        use parachain::{Event, System};
        assert!(System::events()
            .iter()
            .any(|r| matches!(r.event, Event::System(frame_system::Event::Remarked { .. }))));
    });
>>>>>>> 71c9b844
}

#[test]
fn reserve_transfer_relaychain_to_parachain_a_then_back() {
    MockNet::reset();

    let relay_source_location = AssetLocation(VersionedMultiLocation::V1(MultiLocation::parent()));
    let para_a_source_location = create_asset_location(1, PARA_A_ID);

    let relay_asset_metadata = create_asset_metadata("Kusama", "KSM", 12, 1, None, false, true);
    let para_a_asset_metadata = create_asset_metadata("ParaA", "ParaA", 12, 1, None, false, true);

    let _ = register_assets_on_parachain::<ParaA>(
        &para_a_source_location,
        &para_a_asset_metadata,
        Some(0u128),
        None,
    );
    let relay_asset_id = register_assets_on_parachain::<ParaA>(
        &relay_source_location,
        &relay_asset_metadata,
        Some(0u128),
        None,
    );

    let amount = 123;
    let weight_at_most = 40000;

    Relay::execute_with(|| {
        assert_ok!(RelayChainPalletXcm::reserve_transfer_assets(
            relay_chain::Origin::signed(ALICE),
            Box::new(X1(Parachain(PARA_A_ID)).into().into()),
            Box::new(
                X1(AccountId32 {
                    network: Any,
                    id: ALICE.into()
                })
                .into()
                .into()
            ),
            Box::new((Here, amount).into()),
            0,
        ));
        assert_eq!(
            parachain::Balances::free_balance(&para_account_id(1)),
            INITIAL_BALANCE + amount
        );
    });

    ParaA::execute_with(|| {
        // free execution, full amount received
        assert_eq!(
            pallet_assets::Pallet::<parachain::Runtime>::balance(relay_asset_id, &ALICE),
            amount
        );
    });

    // Checking the balance of relay chain before sending token back
    let mut balance_before_sending = 0;
    Relay::execute_with(|| {
        balance_before_sending = RelayBalances::free_balance(&ALICE);
    });

    let dest = MultiLocation {
        parents: 1,
        interior: X1(AccountId32 {
            network: NetworkId::Any,
            id: ALICE.into(),
        }),
    };

    ParaA::execute_with(|| {
        // free execution, full amount received
        assert_ok!(parachain::XTokens::transfer(
            parachain::Origin::signed(ALICE),
            parachain::CurrencyId::MantaCurrency(relay_asset_id),
            amount,
            Box::new(VersionedMultiLocation::V1(dest)),
            weight_at_most
        ));
    });

    ParaA::execute_with(|| {
        // free execution, this will drain the parachain asset account
        assert_eq!(parachain::Assets::balance(relay_asset_id, &ALICE), 0);
    });

    Relay::execute_with(|| {
        // free execution, full amount received
        assert_eq!(
            RelayBalances::free_balance(&ALICE),
            balance_before_sending + amount
        );
    });
}

#[test]
fn send_para_a_native_asset_to_para_b() {
<<<<<<< HEAD
	MockNet::reset();

	let para_a_source_location = create_asset_location(1, PARA_A_ID);
	let para_b_source_location = create_asset_location(1, PARA_B_ID);

	let amount = 10000000000000u128;
	let weight = weight_of_four_xcm_instructions_on_para();
	let units_per_sec = 0;

	let para_a_asset_metadata =
		create_asset_metadata("ParaAToken", "ParaA", 18, 1, None, false, false);
	let para_b_asset_metadata =
		create_asset_metadata("ParaBToken", "ParaB", 18, 1, None, false, false);

	// Register ParaA native asset in ParaB
	let a_asset_id_on_b = register_assets_on_parachain::<ParaB>(
		Some(
			<ParachainAssetConfig as AssetConfig<parachain::Runtime>>::StartNonNativeAssetId::get(),
		),
		&para_a_source_location,
		&para_a_asset_metadata,
		Some(units_per_sec),
		None,
	);

	// Register ParaA native asset in ParaA

	let a_asset_id_on_a = register_assets_on_parachain::<ParaA>(
		Some(<ParachainAssetConfig as AssetConfig<parachain::Runtime>>::NativeAssetId::get()),
		&para_a_source_location,
		&para_a_asset_metadata,
		Some(units_per_sec),
		None,
	);
	let _ = register_assets_on_parachain::<ParaA>(
		Some(
			<ParachainAssetConfig as AssetConfig<parachain::Runtime>>::StartNonNativeAssetId::get(),
		),
		&para_b_source_location,
		&para_b_asset_metadata,
		Some(units_per_sec),
		None,
	);

	let dest = MultiLocation {
		parents: 1,
		interior: X2(
			Parachain(PARA_B_ID),
			AccountId32 {
				network: NetworkId::Any,
				id: ALICE.into(),
			},
		),
	};

	// Transfer ParaA balance to B
	ParaA::execute_with(|| {
		assert_ok!(parachain::XTokens::transfer(
			parachain::Origin::signed(ALICE.into()),
			parachain::CurrencyId::MantaCurrency(a_asset_id_on_a),
			amount,
			Box::new(VersionedMultiLocation::V1(dest)),
			weight
		));
		assert_eq!(
			parachain::Balances::free_balance(&ALICE.into()),
			INITIAL_BALANCE - amount
		)
	});

	// Make sure B received the token
	ParaB::execute_with(|| {
		// free execution, full amount received
		assert_eq!(
			parachain::Assets::balance(a_asset_id_on_b, &ALICE.into()),
			amount
		);
	});
=======
    MockNet::reset();

    let para_a_source_location = create_asset_location(1, PARA_A_ID);
    let para_b_source_location = create_asset_location(1, PARA_B_ID);
    let amount = 100u128;

    let para_a_asset_metadata =
        create_asset_metadata("ParaAToken", "ParaA", 18, 1, None, false, false);
    let para_b_asset_metadata =
        create_asset_metadata("ParaBToken", "ParaB", 18, 1, None, false, false);

    // Register ParaA native asset in ParaA
    let a_asset_id_on_a = register_assets_on_parachain::<ParaA>(
        &para_a_source_location,
        &para_a_asset_metadata,
        Some(0u128),
        None,
    );
    let _ = register_assets_on_parachain::<ParaA>(
        &para_b_source_location,
        &para_b_asset_metadata,
        Some(0u128),
        None,
    );

    let _ = register_assets_on_parachain::<ParaB>(
        &para_b_source_location,
        &para_b_asset_metadata,
        Some(0u128),
        None,
    );
    let a_asset_id_on_b = register_assets_on_parachain::<ParaB>(
        &para_a_source_location,
        &para_a_asset_metadata,
        Some(0u128),
        None,
    );

    let dest = MultiLocation {
        parents: 1,
        interior: X2(
            Parachain(PARA_B_ID),
            AccountId32 {
                network: NetworkId::Any,
                id: ALICE.into(),
            },
        ),
    };

    // Transfer ParaA balance to B
    ParaA::execute_with(|| {
        assert_ok!(parachain::XTokens::transfer(
            parachain::Origin::signed(ALICE),
            parachain::CurrencyId::MantaCurrency(a_asset_id_on_a),
            amount,
            Box::new(VersionedMultiLocation::V1(dest)),
            800000
        ));
        assert_eq!(
            parachain::Balances::free_balance(&ALICE),
            INITIAL_BALANCE - amount
        )
    });

    // Make sure B received the token
    ParaB::execute_with(|| {
        // free execution, full amount received
        assert_eq!(parachain::Assets::balance(a_asset_id_on_b, &ALICE), amount);
    });
>>>>>>> 71c9b844
}

#[test]
fn send_para_a_native_asset_to_para_b_barriers_should_work() {
	MockNet::reset();

	let para_a_source_location = create_asset_location(1, PARA_A_ID);
	let para_b_source_location = create_asset_location(1, PARA_B_ID);

	let amount = 10000000000000u128;
	let units_per_sec = 125000000000;

	let para_a_asset_metadata =
		create_asset_metadata("ParaAToken", "ParaA", 18, 1, None, false, false);
	let para_b_asset_metadata =
		create_asset_metadata("ParaBToken", "ParaB", 18, 1, None, false, false);

	let a_asset_id_on_b = register_assets_on_parachain::<ParaB>(
		Some(
			<ParachainAssetConfig as AssetConfig<parachain::Runtime>>::StartNonNativeAssetId::get(),
		),
		&para_a_source_location,
		&para_a_asset_metadata,
		Some(units_per_sec),
		None,
	);

	let a_asset_id_on_a = register_assets_on_parachain::<ParaA>(
		Some(<ParachainAssetConfig as AssetConfig<parachain::Runtime>>::NativeAssetId::get()),
		&para_a_source_location,
		&para_a_asset_metadata,
		Some(units_per_sec),
		None,
	);
	let _ = register_assets_on_parachain::<ParaA>(
		Some(
			<ParachainAssetConfig as AssetConfig<parachain::Runtime>>::StartNonNativeAssetId::get(),
		),
		&para_b_source_location,
		&para_b_asset_metadata,
		Some(units_per_sec),
		None,
	);

	let dest = MultiLocation {
		parents: 1,
		interior: X2(
			Parachain(PARA_B_ID),
			AccountId32 {
				network: NetworkId::Any,
				id: ALICE.into(),
			},
		),
	};

	// AllowTopLevelPaidExecutionFrom<Everything> should fail with this weight
	let weight = weight_of_four_xcm_instructions_on_para() - 1;
	ParaA::execute_with(|| {
		assert_ok!(parachain::XTokens::transfer(
			parachain::Origin::signed(ALICE.into()),
			parachain::CurrencyId::MantaCurrency(a_asset_id_on_a),
			amount,
			Box::new(VersionedMultiLocation::V1(dest)),
			weight
		));
		assert_eq!(
			parachain::Balances::free_balance(&ALICE.into()),
			INITIAL_BALANCE - amount
		)
	});

	// The `AllowTopLevelPaidExecutionFrom<Everything>` barrier implementation
	// should not let the transfer through
	ParaB::execute_with(|| {
		use parachain::{Event, System};
		assert!(System::events().iter().any(|r| matches!(
			r.event,
			Event::XcmpQueue(cumulus_pallet_xcmp_queue::Event::Fail { .. })
		)));
	});

	// Make sure B didn't receive the token
	ParaB::execute_with(|| {
		assert_eq!(
			parachain::Assets::balance(a_asset_id_on_b, &ALICE.into()),
			0
		);
	});
}

#[test]
fn send_insufficient_asset_from_para_a_to_para_b() {
<<<<<<< HEAD
	MockNet::reset();

	let para_a_source_location = create_asset_location(1, PARA_A_ID);
	let para_b_source_location = create_asset_location(1, PARA_B_ID);

	let amount = 8888u128;
	let units_per_second_at_b = 1_250_000u128;
	let weight = weight_of_four_xcm_instructions_on_para();
	let fee_at_b = calculate_fee(units_per_second_at_b, weight);

	let para_a_asset_metadata =
		create_asset_metadata("ParaAToken", "ParaA", 18, 1, None, false, false);
	let para_b_asset_metadata =
		create_asset_metadata("ParaBToken", "ParaB", 18, 1, None, false, false);

	// Register ParaA native asset in ParaA
	let a_asset_id_on_a = register_assets_on_parachain::<ParaA>(
		Some(<ParachainAssetConfig as AssetConfig<parachain::Runtime>>::NativeAssetId::get()),
		&para_a_source_location,
		&para_a_asset_metadata,
		Some(0u128),
		None,
	);
	let _ = register_assets_on_parachain::<ParaA>(
		Some(
			<ParachainAssetConfig as AssetConfig<parachain::Runtime>>::StartNonNativeAssetId::get(),
		),
		&para_b_source_location,
		&para_b_asset_metadata,
		Some(0u128),
		None,
	);

	// Register ParaA native asset in ParaB
	let a_asset_id_on_b = register_assets_on_parachain::<ParaB>(
		Some(
			<ParachainAssetConfig as AssetConfig<parachain::Runtime>>::StartNonNativeAssetId::get(),
		),
		&para_a_source_location,
		&para_a_asset_metadata,
		Some(units_per_second_at_b),
		None,
	);

	let dest = MultiLocation {
		parents: 1,
		interior: X2(
			Parachain(PARA_B_ID),
			AccountId32 {
				network: NetworkId::Any,
				id: ALICE.into(),
			},
		),
	};

	assert!(amount >= fee_at_b);
	// Transfer ParaA balance to B
	ParaA::execute_with(|| {
		assert_ok!(parachain::XTokens::transfer(
			parachain::Origin::signed(ALICE.into()),
			parachain::CurrencyId::MantaCurrency(a_asset_id_on_a),
			amount,
			Box::new(VersionedMultiLocation::V1(dest.clone())),
			weight
		));
		assert_eq!(
			parachain::Balances::free_balance(&ALICE.into()),
			INITIAL_BALANCE - amount
		)
	});

	ParaB::execute_with(|| {
		// The total supply should not include the paid fee,
		// because the XcmFeesAccount had 0 providers with is_sufficient set to false,
		// so the mint_into() operation for the refund amount failed.
		assert_eq!(
			parachain::Assets::total_supply(a_asset_id_on_b),
			amount - fee_at_b
		);
		assert_eq!(
			parachain::Assets::balance(a_asset_id_on_b, &ALICE.into()),
			amount - fee_at_b
		);
	});

	// Setting the balance will in effect create the account
	// incrementing its providers counter to from 0 to 1
	ParaB::execute_with(|| {
		assert_ok!(pallet_balances::Pallet::<parachain::Runtime>::set_balance(
			parachain::Origin::root(),
			parachain::AssetManager::account_id(),
			1000000000000000,
			1000000000000000
		));
	});

	ParaA::execute_with(|| {
		assert_ok!(parachain::XTokens::transfer(
			parachain::Origin::signed(ALICE.into()),
			parachain::CurrencyId::MantaCurrency(a_asset_id_on_a),
			amount,
			Box::new(VersionedMultiLocation::V1(dest.clone())),
			weight
		));
		assert_eq!(
			parachain::Balances::free_balance(&ALICE.into()),
			INITIAL_BALANCE - amount * 2
		)
	});

	ParaB::execute_with(|| {
		// This time we expect the total supply to be the full amount
		// as the refund will be deposited to the XcmFeesAccount
		assert_eq!(
			parachain::Assets::total_supply(a_asset_id_on_b),
			(amount - fee_at_b) + amount
		);
		assert_eq!(
			parachain::Assets::balance(a_asset_id_on_b, &ALICE.into()),
			(amount - fee_at_b) * 2
		);
	});
=======
    MockNet::reset();

    let para_a_source_location = create_asset_location(1, PARA_A_ID);
    let para_b_source_location = create_asset_location(1, PARA_B_ID);

    let amount = 8888u128;
    let units_per_second_at_b = 1_250_000u128;
    let dest_weight = 1_600_000_u64;
    let fee_at_b = calculate_fee(units_per_second_at_b, dest_weight);

    let para_a_asset_metadata =
        create_asset_metadata("ParaAToken", "ParaA", 18, 1, None, false, false);
    let para_b_asset_metadata =
        create_asset_metadata("ParaBToken", "ParaB", 18, 1, None, false, false);

    let a_asset_id_on_a = register_assets_on_parachain::<ParaA>(
        &para_a_source_location,
        &para_a_asset_metadata,
        Some(0u128),
        None,
    );
    let _ = register_assets_on_parachain::<ParaA>(
        &para_b_source_location,
        &para_b_asset_metadata,
        Some(0u128),
        None,
    );

    let _ = register_assets_on_parachain::<ParaB>(
        &para_b_source_location,
        &para_b_asset_metadata,
        Some(units_per_second_at_b),
        None,
    );
    let a_asset_id_on_b = register_assets_on_parachain::<ParaB>(
        &para_a_source_location,
        &para_a_asset_metadata,
        Some(units_per_second_at_b),
        None,
    );

    let dest = MultiLocation {
        parents: 1,
        interior: X2(
            Parachain(PARA_B_ID),
            AccountId32 {
                network: NetworkId::Any,
                id: ALICE.into(),
            },
        ),
    };

    assert!(amount >= fee_at_b);
    // Transfer ParaA balance to B
    ParaA::execute_with(|| {
        assert_ok!(parachain::XTokens::transfer(
            parachain::Origin::signed(ALICE),
            parachain::CurrencyId::MantaCurrency(a_asset_id_on_a),
            amount,
            Box::new(VersionedMultiLocation::V1(dest.clone())),
            dest_weight
        ));
        assert_eq!(
            parachain::Balances::free_balance(&ALICE),
            INITIAL_BALANCE - amount
        )
    });

    ParaB::execute_with(|| {
        // The total supply should not include the paid fee,
        // because the XcmFeesAccount had 0 providers with is_sufficient set to false,
        // so the mint_into() operation for the refund amount failed.
        assert_eq!(
            parachain::Assets::total_supply(a_asset_id_on_b),
            amount - fee_at_b
        );
        assert_eq!(
            parachain::Assets::balance(a_asset_id_on_b, &ALICE),
            amount - fee_at_b
        );
    });

    // Setting the balance will in effect create the account
    // incrementing its providers counter to from 0 to 1
    ParaB::execute_with(|| {
        assert_ok!(pallet_balances::Pallet::<parachain::Runtime>::set_balance(
            parachain::Origin::root(),
            parachain::AssetManager::account_id(),
            1000000000000000,
            1000000000000000
        ));
    });

    ParaA::execute_with(|| {
        assert_ok!(parachain::XTokens::transfer(
            parachain::Origin::signed(ALICE),
            parachain::CurrencyId::MantaCurrency(a_asset_id_on_a),
            amount,
            Box::new(VersionedMultiLocation::V1(dest.clone())),
            dest_weight
        ));
        assert_eq!(
            parachain::Balances::free_balance(&ALICE),
            INITIAL_BALANCE - amount * 2
        )
    });

    ParaB::execute_with(|| {
        // This time we expect the total supply to be the full amount
        // as the refund will be deposited to the XcmFeesAccount
        assert_eq!(
            parachain::Assets::total_supply(a_asset_id_on_b),
            (amount - fee_at_b) + amount
        );
        assert_eq!(
            parachain::Assets::balance(a_asset_id_on_b, &ALICE),
            (amount - fee_at_b) * 2
        );
    });
>>>>>>> 71c9b844
}

#[test]
fn register_insufficient_with_zero_min_balance_should_fail() {
    MockNet::reset();

    let a_source_location = create_asset_location(1, PARA_A_ID);
    let a_asset_metadata_on_b =
        create_asset_metadata("ParaAToken", "ParaA", 18, 0, None, false, false);

    ParaB::execute_with(|| {
        assert_err!(
            AssetManager::register_asset(
                parachain::Origin::root(),
                a_source_location.clone(),
                a_asset_metadata_on_b.clone()
            ),
            pallet_asset_manager::Error::<parachain::Runtime>::ErrorCreatingAsset
        );
    });
}

#[test]
fn send_para_a_custom_asset_to_para_b() {
<<<<<<< HEAD
	let amount = 321;

	let units_per_sec = 0;
	let weight_at_most = 4000000000;

	let doge_asset_index =
		<ParachainAssetConfig as AssetConfig<parachain::Runtime>>::StartNonNativeAssetId::get();
	let para_a_source_location = AssetLocation(VersionedMultiLocation::V1(MultiLocation::new(
		1,
		X3(
			Parachain(PARA_A_ID),
			PalletInstance(PALLET_ASSET_INDEX),
			GeneralIndex(doge_asset_index as u128),
		),
	)));
	let para_b_source_location = create_asset_location(1, PARA_B_ID);

	let para_a_doge_asset_metadata =
		create_asset_metadata("ParaADoge", "Doge", 18, 1, None, false, true);
	let para_b_asset_metadata =
		create_asset_metadata("ParaBToken", "ParaB", 18, 1, None, false, false);

	// register doge in ParaA, ParaB
	let doge_currency_id_on_a = register_assets_on_parachain::<ParaA>(
		Some(doge_asset_index),
		&para_a_source_location,
		&para_a_doge_asset_metadata,
		Some(units_per_sec),
		Some((ALICE, 1, true, false)),
	);
	// register ParaB native asset on ParaA
	let _ = register_assets_on_parachain::<ParaA>(
		None,
		&para_b_source_location,
		&para_b_asset_metadata,
		Some(units_per_sec),
		None,
	);

	// register ParaA native asset on ParaB
	let doge_currency_id_on_b = register_assets_on_parachain::<ParaB>(
		Some(
			<ParachainAssetConfig as AssetConfig<parachain::Runtime>>::StartNonNativeAssetId::get(),
		),
		&para_a_source_location,
		&para_a_doge_asset_metadata,
		Some(units_per_sec),
		None,
	);

	let alice_on_b = MultiLocation {
		parents: 1,
		interior: X2(
			Parachain(PARA_B_ID),
			AccountId32 {
				network: NetworkId::Any,
				id: ALICE.into(),
			},
		),
	};

	ParaA::execute_with(|| {
		// Force customized asset balance for Alice
		assert_ok!(parachain::Assets::mint(
			parachain::Origin::signed(ALICE.into()),
			doge_currency_id_on_a,
			ALICE.into(),
			INITIAL_BALANCE
		));
		assert_ok!(parachain::XTokens::transfer(
			parachain::Origin::signed(ALICE.into()),
			parachain::CurrencyId::MantaCurrency(doge_currency_id_on_a),
			amount,
			Box::new(VersionedMultiLocation::V1(alice_on_b)),
			weight_at_most
		));
		assert_eq!(
			parachain::Assets::balance(doge_currency_id_on_a, &ALICE.into()),
			INITIAL_BALANCE - amount
		);
	});

	// Make sure B received the token
	ParaB::execute_with(|| {
		// free execution, full amount received
		assert_eq!(
			parachain::Assets::balance(doge_currency_id_on_b, &ALICE.into()),
			amount
		);
	});
=======
    let amount = 321;
    let weight_at_most = 800000;

    let para_a_source_location = create_asset_location(1, PARA_A_ID);
    let para_a_doge_location = AssetLocation(VersionedMultiLocation::V1(MultiLocation::new(
        1,
        X3(
            Parachain(PARA_A_ID),
            PalletInstance(PALLET_ASSET_INDEX),
            GeneralIndex(0_u128),
        ),
    )));

    let para_b_source_location = create_asset_location(1, PARA_B_ID);

    let para_a_asset_metadata =
        create_asset_metadata("ParaAToken", "ParaA", 18, 1, None, false, true);
    let para_a_doge_asset_metadata =
        create_asset_metadata("ParaADogeToken", "ParaADoge", 18, 1, None, false, true);
    let para_b_asset_metadata =
        create_asset_metadata("ParaBToken", "ParaB", 18, 1, None, false, false);

    let _ = register_assets_on_parachain::<ParaA>(
        &para_a_source_location,
        &para_a_asset_metadata,
        Some(0u128),
        Some((ALICE, 1, true, false)),
    );
    let doge_currency_id_on_a = register_assets_on_parachain::<ParaA>(
        &para_a_doge_location,
        &para_a_doge_asset_metadata,
        Some(0u128),
        Some((ALICE, 1, true, false)),
    );
    let _ = register_assets_on_parachain::<ParaA>(
        &para_b_source_location,
        &para_b_asset_metadata,
        Some(0u128),
        None,
    );

    let _ = register_assets_on_parachain::<ParaB>(
        &para_b_source_location,
        &para_b_asset_metadata,
        Some(0u128),
        None,
    );
    let doge_currency_id_on_b = register_assets_on_parachain::<ParaB>(
        &para_a_doge_location,
        &para_a_doge_asset_metadata,
        Some(0u128),
        None,
    );

    let alice_on_b = MultiLocation {
        parents: 1,
        interior: X2(
            Parachain(PARA_B_ID),
            AccountId32 {
                network: NetworkId::Any,
                id: ALICE.into(),
            },
        ),
    };

    ParaA::execute_with(|| {
        // Force customized asset balance for Alice
        assert_ok!(parachain::Assets::mint(
            parachain::Origin::signed(ALICE),
            doge_currency_id_on_a,
            ALICE,
            INITIAL_BALANCE
        ));
        assert_ok!(parachain::XTokens::transfer(
            parachain::Origin::signed(ALICE),
            parachain::CurrencyId::MantaCurrency(doge_currency_id_on_a),
            amount,
            Box::new(VersionedMultiLocation::V1(alice_on_b)),
            weight_at_most
        ));
        assert_eq!(
            parachain::Assets::balance(doge_currency_id_on_a, &ALICE),
            INITIAL_BALANCE - amount
        );
    });

    // Make sure B received the token
    ParaB::execute_with(|| {
        // free execution, full amount received
        assert_eq!(
            parachain::Assets::balance(doge_currency_id_on_b, &ALICE),
            amount
        );
    });
>>>>>>> 71c9b844
}

#[test]
fn send_para_a_native_asset_para_b_and_then_send_back() {
<<<<<<< HEAD
	MockNet::reset();

	let amount = 10000000000000u128;
	let weight = weight_of_four_xcm_instructions_on_para();

	let para_a_source_location = create_asset_location(1, PARA_A_ID);
	let para_b_source_location = create_asset_location(1, PARA_B_ID);

	let fee_on_b_when_send_back = calculate_fee(ParaTokenPerSecond::get().1, weight);
	assert!(fee_on_b_when_send_back < amount);

	let para_a_asset_metadata =
		create_asset_metadata("ParaAToken", "ParaA", 18, 1, None, false, true);
	let para_b_asset_metadata =
		create_asset_metadata("ParaBToken", "ParaB", 18, 1, None, false, true);

	// register ParaA native asset on ParaA
	let a_asset_id_on_a = register_assets_on_parachain::<ParaA>(
		Some(<ParachainAssetConfig as AssetConfig<parachain::Runtime>>::NativeAssetId::get()),
		&para_a_source_location,
		&para_a_asset_metadata,
		Some(0u128),
		None,
	);
	// register ParaB native asset on ParaA
	let _ = register_assets_on_parachain::<ParaA>(
		Some(
			<ParachainAssetConfig as AssetConfig<parachain::Runtime>>::StartNonNativeAssetId::get(),
		),
		&para_b_source_location,
		&para_b_asset_metadata,
		Some(0u128),
		None,
	);
	// register ParaA native asset on ParaB
	let a_asset_id_on_b = register_assets_on_parachain::<ParaB>(
		Some(
			<ParachainAssetConfig as AssetConfig<parachain::Runtime>>::StartNonNativeAssetId::get(),
		),
		&para_a_source_location,
		&para_a_asset_metadata,
		Some(0u128),
		None,
	);

	let alice_on_b = MultiLocation {
		parents: 1,
		interior: X2(
			Parachain(PARA_B_ID),
			AccountId32 {
				network: NetworkId::Any,
				id: ALICE.into(),
			},
		),
	};

	ParaA::execute_with(|| {
		assert_ok!(parachain::XTokens::transfer(
			parachain::Origin::signed(ALICE.into()),
			parachain::CurrencyId::MantaCurrency(a_asset_id_on_a),
			amount,
			Box::new(VersionedMultiLocation::V1(alice_on_b)),
			weight
		));
		assert_eq!(
			parachain::Balances::free_balance(&ALICE.into()),
			INITIAL_BALANCE - amount
		)
	});

	// Make sure B received the token
	ParaB::execute_with(|| {
		// free execution, full amount received
		assert_eq!(
			parachain::Assets::balance(a_asset_id_on_b, &ALICE.into()),
			amount
		);
	});

	let alice_on_a = MultiLocation {
		parents: 1,
		interior: X2(
			Parachain(PARA_A_ID),
			AccountId32 {
				network: NetworkId::Any,
				id: ALICE.into(),
			},
		),
	};

	// Send wrapped a back to a
	ParaB::execute_with(|| {
		assert_ok!(parachain::XTokens::transfer(
			parachain::Origin::signed(ALICE.into()),
			parachain::CurrencyId::MantaCurrency(a_asset_id_on_b),
			amount,
			Box::new(VersionedMultiLocation::V1(alice_on_a)),
			weight
		));
		assert_eq!(
			parachain::Assets::balance(a_asset_id_on_b, &ALICE.into()),
			0
		);
	});

	// make sure that a received the token
	ParaA::execute_with(|| {
		assert_eq!(
			parachain::Balances::free_balance(&ALICE.into()),
			INITIAL_BALANCE - fee_on_b_when_send_back
		)
	});
=======
    MockNet::reset();

    let para_a_source_location = create_asset_location(1, PARA_A_ID);
    let para_b_source_location = create_asset_location(1, PARA_B_ID);

    let amount = 5000u128;
    let weight = 800000u64;
    let fee_on_b_when_send_back = calculate_fee(ParaTokenPerSecond::get().1, weight);
    assert!(fee_on_b_when_send_back < amount);

    let para_a_asset_metadata =
        create_asset_metadata("ParaAToken", "ParaA", 18, 1, None, false, true);
    let para_b_asset_metadata =
        create_asset_metadata("ParaBToken", "ParaB", 18, 1, None, false, true);

    let a_asset_id_on_a = register_assets_on_parachain::<ParaA>(
        &para_a_source_location,
        &para_a_asset_metadata,
        Some(0u128),
        None,
    );
    let _ = register_assets_on_parachain::<ParaA>(
        &para_b_source_location,
        &para_b_asset_metadata,
        Some(0u128),
        None,
    );

    let _ = register_assets_on_parachain::<ParaB>(
        &para_b_source_location,
        &para_b_asset_metadata,
        Some(0u128),
        None,
    );
    let a_asset_id_on_b = register_assets_on_parachain::<ParaB>(
        &para_a_source_location,
        &para_a_asset_metadata,
        Some(0u128),
        None,
    );

    let alice_on_b = MultiLocation {
        parents: 1,
        interior: X2(
            Parachain(PARA_B_ID),
            AccountId32 {
                network: NetworkId::Any,
                id: ALICE.into(),
            },
        ),
    };

    ParaA::execute_with(|| {
        assert_ok!(parachain::XTokens::transfer(
            parachain::Origin::signed(ALICE),
            parachain::CurrencyId::MantaCurrency(a_asset_id_on_a),
            amount,
            Box::new(VersionedMultiLocation::V1(alice_on_b)),
            800000
        ));
        assert_eq!(
            parachain::Balances::free_balance(&ALICE),
            INITIAL_BALANCE - amount
        )
    });

    // Make sure B received the token
    ParaB::execute_with(|| {
        // free execution, full amount received
        assert_eq!(parachain::Assets::balance(a_asset_id_on_b, &ALICE), amount);
    });

    let alice_on_a = MultiLocation {
        parents: 1,
        interior: X2(
            Parachain(PARA_A_ID),
            AccountId32 {
                network: NetworkId::Any,
                id: ALICE.into(),
            },
        ),
    };

    // Send wrapped a back to a
    ParaB::execute_with(|| {
        assert_ok!(parachain::XTokens::transfer(
            parachain::Origin::signed(ALICE),
            parachain::CurrencyId::MantaCurrency(a_asset_id_on_b),
            amount,
            Box::new(VersionedMultiLocation::V1(alice_on_a)),
            800000
        ));
        assert_eq!(parachain::Assets::balance(a_asset_id_on_b, &ALICE), 0);
    });

    // make sure that a received the token
    ParaA::execute_with(|| {
        assert_eq!(
            parachain::Balances::free_balance(&ALICE),
            INITIAL_BALANCE - fee_on_b_when_send_back
        )
    });
>>>>>>> 71c9b844
}

#[test]
fn send_para_a_native_asset_from_para_b_to_para_c() {
<<<<<<< HEAD
	MockNet::reset();

	let para_a_source_location = create_asset_location(1, PARA_A_ID);
	let para_b_source_location = create_asset_location(1, PARA_B_ID);
	let para_c_source_location = create_asset_location(1, PARA_C_ID);

	let amount = 10000000000000u128;
	let weight = weight_of_four_xcm_instructions_on_para();

	let fee_at_reserve = calculate_fee(ParaTokenPerSecond::get().1, weight);
	assert!(amount >= fee_at_reserve * 2 as u128);

	let para_a_asset_metadata =
		create_asset_metadata("ParaAToken", "ParaA", 18, 1, None, false, false);
	let para_b_asset_metadata =
		create_asset_metadata("ParaBToken", "ParaB", 18, 1, None, false, false);
	let para_c_asset_metadata =
		create_asset_metadata("ParaCToken", "ParaC", 18, 1, None, false, false);

	// register ParaA native asset on ParaA
	let a_asset_id_on_a = register_assets_on_parachain::<ParaA>(
		Some(<ParachainAssetConfig as AssetConfig<parachain::Runtime>>::NativeAssetId::get()),
		&para_a_source_location,
		&para_a_asset_metadata,
		Some(0u128),
		None,
	);
	// register ParaB native asset on ParaA
	let _ = register_assets_on_parachain::<ParaA>(
		Some(
			<ParachainAssetConfig as AssetConfig<parachain::Runtime>>::StartNonNativeAssetId::get(),
		),
		&para_b_source_location,
		&para_b_asset_metadata,
		Some(0u128),
		None,
	);

	// register ParaA native asset on ParaB
	let a_asset_id_on_b = register_assets_on_parachain::<ParaB>(
		Some(
			<ParachainAssetConfig as AssetConfig<parachain::Runtime>>::StartNonNativeAssetId::get(),
		),
		&para_a_source_location,
		&para_a_asset_metadata,
		Some(0u128),
		None,
	);

	// register ParaC native asset on ParaB
	let _ = register_assets_on_parachain::<ParaB>(
		None,
		&para_c_source_location,
		&para_c_asset_metadata,
		Some(0u128),
		None,
	);

	// register ParaA native asset on ParaC
	let a_asset_id_on_c = register_assets_on_parachain::<ParaC>(
		Some(
			<ParachainAssetConfig as AssetConfig<parachain::Runtime>>::StartNonNativeAssetId::get(),
		),
		&para_a_source_location,
		&para_a_asset_metadata,
		Some(0u128),
		None,
	);

	// A send B some token
	let alice_on_b = MultiLocation {
		parents: 1,
		interior: X2(
			Parachain(PARA_B_ID),
			AccountId32 {
				network: NetworkId::Any,
				id: ALICE.into(),
			},
		),
	};

	ParaA::execute_with(|| {
		assert_ok!(parachain::XTokens::transfer(
			parachain::Origin::signed(ALICE.into()),
			parachain::CurrencyId::MantaCurrency(a_asset_id_on_a),
			amount,
			Box::new(VersionedMultiLocation::V1(alice_on_b.clone())),
			weight
		));
		assert_eq!(
			parachain::Balances::free_balance(&ALICE.into()),
			INITIAL_BALANCE - amount
		)
	});

	ParaB::execute_with(|| {
		// free execution, full amount received
		assert_eq!(
			parachain::Assets::balance(a_asset_id_on_b, &ALICE.into()),
			amount
		);
	});

	// B send C para A asset
	let alice_on_c = MultiLocation {
		parents: 1,
		interior: X2(
			Parachain(PARA_C_ID),
			AccountId32 {
				network: NetworkId::Any,
				id: ALICE.into(),
			},
		),
	};

	ParaB::execute_with(|| {
		assert_ok!(parachain::XTokens::transfer(
			parachain::Origin::signed(ALICE.into()),
			parachain::CurrencyId::MantaCurrency(a_asset_id_on_b),
			amount,
			Box::new(VersionedMultiLocation::V1(alice_on_c)),
			weight,
		));
		assert_eq!(
			parachain::Assets::balance(a_asset_id_on_b, &ALICE.into()),
			0
		);
	});

	// Make sure C received the token
	ParaC::execute_with(|| {
		// free execution, full amount received
		assert_eq!(
			parachain::Assets::balance(a_asset_id_on_c, &ALICE.into()),
			amount - fee_at_reserve
		);
	});
=======
    MockNet::reset();

    let para_a_source_location = create_asset_location(1, PARA_A_ID);
    let para_b_source_location = create_asset_location(1, PARA_B_ID);
    let para_c_source_location = create_asset_location(1, PARA_C_ID);

    let amount = 8888u128;
    let weight = 800_000u64;
    let fee_at_reserve = calculate_fee(ParaTokenPerSecond::get().1, weight);
    assert!(amount >= fee_at_reserve * 2_u128);

    let para_a_asset_metadata =
        create_asset_metadata("ParaAToken", "ParaA", 18, 1, None, false, false);
    let para_b_asset_metadata =
        create_asset_metadata("ParaBToken", "ParaB", 18, 1, None, false, false);
    let para_c_asset_metadata =
        create_asset_metadata("ParaCToken", "ParaC", 18, 1, None, false, false);

    let a_asset_id_on_a = register_assets_on_parachain::<ParaA>(
        &para_a_source_location,
        &para_a_asset_metadata,
        Some(0u128),
        None,
    );
    let _ = register_assets_on_parachain::<ParaA>(
        &para_b_source_location,
        &para_b_asset_metadata,
        Some(0u128),
        None,
    );

    let _ = register_assets_on_parachain::<ParaB>(
        &para_b_source_location,
        &para_b_asset_metadata,
        Some(0u128),
        None,
    );
    let a_asset_id_on_b = register_assets_on_parachain::<ParaB>(
        &para_a_source_location,
        &para_a_asset_metadata,
        Some(0u128),
        None,
    );
    let _ = register_assets_on_parachain::<ParaB>(
        &para_c_source_location,
        &para_c_asset_metadata,
        Some(0u128),
        None,
    );

    let _ = register_assets_on_parachain::<ParaC>(
        &para_c_source_location,
        &para_c_asset_metadata,
        Some(0u128),
        None,
    );
    let a_asset_id_on_c = register_assets_on_parachain::<ParaC>(
        &para_a_source_location,
        &para_a_asset_metadata,
        Some(0u128),
        None,
    );

    // A send B some token
    let alice_on_b = MultiLocation {
        parents: 1,
        interior: X2(
            Parachain(PARA_B_ID),
            AccountId32 {
                network: NetworkId::Any,
                id: ALICE.into(),
            },
        ),
    };

    ParaA::execute_with(|| {
        assert_ok!(parachain::XTokens::transfer(
            parachain::Origin::signed(ALICE),
            parachain::CurrencyId::MantaCurrency(a_asset_id_on_a),
            amount,
            Box::new(VersionedMultiLocation::V1(alice_on_b.clone())),
            800000
        ));
        assert_eq!(
            parachain::Balances::free_balance(&ALICE),
            INITIAL_BALANCE - amount
        )
    });

    ParaB::execute_with(|| {
        // free execution, full amount received
        assert_eq!(parachain::Assets::balance(a_asset_id_on_b, &ALICE), amount);
    });

    // B send C para A asset
    let alice_on_c = MultiLocation {
        parents: 1,
        interior: X2(
            Parachain(PARA_C_ID),
            AccountId32 {
                network: NetworkId::Any,
                id: ALICE.into(),
            },
        ),
    };

    ParaB::execute_with(|| {
        assert_ok!(parachain::XTokens::transfer(
            parachain::Origin::signed(ALICE),
            parachain::CurrencyId::MantaCurrency(a_asset_id_on_b),
            amount,
            Box::new(VersionedMultiLocation::V1(alice_on_c)),
            weight,
        ));
        assert_eq!(parachain::Assets::balance(a_asset_id_on_b, &ALICE), 0);
    });

    // Make sure C received the token
    ParaC::execute_with(|| {
        // free execution, full amount received
        assert_eq!(
            parachain::Assets::balance(a_asset_id_on_c, &ALICE),
            amount - fee_at_reserve
        );
    });
>>>>>>> 71c9b844
}

#[test]
fn receive_relay_asset_with_trader_on_parachain() {
<<<<<<< HEAD
	MockNet::reset();

	let source_location = AssetLocation(VersionedMultiLocation::V1(MultiLocation::parent()));
	let asset_metadata = create_asset_metadata("Kusama", "KSM", 12, 1, None, false, true);

	let amount = 666u128;
	// We charge 10^9 as units per second on ParaA
	let units_per_second = 1_000_000_000u128;
	let fee = calculate_fee(units_per_second, RESERVE_TRANSFER_WEIGHT_ON_RELAY);
	assert!(fee > 0);

	// Register relaychain native asset in ParaA
	let relay_asset_id_on_a = register_assets_on_parachain::<ParaA>(
		Some(
			<ParachainAssetConfig as AssetConfig<parachain::Runtime>>::StartNonNativeAssetId::get(),
		),
		&source_location,
		&asset_metadata,
		Some(units_per_second),
		None,
	);

	let dest: MultiLocation = AccountId32 {
		network: Any,
		id: ALICE.into(),
	}
	.into();

	Relay::execute_with(|| {
		assert_ok!(RelayChainPalletXcm::reserve_transfer_assets(
			relay_chain::Origin::signed(ALICE),
			Box::new(X1(Parachain(1)).into().into()),
			Box::new(VersionedMultiLocation::V1(dest).clone().into()),
			Box::new((Here, amount).into()),
			0,
		));
		assert_eq!(
			relay_chain::Balances::free_balance(&para_account_id(1)),
			INITIAL_BALANCE + amount
		);
	});

	ParaA::execute_with(|| {
		// ALICE gets amount - fee
		assert_eq!(
			parachain::Assets::balance(relay_asset_id_on_a, &ALICE.into()),
			amount - fee
		);
		// Fee sink gets fee
		assert_eq!(
			parachain::Assets::balance(relay_asset_id_on_a, AssetManager::account_id()),
			fee
		);
	});
=======
    MockNet::reset();

    let relay_source_location = AssetLocation(VersionedMultiLocation::V1(MultiLocation::parent()));
    let para_a_source_location = create_asset_location(1, PARA_A_ID);

    let relay_asset_metadata = create_asset_metadata("Kusama", "KSM", 12, 1, None, false, true);
    let para_a_asset_metadata = create_asset_metadata("ParaA", "ParaA", 12, 1, None, false, true);

    let amount = 666u128;
    // We charge 10^9 as units per second on ParaA
    let units_per_second = 1_000_000_000u128;
    let fee = calculate_fee(units_per_second, RESERVE_TRANSFER_WEIGHT);
    assert!(fee > 0);

    let _ = register_assets_on_parachain::<ParaA>(
        &para_a_source_location,
        &para_a_asset_metadata,
        Some(units_per_second),
        None,
    );
    let relay_asset_id_on_a = register_assets_on_parachain::<ParaA>(
        &relay_source_location,
        &relay_asset_metadata,
        Some(units_per_second),
        None,
    );

    let dest: MultiLocation = AccountId32 {
        network: Any,
        id: ALICE.into(),
    }
    .into();

    Relay::execute_with(|| {
        assert_ok!(RelayChainPalletXcm::reserve_transfer_assets(
            relay_chain::Origin::signed(ALICE),
            Box::new(X1(Parachain(1)).into().into()),
            Box::new(VersionedMultiLocation::V1(dest)),
            Box::new((Here, amount).into()),
            0,
        ));
        assert_eq!(
            relay_chain::Balances::free_balance(&para_account_id(1)),
            INITIAL_BALANCE + amount
        );
    });

    ParaA::execute_with(|| {
        // ALICE gets amount - fee
        assert_eq!(
            parachain::Assets::balance(relay_asset_id_on_a, &ALICE),
            amount - fee
        );
        // Fee sink gets fee
        assert_eq!(
            parachain::Assets::balance(relay_asset_id_on_a, AssetManager::account_id()),
            fee
        );
    });
>>>>>>> 71c9b844
}

#[test]
fn send_para_a_asset_to_para_b_with_trader_and_fee() {
<<<<<<< HEAD
	MockNet::reset();

	let para_a_source_location = create_asset_location(1, PARA_A_ID);
	let para_b_source_location = create_asset_location(1, PARA_B_ID);

	let amount = 10000000000000u128;

	let units_per_second = 1_250_000u128;
	let weight = weight_of_four_xcm_instructions_on_para();
	let fee = calculate_fee(units_per_second, weight);

	let para_a_asset_metadata =
		create_asset_metadata("ParaAToken", "ParaA", 18, 1, None, false, true);
	let para_b_asset_metadata =
		create_asset_metadata("ParaBToken", "ParaB", 18, 1, None, false, true);

	// Register ParaA native asset in ParaA
	let a_asset_id_on_a = register_assets_on_parachain::<ParaA>(
		Some(<ParachainAssetConfig as AssetConfig<parachain::Runtime>>::NativeAssetId::get()),
		&para_a_source_location,
		&para_a_asset_metadata,
		Some(0u128),
		None,
	);
	// register ParaB native asset on ParaA
	let _ = register_assets_on_parachain::<ParaA>(
		Some(
			<ParachainAssetConfig as AssetConfig<parachain::Runtime>>::StartNonNativeAssetId::get(),
		),
		&para_b_source_location,
		&para_b_asset_metadata,
		Some(0u128),
		None,
	);

	// register ParaA native asset on ParaB
	let a_asset_id_on_b = register_assets_on_parachain::<ParaB>(
		Some(
			<ParachainAssetConfig as AssetConfig<parachain::Runtime>>::StartNonNativeAssetId::get(),
		),
		&para_a_source_location,
		&para_a_asset_metadata,
		Some(units_per_second),
		None,
	);

	let dest = MultiLocation {
		parents: 1,
		interior: X2(
			Parachain(PARA_B_ID),
			AccountId32 {
				network: NetworkId::Any,
				id: ALICE.into(),
			},
		),
	};

	// Transfer ParaA balance to B
	ParaA::execute_with(|| {
		assert_ok!(parachain::XTokens::transfer_with_fee(
			parachain::Origin::signed(ALICE.into()),
			parachain::CurrencyId::MantaCurrency(a_asset_id_on_a),
			amount,
			fee,
			Box::new(VersionedMultiLocation::V1(dest)),
			weight,
		));
		assert_eq!(
			parachain::Balances::free_balance(&ALICE.into()),
			INITIAL_BALANCE - amount - fee
		)
	});

	ParaB::execute_with(|| {
		assert_eq!(
			parachain::Assets::balance(a_asset_id_on_b, &ALICE.into()),
			amount
		);
	});
=======
    MockNet::reset();

    let para_a_source_location = create_asset_location(1, PARA_A_ID);
    let para_b_source_location = create_asset_location(1, PARA_B_ID);

    let amount = 222u128;
    let units_per_second = 1_250_000u128;
    let dest_weight = 800_000u64;
    let fee = calculate_fee(units_per_second, dest_weight);

    let para_a_asset_metadata =
        create_asset_metadata("ParaAToken", "ParaA", 18, 1, None, false, true);
    let para_b_asset_metadata =
        create_asset_metadata("ParaBToken", "ParaB", 18, 1, None, false, true);

    let a_asset_id_on_a = register_assets_on_parachain::<ParaA>(
        &para_a_source_location,
        &para_a_asset_metadata,
        Some(0u128),
        None,
    );
    let _ = register_assets_on_parachain::<ParaA>(
        &para_b_source_location,
        &para_b_asset_metadata,
        Some(0u128),
        None,
    );

    let _ = register_assets_on_parachain::<ParaB>(
        &para_b_source_location,
        &para_b_asset_metadata,
        Some(units_per_second),
        None,
    );
    let a_asset_id_on_b = register_assets_on_parachain::<ParaB>(
        &para_a_source_location,
        &para_a_asset_metadata,
        Some(units_per_second),
        None,
    );

    let dest = MultiLocation {
        parents: 1,
        interior: X2(
            Parachain(PARA_B_ID),
            AccountId32 {
                network: NetworkId::Any,
                id: ALICE.into(),
            },
        ),
    };

    // Transfer ParaA balance to B
    ParaA::execute_with(|| {
        assert_ok!(parachain::XTokens::transfer_with_fee(
            parachain::Origin::signed(ALICE),
            parachain::CurrencyId::MantaCurrency(a_asset_id_on_a),
            amount,
            1,
            Box::new(VersionedMultiLocation::V1(dest)),
            dest_weight,
        ));
        assert_eq!(
            parachain::Balances::free_balance(&ALICE),
            INITIAL_BALANCE - amount - fee
        )
    });

    ParaB::execute_with(|| {
        assert_eq!(parachain::Assets::balance(a_asset_id_on_b, &ALICE), amount);
    });
>>>>>>> 71c9b844
}

#[test]
fn send_para_a_asset_from_para_b_to_para_c_with_trader() {
<<<<<<< HEAD
	MockNet::reset();

	let para_a_source_location = create_asset_location(1, PARA_A_ID);
	let para_b_source_location = create_asset_location(1, PARA_B_ID);
	let para_c_source_location = create_asset_location(1, PARA_C_ID);

	let mut amount = 10000000000000u128;
	let units_per_second = 1_250_000u128;
	let weight = weight_of_four_xcm_instructions_on_para();
	let fee_at_a = calculate_fee(ParaTokenPerSecond::get().1, weight);
	let fee_at_b = calculate_fee(units_per_second, weight);
	let fee_at_c = calculate_fee(units_per_second, weight);

	let para_a_asset_metadata =
		create_asset_metadata("ParaAToken", "ParaA", 18, 1, None, false, true);
	let para_b_asset_metadata =
		create_asset_metadata("ParaBToken", "ParaB", 18, 1, None, false, true);
	let para_c_asset_metadata =
		create_asset_metadata("ParaCToken", "ParaC", 18, 1, None, false, true);

	// Register ParaA native asset in ParaA
	let a_asset_id_on_a = register_assets_on_parachain::<ParaA>(
		Some(<ParachainAssetConfig as AssetConfig<parachain::Runtime>>::NativeAssetId::get()),
		&para_a_source_location,
		&para_a_asset_metadata,
		Some(0u128),
		None,
	);
	// register ParaB native asset on ParaA
	let _ = register_assets_on_parachain::<ParaA>(
		Some(
			<ParachainAssetConfig as AssetConfig<parachain::Runtime>>::StartNonNativeAssetId::get(),
		),
		&para_b_source_location,
		&para_b_asset_metadata,
		Some(0u128),
		None,
	);

	// We set units_per_seconds on ParaB to 1_250_000,
	// register ParaA native asset on ParaB
	let _ = register_assets_on_parachain::<ParaB>(
		Some(
			<ParachainAssetConfig as AssetConfig<parachain::Runtime>>::StartNonNativeAssetId::get(),
		),
		&para_c_source_location,
		&para_c_asset_metadata,
		Some(units_per_second),
		None,
	);
	let a_asset_id_on_b = register_assets_on_parachain::<ParaB>(
		None,
		&para_a_source_location,
		&para_a_asset_metadata,
		Some(units_per_second),
		None,
	);

	let a_asset_id_on_c = register_assets_on_parachain::<ParaC>(
		Some(
			<ParachainAssetConfig as AssetConfig<parachain::Runtime>>::StartNonNativeAssetId::get(),
		),
		&para_a_source_location,
		&para_a_asset_metadata,
		Some(units_per_second),
		None,
	);

	// A send B some token
	let alice_on_b = MultiLocation {
		parents: 1,
		interior: X2(
			Parachain(2),
			AccountId32 {
				network: NetworkId::Any,
				id: ALICE.into(),
			},
		),
	};

	assert!(amount >= fee_at_b);
	ParaA::execute_with(|| {
		assert_ok!(parachain::XTokens::transfer(
			parachain::Origin::signed(ALICE.into()),
			parachain::CurrencyId::MantaCurrency(a_asset_id_on_a),
			amount,
			Box::new(VersionedMultiLocation::V1(alice_on_b.clone())),
			weight
		));
		assert_eq!(
			parachain::Balances::free_balance(&ALICE.into()),
			INITIAL_BALANCE - amount
		)
	});

	ParaB::execute_with(|| {
		assert_eq!(parachain::Assets::total_supply(a_asset_id_on_b), amount);
		amount = amount - fee_at_b;
		assert_eq!(
			parachain::Assets::balance(a_asset_id_on_b, &ALICE.into()),
			amount
		);
	});

	// B send C para A asset
	let alice_on_c = MultiLocation {
		parents: 1,
		interior: X2(
			Parachain(3),
			AccountId32 {
				network: NetworkId::Any,
				id: ALICE.into(),
			},
		),
	};

	assert!(amount >= fee_at_a + fee_at_c);
	ParaB::execute_with(|| {
		assert_ok!(parachain::XTokens::transfer(
			parachain::Origin::signed(ALICE.into()),
			parachain::CurrencyId::MantaCurrency(a_asset_id_on_b),
			amount,
			Box::new(VersionedMultiLocation::V1(alice_on_c)),
			weight
		));
		assert_eq!(
			parachain::Assets::balance(a_asset_id_on_b, &ALICE.into()),
			0
		);
	});

	// Make sure C received the token
	ParaC::execute_with(|| {
		amount = amount - fee_at_a - fee_at_c;
		assert_eq!(
			parachain::Assets::balance(a_asset_id_on_c, &ALICE.into()),
			amount
		);
	});
=======
    MockNet::reset();

    let para_a_source_location = create_asset_location(1, PARA_A_ID);
    let para_b_source_location = create_asset_location(1, PARA_B_ID);
    let para_c_source_location = create_asset_location(1, PARA_C_ID);

    let mut amount = 8888u128;
    let units_per_second = 1_250_000u128;
    let dest_weight = 800_000u64;
    let fee_at_b = calculate_fee(units_per_second, dest_weight);
    let fee_at_a = calculate_fee(ParaTokenPerSecond::get().1, dest_weight);

    let para_a_asset_metadata =
        create_asset_metadata("ParaAToken", "ParaA", 18, 1, None, false, true);
    let para_b_asset_metadata =
        create_asset_metadata("ParaBToken", "ParaB", 18, 1, None, false, true);
    let para_c_asset_metadata =
        create_asset_metadata("ParaCToken", "ParaC", 18, 1, None, false, true);

    let a_asset_id_on_a = register_assets_on_parachain::<ParaA>(
        &para_a_source_location,
        &para_a_asset_metadata,
        Some(0u128),
        None,
    );
    let _ = register_assets_on_parachain::<ParaA>(
        &para_b_source_location,
        &para_b_asset_metadata,
        Some(0u128),
        None,
    );

    let _ = register_assets_on_parachain::<ParaB>(
        &para_b_source_location,
        &para_b_asset_metadata,
        Some(0u128),
        None,
    );
    let _ = register_assets_on_parachain::<ParaB>(
        &para_c_source_location,
        &para_c_asset_metadata,
        Some(units_per_second),
        None,
    );
    let a_asset_id_on_b = register_assets_on_parachain::<ParaB>(
        &para_a_source_location,
        &para_a_asset_metadata,
        Some(units_per_second),
        None,
    );

    let _ = register_assets_on_parachain::<ParaC>(
        &para_c_source_location,
        &para_c_asset_metadata,
        Some(units_per_second),
        None,
    );
    let a_asset_id_on_c = register_assets_on_parachain::<ParaC>(
        &para_a_source_location,
        &para_a_asset_metadata,
        Some(units_per_second),
        None,
    );

    // A send B some token
    let alice_on_b = MultiLocation {
        parents: 1,
        interior: X2(
            Parachain(2),
            AccountId32 {
                network: NetworkId::Any,
                id: ALICE.into(),
            },
        ),
    };

    assert!(amount >= fee_at_b);
    ParaA::execute_with(|| {
        assert_ok!(parachain::XTokens::transfer(
            parachain::Origin::signed(ALICE),
            parachain::CurrencyId::MantaCurrency(a_asset_id_on_a),
            amount,
            Box::new(VersionedMultiLocation::V1(alice_on_b.clone())),
            dest_weight
        ));
        assert_eq!(
            parachain::Balances::free_balance(&ALICE),
            INITIAL_BALANCE - amount
        )
    });

    ParaB::execute_with(|| {
        assert_eq!(parachain::Assets::total_supply(a_asset_id_on_b), amount);
        amount -= fee_at_b;
        assert_eq!(parachain::Assets::balance(a_asset_id_on_b, &ALICE), amount);
    });

    // B send C para A asset
    let alice_on_c = MultiLocation {
        parents: 1,
        interior: X2(
            Parachain(3),
            AccountId32 {
                network: NetworkId::Any,
                id: ALICE.into(),
            },
        ),
    };

    assert!(amount >= fee_at_b + fee_at_a);
    ParaB::execute_with(|| {
        assert_ok!(parachain::XTokens::transfer(
            parachain::Origin::signed(ALICE),
            parachain::CurrencyId::MantaCurrency(a_asset_id_on_b),
            amount,
            Box::new(VersionedMultiLocation::V1(alice_on_c)),
            dest_weight
        ));
        assert_eq!(parachain::Assets::balance(a_asset_id_on_b, &ALICE), 0);
    });

    // Make sure C received the token
    ParaC::execute_with(|| {
        amount = amount - fee_at_b - fee_at_a;
        assert_eq!(parachain::Assets::balance(a_asset_id_on_c, &ALICE), amount);
    });
>>>>>>> 71c9b844
}

#[test]
fn receive_relay_asset_on_parachain_with_insufficient_fee_payment_should_fail() {
<<<<<<< HEAD
	MockNet::reset();

	let source_location = AssetLocation(VersionedMultiLocation::V1(MultiLocation::parent()));
	let asset_metadata = create_asset_metadata("Kusama", "KSM", 12, 1, None, false, true);

	let amount = 20u128;
	// We charge 2 x 10^10 as units per second on ParaA
	let units_per_second = 20_000_000_000u128;
	let fee = calculate_fee(units_per_second, RESERVE_TRANSFER_WEIGHT_ON_RELAY);
	assert!(fee > amount);

	// Register relaychain native asset in ParaA
	let relay_asset_id = register_assets_on_parachain::<ParaA>(
		Some(
			<ParachainAssetConfig as AssetConfig<parachain::Runtime>>::StartNonNativeAssetId::get(),
		),
		&source_location,
		&asset_metadata,
		Some(units_per_second),
		None,
	);

	let dest: MultiLocation = AccountId32 {
		network: Any,
		id: ALICE.into(),
	}
	.into();

	Relay::execute_with(|| {
		assert_ok!(RelayChainPalletXcm::reserve_transfer_assets(
			relay_chain::Origin::signed(ALICE),
			Box::new(X1(Parachain(1)).into().into()),
			Box::new(VersionedMultiLocation::V1(dest).clone().into()),
			Box::new((Here, amount).into()),
			0,
		));
		assert_eq!(
			relay_chain::Balances::free_balance(&para_account_id(1)),
			INITIAL_BALANCE + amount
		);
	});

	ParaA::execute_with(|| {
		// ALICE gets nothing
		assert_eq!(parachain::Assets::balance(relay_asset_id, &ALICE.into()), 0);
		// Asset manager gets nothing, all balance stuck
		assert_eq!(
			parachain::Assets::balance(relay_asset_id, AssetManager::account_id()),
			0
		);
	});
=======
    MockNet::reset();

    let relay_source_location = AssetLocation(VersionedMultiLocation::V1(MultiLocation::parent()));
    let para_a_source_location = create_asset_location(1, PARA_A_ID);

    let relay_asset_metadata = create_asset_metadata("Kusama", "KSM", 12, 1, None, false, true);
    let para_a_asset_metadata = create_asset_metadata("ParaA", "ParaA", 12, 1, None, false, true);

    let amount = 20u128;
    // We charge 2 x 10^10 as units per second on ParaA
    let units_per_second = 20_000_000_000u128;
    let fee = calculate_fee(units_per_second, RESERVE_TRANSFER_WEIGHT);
    assert!(fee > amount);

    let _ = register_assets_on_parachain::<ParaA>(
        &para_a_source_location,
        &para_a_asset_metadata,
        Some(units_per_second),
        None,
    );
    let relay_asset_id = register_assets_on_parachain::<ParaA>(
        &relay_source_location,
        &relay_asset_metadata,
        Some(units_per_second),
        None,
    );

    let dest: MultiLocation = AccountId32 {
        network: Any,
        id: ALICE.into(),
    }
    .into();

    Relay::execute_with(|| {
        assert_ok!(RelayChainPalletXcm::reserve_transfer_assets(
            relay_chain::Origin::signed(ALICE),
            Box::new(X1(Parachain(1)).into().into()),
            Box::new(VersionedMultiLocation::V1(dest)),
            Box::new((Here, amount).into()),
            0,
        ));
        assert_eq!(
            relay_chain::Balances::free_balance(&para_account_id(1)),
            INITIAL_BALANCE + amount
        );
    });

    ParaA::execute_with(|| {
        // ALICE gets nothing
        assert_eq!(parachain::Assets::balance(relay_asset_id, &ALICE), 0);
        // Asset manager gets nothing, all balance stuck
        assert_eq!(
            parachain::Assets::balance(relay_asset_id, AssetManager::account_id()),
            0
        );
    });
>>>>>>> 71c9b844
}

#[test]
fn receive_relay_should_fail_without_specifying_units_per_second() {
    MockNet::reset();

    let relay_source_location = AssetLocation(VersionedMultiLocation::V1(MultiLocation::parent()));
    let para_a_source_location = create_asset_location(1, PARA_A_ID);

    let relay_asset_metadata = create_asset_metadata("Kusama", "KSM", 12, 1, None, false, true);
    let para_a_asset_metadata = create_asset_metadata("ParaA", "ParaA", 12, 1, None, false, true);

    let amount = 333u128;

    let _ = register_assets_on_parachain::<ParaA>(
        &para_a_source_location,
        &para_a_asset_metadata,
        None,
        None,
    );
    let relay_asset_id_on_a = register_assets_on_parachain::<ParaA>(
        &relay_source_location,
        &relay_asset_metadata,
        None,
        None,
    );

    let dest: MultiLocation = AccountId32 {
        network: Any,
        id: ALICE.into(),
    }
    .into();

    Relay::execute_with(|| {
        assert_ok!(RelayChainPalletXcm::reserve_transfer_assets(
            relay_chain::Origin::signed(ALICE),
            Box::new(X1(Parachain(1)).into().into()),
            Box::new(VersionedMultiLocation::V1(dest)),
            Box::new((Here, amount).into()),
            0,
        ));
        assert_eq!(
            relay_chain::Balances::free_balance(&para_account_id(1)),
            INITIAL_BALANCE + amount
        );
    });

    ParaA::execute_with(|| {
        // ALICE gets nothing
        assert_eq!(parachain::Assets::balance(relay_asset_id_on_a, &ALICE), 0);
        // Asset manager gets nothing, all balance stuck
        assert_eq!(
            parachain::Assets::balance(relay_asset_id_on_a, AssetManager::account_id()),
            0
        );
    });
}

#[test]
fn send_para_a_asset_to_para_b_with_insufficient_fee() {
<<<<<<< HEAD
	MockNet::reset();

	let para_a_source_location = create_asset_location(1, PARA_A_ID);
	let para_b_source_location = create_asset_location(1, PARA_B_ID);

	let amount = 15u128;
	let units_per_second = 20_000_000u128;
	let weight = 800_000u64;
	let fee = calculate_fee(units_per_second, weight);
	assert!(fee > amount);

	let para_a_asset_metadata =
		create_asset_metadata("ParaAToken", "ParaA", 18, 1, None, false, true);
	let para_b_asset_metadata =
		create_asset_metadata("ParaBToken", "ParaB", 18, 1, None, false, true);

	// Register ParaA native asset in ParaA
	let a_asset_id_on_a = register_assets_on_parachain::<ParaA>(
		Some(<ParachainAssetConfig as AssetConfig<parachain::Runtime>>::NativeAssetId::get()),
		&para_a_source_location,
		&para_a_asset_metadata,
		Some(0u128),
		None,
	);
	// register ParaB native asset on ParaA
	let _ = register_assets_on_parachain::<ParaA>(
		Some(
			<ParachainAssetConfig as AssetConfig<parachain::Runtime>>::StartNonNativeAssetId::get(),
		),
		&para_b_source_location,
		&para_b_asset_metadata,
		Some(0u128),
		None,
	);

	// register ParaA native asset on ParaB
	let a_asset_id_on_b = register_assets_on_parachain::<ParaB>(
		Some(
			<ParachainAssetConfig as AssetConfig<parachain::Runtime>>::StartNonNativeAssetId::get(),
		),
		&para_b_source_location,
		&para_b_asset_metadata,
		Some(units_per_second),
		None,
	);

	let dest = MultiLocation {
		parents: 1,
		interior: X2(
			Parachain(2),
			AccountId32 {
				network: NetworkId::Any,
				id: ALICE.into(),
			},
		),
	};

	// Transfer ParaA balance to B
	ParaA::execute_with(|| {
		assert_ok!(parachain::XTokens::transfer(
			parachain::Origin::signed(ALICE.into()),
			parachain::CurrencyId::MantaCurrency(a_asset_id_on_a),
			amount,
			Box::new(VersionedMultiLocation::V1(dest)),
			weight,
		));
		assert_eq!(
			parachain::Balances::free_balance(&ALICE.into()),
			INITIAL_BALANCE - amount
		)
	});

	// Alice on B should receive nothing since the fee is insufficient
	ParaB::execute_with(|| {
		assert_eq!(
			parachain::Assets::balance(a_asset_id_on_b, &ALICE.into()),
			0
		);
	});
=======
    MockNet::reset();

    let para_a_source_location = create_asset_location(1, PARA_A_ID);
    let para_b_source_location = create_asset_location(1, PARA_B_ID);

    let amount = 15u128;
    let units_per_second = 20_000_000u128;
    let dest_weight = 800_000u64;
    let fee = calculate_fee(units_per_second, dest_weight);
    assert!(fee > amount);

    let para_a_asset_metadata =
        create_asset_metadata("ParaAToken", "ParaA", 18, 1, None, false, true);
    let para_b_asset_metadata =
        create_asset_metadata("ParaBToken", "ParaB", 18, 1, None, false, true);

    let a_asset_id_on_a = register_assets_on_parachain::<ParaA>(
        &para_a_source_location,
        &para_a_asset_metadata,
        Some(0u128),
        None,
    );
    let _ = register_assets_on_parachain::<ParaA>(
        &para_b_source_location,
        &para_b_asset_metadata,
        Some(0u128),
        None,
    );

    let _ = register_assets_on_parachain::<ParaB>(
        &para_b_source_location,
        &para_b_asset_metadata,
        Some(units_per_second),
        None,
    );
    let a_asset_id_on_b = register_assets_on_parachain::<ParaB>(
        &para_a_source_location,
        &para_a_asset_metadata,
        Some(units_per_second),
        None,
    );

    let dest = MultiLocation {
        parents: 1,
        interior: X2(
            Parachain(2),
            AccountId32 {
                network: NetworkId::Any,
                id: ALICE.into(),
            },
        ),
    };

    // Transfer ParaA balance to B
    ParaA::execute_with(|| {
        assert_ok!(parachain::XTokens::transfer(
            parachain::Origin::signed(ALICE),
            parachain::CurrencyId::MantaCurrency(a_asset_id_on_a),
            amount,
            Box::new(VersionedMultiLocation::V1(dest)),
            dest_weight,
        ));
        assert_eq!(
            parachain::Balances::free_balance(&ALICE),
            INITIAL_BALANCE - amount
        )
    });

    // Alice on B should receive nothing since the fee is insufficient
    ParaB::execute_with(|| {
        assert_eq!(parachain::Assets::balance(a_asset_id_on_b, &ALICE), 0);
    });
>>>>>>> 71c9b844
}

#[test]
fn send_para_a_asset_to_para_b_without_specifying_units_per_second() {
<<<<<<< HEAD
	MockNet::reset();

	let para_a_source_location = create_asset_location(1, PARA_A_ID);
	let para_b_source_location = create_asset_location(1, PARA_B_ID);

	let amount = 567u128;
	let weight = 800_000u64;

	let para_a_asset_metadata =
		create_asset_metadata("ParaAToken", "ParaA", 18, 1, None, false, true);
	let para_b_asset_metadata =
		create_asset_metadata("ParaBToken", "ParaB", 18, 1, None, false, true);

	let a_asset_id_on_a = register_assets_on_parachain::<ParaA>(
		Some(<ParachainAssetConfig as AssetConfig<parachain::Runtime>>::NativeAssetId::get()),
		&para_a_source_location,
		&para_a_asset_metadata,
		Some(0u128),
		None,
	);
	let _ = register_assets_on_parachain::<ParaA>(
		Some(
			<ParachainAssetConfig as AssetConfig<parachain::Runtime>>::StartNonNativeAssetId::get(),
		),
		&para_b_source_location,
		&para_b_asset_metadata,
		Some(0u128),
		None,
	);

	let a_asset_id_on_b = register_assets_on_parachain::<ParaB>(
		Some(
			<ParachainAssetConfig as AssetConfig<parachain::Runtime>>::StartNonNativeAssetId::get(),
		),
		&para_a_source_location,
		&para_a_asset_metadata,
		None,
		None,
	);

	let dest = MultiLocation {
		parents: 1,
		interior: X2(
			Parachain(PARA_B_ID),
			AccountId32 {
				network: NetworkId::Any,
				id: ALICE.into(),
			},
		),
	};

	// Transfer ParaA balance to B
	ParaA::execute_with(|| {
		assert_ok!(parachain::XTokens::transfer(
			parachain::Origin::signed(ALICE.into()),
			parachain::CurrencyId::MantaCurrency(a_asset_id_on_a),
			amount,
			Box::new(VersionedMultiLocation::V1(dest)),
			weight,
		));
		assert_eq!(
			parachain::Balances::free_balance(&ALICE.into()),
			INITIAL_BALANCE - amount
		)
	});

	// Alice on B should receive nothing since we didn't specify the unit per second
	ParaB::execute_with(|| {
		assert_eq!(
			parachain::Assets::balance(a_asset_id_on_b, &ALICE.into()),
			0
		);
	});
=======
    MockNet::reset();

    let para_a_source_location = create_asset_location(1, PARA_A_ID);
    let para_b_source_location = create_asset_location(1, PARA_B_ID);

    let amount = 567u128;
    let dest_weight = 800_000u64;

    let para_a_asset_metadata =
        create_asset_metadata("ParaAToken", "ParaA", 18, 1, None, false, true);
    let para_b_asset_metadata =
        create_asset_metadata("ParaBToken", "ParaB", 18, 1, None, false, true);

    let a_asset_id_on_a = register_assets_on_parachain::<ParaA>(
        &para_a_source_location,
        &para_a_asset_metadata,
        Some(0u128),
        None,
    );
    let _ = register_assets_on_parachain::<ParaA>(
        &para_b_source_location,
        &para_b_asset_metadata,
        Some(0u128),
        None,
    );

    let _ = register_assets_on_parachain::<ParaB>(
        &para_b_source_location,
        &para_b_asset_metadata,
        Some(0u128),
        None,
    );
    let a_asset_id_on_b = register_assets_on_parachain::<ParaB>(
        &para_a_source_location,
        &para_a_asset_metadata,
        None,
        None,
    );

    let dest = MultiLocation {
        parents: 1,
        interior: X2(
            Parachain(PARA_B_ID),
            AccountId32 {
                network: NetworkId::Any,
                id: ALICE.into(),
            },
        ),
    };

    // Transfer ParaA balance to B
    ParaA::execute_with(|| {
        assert_ok!(parachain::XTokens::transfer(
            parachain::Origin::signed(ALICE),
            parachain::CurrencyId::MantaCurrency(a_asset_id_on_a),
            amount,
            Box::new(VersionedMultiLocation::V1(dest)),
            dest_weight,
        ));
        assert_eq!(
            parachain::Balances::free_balance(&ALICE),
            INITIAL_BALANCE - amount
        )
    });

    // Alice on B should receive nothing since we didn't specify the unit per second
    ParaB::execute_with(|| {
        assert_eq!(parachain::Assets::balance(a_asset_id_on_b, &ALICE), 0);
    });
>>>>>>> 71c9b844
}

#[test]
fn receive_insufficient_relay_asset_on_parachain() {
    MockNet::reset();

    let new_account = [5u8; 32];

    let relay_source_location = AssetLocation(VersionedMultiLocation::V1(MultiLocation::parent()));
    let para_a_source_location = create_asset_location(1, PARA_A_ID);

    let relay_asset_metadata = create_asset_metadata("Kusama", "KSM", 12, 1, None, false, false);
    let para_a_asset_metadata = create_asset_metadata("ParaA", "ParaA", 12, 1, None, false, true);

    let amount = 123u128;
    let units_per_sec = 0u128;

    let _ = register_assets_on_parachain::<ParaA>(
        &para_a_source_location,
        &para_a_asset_metadata,
        Some(units_per_sec),
        None,
    );
    let relay_asset_id = register_assets_on_parachain::<ParaA>(
        &relay_source_location,
        &relay_asset_metadata,
        Some(units_per_sec),
        None,
    );

    let dest: MultiLocation = AccountId32 {
        network: Any,
        id: new_account,
    }
    .into();

    Relay::execute_with(|| {
        assert_ok!(RelayChainPalletXcm::reserve_transfer_assets(
            relay_chain::Origin::signed(ALICE),
            Box::new(X1(Parachain(1)).into().into()),
            Box::new(VersionedMultiLocation::V1(dest.clone())),
            Box::new((Here, amount).into()),
            0,
        ));
        assert_eq!(
            relay_chain::Balances::free_balance(&para_account_id(1)),
            INITIAL_BALANCE + amount
        );
    });

    // parachain should not have received assets
    ParaA::execute_with(|| {
        assert_eq!(
            parachain::Assets::balance(relay_asset_id, &new_account.into()),
            0
        );
    });

    let fresh_account_amount = 100;
    // Send native token to fresh_account
    ParaA::execute_with(|| {
        assert_ok!(parachain::Balances::transfer(
            parachain::Origin::signed(ALICE),
            new_account.into(),
            fresh_account_amount
        ));
    });

    Relay::execute_with(|| {
        assert_ok!(RelayChainPalletXcm::reserve_transfer_assets(
            relay_chain::Origin::signed(ALICE),
            Box::new(X1(Parachain(1)).into().into()),
            Box::new(VersionedMultiLocation::V1(dest)),
            Box::new((Here, amount).into()),
            0,
        ));
        assert_eq!(
            relay_chain::Balances::free_balance(&para_account_id(1)),
            INITIAL_BALANCE + amount + amount
        );
    });

    // parachain should not have received assets
    ParaA::execute_with(|| {
        assert_eq!(
            parachain::Balances::free_balance(&new_account.into()),
            fresh_account_amount
        );
    });
}

#[test]
fn receive_sufficient_relay_asset_on_parachain() {
    MockNet::reset();

    let new_account = [5u8; 32];

    let relay_source_location = AssetLocation(VersionedMultiLocation::V1(MultiLocation::parent()));
    let para_a_source_location = create_asset_location(1, PARA_A_ID);

    let relay_asset_metadata = create_asset_metadata("Kusama", "KSM", 12, 1, None, false, true);
    let para_a_asset_metadata = create_asset_metadata("ParaA", "ParaA", 12, 1, None, false, true);

    let amount = 123u128;
    let units_per_sec = 0;

    let _ = register_assets_on_parachain::<ParaA>(
        &para_a_source_location,
        &para_a_asset_metadata,
        Some(units_per_sec),
        None,
    );
    let relay_asset_id = register_assets_on_parachain::<ParaA>(
        &relay_source_location,
        &relay_asset_metadata,
        Some(units_per_sec),
        None,
    );

    let dest: MultiLocation = AccountId32 {
        network: Any,
        id: new_account,
    }
    .into();

    Relay::execute_with(|| {
        assert_ok!(RelayChainPalletXcm::reserve_transfer_assets(
            relay_chain::Origin::signed(ALICE),
            Box::new(X1(Parachain(1)).into().into()),
            Box::new(VersionedMultiLocation::V1(dest)),
            Box::new((Here, amount).into()),
            0,
        ));
        assert_eq!(
            relay_chain::Balances::free_balance(&para_account_id(1)),
            INITIAL_BALANCE + amount
        );
    });

    // parachain should have received assets
    ParaA::execute_with(|| {
        assert_eq!(
            parachain::Assets::balance(relay_asset_id, &new_account.into()),
            amount
        );
    });
}

/// Scenario:
/// A parachain transfers funds on the relay chain to another parachain account.
///
/// Asserts that the parachain accounts are updated as expected.
#[test]
fn withdraw_and_deposit() {
    MockNet::reset();

    let send_amount = 10;

    ParaA::execute_with(|| {
        let message = Xcm(vec![
            WithdrawAsset((Here, send_amount).into()),
            buy_execution((Here, send_amount)),
            DepositAsset {
                assets: All.into(),
                max_assets: 1,
                beneficiary: Parachain(2).into(),
            },
        ]);
        // Send withdraw and deposit
        assert_ok!(ParachainPalletXcm::send_xcm(Here, Parent, message));
    });

    Relay::execute_with(|| {
        assert_eq!(
            relay_chain::Balances::free_balance(para_account_id(1)),
            INITIAL_BALANCE - send_amount
        );
        assert_eq!(
            relay_chain::Balances::free_balance(para_account_id(2)),
            send_amount
        );
    });
}

/// Scenario:
/// A parachain wants to be notified that a transfer worked correctly.
/// It sends a `QueryHolding` after the deposit to get notified on success.
///
/// Asserts that the balances are updated correctly and the expected XCM is sent.
#[test]
fn query_holding() {
<<<<<<< HEAD
	MockNet::reset();

	let send_amount = 10;
	let query_id_set = 1234;

	// Send a message which fully succeeds on the relay chain
	ParaA::execute_with(|| {
		let message = Xcm(vec![
			WithdrawAsset((Here, send_amount).into()),
			buy_execution((Here, send_amount)),
			DepositAsset {
				assets: All.into(),
				max_assets: 1,
				beneficiary: Parachain(2).into(),
			},
			QueryHolding {
				query_id: query_id_set,
				dest: Parachain(1).into(),
				assets: All.into(),
				max_response_weight: 1_000_000_000,
			},
		]);
		// Send withdraw and deposit with query holding
		assert_ok!(ParachainPalletXcm::send_xcm(Here, Parent, message.clone(),));
	});

	// Check that transfer was executed
	Relay::execute_with(|| {
		// Withdraw executed
		assert_eq!(
			relay_chain::Balances::free_balance(para_account_id(1)),
			INITIAL_BALANCE - send_amount
		);
		// Deposit executed
		assert_eq!(
			relay_chain::Balances::free_balance(para_account_id(2)),
			send_amount
		);
	});

	// Check that QueryResponse message was received.
	// AllowKnownQueryResponses<PolkadotXcm> barrier impl should have let it through:
	ParaA::execute_with(|| {
		assert_eq!(
			parachain::MsgQueue::received_dmp(),
			vec![Xcm(vec![QueryResponse {
				query_id: query_id_set,
				response: Response::Assets(MultiAssets::new()),
				max_weight: 1_000_000_000,
			}])],
		);
	});
=======
    MockNet::reset();

    let send_amount = 10;
    let query_id_set = 1234;

    // Send a message which fully succeeds on the relay chain
    ParaA::execute_with(|| {
        let message = Xcm(vec![
            WithdrawAsset((Here, send_amount).into()),
            buy_execution((Here, send_amount)),
            DepositAsset {
                assets: All.into(),
                max_assets: 1,
                beneficiary: Parachain(2).into(),
            },
            QueryHolding {
                query_id: query_id_set,
                dest: Parachain(1).into(),
                assets: All.into(),
                max_response_weight: 1_000_000_000,
            },
        ]);
        // Send withdraw and deposit with query holding
        assert_ok!(ParachainPalletXcm::send_xcm(Here, Parent, message,));
    });

    // Check that transfer was executed
    Relay::execute_with(|| {
        // Withdraw executed
        assert_eq!(
            relay_chain::Balances::free_balance(para_account_id(1)),
            INITIAL_BALANCE - send_amount
        );
        // Deposit executed
        assert_eq!(
            relay_chain::Balances::free_balance(para_account_id(2)),
            send_amount
        );
    });

    // Check that QueryResponse message was received
    ParaA::execute_with(|| {
        assert_eq!(
            parachain::MsgQueue::received_dmp(),
            vec![Xcm(vec![QueryResponse {
                query_id: query_id_set,
                response: Response::Assets(MultiAssets::new()),
                max_weight: 1_000_000_000,
            }])],
        );
    });
>>>>>>> 71c9b844
}

#[test]
fn test_versioning_on_runtime_upgrade_with_relay() {
    MockNet::reset();

    let relay_source_location = AssetLocation(VersionedMultiLocation::V1(MultiLocation::parent()));
    let para_a_source_location = create_asset_location(1, PARA_A_ID);

    let relay_asset_metadata = create_asset_metadata("Kusama", "KSM", 12, 1, None, false, true);
    let para_a_asset_metadata = create_asset_metadata("ParaA", "ParaA", 12, 1, None, false, true);

    // register relay asset in parachain A (XCM version 1)
    ParaA::execute_with(|| {
        // SelfReserve
        parachain::set_current_xcm_version(1);
    });
    let _ = register_assets_on_parachain::<ParaA>(
        &para_a_source_location,
        &para_a_asset_metadata,
        Some(0u128),
        None,
    );
    let _ = register_assets_on_parachain::<ParaA>(
        &relay_source_location,
        &relay_asset_metadata,
        Some(0u128),
        None,
    );

    let response = Response::Version(2);

    // This is irrelevant, nothing will be done with this message,
    // but we need to pass a message as an argument to trigger the storage change
    let mock_message: Xcm<()> = Xcm(vec![QueryResponse {
        query_id: 0,
        response,
        max_weight: 0,
    }]);

    let dest: MultiLocation = AccountId32 {
        network: Any,
        id: ALICE.into(),
    }
    .into();

    Relay::execute_with(|| {
        // This sets the default version, for not known destinations
        assert_ok!(RelayChainPalletXcm::force_default_xcm_version(
            relay_chain::Origin::root(),
            Some(2)
        ));

        // Wrap version, which sets VersionedStorage
        // This is necessary because the mock router does not use wrap_version, but
        // this is not necessary in prod.
        // more specifically, this will trigger `note_unknown_version` to put the
        // version to `VersionDiscoveryQueue` on relay-chain's pallet-xcm
        assert_ok!(<RelayChainPalletXcm as WrapVersion>::wrap_version(
            &Parachain(PARA_A_ID).into(),
            mock_message
        ));

        // Transfer assets. Since it is an unknown destination, it will query for version
        assert_ok!(RelayChainPalletXcm::reserve_transfer_assets(
            relay_chain::Origin::signed(ALICE),
            Box::new(Parachain(PARA_A_ID).into().into()),
            Box::new(VersionedMultiLocation::V1(dest)),
            Box::new((Here, 123).into()),
            0,
        ));

        // Let's advance the relay. This should trigger the subscription message
        relay_chain::relay_roll_to(2);

        // queries should have been updated
        assert!(RelayChainPalletXcm::query(0).is_some());
    });

    let expected_supported_version: relay_chain::Event =
        pallet_xcm::Event::SupportedVersionChanged(
            MultiLocation {
                parents: 0,
                interior: X1(Parachain(PARA_A_ID)),
            },
            1,
        )
        .into();

    Relay::execute_with(|| {
        // Assert that the events vector contains the version change
        assert!(relay_chain::relay_events().contains(&expected_supported_version));
    });

    let expected_version_notified: parachain::Event = pallet_xcm::Event::VersionChangeNotified(
        MultiLocation {
            parents: 1,
            interior: Here,
        },
        2,
    )
    .into();

    // ParaA changes version to 2, and calls on_runtime_upgrade. This should notify the targets
    // of the new version change
    ParaA::execute_with(|| {
        // Set version
        parachain::set_current_xcm_version(2);
        // Do runtime upgrade
        parachain::on_runtime_upgrade();
        // Initialize block, to call on_initialize and notify targets
        parachain::para_roll_to(2);
        // Expect the event in the parachain
        assert!(parachain::para_events().contains(&expected_version_notified));
    });

    // This event should have been seen in the relay
    let expected_supported_version_2: relay_chain::Event =
        pallet_xcm::Event::SupportedVersionChanged(
            MultiLocation {
                parents: 0,
                interior: X1(Parachain(PARA_A_ID)),
            },
            2,
        )
        .into();

    Relay::execute_with(|| {
        // Assert that the events vector contains the new version change
        assert!(relay_chain::relay_events().contains(&expected_supported_version_2));
    });
}

#[test]
fn test_automatic_versioning_on_runtime_upgrade_with_para_b() {
<<<<<<< HEAD
	MockNet::reset();

	let para_a_id = 1;
	let para_b_id = 2;
	let para_a_source_location = create_asset_location(1, para_a_id);
	let para_b_source_location = create_asset_location(1, para_b_id);

	let para_a_asset_metadata =
		create_asset_metadata("ParaAToken", "ParaA", 18, 1, None, false, true);
	let para_b_asset_metadata =
		create_asset_metadata("ParaBToken", "ParaB", 18, 1, None, false, true);
	let response = Response::Version(2);
	let amount = 10000000000000u128;
	let weight = weight_of_four_xcm_instructions_on_para();
	let units_per_sec = 0;

	// This is irrelevant, nothing will be done with this message,
	// but we need to pass a message as an argument to trigger the storage change
	let mock_message: Xcm<()> = Xcm(vec![QueryResponse {
		query_id: 0,
		response,
		max_weight: 0,
	}]);

	ParaA::execute_with(|| {
		parachain::set_current_xcm_version(2);
	});

	// Register ParaA native asset in ParaA
	let a_asset_id_on_a = register_assets_on_parachain::<ParaA>(
		Some(<ParachainAssetConfig as AssetConfig<parachain::Runtime>>::NativeAssetId::get()),
		&para_a_source_location,
		&para_a_asset_metadata,
		Some(units_per_sec),
		None,
	);

	// register ParaB native asset on ParaA
	let _ = register_assets_on_parachain::<ParaA>(
		Some(
			<ParachainAssetConfig as AssetConfig<parachain::Runtime>>::StartNonNativeAssetId::get(),
		),
		&para_b_source_location,
		&para_b_asset_metadata,
		Some(units_per_sec),
		None,
	);

	ParaB::execute_with(|| {
		// advertised version
		parachain::set_current_xcm_version(0);
	});

	// register ParaA native asset on ParaB
	let a_asset_id_on_b = register_assets_on_parachain::<ParaB>(
		Some(
			<ParachainAssetConfig as AssetConfig<parachain::Runtime>>::StartNonNativeAssetId::get(),
		),
		&para_a_source_location,
		&para_a_asset_metadata,
		Some(units_per_sec),
		None,
	);

	ParaA::execute_with(|| {
		// This sets the default version, for not known destinations
		assert_ok!(ParachainPalletXcm::force_default_xcm_version(
			parachain::Origin::root(),
			Some(2)
		));
		// Wrap version, which sets VersionedStorage
		assert_ok!(<ParachainPalletXcm as WrapVersion>::wrap_version(
			&MultiLocation::new(1, X1(Parachain(2))).into(),
			mock_message
		));

		parachain::para_roll_to(2);

		// queries should have been updated
		assert!(ParachainPalletXcm::query(0).is_some());
	});

	let expected_supported_version: parachain::Event = pallet_xcm::Event::SupportedVersionChanged(
		MultiLocation {
			parents: 1,
			interior: X1(Parachain(PARA_B_ID)),
		},
		0,
	)
	.into();

	ParaA::execute_with(|| {
		// Assert that the events vector contains the version change
		assert!(parachain::para_events().contains(&expected_supported_version));
	});

	// Let's ensure talking in v0 works
	let dest = MultiLocation {
		parents: 1,
		interior: X2(
			Parachain(PARA_B_ID),
			AccountId32 {
				network: NetworkId::Any,
				id: ALICE.into(),
			},
		),
	};

	ParaA::execute_with(|| {
		// free execution, full amount received
		assert_ok!(parachain::XTokens::transfer(
			parachain::Origin::signed(ALICE.into()),
			parachain::CurrencyId::MantaCurrency(a_asset_id_on_a),
			amount,
			Box::new(VersionedMultiLocation::V1(dest)),
			weight
		));
		// free execution, full amount received
		assert_eq!(
			parachain::Balances::free_balance(&ALICE.into()),
			INITIAL_BALANCE - amount
		);
	});

	ParaB::execute_with(|| {
		// free execution, full amount received
		assert_eq!(
			parachain::Assets::balance(a_asset_id_on_b, &ALICE.into()),
			amount
		);
	});

	let expected_version_notified: parachain::Event = pallet_xcm::Event::VersionChangeNotified(
		MultiLocation {
			parents: 1,
			interior: X1(Parachain(PARA_A_ID)),
		},
		2,
	)
	.into();

	// ParaB changes version to 2, and calls on_runtime_upgrade. This should notify the targets
	// of the new version change
	ParaB::execute_with(|| {
		// Set version
		parachain::set_current_xcm_version(2);
		// Do runtime upgrade
		parachain::on_runtime_upgrade();
		// Initialize block, to call on_initialize and notify targets
		parachain::para_roll_to(2);
		// Expect the event in the parachain
		assert!(parachain::para_events().contains(&expected_version_notified));
	});

	// This event should have been seen in para A
	let expected_supported_version_2: parachain::Event =
		pallet_xcm::Event::SupportedVersionChanged(
			MultiLocation {
				parents: 1,
				interior: X1(Parachain(PARA_B_ID)),
			},
			2,
		)
		.into();

	// Para A should have received the version change
	ParaA::execute_with(|| {
		// Assert that the events vector contains the new version change
		assert!(parachain::para_events().contains(&expected_supported_version_2));
	});
=======
    MockNet::reset();

    let para_a_source_location = create_asset_location(1, PARA_A_ID);
    let para_b_source_location = create_asset_location(1, PARA_B_ID);

    let para_a_asset_metadata =
        create_asset_metadata("ParaAToken", "ParaA", 18, 1, None, false, true);
    let para_b_asset_metadata =
        create_asset_metadata("ParaBToken", "ParaB", 18, 1, None, false, true);
    let response = Response::Version(2);

    // This is irrelevant, nothing will be done with this message,
    // but we need to pass a message as an argument to trigger the storage change
    let mock_message: Xcm<()> = Xcm(vec![QueryResponse {
        query_id: 0,
        response,
        max_weight: 0,
    }]);

    ParaA::execute_with(|| {
        // advertised version
        parachain::set_current_xcm_version(2);
    });

    let a_asset_id_on_a = register_assets_on_parachain::<ParaA>(
        &para_a_source_location,
        &para_a_asset_metadata,
        Some(0u128),
        None,
    );
    let _ = register_assets_on_parachain::<ParaA>(
        &para_b_source_location,
        &para_b_asset_metadata,
        Some(0u128),
        None,
    );

    ParaB::execute_with(|| {
        // advertised version
        parachain::set_current_xcm_version(0);
    });

    let _ = register_assets_on_parachain::<ParaB>(
        &para_b_source_location,
        &para_b_asset_metadata,
        Some(0u128),
        None,
    );
    let a_asset_id_on_b = register_assets_on_parachain::<ParaB>(
        &para_a_source_location,
        &para_a_asset_metadata,
        Some(0u128),
        None,
    );

    ParaA::execute_with(|| {
        // This sets the default version, for not known destinations
        assert_ok!(ParachainPalletXcm::force_default_xcm_version(
            parachain::Origin::root(),
            Some(2)
        ));
        // Wrap version, which sets VersionedStorage
        assert_ok!(<ParachainPalletXcm as WrapVersion>::wrap_version(
            &MultiLocation::new(1, X1(Parachain(2))),
            mock_message
        ));

        parachain::para_roll_to(2);

        // queries should have been updated
        assert!(ParachainPalletXcm::query(0).is_some());
    });

    let expected_supported_version: parachain::Event = pallet_xcm::Event::SupportedVersionChanged(
        MultiLocation {
            parents: 1,
            interior: X1(Parachain(PARA_B_ID)),
        },
        0,
    )
    .into();

    ParaA::execute_with(|| {
        // Assert that the events vector contains the version change
        assert!(parachain::para_events().contains(&expected_supported_version));
    });

    // Let's ensure talking in v0 works
    let dest = MultiLocation {
        parents: 1,
        interior: X2(
            Parachain(PARA_B_ID),
            AccountId32 {
                network: NetworkId::Any,
                id: ALICE.into(),
            },
        ),
    };

    ParaA::execute_with(|| {
        // free execution, full amount received
        assert_ok!(parachain::XTokens::transfer(
            parachain::Origin::signed(ALICE),
            parachain::CurrencyId::MantaCurrency(a_asset_id_on_a),
            100,
            Box::new(VersionedMultiLocation::V1(dest)),
            80
        ));
        // free execution, full amount received
        assert_eq!(
            parachain::Balances::free_balance(&ALICE),
            INITIAL_BALANCE - 100
        );
    });

    ParaB::execute_with(|| {
        // free execution, full amount received
        assert_eq!(parachain::Assets::balance(a_asset_id_on_b, &ALICE), 100);
    });

    let expected_version_notified: parachain::Event = pallet_xcm::Event::VersionChangeNotified(
        MultiLocation {
            parents: 1,
            interior: X1(Parachain(PARA_A_ID)),
        },
        2,
    )
    .into();

    // ParaB changes version to 2, and calls on_runtime_upgrade. This should notify the targets
    // of the new version change
    ParaB::execute_with(|| {
        // Set version
        parachain::set_current_xcm_version(2);
        // Do runtime upgrade
        parachain::on_runtime_upgrade();
        // Initialize block, to call on_initialize and notify targets
        parachain::para_roll_to(2);
        // Expect the event in the parachain
        assert!(parachain::para_events().contains(&expected_version_notified));
    });

    // This event should have been seen in para A
    let expected_supported_version_2: parachain::Event =
        pallet_xcm::Event::SupportedVersionChanged(
            MultiLocation {
                parents: 1,
                interior: X1(Parachain(PARA_B_ID)),
            },
            2,
        )
        .into();

    // Para A should have received the version change
    ParaA::execute_with(|| {
        // Assert that the events vector contains the new version change
        assert!(parachain::para_events().contains(&expected_supported_version_2));
    });
>>>>>>> 71c9b844
}

#[test]
fn filtered_multilocation_should_not_work() {
    let para_a_source_location = create_asset_location(1, PARA_A_ID);
    let para_b_source_location = create_asset_location(1, PARA_B_ID);
    let para_a_asset_metadata =
        create_asset_metadata("ParaAToken", "ParaA", 18, 1, None, false, true);
    let para_b_asset_metadata =
        create_asset_metadata("ParaBToken", "ParaB", 18, 1, None, false, true);

    let a_asset_id_on_a = register_assets_on_parachain::<ParaA>(
        &para_a_source_location,
        &para_a_asset_metadata,
        Some(0u128),
        None,
    );
    let _ = register_assets_on_parachain::<ParaA>(
        &para_b_source_location,
        &para_b_asset_metadata,
        Some(0u128),
        None,
    );

    let _ = register_assets_on_parachain::<ParaB>(
        &para_b_source_location,
        &para_b_asset_metadata,
        Some(0u128),
        None,
    );
    let _ = register_assets_on_parachain::<ParaB>(
        &para_a_source_location,
        &para_a_asset_metadata,
        Some(0u128),
        None,
    );

    let dest = MultiLocation {
        parents: 1,
        interior: X2(
            Parachain(4), // set para id as 4
            AccountId32 {
                network: NetworkId::Any,
                id: ALICE.into(),
            },
        ),
    };

    // Sending xcm to parachain 5 should not work
    ParaA::execute_with(|| {
        assert_noop!(
            parachain::XTokens::transfer(
                parachain::Origin::signed(ALICE),
                parachain::CurrencyId::MantaCurrency(a_asset_id_on_a),
                100,
                Box::new(VersionedMultiLocation::V1(dest)),
                80
            ),
            orml_xtokens::Error::<parachain::Runtime>::NotSupportedMultiLocation,
        );
    });

    let x3_dest = MultiLocation {
        parents: 1,
        interior: X3(
            Parachain(2),
            PalletInstance(PALLET_ASSET_INDEX),
            AccountId32 {
                network: NetworkId::Any,
                id: ALICE.into(),
            },
        ),
    };
    // We don't support X3 or more longer Junctions.
    ParaA::execute_with(|| {
        assert_noop!(
            parachain::XTokens::transfer(
                parachain::Origin::signed(ALICE),
                parachain::CurrencyId::MantaCurrency(a_asset_id_on_a),
                100,
                Box::new(VersionedMultiLocation::V1(x3_dest)),
                80
            ),
            orml_xtokens::Error::<parachain::Runtime>::NotSupportedMultiLocation,
        );
    });

    let parents_as_2_relay_dest = MultiLocation {
        parents: 2,
        interior: X1(AccountId32 {
            network: NetworkId::Any,
            id: ALICE.into(),
        }),
    };
    // relaychain dest with wrong parents should not work.
    ParaA::execute_with(|| {
        assert_noop!(
            parachain::XTokens::transfer(
                parachain::Origin::signed(ALICE),
                parachain::CurrencyId::MantaCurrency(a_asset_id_on_a),
                100,
                Box::new(VersionedMultiLocation::V1(parents_as_2_relay_dest)),
                80
            ),
            orml_xtokens::Error::<parachain::Runtime>::NotSupportedMultiLocation,
        );
    });

    let parents_as_2_dest = MultiLocation {
        parents: 2,
        interior: X2(
            Parachain(2),
            AccountId32 {
                network: NetworkId::Any,
                id: ALICE.into(),
            },
        ),
    };
    // Wrong parents should not work.
    ParaA::execute_with(|| {
        assert_noop!(
            parachain::XTokens::transfer(
                parachain::Origin::signed(ALICE),
                parachain::CurrencyId::MantaCurrency(a_asset_id_on_a),
                100,
                Box::new(VersionedMultiLocation::V1(parents_as_2_dest)),
                80
            ),
            orml_xtokens::Error::<parachain::Runtime>::NotSupportedMultiLocation,
        );
    });

    let here_dest = MultiLocation {
        parents: 1,
        interior: Here,
    };
    // The destination with no receiver should not work.
    ParaA::execute_with(|| {
        assert_noop!(
            parachain::XTokens::transfer(
                parachain::Origin::signed(ALICE),
                parachain::CurrencyId::MantaCurrency(a_asset_id_on_a),
                100,
                Box::new(VersionedMultiLocation::V1(here_dest)),
                80
            ),
            orml_xtokens::Error::<parachain::Runtime>::NotSupportedMultiLocation,
        );
    });

    // Correct relaychain location should work, (1, Here)
    let relay_dest = MultiLocation {
        parents: 1,
        interior: X1(AccountId32 {
            network: NetworkId::Any,
            id: ALICE.into(),
        }),
    };
    ParaA::execute_with(|| {
        assert_ok!(parachain::XTokens::transfer(
            parachain::Origin::signed(ALICE),
            parachain::CurrencyId::MantaCurrency(a_asset_id_on_a),
            100,
            Box::new(VersionedMultiLocation::V1(relay_dest)),
            80
        ));
    });

    // Correct sibling location should work
    let sibling_chain_dest = MultiLocation {
        parents: 1,
        interior: X2(
            Parachain(2),
            AccountId32 {
                network: NetworkId::Any,
                id: ALICE.into(),
            },
        ),
    };
    ParaA::execute_with(|| {
        assert_ok!(parachain::XTokens::transfer(
            parachain::Origin::signed(ALICE),
            parachain::CurrencyId::MantaCurrency(a_asset_id_on_a),
            100,
            Box::new(VersionedMultiLocation::V1(sibling_chain_dest)),
            80
        ));
    });
}

#[test]
fn less_than_min_xcm_fee_should_not_work() {
    MockNet::reset();

    let para_a_source_location = create_asset_location(1, PARA_A_ID);
    let para_b_source_location = AssetLocation(VersionedMultiLocation::V1(MultiLocation::new(
        1,
        X2(Parachain(PARA_B_ID), GeneralKey(b"ParaBToken".to_vec())),
    )));
    let para_b_as_reserve_chain = create_asset_location(1, PARA_B_ID);

    let para_a_asset_metadata =
        create_asset_metadata("ParaAToken", "ParaA", 18, 1, None, false, true);
    let para_b_asset_metadata =
        create_asset_metadata("ParaBToken", "ParaB", 18, 1, None, false, true);

    let relay_source_location = AssetLocation(VersionedMultiLocation::V1(MultiLocation::parent()));
    let relay_asset_metadata = create_asset_metadata("Kusama", "KSM", 12, 1, None, false, true);

    let _ = register_assets_on_parachain::<ParaA>(
        &para_a_source_location,
        &para_a_asset_metadata,
        Some(0u128),
        None,
    );
    let relay_asset_id_on_a = register_assets_on_parachain::<ParaA>(
        &relay_source_location,
        &relay_asset_metadata,
        Some(0u128),
        None,
    );
    let b_asset_id_on_a = register_assets_on_parachain::<ParaA>(
        &para_b_source_location,
        &para_b_asset_metadata,
        Some(0u128),
        None,
    );

    let _ = register_assets_on_parachain::<ParaB>(
        &para_b_source_location,
        &para_b_asset_metadata,
        Some(0u128),
        None,
    );
    let _ = register_assets_on_parachain::<ParaB>(
        &para_a_source_location,
        &para_a_asset_metadata,
        Some(0u128),
        None,
    );
    let _ = register_assets_on_parachain::<ParaB>(
        &relay_source_location,
        &relay_asset_metadata,
        Some(0u128),
        None,
    );

    // Initialize some tokens for alice
    assert_ok!(ParaA::execute_with(|| {
        parachain::Assets::mint(
            parachain::Origin::signed(parachain::AssetManager::account_id()),
            b_asset_id_on_a,
            ALICE,
            1000,
        )
    }));
    assert_ok!(ParaA::execute_with(|| {
        parachain::Assets::mint(
            parachain::Origin::signed(parachain::AssetManager::account_id()),
            relay_asset_id_on_a,
            ALICE,
            1000,
        )
    }));

    let dest = MultiLocation {
        parents: 1,
        interior: X2(
            Parachain(2),
            AccountId32 {
                network: NetworkId::Any,
                id: ALICE.into(),
            },
        ),
    };

    let amount = 450;
    let fee_amount: u128 = 200;
    // Minimum xcm execution fee paid on destination chain.
    // Current only support `ToReserve` with relay-chain asset as fee. other case
    // like `NonReserve` or `SelfReserve` with relay-chain fee is not support.
    // And our `MaxAssetsForTransfer` for xtokens is 1,
    // so `transfer_multicurrencies` is not supported on calamari.
    // If min-xcm-fee is not set, no one can pay xcm fee(u129::MAX).
    ParaA::execute_with(|| {
        assert_noop!(
            parachain::XTokens::transfer_multicurrencies(
                Some(ALICE).into(),
                vec![
                    (
                        parachain::CurrencyId::MantaCurrency(b_asset_id_on_a),
                        amount
                    ),
                    (
                        parachain::CurrencyId::MantaCurrency(relay_asset_id_on_a),
                        fee_amount
                    )
                ],
                1,
                Box::new(VersionedMultiLocation::V1(dest.clone())),
                40,
            ),
            orml_xtokens::Error::<parachain::Runtime>::FeeNotEnough
        );
    });

    // set min xcm fee on ParaA
    let min_xcm_fee = 40;
    ParaA::execute_with(|| {
        assert_ok!(AssetManager::set_min_xcm_fee(
            parachain::Origin::root(),
            para_b_as_reserve_chain,
            min_xcm_fee,
        ));
    });

    // fee is bigger than min-xcm-fee should work(39 < 40).
    ParaA::execute_with(|| {
        assert_noop!(
            parachain::XTokens::transfer_multicurrencies(
                Some(ALICE).into(),
                vec![
                    (
                        parachain::CurrencyId::MantaCurrency(b_asset_id_on_a),
                        amount
                    ),
                    (
                        parachain::CurrencyId::MantaCurrency(relay_asset_id_on_a),
                        39
                    )
                ],
                1,
                Box::new(VersionedMultiLocation::V1(dest.clone())),
                40,
            ),
            orml_xtokens::Error::<parachain::Runtime>::FeeNotEnough
        );
    });

    // fee is bigger than min-xcm-fee should work
    ParaA::execute_with(|| {
        assert_ok!(parachain::XTokens::transfer_multicurrencies(
            Some(ALICE).into(),
            vec![
                (
                    parachain::CurrencyId::MantaCurrency(b_asset_id_on_a),
                    amount
                ),
                (
                    parachain::CurrencyId::MantaCurrency(relay_asset_id_on_a),
                    fee_amount
                )
            ],
            1,
            Box::new(VersionedMultiLocation::V1(dest.clone())),
            40,
        ));
    });
}<|MERGE_RESOLUTION|>--- conflicted
+++ resolved
@@ -24,25 +24,13 @@
 use frame_support::{assert_err, assert_noop, assert_ok, weights::constants::WEIGHT_PER_SECOND};
 use manta_primitives::assets::AssetLocation;
 use xcm::{latest::prelude::*, v2::Response, VersionedMultiLocation, WrapVersion};
-<<<<<<< HEAD
 use xcm_executor::traits::WeightBounds;
-use xcm_mock::{
-	parachain::{ParachainAssetConfig, PALLET_ASSET_INDEX},
-	*,
-};
-use xcm_simulator::TestExt;
-
-use crate::xcm_mock::parachain::{
-	create_asset_location, create_asset_metadata, register_assets_on_parachain, AssetManager,
-	ParaTokenPerSecond, XcmExecutorConfig as ParaXcmExecutorConfig,
-=======
 use xcm_mock::{parachain::PALLET_ASSET_INDEX, *};
 use xcm_simulator::TestExt;
 
 use crate::xcm_mock::parachain::{
     create_asset_location, create_asset_metadata, register_assets_on_parachain, AssetManager,
-    ParaTokenPerSecond,
->>>>>>> 71c9b844
+    ParaTokenPerSecond, XcmExecutorConfig as ParaXcmExecutorConfig,
 };
 
 // `reserved_transfer_asset` contains the following 4 instructions
@@ -58,42 +46,42 @@
 }
 
 fn weight_of_four_xcm_instructions_on_para() -> u64 {
-	let mut msg = Xcm(vec![
-		ReserveAssetDeposited(MultiAssets::from(vec![MultiAsset {
-			id: Concrete(MultiLocation {
-				parents: 1,
-				interior: X1(Parachain(1)),
-			}),
-			fun: Fungible(10000000000000),
-		}])),
-		ClearOrigin,
-		BuyExecution {
-			fees: MultiAsset {
-				id: Concrete(MultiLocation {
-					parents: 1,
-					interior: X1(Parachain(1)),
-				}),
-				fun: Fungible(10000000000000),
-			},
-			weight_limit: Limited(3999999999),
-		},
-		DepositAsset {
-			assets: Wild(All),
-			max_assets: 1,
-			beneficiary: MultiLocation {
-				parents: 0,
-				interior: X1(AccountId32 {
-					network: Any,
-					id: [
-						0, 0, 0, 0, 0, 0, 0, 0, 0, 0, 0, 0, 0, 0, 0, 0, 0, 0, 0, 0, 0, 0, 0, 0, 0,
-						0, 0, 0, 0, 0, 0, 0,
-					],
-				}),
-			},
-		},
-	]);
-
-	<ParaXcmExecutorConfig as xcm_executor::Config>::Weigher::weight(&mut msg).unwrap()
+    let mut msg = Xcm(vec![
+        ReserveAssetDeposited(MultiAssets::from(vec![MultiAsset {
+            id: Concrete(MultiLocation {
+                parents: 1,
+                interior: X1(Parachain(1)),
+            }),
+            fun: Fungible(10000000000000),
+        }])),
+        ClearOrigin,
+        BuyExecution {
+            fees: MultiAsset {
+                id: Concrete(MultiLocation {
+                    parents: 1,
+                    interior: X1(Parachain(1)),
+                }),
+                fun: Fungible(10000000000000),
+            },
+            weight_limit: Limited(3999999999),
+        },
+        DepositAsset {
+            assets: Wild(All),
+            max_assets: 1,
+            beneficiary: MultiLocation {
+                parents: 0,
+                interior: X1(AccountId32 {
+                    network: Any,
+                    id: [
+                        0, 0, 0, 0, 0, 0, 0, 0, 0, 0, 0, 0, 0, 0, 0, 0, 0, 0, 0, 0, 0, 0, 0, 0, 0,
+                        0, 0, 0, 0, 0, 0, 0,
+                    ],
+                }),
+            },
+        },
+    ]);
+
+    <ParaXcmExecutorConfig as xcm_executor::Config>::Weigher::weight(&mut msg).unwrap()
 }
 
 // Helper function for forming buy execution message
@@ -135,67 +123,31 @@
 
 #[test]
 fn dmp_transact_from_parent_should_pass_barrier() {
-	MockNet::reset();
-
-	let remark = parachain::Call::System(
-		frame_system::Call::<parachain::Runtime>::remark_with_event {
-			remark: vec![1, 2, 3],
-		},
-	);
-
-	Relay::execute_with(|| {
-		assert_ok!(RelayChainPalletXcm::send_xcm(
-			Here,
-			Parachain(1),
-			Xcm(vec![Transact {
-				origin_type: OriginKind::SovereignAccount,
-				require_weight_at_most: INITIAL_BALANCE as u64,
-				call: remark.encode().into(),
-			}]),
-		));
-	});
-	ParaA::execute_with(|| {
-		use parachain::{Event, System};
-		assert!(System::events()
-			.iter()
-			.any(|r| matches!(r.event, Event::System(frame_system::Event::Remarked { .. }))));
-	});
-}
-
-#[test]
-fn dmp_transact_from_parent_exec_plurality_should_pass_barrier() {
-	MockNet::reset();
-
-	let remark = parachain::Call::System(
-		frame_system::Call::<parachain::Runtime>::remark_with_event {
-			remark: vec![1, 2, 3],
-		},
-	);
-
-	let executive_plurality = xcm_simulator::MultiLocation {
-		parents: 0,
-		interior: X1(Plurality {
-			id: BodyId::Executive,
-			part: BodyPart::Fraction { nom: 1, denom: 1 },
-		}),
-	};
-	Relay::execute_with(|| {
-		assert_ok!(RelayChainPalletXcm::send_xcm(
-			executive_plurality.interior,
-			Parachain(1),
-			Xcm(vec![Transact {
-				origin_type: OriginKind::SovereignAccount,
-				require_weight_at_most: INITIAL_BALANCE as u64,
-				call: remark.encode().into(),
-			}]),
-		));
-	});
-	ParaA::execute_with(|| {
-		use parachain::{Event, System};
-		assert!(System::events()
-			.iter()
-			.any(|r| matches!(r.event, Event::System(frame_system::Event::Remarked { .. }))));
-	});
+    MockNet::reset();
+
+    let remark = parachain::Call::System(
+        frame_system::Call::<parachain::Runtime>::remark_with_event {
+            remark: vec![1, 2, 3],
+        },
+    );
+
+    Relay::execute_with(|| {
+        assert_ok!(RelayChainPalletXcm::send_xcm(
+            Here,
+            Parachain(1),
+            Xcm(vec![Transact {
+                origin_type: OriginKind::SovereignAccount,
+                require_weight_at_most: INITIAL_BALANCE as u64,
+                call: remark.encode().into(),
+            }]),
+        ));
+    });
+    ParaA::execute_with(|| {
+        use parachain::{Event, System};
+        assert!(System::events()
+            .iter()
+            .any(|r| matches!(r.event, Event::System(frame_system::Event::Remarked { .. }))));
+    });
 }
 
 #[test]
@@ -228,37 +180,7 @@
 }
 
 #[test]
-<<<<<<< HEAD
 fn xcmp_transact_from_sibling_parachain_blocked_by_barrier() {
-	MockNet::reset();
-
-	let remark = parachain::Call::System(
-		frame_system::Call::<parachain::Runtime>::remark_with_event {
-			remark: vec![1, 2, 3],
-		},
-	);
-	ParaA::execute_with(|| {
-		assert_ok!(ParachainPalletXcm::send_xcm(
-			Here,
-			(Parent, Parachain(2)),
-			Xcm(vec![Transact {
-				origin_type: OriginKind::SovereignAccount,
-				require_weight_at_most: INITIAL_BALANCE as u64,
-				call: remark.encode().into(),
-			}]),
-		));
-	});
-
-	// The `AllowUnpaidExecutionFrom<ParentOrParentsExecutivePlurality>` barrier implementation
-	// only allows Transact instructions sent by the relay chain's governance
-	ParaB::execute_with(|| {
-		use parachain::{Event, System};
-		assert!(!System::events()
-			.iter()
-			.any(|r| matches!(r.event, Event::System(frame_system::Event::Remarked { .. }))));
-	});
-=======
-fn xcmp() {
     MockNet::reset();
 
     let remark = parachain::Call::System(
@@ -278,13 +200,14 @@
         ));
     });
 
+    // The `AllowUnpaidExecutionFrom<ParentOrParentsExecutivePlurality>` barrier implementation
+    // only allows Transact instructions sent by the relay chain's governance
     ParaB::execute_with(|| {
         use parachain::{Event, System};
-        assert!(System::events()
+        assert!(!System::events()
             .iter()
             .any(|r| matches!(r.event, Event::System(frame_system::Event::Remarked { .. }))));
     });
->>>>>>> 71c9b844
 }
 
 #[test]
@@ -383,91 +306,12 @@
 
 #[test]
 fn send_para_a_native_asset_to_para_b() {
-<<<<<<< HEAD
-	MockNet::reset();
-
-	let para_a_source_location = create_asset_location(1, PARA_A_ID);
-	let para_b_source_location = create_asset_location(1, PARA_B_ID);
-
-	let amount = 10000000000000u128;
-	let weight = weight_of_four_xcm_instructions_on_para();
-	let units_per_sec = 0;
-
-	let para_a_asset_metadata =
-		create_asset_metadata("ParaAToken", "ParaA", 18, 1, None, false, false);
-	let para_b_asset_metadata =
-		create_asset_metadata("ParaBToken", "ParaB", 18, 1, None, false, false);
-
-	// Register ParaA native asset in ParaB
-	let a_asset_id_on_b = register_assets_on_parachain::<ParaB>(
-		Some(
-			<ParachainAssetConfig as AssetConfig<parachain::Runtime>>::StartNonNativeAssetId::get(),
-		),
-		&para_a_source_location,
-		&para_a_asset_metadata,
-		Some(units_per_sec),
-		None,
-	);
-
-	// Register ParaA native asset in ParaA
-
-	let a_asset_id_on_a = register_assets_on_parachain::<ParaA>(
-		Some(<ParachainAssetConfig as AssetConfig<parachain::Runtime>>::NativeAssetId::get()),
-		&para_a_source_location,
-		&para_a_asset_metadata,
-		Some(units_per_sec),
-		None,
-	);
-	let _ = register_assets_on_parachain::<ParaA>(
-		Some(
-			<ParachainAssetConfig as AssetConfig<parachain::Runtime>>::StartNonNativeAssetId::get(),
-		),
-		&para_b_source_location,
-		&para_b_asset_metadata,
-		Some(units_per_sec),
-		None,
-	);
-
-	let dest = MultiLocation {
-		parents: 1,
-		interior: X2(
-			Parachain(PARA_B_ID),
-			AccountId32 {
-				network: NetworkId::Any,
-				id: ALICE.into(),
-			},
-		),
-	};
-
-	// Transfer ParaA balance to B
-	ParaA::execute_with(|| {
-		assert_ok!(parachain::XTokens::transfer(
-			parachain::Origin::signed(ALICE.into()),
-			parachain::CurrencyId::MantaCurrency(a_asset_id_on_a),
-			amount,
-			Box::new(VersionedMultiLocation::V1(dest)),
-			weight
-		));
-		assert_eq!(
-			parachain::Balances::free_balance(&ALICE.into()),
-			INITIAL_BALANCE - amount
-		)
-	});
-
-	// Make sure B received the token
-	ParaB::execute_with(|| {
-		// free execution, full amount received
-		assert_eq!(
-			parachain::Assets::balance(a_asset_id_on_b, &ALICE.into()),
-			amount
-		);
-	});
-=======
     MockNet::reset();
 
     let para_a_source_location = create_asset_location(1, PARA_A_ID);
     let para_b_source_location = create_asset_location(1, PARA_B_ID);
     let amount = 100u128;
+    let weight = weight_of_four_xcm_instructions_on_para();
 
     let para_a_asset_metadata =
         create_asset_metadata("ParaAToken", "ParaA", 18, 1, None, false, false);
@@ -519,7 +363,7 @@
             parachain::CurrencyId::MantaCurrency(a_asset_id_on_a),
             amount,
             Box::new(VersionedMultiLocation::V1(dest)),
-            800000
+            weight
         ));
         assert_eq!(
             parachain::Balances::free_balance(&ALICE),
@@ -532,231 +376,105 @@
         // free execution, full amount received
         assert_eq!(parachain::Assets::balance(a_asset_id_on_b, &ALICE), amount);
     });
->>>>>>> 71c9b844
 }
 
 #[test]
 fn send_para_a_native_asset_to_para_b_barriers_should_work() {
-	MockNet::reset();
-
-	let para_a_source_location = create_asset_location(1, PARA_A_ID);
-	let para_b_source_location = create_asset_location(1, PARA_B_ID);
-
-	let amount = 10000000000000u128;
-	let units_per_sec = 125000000000;
-
-	let para_a_asset_metadata =
-		create_asset_metadata("ParaAToken", "ParaA", 18, 1, None, false, false);
-	let para_b_asset_metadata =
-		create_asset_metadata("ParaBToken", "ParaB", 18, 1, None, false, false);
-
-	let a_asset_id_on_b = register_assets_on_parachain::<ParaB>(
-		Some(
-			<ParachainAssetConfig as AssetConfig<parachain::Runtime>>::StartNonNativeAssetId::get(),
-		),
-		&para_a_source_location,
-		&para_a_asset_metadata,
-		Some(units_per_sec),
-		None,
-	);
-
-	let a_asset_id_on_a = register_assets_on_parachain::<ParaA>(
-		Some(<ParachainAssetConfig as AssetConfig<parachain::Runtime>>::NativeAssetId::get()),
-		&para_a_source_location,
-		&para_a_asset_metadata,
-		Some(units_per_sec),
-		None,
-	);
-	let _ = register_assets_on_parachain::<ParaA>(
-		Some(
-			<ParachainAssetConfig as AssetConfig<parachain::Runtime>>::StartNonNativeAssetId::get(),
-		),
-		&para_b_source_location,
-		&para_b_asset_metadata,
-		Some(units_per_sec),
-		None,
-	);
-
-	let dest = MultiLocation {
-		parents: 1,
-		interior: X2(
-			Parachain(PARA_B_ID),
-			AccountId32 {
-				network: NetworkId::Any,
-				id: ALICE.into(),
-			},
-		),
-	};
-
-	// AllowTopLevelPaidExecutionFrom<Everything> should fail with this weight
-	let weight = weight_of_four_xcm_instructions_on_para() - 1;
-	ParaA::execute_with(|| {
-		assert_ok!(parachain::XTokens::transfer(
-			parachain::Origin::signed(ALICE.into()),
-			parachain::CurrencyId::MantaCurrency(a_asset_id_on_a),
-			amount,
-			Box::new(VersionedMultiLocation::V1(dest)),
-			weight
-		));
-		assert_eq!(
-			parachain::Balances::free_balance(&ALICE.into()),
-			INITIAL_BALANCE - amount
-		)
-	});
-
-	// The `AllowTopLevelPaidExecutionFrom<Everything>` barrier implementation
-	// should not let the transfer through
-	ParaB::execute_with(|| {
-		use parachain::{Event, System};
-		assert!(System::events().iter().any(|r| matches!(
-			r.event,
-			Event::XcmpQueue(cumulus_pallet_xcmp_queue::Event::Fail { .. })
-		)));
-	});
-
-	// Make sure B didn't receive the token
-	ParaB::execute_with(|| {
-		assert_eq!(
-			parachain::Assets::balance(a_asset_id_on_b, &ALICE.into()),
-			0
-		);
-	});
-}
-
-#[test]
-fn send_insufficient_asset_from_para_a_to_para_b() {
-<<<<<<< HEAD
-	MockNet::reset();
-
-	let para_a_source_location = create_asset_location(1, PARA_A_ID);
-	let para_b_source_location = create_asset_location(1, PARA_B_ID);
-
-	let amount = 8888u128;
-	let units_per_second_at_b = 1_250_000u128;
-	let weight = weight_of_four_xcm_instructions_on_para();
-	let fee_at_b = calculate_fee(units_per_second_at_b, weight);
-
-	let para_a_asset_metadata =
-		create_asset_metadata("ParaAToken", "ParaA", 18, 1, None, false, false);
-	let para_b_asset_metadata =
-		create_asset_metadata("ParaBToken", "ParaB", 18, 1, None, false, false);
-
-	// Register ParaA native asset in ParaA
-	let a_asset_id_on_a = register_assets_on_parachain::<ParaA>(
-		Some(<ParachainAssetConfig as AssetConfig<parachain::Runtime>>::NativeAssetId::get()),
-		&para_a_source_location,
-		&para_a_asset_metadata,
-		Some(0u128),
-		None,
-	);
-	let _ = register_assets_on_parachain::<ParaA>(
-		Some(
-			<ParachainAssetConfig as AssetConfig<parachain::Runtime>>::StartNonNativeAssetId::get(),
-		),
-		&para_b_source_location,
-		&para_b_asset_metadata,
-		Some(0u128),
-		None,
-	);
-
-	// Register ParaA native asset in ParaB
-	let a_asset_id_on_b = register_assets_on_parachain::<ParaB>(
-		Some(
-			<ParachainAssetConfig as AssetConfig<parachain::Runtime>>::StartNonNativeAssetId::get(),
-		),
-		&para_a_source_location,
-		&para_a_asset_metadata,
-		Some(units_per_second_at_b),
-		None,
-	);
-
-	let dest = MultiLocation {
-		parents: 1,
-		interior: X2(
-			Parachain(PARA_B_ID),
-			AccountId32 {
-				network: NetworkId::Any,
-				id: ALICE.into(),
-			},
-		),
-	};
-
-	assert!(amount >= fee_at_b);
-	// Transfer ParaA balance to B
-	ParaA::execute_with(|| {
-		assert_ok!(parachain::XTokens::transfer(
-			parachain::Origin::signed(ALICE.into()),
-			parachain::CurrencyId::MantaCurrency(a_asset_id_on_a),
-			amount,
-			Box::new(VersionedMultiLocation::V1(dest.clone())),
-			weight
-		));
-		assert_eq!(
-			parachain::Balances::free_balance(&ALICE.into()),
-			INITIAL_BALANCE - amount
-		)
-	});
-
-	ParaB::execute_with(|| {
-		// The total supply should not include the paid fee,
-		// because the XcmFeesAccount had 0 providers with is_sufficient set to false,
-		// so the mint_into() operation for the refund amount failed.
-		assert_eq!(
-			parachain::Assets::total_supply(a_asset_id_on_b),
-			amount - fee_at_b
-		);
-		assert_eq!(
-			parachain::Assets::balance(a_asset_id_on_b, &ALICE.into()),
-			amount - fee_at_b
-		);
-	});
-
-	// Setting the balance will in effect create the account
-	// incrementing its providers counter to from 0 to 1
-	ParaB::execute_with(|| {
-		assert_ok!(pallet_balances::Pallet::<parachain::Runtime>::set_balance(
-			parachain::Origin::root(),
-			parachain::AssetManager::account_id(),
-			1000000000000000,
-			1000000000000000
-		));
-	});
-
-	ParaA::execute_with(|| {
-		assert_ok!(parachain::XTokens::transfer(
-			parachain::Origin::signed(ALICE.into()),
-			parachain::CurrencyId::MantaCurrency(a_asset_id_on_a),
-			amount,
-			Box::new(VersionedMultiLocation::V1(dest.clone())),
-			weight
-		));
-		assert_eq!(
-			parachain::Balances::free_balance(&ALICE.into()),
-			INITIAL_BALANCE - amount * 2
-		)
-	});
-
-	ParaB::execute_with(|| {
-		// This time we expect the total supply to be the full amount
-		// as the refund will be deposited to the XcmFeesAccount
-		assert_eq!(
-			parachain::Assets::total_supply(a_asset_id_on_b),
-			(amount - fee_at_b) + amount
-		);
-		assert_eq!(
-			parachain::Assets::balance(a_asset_id_on_b, &ALICE.into()),
-			(amount - fee_at_b) * 2
-		);
-	});
-=======
     MockNet::reset();
 
     let para_a_source_location = create_asset_location(1, PARA_A_ID);
     let para_b_source_location = create_asset_location(1, PARA_B_ID);
 
-    let amount = 8888u128;
+    let amount = 10000000000000u128;
+    let units_per_sec = 125000000000;
+
+    let para_a_asset_metadata =
+        create_asset_metadata("ParaAToken", "ParaA", 18, 1, None, false, false);
+    let para_b_asset_metadata =
+        create_asset_metadata("ParaBToken", "ParaB", 18, 1, None, false, false);
+
+    let a_asset_id_on_a = register_assets_on_parachain::<ParaA>(
+        &para_a_source_location,
+        &para_a_asset_metadata,
+        Some(units_per_sec),
+        None,
+    );
+    let _ = register_assets_on_parachain::<ParaA>(
+        &para_b_source_location,
+        &para_b_asset_metadata,
+        Some(units_per_sec),
+        None,
+    );
+
+    let _ = register_assets_on_parachain::<ParaB>(
+        &para_b_source_location,
+        &para_b_asset_metadata,
+        Some(units_per_sec),
+        None,
+    );
+    let a_asset_id_on_b = register_assets_on_parachain::<ParaB>(
+        &para_a_source_location,
+        &para_a_asset_metadata,
+        Some(units_per_sec),
+        None,
+    );
+
+    let dest = MultiLocation {
+        parents: 1,
+        interior: X2(
+            Parachain(PARA_B_ID),
+            AccountId32 {
+                network: NetworkId::Any,
+                id: ALICE.into(),
+            },
+        ),
+    };
+
+    // AllowTopLevelPaidExecutionFrom<Everything> should fail with this weight
+    let weight = weight_of_four_xcm_instructions_on_para() - 1;
+    ParaA::execute_with(|| {
+        assert_ok!(parachain::XTokens::transfer(
+            parachain::Origin::signed(ALICE.into()),
+            parachain::CurrencyId::MantaCurrency(a_asset_id_on_a),
+            amount,
+            Box::new(VersionedMultiLocation::V1(dest)),
+            weight
+        ));
+        assert_eq!(
+            parachain::Balances::free_balance(&ALICE.into()),
+            INITIAL_BALANCE - amount
+        )
+    });
+
+    // The `AllowTopLevelPaidExecutionFrom<Everything>` barrier implementation
+    // should not let the transfer through
+    ParaB::execute_with(|| {
+        use parachain::{Event, System};
+        assert!(System::events().iter().any(|r| matches!(
+            r.event,
+            Event::XcmpQueue(cumulus_pallet_xcmp_queue::Event::Fail { .. })
+        )));
+    });
+
+    // Make sure B didn't receive the token
+    ParaB::execute_with(|| {
+        assert_eq!(
+            parachain::Assets::balance(a_asset_id_on_b, &ALICE.into()),
+            0
+        );
+    });
+}
+
+#[test]
+fn send_insufficient_asset_from_para_a_to_para_b() {
+    MockNet::reset();
+
+    let para_a_source_location = create_asset_location(1, PARA_A_ID);
+    let para_b_source_location = create_asset_location(1, PARA_B_ID);
+
+    let amount = 8888888u128;
     let units_per_second_at_b = 1_250_000u128;
-    let dest_weight = 1_600_000_u64;
+    let dest_weight = weight_of_four_xcm_instructions_on_para();
     let fee_at_b = calculate_fee(units_per_second_at_b, dest_weight);
 
     let para_a_asset_metadata =
@@ -868,7 +586,6 @@
             (amount - fee_at_b) * 2
         );
     });
->>>>>>> 71c9b844
 }
 
 #[test]
@@ -893,100 +610,8 @@
 
 #[test]
 fn send_para_a_custom_asset_to_para_b() {
-<<<<<<< HEAD
-	let amount = 321;
-
-	let units_per_sec = 0;
-	let weight_at_most = 4000000000;
-
-	let doge_asset_index =
-		<ParachainAssetConfig as AssetConfig<parachain::Runtime>>::StartNonNativeAssetId::get();
-	let para_a_source_location = AssetLocation(VersionedMultiLocation::V1(MultiLocation::new(
-		1,
-		X3(
-			Parachain(PARA_A_ID),
-			PalletInstance(PALLET_ASSET_INDEX),
-			GeneralIndex(doge_asset_index as u128),
-		),
-	)));
-	let para_b_source_location = create_asset_location(1, PARA_B_ID);
-
-	let para_a_doge_asset_metadata =
-		create_asset_metadata("ParaADoge", "Doge", 18, 1, None, false, true);
-	let para_b_asset_metadata =
-		create_asset_metadata("ParaBToken", "ParaB", 18, 1, None, false, false);
-
-	// register doge in ParaA, ParaB
-	let doge_currency_id_on_a = register_assets_on_parachain::<ParaA>(
-		Some(doge_asset_index),
-		&para_a_source_location,
-		&para_a_doge_asset_metadata,
-		Some(units_per_sec),
-		Some((ALICE, 1, true, false)),
-	);
-	// register ParaB native asset on ParaA
-	let _ = register_assets_on_parachain::<ParaA>(
-		None,
-		&para_b_source_location,
-		&para_b_asset_metadata,
-		Some(units_per_sec),
-		None,
-	);
-
-	// register ParaA native asset on ParaB
-	let doge_currency_id_on_b = register_assets_on_parachain::<ParaB>(
-		Some(
-			<ParachainAssetConfig as AssetConfig<parachain::Runtime>>::StartNonNativeAssetId::get(),
-		),
-		&para_a_source_location,
-		&para_a_doge_asset_metadata,
-		Some(units_per_sec),
-		None,
-	);
-
-	let alice_on_b = MultiLocation {
-		parents: 1,
-		interior: X2(
-			Parachain(PARA_B_ID),
-			AccountId32 {
-				network: NetworkId::Any,
-				id: ALICE.into(),
-			},
-		),
-	};
-
-	ParaA::execute_with(|| {
-		// Force customized asset balance for Alice
-		assert_ok!(parachain::Assets::mint(
-			parachain::Origin::signed(ALICE.into()),
-			doge_currency_id_on_a,
-			ALICE.into(),
-			INITIAL_BALANCE
-		));
-		assert_ok!(parachain::XTokens::transfer(
-			parachain::Origin::signed(ALICE.into()),
-			parachain::CurrencyId::MantaCurrency(doge_currency_id_on_a),
-			amount,
-			Box::new(VersionedMultiLocation::V1(alice_on_b)),
-			weight_at_most
-		));
-		assert_eq!(
-			parachain::Assets::balance(doge_currency_id_on_a, &ALICE.into()),
-			INITIAL_BALANCE - amount
-		);
-	});
-
-	// Make sure B received the token
-	ParaB::execute_with(|| {
-		// free execution, full amount received
-		assert_eq!(
-			parachain::Assets::balance(doge_currency_id_on_b, &ALICE.into()),
-			amount
-		);
-	});
-=======
     let amount = 321;
-    let weight_at_most = 800000;
+    let weight_at_most = weight_of_four_xcm_instructions_on_para();
 
     let para_a_source_location = create_asset_location(1, PARA_A_ID);
     let para_a_doge_location = AssetLocation(VersionedMultiLocation::V1(MultiLocation::new(
@@ -1079,132 +704,17 @@
             amount
         );
     });
->>>>>>> 71c9b844
 }
 
 #[test]
 fn send_para_a_native_asset_para_b_and_then_send_back() {
-<<<<<<< HEAD
-	MockNet::reset();
-
-	let amount = 10000000000000u128;
-	let weight = weight_of_four_xcm_instructions_on_para();
-
-	let para_a_source_location = create_asset_location(1, PARA_A_ID);
-	let para_b_source_location = create_asset_location(1, PARA_B_ID);
-
-	let fee_on_b_when_send_back = calculate_fee(ParaTokenPerSecond::get().1, weight);
-	assert!(fee_on_b_when_send_back < amount);
-
-	let para_a_asset_metadata =
-		create_asset_metadata("ParaAToken", "ParaA", 18, 1, None, false, true);
-	let para_b_asset_metadata =
-		create_asset_metadata("ParaBToken", "ParaB", 18, 1, None, false, true);
-
-	// register ParaA native asset on ParaA
-	let a_asset_id_on_a = register_assets_on_parachain::<ParaA>(
-		Some(<ParachainAssetConfig as AssetConfig<parachain::Runtime>>::NativeAssetId::get()),
-		&para_a_source_location,
-		&para_a_asset_metadata,
-		Some(0u128),
-		None,
-	);
-	// register ParaB native asset on ParaA
-	let _ = register_assets_on_parachain::<ParaA>(
-		Some(
-			<ParachainAssetConfig as AssetConfig<parachain::Runtime>>::StartNonNativeAssetId::get(),
-		),
-		&para_b_source_location,
-		&para_b_asset_metadata,
-		Some(0u128),
-		None,
-	);
-	// register ParaA native asset on ParaB
-	let a_asset_id_on_b = register_assets_on_parachain::<ParaB>(
-		Some(
-			<ParachainAssetConfig as AssetConfig<parachain::Runtime>>::StartNonNativeAssetId::get(),
-		),
-		&para_a_source_location,
-		&para_a_asset_metadata,
-		Some(0u128),
-		None,
-	);
-
-	let alice_on_b = MultiLocation {
-		parents: 1,
-		interior: X2(
-			Parachain(PARA_B_ID),
-			AccountId32 {
-				network: NetworkId::Any,
-				id: ALICE.into(),
-			},
-		),
-	};
-
-	ParaA::execute_with(|| {
-		assert_ok!(parachain::XTokens::transfer(
-			parachain::Origin::signed(ALICE.into()),
-			parachain::CurrencyId::MantaCurrency(a_asset_id_on_a),
-			amount,
-			Box::new(VersionedMultiLocation::V1(alice_on_b)),
-			weight
-		));
-		assert_eq!(
-			parachain::Balances::free_balance(&ALICE.into()),
-			INITIAL_BALANCE - amount
-		)
-	});
-
-	// Make sure B received the token
-	ParaB::execute_with(|| {
-		// free execution, full amount received
-		assert_eq!(
-			parachain::Assets::balance(a_asset_id_on_b, &ALICE.into()),
-			amount
-		);
-	});
-
-	let alice_on_a = MultiLocation {
-		parents: 1,
-		interior: X2(
-			Parachain(PARA_A_ID),
-			AccountId32 {
-				network: NetworkId::Any,
-				id: ALICE.into(),
-			},
-		),
-	};
-
-	// Send wrapped a back to a
-	ParaB::execute_with(|| {
-		assert_ok!(parachain::XTokens::transfer(
-			parachain::Origin::signed(ALICE.into()),
-			parachain::CurrencyId::MantaCurrency(a_asset_id_on_b),
-			amount,
-			Box::new(VersionedMultiLocation::V1(alice_on_a)),
-			weight
-		));
-		assert_eq!(
-			parachain::Assets::balance(a_asset_id_on_b, &ALICE.into()),
-			0
-		);
-	});
-
-	// make sure that a received the token
-	ParaA::execute_with(|| {
-		assert_eq!(
-			parachain::Balances::free_balance(&ALICE.into()),
-			INITIAL_BALANCE - fee_on_b_when_send_back
-		)
-	});
-=======
     MockNet::reset();
 
     let para_a_source_location = create_asset_location(1, PARA_A_ID);
     let para_b_source_location = create_asset_location(1, PARA_B_ID);
 
-    let amount = 5000u128;
-    let weight = 800000u64;
+    let amount = 5000000u128;
+    let weight = weight_of_four_xcm_instructions_on_para();
     let fee_on_b_when_send_back = calculate_fee(ParaTokenPerSecond::get().1, weight);
     assert!(fee_on_b_when_send_back < amount);
 
@@ -1256,7 +766,7 @@
             parachain::CurrencyId::MantaCurrency(a_asset_id_on_a),
             amount,
             Box::new(VersionedMultiLocation::V1(alice_on_b)),
-            800000
+            weight
         ));
         assert_eq!(
             parachain::Balances::free_balance(&ALICE),
@@ -1288,7 +798,7 @@
             parachain::CurrencyId::MantaCurrency(a_asset_id_on_b),
             amount,
             Box::new(VersionedMultiLocation::V1(alice_on_a)),
-            800000
+            weight
         ));
         assert_eq!(parachain::Assets::balance(a_asset_id_on_b, &ALICE), 0);
     });
@@ -1300,158 +810,18 @@
             INITIAL_BALANCE - fee_on_b_when_send_back
         )
     });
->>>>>>> 71c9b844
 }
 
 #[test]
 fn send_para_a_native_asset_from_para_b_to_para_c() {
-<<<<<<< HEAD
-	MockNet::reset();
-
-	let para_a_source_location = create_asset_location(1, PARA_A_ID);
-	let para_b_source_location = create_asset_location(1, PARA_B_ID);
-	let para_c_source_location = create_asset_location(1, PARA_C_ID);
-
-	let amount = 10000000000000u128;
-	let weight = weight_of_four_xcm_instructions_on_para();
-
-	let fee_at_reserve = calculate_fee(ParaTokenPerSecond::get().1, weight);
-	assert!(amount >= fee_at_reserve * 2 as u128);
-
-	let para_a_asset_metadata =
-		create_asset_metadata("ParaAToken", "ParaA", 18, 1, None, false, false);
-	let para_b_asset_metadata =
-		create_asset_metadata("ParaBToken", "ParaB", 18, 1, None, false, false);
-	let para_c_asset_metadata =
-		create_asset_metadata("ParaCToken", "ParaC", 18, 1, None, false, false);
-
-	// register ParaA native asset on ParaA
-	let a_asset_id_on_a = register_assets_on_parachain::<ParaA>(
-		Some(<ParachainAssetConfig as AssetConfig<parachain::Runtime>>::NativeAssetId::get()),
-		&para_a_source_location,
-		&para_a_asset_metadata,
-		Some(0u128),
-		None,
-	);
-	// register ParaB native asset on ParaA
-	let _ = register_assets_on_parachain::<ParaA>(
-		Some(
-			<ParachainAssetConfig as AssetConfig<parachain::Runtime>>::StartNonNativeAssetId::get(),
-		),
-		&para_b_source_location,
-		&para_b_asset_metadata,
-		Some(0u128),
-		None,
-	);
-
-	// register ParaA native asset on ParaB
-	let a_asset_id_on_b = register_assets_on_parachain::<ParaB>(
-		Some(
-			<ParachainAssetConfig as AssetConfig<parachain::Runtime>>::StartNonNativeAssetId::get(),
-		),
-		&para_a_source_location,
-		&para_a_asset_metadata,
-		Some(0u128),
-		None,
-	);
-
-	// register ParaC native asset on ParaB
-	let _ = register_assets_on_parachain::<ParaB>(
-		None,
-		&para_c_source_location,
-		&para_c_asset_metadata,
-		Some(0u128),
-		None,
-	);
-
-	// register ParaA native asset on ParaC
-	let a_asset_id_on_c = register_assets_on_parachain::<ParaC>(
-		Some(
-			<ParachainAssetConfig as AssetConfig<parachain::Runtime>>::StartNonNativeAssetId::get(),
-		),
-		&para_a_source_location,
-		&para_a_asset_metadata,
-		Some(0u128),
-		None,
-	);
-
-	// A send B some token
-	let alice_on_b = MultiLocation {
-		parents: 1,
-		interior: X2(
-			Parachain(PARA_B_ID),
-			AccountId32 {
-				network: NetworkId::Any,
-				id: ALICE.into(),
-			},
-		),
-	};
-
-	ParaA::execute_with(|| {
-		assert_ok!(parachain::XTokens::transfer(
-			parachain::Origin::signed(ALICE.into()),
-			parachain::CurrencyId::MantaCurrency(a_asset_id_on_a),
-			amount,
-			Box::new(VersionedMultiLocation::V1(alice_on_b.clone())),
-			weight
-		));
-		assert_eq!(
-			parachain::Balances::free_balance(&ALICE.into()),
-			INITIAL_BALANCE - amount
-		)
-	});
-
-	ParaB::execute_with(|| {
-		// free execution, full amount received
-		assert_eq!(
-			parachain::Assets::balance(a_asset_id_on_b, &ALICE.into()),
-			amount
-		);
-	});
-
-	// B send C para A asset
-	let alice_on_c = MultiLocation {
-		parents: 1,
-		interior: X2(
-			Parachain(PARA_C_ID),
-			AccountId32 {
-				network: NetworkId::Any,
-				id: ALICE.into(),
-			},
-		),
-	};
-
-	ParaB::execute_with(|| {
-		assert_ok!(parachain::XTokens::transfer(
-			parachain::Origin::signed(ALICE.into()),
-			parachain::CurrencyId::MantaCurrency(a_asset_id_on_b),
-			amount,
-			Box::new(VersionedMultiLocation::V1(alice_on_c)),
-			weight,
-		));
-		assert_eq!(
-			parachain::Assets::balance(a_asset_id_on_b, &ALICE.into()),
-			0
-		);
-	});
-
-	// Make sure C received the token
-	ParaC::execute_with(|| {
-		// free execution, full amount received
-		assert_eq!(
-			parachain::Assets::balance(a_asset_id_on_c, &ALICE.into()),
-			amount - fee_at_reserve
-		);
-	});
-=======
     MockNet::reset();
 
     let para_a_source_location = create_asset_location(1, PARA_A_ID);
     let para_b_source_location = create_asset_location(1, PARA_B_ID);
     let para_c_source_location = create_asset_location(1, PARA_C_ID);
 
-    let amount = 8888u128;
-    let weight = 800_000u64;
+    let amount = 8888888u128;
+    let weight = weight_of_four_xcm_instructions_on_para();
     let fee_at_reserve = calculate_fee(ParaTokenPerSecond::get().1, weight);
     assert!(amount >= fee_at_reserve * 2_u128);
 
@@ -1525,7 +895,7 @@
             parachain::CurrencyId::MantaCurrency(a_asset_id_on_a),
             amount,
             Box::new(VersionedMultiLocation::V1(alice_on_b.clone())),
-            800000
+            weight
         ));
         assert_eq!(
             parachain::Balances::free_balance(&ALICE),
@@ -1569,67 +939,10 @@
             amount - fee_at_reserve
         );
     });
->>>>>>> 71c9b844
 }
 
 #[test]
 fn receive_relay_asset_with_trader_on_parachain() {
-<<<<<<< HEAD
-	MockNet::reset();
-
-	let source_location = AssetLocation(VersionedMultiLocation::V1(MultiLocation::parent()));
-	let asset_metadata = create_asset_metadata("Kusama", "KSM", 12, 1, None, false, true);
-
-	let amount = 666u128;
-	// We charge 10^9 as units per second on ParaA
-	let units_per_second = 1_000_000_000u128;
-	let fee = calculate_fee(units_per_second, RESERVE_TRANSFER_WEIGHT_ON_RELAY);
-	assert!(fee > 0);
-
-	// Register relaychain native asset in ParaA
-	let relay_asset_id_on_a = register_assets_on_parachain::<ParaA>(
-		Some(
-			<ParachainAssetConfig as AssetConfig<parachain::Runtime>>::StartNonNativeAssetId::get(),
-		),
-		&source_location,
-		&asset_metadata,
-		Some(units_per_second),
-		None,
-	);
-
-	let dest: MultiLocation = AccountId32 {
-		network: Any,
-		id: ALICE.into(),
-	}
-	.into();
-
-	Relay::execute_with(|| {
-		assert_ok!(RelayChainPalletXcm::reserve_transfer_assets(
-			relay_chain::Origin::signed(ALICE),
-			Box::new(X1(Parachain(1)).into().into()),
-			Box::new(VersionedMultiLocation::V1(dest).clone().into()),
-			Box::new((Here, amount).into()),
-			0,
-		));
-		assert_eq!(
-			relay_chain::Balances::free_balance(&para_account_id(1)),
-			INITIAL_BALANCE + amount
-		);
-	});
-
-	ParaA::execute_with(|| {
-		// ALICE gets amount - fee
-		assert_eq!(
-			parachain::Assets::balance(relay_asset_id_on_a, &ALICE.into()),
-			amount - fee
-		);
-		// Fee sink gets fee
-		assert_eq!(
-			parachain::Assets::balance(relay_asset_id_on_a, AssetManager::account_id()),
-			fee
-		);
-	});
-=======
     MockNet::reset();
 
     let relay_source_location = AssetLocation(VersionedMultiLocation::V1(MultiLocation::parent()));
@@ -1641,7 +954,7 @@
     let amount = 666u128;
     // We charge 10^9 as units per second on ParaA
     let units_per_second = 1_000_000_000u128;
-    let fee = calculate_fee(units_per_second, RESERVE_TRANSFER_WEIGHT);
+    let fee = calculate_fee(units_per_second, RESERVE_TRANSFER_WEIGHT_ON_RELAY);
     assert!(fee > 0);
 
     let _ = register_assets_on_parachain::<ParaA>(
@@ -1689,92 +1002,10 @@
             fee
         );
     });
->>>>>>> 71c9b844
 }
 
 #[test]
 fn send_para_a_asset_to_para_b_with_trader_and_fee() {
-<<<<<<< HEAD
-	MockNet::reset();
-
-	let para_a_source_location = create_asset_location(1, PARA_A_ID);
-	let para_b_source_location = create_asset_location(1, PARA_B_ID);
-
-	let amount = 10000000000000u128;
-
-	let units_per_second = 1_250_000u128;
-	let weight = weight_of_four_xcm_instructions_on_para();
-	let fee = calculate_fee(units_per_second, weight);
-
-	let para_a_asset_metadata =
-		create_asset_metadata("ParaAToken", "ParaA", 18, 1, None, false, true);
-	let para_b_asset_metadata =
-		create_asset_metadata("ParaBToken", "ParaB", 18, 1, None, false, true);
-
-	// Register ParaA native asset in ParaA
-	let a_asset_id_on_a = register_assets_on_parachain::<ParaA>(
-		Some(<ParachainAssetConfig as AssetConfig<parachain::Runtime>>::NativeAssetId::get()),
-		&para_a_source_location,
-		&para_a_asset_metadata,
-		Some(0u128),
-		None,
-	);
-	// register ParaB native asset on ParaA
-	let _ = register_assets_on_parachain::<ParaA>(
-		Some(
-			<ParachainAssetConfig as AssetConfig<parachain::Runtime>>::StartNonNativeAssetId::get(),
-		),
-		&para_b_source_location,
-		&para_b_asset_metadata,
-		Some(0u128),
-		None,
-	);
-
-	// register ParaA native asset on ParaB
-	let a_asset_id_on_b = register_assets_on_parachain::<ParaB>(
-		Some(
-			<ParachainAssetConfig as AssetConfig<parachain::Runtime>>::StartNonNativeAssetId::get(),
-		),
-		&para_a_source_location,
-		&para_a_asset_metadata,
-		Some(units_per_second),
-		None,
-	);
-
-	let dest = MultiLocation {
-		parents: 1,
-		interior: X2(
-			Parachain(PARA_B_ID),
-			AccountId32 {
-				network: NetworkId::Any,
-				id: ALICE.into(),
-			},
-		),
-	};
-
-	// Transfer ParaA balance to B
-	ParaA::execute_with(|| {
-		assert_ok!(parachain::XTokens::transfer_with_fee(
-			parachain::Origin::signed(ALICE.into()),
-			parachain::CurrencyId::MantaCurrency(a_asset_id_on_a),
-			amount,
-			fee,
-			Box::new(VersionedMultiLocation::V1(dest)),
-			weight,
-		));
-		assert_eq!(
-			parachain::Balances::free_balance(&ALICE.into()),
-			INITIAL_BALANCE - amount - fee
-		)
-	});
-
-	ParaB::execute_with(|| {
-		assert_eq!(
-			parachain::Assets::balance(a_asset_id_on_b, &ALICE.into()),
-			amount
-		);
-	});
-=======
     MockNet::reset();
 
     let para_a_source_location = create_asset_location(1, PARA_A_ID);
@@ -1782,7 +1013,7 @@
 
     let amount = 222u128;
     let units_per_second = 1_250_000u128;
-    let dest_weight = 800_000u64;
+    let dest_weight = weight_of_four_xcm_instructions_on_para();
     let fee = calculate_fee(units_per_second, dest_weight);
 
     let para_a_asset_metadata =
@@ -1827,13 +1058,12 @@
         ),
     };
 
-    // Transfer ParaA balance to B
     ParaA::execute_with(|| {
         assert_ok!(parachain::XTokens::transfer_with_fee(
             parachain::Origin::signed(ALICE),
             parachain::CurrencyId::MantaCurrency(a_asset_id_on_a),
             amount,
-            1,
+            fee,
             Box::new(VersionedMultiLocation::V1(dest)),
             dest_weight,
         ));
@@ -1846,161 +1076,19 @@
     ParaB::execute_with(|| {
         assert_eq!(parachain::Assets::balance(a_asset_id_on_b, &ALICE), amount);
     });
->>>>>>> 71c9b844
 }
 
 #[test]
 fn send_para_a_asset_from_para_b_to_para_c_with_trader() {
-<<<<<<< HEAD
-	MockNet::reset();
-
-	let para_a_source_location = create_asset_location(1, PARA_A_ID);
-	let para_b_source_location = create_asset_location(1, PARA_B_ID);
-	let para_c_source_location = create_asset_location(1, PARA_C_ID);
-
-	let mut amount = 10000000000000u128;
-	let units_per_second = 1_250_000u128;
-	let weight = weight_of_four_xcm_instructions_on_para();
-	let fee_at_a = calculate_fee(ParaTokenPerSecond::get().1, weight);
-	let fee_at_b = calculate_fee(units_per_second, weight);
-	let fee_at_c = calculate_fee(units_per_second, weight);
-
-	let para_a_asset_metadata =
-		create_asset_metadata("ParaAToken", "ParaA", 18, 1, None, false, true);
-	let para_b_asset_metadata =
-		create_asset_metadata("ParaBToken", "ParaB", 18, 1, None, false, true);
-	let para_c_asset_metadata =
-		create_asset_metadata("ParaCToken", "ParaC", 18, 1, None, false, true);
-
-	// Register ParaA native asset in ParaA
-	let a_asset_id_on_a = register_assets_on_parachain::<ParaA>(
-		Some(<ParachainAssetConfig as AssetConfig<parachain::Runtime>>::NativeAssetId::get()),
-		&para_a_source_location,
-		&para_a_asset_metadata,
-		Some(0u128),
-		None,
-	);
-	// register ParaB native asset on ParaA
-	let _ = register_assets_on_parachain::<ParaA>(
-		Some(
-			<ParachainAssetConfig as AssetConfig<parachain::Runtime>>::StartNonNativeAssetId::get(),
-		),
-		&para_b_source_location,
-		&para_b_asset_metadata,
-		Some(0u128),
-		None,
-	);
-
-	// We set units_per_seconds on ParaB to 1_250_000,
-	// register ParaA native asset on ParaB
-	let _ = register_assets_on_parachain::<ParaB>(
-		Some(
-			<ParachainAssetConfig as AssetConfig<parachain::Runtime>>::StartNonNativeAssetId::get(),
-		),
-		&para_c_source_location,
-		&para_c_asset_metadata,
-		Some(units_per_second),
-		None,
-	);
-	let a_asset_id_on_b = register_assets_on_parachain::<ParaB>(
-		None,
-		&para_a_source_location,
-		&para_a_asset_metadata,
-		Some(units_per_second),
-		None,
-	);
-
-	let a_asset_id_on_c = register_assets_on_parachain::<ParaC>(
-		Some(
-			<ParachainAssetConfig as AssetConfig<parachain::Runtime>>::StartNonNativeAssetId::get(),
-		),
-		&para_a_source_location,
-		&para_a_asset_metadata,
-		Some(units_per_second),
-		None,
-	);
-
-	// A send B some token
-	let alice_on_b = MultiLocation {
-		parents: 1,
-		interior: X2(
-			Parachain(2),
-			AccountId32 {
-				network: NetworkId::Any,
-				id: ALICE.into(),
-			},
-		),
-	};
-
-	assert!(amount >= fee_at_b);
-	ParaA::execute_with(|| {
-		assert_ok!(parachain::XTokens::transfer(
-			parachain::Origin::signed(ALICE.into()),
-			parachain::CurrencyId::MantaCurrency(a_asset_id_on_a),
-			amount,
-			Box::new(VersionedMultiLocation::V1(alice_on_b.clone())),
-			weight
-		));
-		assert_eq!(
-			parachain::Balances::free_balance(&ALICE.into()),
-			INITIAL_BALANCE - amount
-		)
-	});
-
-	ParaB::execute_with(|| {
-		assert_eq!(parachain::Assets::total_supply(a_asset_id_on_b), amount);
-		amount = amount - fee_at_b;
-		assert_eq!(
-			parachain::Assets::balance(a_asset_id_on_b, &ALICE.into()),
-			amount
-		);
-	});
-
-	// B send C para A asset
-	let alice_on_c = MultiLocation {
-		parents: 1,
-		interior: X2(
-			Parachain(3),
-			AccountId32 {
-				network: NetworkId::Any,
-				id: ALICE.into(),
-			},
-		),
-	};
-
-	assert!(amount >= fee_at_a + fee_at_c);
-	ParaB::execute_with(|| {
-		assert_ok!(parachain::XTokens::transfer(
-			parachain::Origin::signed(ALICE.into()),
-			parachain::CurrencyId::MantaCurrency(a_asset_id_on_b),
-			amount,
-			Box::new(VersionedMultiLocation::V1(alice_on_c)),
-			weight
-		));
-		assert_eq!(
-			parachain::Assets::balance(a_asset_id_on_b, &ALICE.into()),
-			0
-		);
-	});
-
-	// Make sure C received the token
-	ParaC::execute_with(|| {
-		amount = amount - fee_at_a - fee_at_c;
-		assert_eq!(
-			parachain::Assets::balance(a_asset_id_on_c, &ALICE.into()),
-			amount
-		);
-	});
-=======
     MockNet::reset();
 
     let para_a_source_location = create_asset_location(1, PARA_A_ID);
     let para_b_source_location = create_asset_location(1, PARA_B_ID);
     let para_c_source_location = create_asset_location(1, PARA_C_ID);
 
-    let mut amount = 8888u128;
+    let mut amount = 8888888u128;
     let units_per_second = 1_250_000u128;
-    let dest_weight = 800_000u64;
+    let dest_weight = weight_of_four_xcm_instructions_on_para();
     let fee_at_b = calculate_fee(units_per_second, dest_weight);
     let fee_at_a = calculate_fee(ParaTokenPerSecond::get().1, dest_weight);
 
@@ -2118,64 +1206,10 @@
         amount = amount - fee_at_b - fee_at_a;
         assert_eq!(parachain::Assets::balance(a_asset_id_on_c, &ALICE), amount);
     });
->>>>>>> 71c9b844
 }
 
 #[test]
 fn receive_relay_asset_on_parachain_with_insufficient_fee_payment_should_fail() {
-<<<<<<< HEAD
-	MockNet::reset();
-
-	let source_location = AssetLocation(VersionedMultiLocation::V1(MultiLocation::parent()));
-	let asset_metadata = create_asset_metadata("Kusama", "KSM", 12, 1, None, false, true);
-
-	let amount = 20u128;
-	// We charge 2 x 10^10 as units per second on ParaA
-	let units_per_second = 20_000_000_000u128;
-	let fee = calculate_fee(units_per_second, RESERVE_TRANSFER_WEIGHT_ON_RELAY);
-	assert!(fee > amount);
-
-	// Register relaychain native asset in ParaA
-	let relay_asset_id = register_assets_on_parachain::<ParaA>(
-		Some(
-			<ParachainAssetConfig as AssetConfig<parachain::Runtime>>::StartNonNativeAssetId::get(),
-		),
-		&source_location,
-		&asset_metadata,
-		Some(units_per_second),
-		None,
-	);
-
-	let dest: MultiLocation = AccountId32 {
-		network: Any,
-		id: ALICE.into(),
-	}
-	.into();
-
-	Relay::execute_with(|| {
-		assert_ok!(RelayChainPalletXcm::reserve_transfer_assets(
-			relay_chain::Origin::signed(ALICE),
-			Box::new(X1(Parachain(1)).into().into()),
-			Box::new(VersionedMultiLocation::V1(dest).clone().into()),
-			Box::new((Here, amount).into()),
-			0,
-		));
-		assert_eq!(
-			relay_chain::Balances::free_balance(&para_account_id(1)),
-			INITIAL_BALANCE + amount
-		);
-	});
-
-	ParaA::execute_with(|| {
-		// ALICE gets nothing
-		assert_eq!(parachain::Assets::balance(relay_asset_id, &ALICE.into()), 0);
-		// Asset manager gets nothing, all balance stuck
-		assert_eq!(
-			parachain::Assets::balance(relay_asset_id, AssetManager::account_id()),
-			0
-		);
-	});
-=======
     MockNet::reset();
 
     let relay_source_location = AssetLocation(VersionedMultiLocation::V1(MultiLocation::parent()));
@@ -2187,7 +1221,7 @@
     let amount = 20u128;
     // We charge 2 x 10^10 as units per second on ParaA
     let units_per_second = 20_000_000_000u128;
-    let fee = calculate_fee(units_per_second, RESERVE_TRANSFER_WEIGHT);
+    let fee = calculate_fee(units_per_second, RESERVE_TRANSFER_WEIGHT_ON_RELAY);
     assert!(fee > amount);
 
     let _ = register_assets_on_parachain::<ParaA>(
@@ -2232,7 +1266,6 @@
             0
         );
     });
->>>>>>> 71c9b844
 }
 
 #[test]
@@ -2293,87 +1326,6 @@
 
 #[test]
 fn send_para_a_asset_to_para_b_with_insufficient_fee() {
-<<<<<<< HEAD
-	MockNet::reset();
-
-	let para_a_source_location = create_asset_location(1, PARA_A_ID);
-	let para_b_source_location = create_asset_location(1, PARA_B_ID);
-
-	let amount = 15u128;
-	let units_per_second = 20_000_000u128;
-	let weight = 800_000u64;
-	let fee = calculate_fee(units_per_second, weight);
-	assert!(fee > amount);
-
-	let para_a_asset_metadata =
-		create_asset_metadata("ParaAToken", "ParaA", 18, 1, None, false, true);
-	let para_b_asset_metadata =
-		create_asset_metadata("ParaBToken", "ParaB", 18, 1, None, false, true);
-
-	// Register ParaA native asset in ParaA
-	let a_asset_id_on_a = register_assets_on_parachain::<ParaA>(
-		Some(<ParachainAssetConfig as AssetConfig<parachain::Runtime>>::NativeAssetId::get()),
-		&para_a_source_location,
-		&para_a_asset_metadata,
-		Some(0u128),
-		None,
-	);
-	// register ParaB native asset on ParaA
-	let _ = register_assets_on_parachain::<ParaA>(
-		Some(
-			<ParachainAssetConfig as AssetConfig<parachain::Runtime>>::StartNonNativeAssetId::get(),
-		),
-		&para_b_source_location,
-		&para_b_asset_metadata,
-		Some(0u128),
-		None,
-	);
-
-	// register ParaA native asset on ParaB
-	let a_asset_id_on_b = register_assets_on_parachain::<ParaB>(
-		Some(
-			<ParachainAssetConfig as AssetConfig<parachain::Runtime>>::StartNonNativeAssetId::get(),
-		),
-		&para_b_source_location,
-		&para_b_asset_metadata,
-		Some(units_per_second),
-		None,
-	);
-
-	let dest = MultiLocation {
-		parents: 1,
-		interior: X2(
-			Parachain(2),
-			AccountId32 {
-				network: NetworkId::Any,
-				id: ALICE.into(),
-			},
-		),
-	};
-
-	// Transfer ParaA balance to B
-	ParaA::execute_with(|| {
-		assert_ok!(parachain::XTokens::transfer(
-			parachain::Origin::signed(ALICE.into()),
-			parachain::CurrencyId::MantaCurrency(a_asset_id_on_a),
-			amount,
-			Box::new(VersionedMultiLocation::V1(dest)),
-			weight,
-		));
-		assert_eq!(
-			parachain::Balances::free_balance(&ALICE.into()),
-			INITIAL_BALANCE - amount
-		)
-	});
-
-	// Alice on B should receive nothing since the fee is insufficient
-	ParaB::execute_with(|| {
-		assert_eq!(
-			parachain::Assets::balance(a_asset_id_on_b, &ALICE.into()),
-			0
-		);
-	});
-=======
     MockNet::reset();
 
     let para_a_source_location = create_asset_location(1, PARA_A_ID);
@@ -2446,86 +1398,10 @@
     ParaB::execute_with(|| {
         assert_eq!(parachain::Assets::balance(a_asset_id_on_b, &ALICE), 0);
     });
->>>>>>> 71c9b844
 }
 
 #[test]
 fn send_para_a_asset_to_para_b_without_specifying_units_per_second() {
-<<<<<<< HEAD
-	MockNet::reset();
-
-	let para_a_source_location = create_asset_location(1, PARA_A_ID);
-	let para_b_source_location = create_asset_location(1, PARA_B_ID);
-
-	let amount = 567u128;
-	let weight = 800_000u64;
-
-	let para_a_asset_metadata =
-		create_asset_metadata("ParaAToken", "ParaA", 18, 1, None, false, true);
-	let para_b_asset_metadata =
-		create_asset_metadata("ParaBToken", "ParaB", 18, 1, None, false, true);
-
-	let a_asset_id_on_a = register_assets_on_parachain::<ParaA>(
-		Some(<ParachainAssetConfig as AssetConfig<parachain::Runtime>>::NativeAssetId::get()),
-		&para_a_source_location,
-		&para_a_asset_metadata,
-		Some(0u128),
-		None,
-	);
-	let _ = register_assets_on_parachain::<ParaA>(
-		Some(
-			<ParachainAssetConfig as AssetConfig<parachain::Runtime>>::StartNonNativeAssetId::get(),
-		),
-		&para_b_source_location,
-		&para_b_asset_metadata,
-		Some(0u128),
-		None,
-	);
-
-	let a_asset_id_on_b = register_assets_on_parachain::<ParaB>(
-		Some(
-			<ParachainAssetConfig as AssetConfig<parachain::Runtime>>::StartNonNativeAssetId::get(),
-		),
-		&para_a_source_location,
-		&para_a_asset_metadata,
-		None,
-		None,
-	);
-
-	let dest = MultiLocation {
-		parents: 1,
-		interior: X2(
-			Parachain(PARA_B_ID),
-			AccountId32 {
-				network: NetworkId::Any,
-				id: ALICE.into(),
-			},
-		),
-	};
-
-	// Transfer ParaA balance to B
-	ParaA::execute_with(|| {
-		assert_ok!(parachain::XTokens::transfer(
-			parachain::Origin::signed(ALICE.into()),
-			parachain::CurrencyId::MantaCurrency(a_asset_id_on_a),
-			amount,
-			Box::new(VersionedMultiLocation::V1(dest)),
-			weight,
-		));
-		assert_eq!(
-			parachain::Balances::free_balance(&ALICE.into()),
-			INITIAL_BALANCE - amount
-		)
-	});
-
-	// Alice on B should receive nothing since we didn't specify the unit per second
-	ParaB::execute_with(|| {
-		assert_eq!(
-			parachain::Assets::balance(a_asset_id_on_b, &ALICE.into()),
-			0
-		);
-	});
-=======
     MockNet::reset();
 
     let para_a_source_location = create_asset_location(1, PARA_A_ID);
@@ -2595,7 +1471,6 @@
     ParaB::execute_with(|| {
         assert_eq!(parachain::Assets::balance(a_asset_id_on_b, &ALICE), 0);
     });
->>>>>>> 71c9b844
 }
 
 #[test]
@@ -2787,60 +1662,6 @@
 /// Asserts that the balances are updated correctly and the expected XCM is sent.
 #[test]
 fn query_holding() {
-<<<<<<< HEAD
-	MockNet::reset();
-
-	let send_amount = 10;
-	let query_id_set = 1234;
-
-	// Send a message which fully succeeds on the relay chain
-	ParaA::execute_with(|| {
-		let message = Xcm(vec![
-			WithdrawAsset((Here, send_amount).into()),
-			buy_execution((Here, send_amount)),
-			DepositAsset {
-				assets: All.into(),
-				max_assets: 1,
-				beneficiary: Parachain(2).into(),
-			},
-			QueryHolding {
-				query_id: query_id_set,
-				dest: Parachain(1).into(),
-				assets: All.into(),
-				max_response_weight: 1_000_000_000,
-			},
-		]);
-		// Send withdraw and deposit with query holding
-		assert_ok!(ParachainPalletXcm::send_xcm(Here, Parent, message.clone(),));
-	});
-
-	// Check that transfer was executed
-	Relay::execute_with(|| {
-		// Withdraw executed
-		assert_eq!(
-			relay_chain::Balances::free_balance(para_account_id(1)),
-			INITIAL_BALANCE - send_amount
-		);
-		// Deposit executed
-		assert_eq!(
-			relay_chain::Balances::free_balance(para_account_id(2)),
-			send_amount
-		);
-	});
-
-	// Check that QueryResponse message was received.
-	// AllowKnownQueryResponses<PolkadotXcm> barrier impl should have let it through:
-	ParaA::execute_with(|| {
-		assert_eq!(
-			parachain::MsgQueue::received_dmp(),
-			vec![Xcm(vec![QueryResponse {
-				query_id: query_id_set,
-				response: Response::Assets(MultiAssets::new()),
-				max_weight: 1_000_000_000,
-			}])],
-		);
-	});
-=======
     MockNet::reset();
 
     let send_amount = 10;
@@ -2882,6 +1703,7 @@
     });
 
     // Check that QueryResponse message was received
+    // AllowKnownQueryResponses<PolkadotXcm> barrier impl should have let it through:
     ParaA::execute_with(|| {
         assert_eq!(
             parachain::MsgQueue::received_dmp(),
@@ -2892,7 +1714,6 @@
             }])],
         );
     });
->>>>>>> 71c9b844
 }
 
 #[test]
@@ -3028,178 +1849,6 @@
 
 #[test]
 fn test_automatic_versioning_on_runtime_upgrade_with_para_b() {
-<<<<<<< HEAD
-	MockNet::reset();
-
-	let para_a_id = 1;
-	let para_b_id = 2;
-	let para_a_source_location = create_asset_location(1, para_a_id);
-	let para_b_source_location = create_asset_location(1, para_b_id);
-
-	let para_a_asset_metadata =
-		create_asset_metadata("ParaAToken", "ParaA", 18, 1, None, false, true);
-	let para_b_asset_metadata =
-		create_asset_metadata("ParaBToken", "ParaB", 18, 1, None, false, true);
-	let response = Response::Version(2);
-	let amount = 10000000000000u128;
-	let weight = weight_of_four_xcm_instructions_on_para();
-	let units_per_sec = 0;
-
-	// This is irrelevant, nothing will be done with this message,
-	// but we need to pass a message as an argument to trigger the storage change
-	let mock_message: Xcm<()> = Xcm(vec![QueryResponse {
-		query_id: 0,
-		response,
-		max_weight: 0,
-	}]);
-
-	ParaA::execute_with(|| {
-		parachain::set_current_xcm_version(2);
-	});
-
-	// Register ParaA native asset in ParaA
-	let a_asset_id_on_a = register_assets_on_parachain::<ParaA>(
-		Some(<ParachainAssetConfig as AssetConfig<parachain::Runtime>>::NativeAssetId::get()),
-		&para_a_source_location,
-		&para_a_asset_metadata,
-		Some(units_per_sec),
-		None,
-	);
-
-	// register ParaB native asset on ParaA
-	let _ = register_assets_on_parachain::<ParaA>(
-		Some(
-			<ParachainAssetConfig as AssetConfig<parachain::Runtime>>::StartNonNativeAssetId::get(),
-		),
-		&para_b_source_location,
-		&para_b_asset_metadata,
-		Some(units_per_sec),
-		None,
-	);
-
-	ParaB::execute_with(|| {
-		// advertised version
-		parachain::set_current_xcm_version(0);
-	});
-
-	// register ParaA native asset on ParaB
-	let a_asset_id_on_b = register_assets_on_parachain::<ParaB>(
-		Some(
-			<ParachainAssetConfig as AssetConfig<parachain::Runtime>>::StartNonNativeAssetId::get(),
-		),
-		&para_a_source_location,
-		&para_a_asset_metadata,
-		Some(units_per_sec),
-		None,
-	);
-
-	ParaA::execute_with(|| {
-		// This sets the default version, for not known destinations
-		assert_ok!(ParachainPalletXcm::force_default_xcm_version(
-			parachain::Origin::root(),
-			Some(2)
-		));
-		// Wrap version, which sets VersionedStorage
-		assert_ok!(<ParachainPalletXcm as WrapVersion>::wrap_version(
-			&MultiLocation::new(1, X1(Parachain(2))).into(),
-			mock_message
-		));
-
-		parachain::para_roll_to(2);
-
-		// queries should have been updated
-		assert!(ParachainPalletXcm::query(0).is_some());
-	});
-
-	let expected_supported_version: parachain::Event = pallet_xcm::Event::SupportedVersionChanged(
-		MultiLocation {
-			parents: 1,
-			interior: X1(Parachain(PARA_B_ID)),
-		},
-		0,
-	)
-	.into();
-
-	ParaA::execute_with(|| {
-		// Assert that the events vector contains the version change
-		assert!(parachain::para_events().contains(&expected_supported_version));
-	});
-
-	// Let's ensure talking in v0 works
-	let dest = MultiLocation {
-		parents: 1,
-		interior: X2(
-			Parachain(PARA_B_ID),
-			AccountId32 {
-				network: NetworkId::Any,
-				id: ALICE.into(),
-			},
-		),
-	};
-
-	ParaA::execute_with(|| {
-		// free execution, full amount received
-		assert_ok!(parachain::XTokens::transfer(
-			parachain::Origin::signed(ALICE.into()),
-			parachain::CurrencyId::MantaCurrency(a_asset_id_on_a),
-			amount,
-			Box::new(VersionedMultiLocation::V1(dest)),
-			weight
-		));
-		// free execution, full amount received
-		assert_eq!(
-			parachain::Balances::free_balance(&ALICE.into()),
-			INITIAL_BALANCE - amount
-		);
-	});
-
-	ParaB::execute_with(|| {
-		// free execution, full amount received
-		assert_eq!(
-			parachain::Assets::balance(a_asset_id_on_b, &ALICE.into()),
-			amount
-		);
-	});
-
-	let expected_version_notified: parachain::Event = pallet_xcm::Event::VersionChangeNotified(
-		MultiLocation {
-			parents: 1,
-			interior: X1(Parachain(PARA_A_ID)),
-		},
-		2,
-	)
-	.into();
-
-	// ParaB changes version to 2, and calls on_runtime_upgrade. This should notify the targets
-	// of the new version change
-	ParaB::execute_with(|| {
-		// Set version
-		parachain::set_current_xcm_version(2);
-		// Do runtime upgrade
-		parachain::on_runtime_upgrade();
-		// Initialize block, to call on_initialize and notify targets
-		parachain::para_roll_to(2);
-		// Expect the event in the parachain
-		assert!(parachain::para_events().contains(&expected_version_notified));
-	});
-
-	// This event should have been seen in para A
-	let expected_supported_version_2: parachain::Event =
-		pallet_xcm::Event::SupportedVersionChanged(
-			MultiLocation {
-				parents: 1,
-				interior: X1(Parachain(PARA_B_ID)),
-			},
-			2,
-		)
-		.into();
-
-	// Para A should have received the version change
-	ParaA::execute_with(|| {
-		// Assert that the events vector contains the new version change
-		assert!(parachain::para_events().contains(&expected_supported_version_2));
-	});
-=======
     MockNet::reset();
 
     let para_a_source_location = create_asset_location(1, PARA_A_ID);
@@ -3306,7 +1955,7 @@
             parachain::CurrencyId::MantaCurrency(a_asset_id_on_a),
             100,
             Box::new(VersionedMultiLocation::V1(dest)),
-            80
+            weight_of_four_xcm_instructions_on_para()
         ));
         // free execution, full amount received
         assert_eq!(
@@ -3358,7 +2007,6 @@
         // Assert that the events vector contains the new version change
         assert!(parachain::para_events().contains(&expected_supported_version_2));
     });
->>>>>>> 71c9b844
 }
 
 #[test]
