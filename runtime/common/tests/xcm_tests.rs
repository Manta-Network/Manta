--- conflicted
+++ resolved
@@ -32,12 +32,8 @@
 use xcm_simulator::TestExt;
 
 use crate::xcm_mock::parachain::{
-<<<<<<< HEAD
-	AssetManager, ParaTokenPerSecond, XcmExecutorConfig as ParaXcmExecutorConfig,
-=======
 	create_asset_location, create_asset_metadata, register_assets_on_parachain, AssetManager,
-	ParaTokenPerSecond,
->>>>>>> 9e9426d3
+	ParaTokenPerSecond, XcmExecutorConfig as ParaXcmExecutorConfig,
 };
 
 // `reserved_transfer_asset` contains the following 4 instructions
@@ -46,13 +42,13 @@
 //  3. BuyExecution { fees, weight_limit: Limited(0) },
 //  4. DepositAsset { assets: Wild(All), max_assets, beneficiary },
 //  each instruction's weight is 1_000, thus, the total weight is 4_000
-const RESERVE_TRANSFER_WEIGHT: u64 = 4_000;
+const RESERVE_TRANSFER_WEIGHT_ON_RELAY: u64 = 4_000;
 
 fn calculate_fee(units_per_seconds: u128, weight: u64) -> u128 {
 	units_per_seconds * (weight as u128) / (WEIGHT_PER_SECOND as u128)
 }
 
-fn weight_of_xcm_msg_with_4_instructions() -> u64 {
+fn weight_of_four_xcm_instructions_on_para() -> u64 {
 	let mut msg = Xcm(vec![
 		ReserveAssetDeposited(MultiAssets::from(vec![MultiAsset {
 			id: Concrete(MultiLocation {
@@ -281,35 +277,17 @@
 fn send_para_a_native_asset_to_para_b() {
 	MockNet::reset();
 
-<<<<<<< HEAD
-	// We use an opinionated source location here:
-	// Ideally, we could use `here()`, however, we always prefer to use the location from
-	// `root` when possible.
-	let a_source_location = AssetLocation(VersionedMultiLocation::V1(MultiLocation::new(
-		1,
-		X1(Parachain(PARA_A_ID)),
-	)));
-	let a_asset_id_on_a =
-		<ParachainAssetConfig as AssetConfig<parachain::Runtime>>::NativeAssetId::get();
-	let a_asset_id_on_b =
-		<ParachainAssetConfig as AssetConfig<parachain::Runtime>>::StartNonNativeAssetId::get();
-
-	let amount = 10000000000000u128;
-
-	let weight = weight_of_xcm_msg_with_4_instructions();
-	let units_per_sec = 0;
-	let a_asset_metadata =
-		<ParachainAssetConfig as AssetConfig<parachain::Runtime>>::NativeAssetMetadata::get();
-=======
 	let para_a_source_location = create_asset_location(1, PARA_A_ID);
 	let para_b_source_location = create_asset_location(1, PARA_B_ID);
-	let amount = 100u128;
+
+	let amount = 10000000000000u128;
+	let weight = weight_of_four_xcm_instructions_on_para();
+	let units_per_sec = 0;
 
 	let para_a_asset_metadata =
 		create_asset_metadata("ParaAToken", "ParaA", 18, 1, None, false, false);
 	let para_b_asset_metadata =
 		create_asset_metadata("ParaBToken", "ParaB", 18, 1, None, false, false);
->>>>>>> 9e9426d3
 
 	// Register ParaA native asset in ParaB
 	let a_asset_id_on_b = register_assets_on_parachain::<ParaB>(
@@ -318,25 +296,17 @@
 		),
 		&para_a_source_location,
 		&para_a_asset_metadata,
-		Some(0u128),
+		Some(units_per_sec),
 		None,
 	);
 
 	// Register ParaA native asset in ParaA
-<<<<<<< HEAD
-	ParaA::execute_with(|| {
-		assert_ok!(AssetManager::set_units_per_second(
-			parachain::Origin::root(),
-			a_asset_id_on_a,
-			units_per_sec
-		));
-	});
-=======
+
 	let a_asset_id_on_a = register_assets_on_parachain::<ParaA>(
 		Some(<ParachainAssetConfig as AssetConfig<parachain::Runtime>>::NativeAssetId::get()),
 		&para_a_source_location,
 		&para_a_asset_metadata,
-		Some(0u128),
+		Some(units_per_sec),
 		None,
 	);
 	let _ = register_assets_on_parachain::<ParaA>(
@@ -345,10 +315,9 @@
 		),
 		&para_b_source_location,
 		&para_b_asset_metadata,
-		Some(0u128),
-		None,
-	);
->>>>>>> 9e9426d3
+		Some(units_per_sec),
+		None,
+	);
 
 	let dest = MultiLocation {
 		parents: 1,
@@ -395,7 +364,7 @@
 
 	let amount = 8888u128;
 	let units_per_second_at_b = 1_250_000u128;
-	let weight = weight_of_xcm_msg_with_4_instructions();
+	let weight = weight_of_four_xcm_instructions_on_para();
 	let fee_at_b = calculate_fee(units_per_second_at_b, weight);
 
 	let para_a_asset_metadata =
@@ -535,19 +504,13 @@
 #[test]
 fn send_para_a_custom_asset_to_para_b() {
 	let amount = 321;
-<<<<<<< HEAD
-	let asset_metadata =
-		<ParachainAssetConfig as AssetConfig<parachain::Runtime>>::NativeAssetMetadata::get();
+
 	let units_per_sec = 0;
 	let weight_at_most = 4000000000;
-	let source_location = AssetLocation(VersionedMultiLocation::V1(MultiLocation::new(
-=======
-	let weight_at_most = 800000;
 
 	let doge_asset_index =
 		<ParachainAssetConfig as AssetConfig<parachain::Runtime>>::StartNonNativeAssetId::get();
 	let para_a_source_location = AssetLocation(VersionedMultiLocation::V1(MultiLocation::new(
->>>>>>> 9e9426d3
 		1,
 		X3(
 			Parachain(PARA_A_ID),
@@ -567,7 +530,7 @@
 		Some(doge_asset_index),
 		&para_a_source_location,
 		&para_a_doge_asset_metadata,
-		Some(0u128),
+		Some(units_per_sec),
 		Some((ALICE, 1, true, false)),
 	);
 	// register ParaB native asset on ParaA
@@ -575,7 +538,7 @@
 		None,
 		&para_b_source_location,
 		&para_b_asset_metadata,
-		Some(0u128),
+		Some(units_per_sec),
 		None,
 	);
 
@@ -586,7 +549,7 @@
 		),
 		&para_a_source_location,
 		&para_a_doge_asset_metadata,
-		Some(0u128),
+		Some(units_per_sec),
 		None,
 	);
 
@@ -636,26 +599,12 @@
 fn send_para_a_native_asset_para_b_and_then_send_back() {
 	MockNet::reset();
 
-<<<<<<< HEAD
-	// para a native asset location
-	let source_location = AssetLocation(VersionedMultiLocation::V1(MultiLocation::new(
-		1,
-		X1(Parachain(PARA_A_ID)),
-	)));
-	// a's currency id in para a, para b, and para c
-	let a_asset_id_on_a =
-		<ParachainAssetConfig as AssetConfig<parachain::Runtime>>::NativeAssetId::get();
-	let a_asset_id_on_b =
-		<ParachainAssetConfig as AssetConfig<parachain::Runtime>>::StartNonNativeAssetId::get();
 	let amount = 10000000000000u128;
-	let weight = weight_of_xcm_msg_with_4_instructions();
-=======
+	let weight = weight_of_four_xcm_instructions_on_para();
+
 	let para_a_source_location = create_asset_location(1, PARA_A_ID);
 	let para_b_source_location = create_asset_location(1, PARA_B_ID);
 
-	let amount = 5000u128;
-	let weight = 800000u64;
->>>>>>> 9e9426d3
 	let fee_on_b_when_send_back = calculate_fee(ParaTokenPerSecond::get().1, weight);
 	assert!(fee_on_b_when_send_back < amount);
 
@@ -766,28 +715,13 @@
 fn send_para_a_native_asset_from_para_b_to_para_c() {
 	MockNet::reset();
 
-<<<<<<< HEAD
-	// para a asset location
-	let source_location = AssetLocation(VersionedMultiLocation::V1(MultiLocation::new(
-		1,
-		X1(Parachain(PARA_A_ID)),
-	)));
-	let a_asset_id_on_a =
-		<ParachainAssetConfig as AssetConfig<parachain::Runtime>>::NativeAssetId::get();
-	let a_asset_id_on_b =
-		<ParachainAssetConfig as AssetConfig<parachain::Runtime>>::StartNonNativeAssetId::get();
-	let a_asset_id_on_c =
-		<ParachainAssetConfig as AssetConfig<parachain::Runtime>>::StartNonNativeAssetId::get();
-	let amount = 10000000000000u128;
-	let weight = weight_of_xcm_msg_with_4_instructions();
-=======
 	let para_a_source_location = create_asset_location(1, PARA_A_ID);
 	let para_b_source_location = create_asset_location(1, PARA_B_ID);
 	let para_c_source_location = create_asset_location(1, PARA_C_ID);
 
-	let amount = 8888u128;
-	let weight = 800_000u64;
->>>>>>> 9e9426d3
+	let amount = 10000000000000u128;
+	let weight = weight_of_four_xcm_instructions_on_para();
+
 	let fee_at_reserve = calculate_fee(ParaTokenPerSecond::get().1, weight);
 	assert!(amount >= fee_at_reserve * 2 as u128);
 
@@ -928,7 +862,7 @@
 	let amount = 666u128;
 	// We charge 10^9 as units per second on ParaA
 	let units_per_second = 1_000_000_000u128;
-	let fee = calculate_fee(units_per_second, RESERVE_TRANSFER_WEIGHT);
+	let fee = calculate_fee(units_per_second, RESERVE_TRANSFER_WEIGHT_ON_RELAY);
 	assert!(fee > 0);
 
 	// Register relaychain native asset in ParaA
@@ -980,25 +914,13 @@
 fn send_para_a_asset_to_para_b_with_trader_and_fee() {
 	MockNet::reset();
 
-<<<<<<< HEAD
-	// para a balance location
-	let source_location = AssetLocation(VersionedMultiLocation::V1(MultiLocation::new(
-		1,
-		X1(Parachain(PARA_A_ID)),
-	)));
-	let a_asset_id_on_a: u32 =
-		<ParachainAssetConfig as AssetConfig<parachain::Runtime>>::NativeAssetId::get();
-	let a_asset_id_on_b: u32 =
-		<ParachainAssetConfig as AssetConfig<parachain::Runtime>>::StartNonNativeAssetId::get();
-	let amount = 10000000000000u128;
-=======
 	let para_a_source_location = create_asset_location(1, PARA_A_ID);
 	let para_b_source_location = create_asset_location(1, PARA_B_ID);
 
-	let amount = 222u128;
->>>>>>> 9e9426d3
+	let amount = 10000000000000u128;
+
 	let units_per_second = 1_250_000u128;
-	let weight = weight_of_xcm_msg_with_4_instructions();
+	let weight = weight_of_four_xcm_instructions_on_para();
 	let fee = calculate_fee(units_per_second, weight);
 
 	let para_a_asset_metadata =
@@ -1075,53 +997,16 @@
 fn send_para_a_asset_from_para_b_to_para_c_with_trader() {
 	MockNet::reset();
 
-<<<<<<< HEAD
-	// para a balance location
-	let source_location = AssetLocation(VersionedMultiLocation::V1(MultiLocation::new(
-		1,
-		X1(Parachain(PARA_A_ID)),
-	)));
-	// let source_location =
-	// 	<ParachainAssetConfig as AssetConfig<parachain::Runtime>>::NativeAssetLocation::get();
-	let a_asset_id_on_a: u32 =
-		<ParachainAssetConfig as AssetConfig<parachain::Runtime>>::NativeAssetId::get();
-	let a_asset_id_on_b: u32 =
-		<ParachainAssetConfig as AssetConfig<parachain::Runtime>>::StartNonNativeAssetId::get();
-	let a_asset_id_on_c: u32 =
-		<ParachainAssetConfig as AssetConfig<parachain::Runtime>>::StartNonNativeAssetId::get();
+	let para_a_source_location = create_asset_location(1, PARA_A_ID);
+	let para_b_source_location = create_asset_location(1, PARA_B_ID);
+	let para_c_source_location = create_asset_location(1, PARA_C_ID);
+
 	let mut amount = 10000000000000u128;
 	let units_per_second = 1_250_000u128;
-	let weight = weight_of_xcm_msg_with_4_instructions();
+	let weight = weight_of_four_xcm_instructions_on_para();
 	let fee_at_a = calculate_fee(ParaTokenPerSecond::get().1, weight);
 	let fee_at_b = calculate_fee(units_per_second, weight);
 	let fee_at_c = calculate_fee(units_per_second, weight);
-	let asset_metadata =
-		<ParachainAssetConfig as AssetConfig<parachain::Runtime>>::NativeAssetMetadata::get();
-
-	// register a_currency in ParaA, ParaB and ParaC
-
-	// we don't charge any fee in A
-	ParaA::execute_with(|| {
-		assert_ok!(AssetManager::set_units_per_second(
-			parachain::Origin::root(),
-			a_asset_id_on_a,
-			0u128
-		));
-		assert_eq!(
-			Some(a_asset_id_on_a),
-			parachain::AssetManager::location_asset_id(source_location.clone())
-		);
-	});
-=======
-	let para_a_source_location = create_asset_location(1, PARA_A_ID);
-	let para_b_source_location = create_asset_location(1, PARA_B_ID);
-	let para_c_source_location = create_asset_location(1, PARA_C_ID);
-
-	let mut amount = 8888u128;
-	let units_per_second = 1_250_000u128;
-	let dest_weight = 800_000u64;
-	let fee_at_b = calculate_fee(units_per_second, dest_weight);
-	let fee_at_a = calculate_fee(ParaTokenPerSecond::get().1, dest_weight);
 
 	let para_a_asset_metadata =
 		create_asset_metadata("ParaAToken", "ParaA", 18, 1, None, false, true);
@@ -1148,7 +1033,6 @@
 		Some(0u128),
 		None,
 	);
->>>>>>> 9e9426d3
 
 	// We set units_per_seconds on ParaB to 1_250_000,
 	// register ParaA native asset on ParaB
@@ -1262,7 +1146,7 @@
 	let amount = 20u128;
 	// We charge 2 x 10^10 as units per second on ParaA
 	let units_per_second = 20_000_000_000u128;
-	let fee = calculate_fee(units_per_second, RESERVE_TRANSFER_WEIGHT);
+	let fee = calculate_fee(units_per_second, RESERVE_TRANSFER_WEIGHT_ON_RELAY);
 	assert!(fee > amount);
 
 	// Register relaychain native asset in ParaA
@@ -1458,17 +1342,6 @@
 	let para_b_asset_metadata =
 		create_asset_metadata("ParaBToken", "ParaB", 18, 1, None, false, true);
 
-	// Register ParaA native asset in ParaA
-<<<<<<< HEAD
-	ParaA::execute_with(|| {
-		assert_ok!(AssetManager::set_units_per_second(
-			parachain::Origin::root(),
-			a_asset_id_on_a,
-			0u128
-		));
-	});
-=======
-	// Register ParaA native asset in ParaA
 	let a_asset_id_on_a = register_assets_on_parachain::<ParaA>(
 		Some(<ParachainAssetConfig as AssetConfig<parachain::Runtime>>::NativeAssetId::get()),
 		&para_a_source_location,
@@ -1476,7 +1349,6 @@
 		Some(0u128),
 		None,
 	);
-	// register ParaB native asset on ParaA
 	let _ = register_assets_on_parachain::<ParaA>(
 		Some(
 			<ParachainAssetConfig as AssetConfig<parachain::Runtime>>::StartNonNativeAssetId::get(),
@@ -1486,9 +1358,7 @@
 		Some(0u128),
 		None,
 	);
->>>>>>> 9e9426d3
-
-	// register ParaA native asset on ParaB
+
 	let a_asset_id_on_b = register_assets_on_parachain::<ParaB>(
 		Some(
 			<ParachainAssetConfig as AssetConfig<parachain::Runtime>>::StartNonNativeAssetId::get(),
@@ -1902,7 +1772,7 @@
 		create_asset_metadata("ParaBToken", "ParaB", 18, 1, None, false, true);
 	let response = Response::Version(2);
 	let amount = 10000000000000u128;
-	let weight = weight_of_xcm_msg_with_4_instructions();
+	let weight = weight_of_four_xcm_instructions_on_para();
 	let units_per_sec = 0;
 
 	// This is irrelevant, nothing will be done with this message,
@@ -1914,16 +1784,7 @@
 	}]);
 
 	ParaA::execute_with(|| {
-		// advertised version
-<<<<<<< HEAD
-		parachain::XcmVersioner::set_version(2);
-		assert_eq!(
-			Some(a_asset_id_on_a),
-			AssetManager::location_asset_id(source_location.clone())
-		);
-=======
 		parachain::set_current_xcm_version(2);
->>>>>>> 9e9426d3
 	});
 
 	// Register ParaA native asset in ParaA
@@ -1931,22 +1792,10 @@
 		Some(<ParachainAssetConfig as AssetConfig<parachain::Runtime>>::NativeAssetId::get()),
 		&para_a_source_location,
 		&para_a_asset_metadata,
-		Some(0u128),
-		None,
-	);
-
-<<<<<<< HEAD
-		assert_ok!(AssetManager::register_asset(
-			parachain::Origin::root(),
-			source_location,
-			asset_metadata
-		));
-		assert_ok!(AssetManager::set_units_per_second(
-			parachain::Origin::root(),
-			a_asset_id_on_b,
-			units_per_sec
-		));
-=======
+		Some(units_per_sec),
+		None,
+	);
+
 	// register ParaB native asset on ParaA
 	let _ = register_assets_on_parachain::<ParaA>(
 		Some(
@@ -1954,14 +1803,13 @@
 		),
 		&para_b_source_location,
 		&para_b_asset_metadata,
-		Some(0u128),
+		Some(units_per_sec),
 		None,
 	);
 
 	ParaB::execute_with(|| {
 		// advertised version
 		parachain::set_current_xcm_version(0);
->>>>>>> 9e9426d3
 	});
 
 	// register ParaA native asset on ParaB
@@ -1971,7 +1819,7 @@
 		),
 		&para_a_source_location,
 		&para_a_asset_metadata,
-		Some(0u128),
+		Some(units_per_sec),
 		None,
 	);
 
