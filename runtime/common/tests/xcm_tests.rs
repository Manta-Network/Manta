// Copyright 2020-2022 Manta Network.
// This file is part of Manta.
//
// Manta is free software: you can redistribute it and/or modify
// it under the terms of the GNU General Public License as published by
// the Free Software Foundation, either version 3 of the License, or
// (at your option) any later version.
//
// Manta is distributed in the hope that it will be useful,
// but WITHOUT ANY WARRANTY; without even the implied warranty of
// MERCHANTABILITY or FITNESS FOR A PARTICULAR PURPOSE.  See the
// GNU General Public License for more details.
//
// You should have received a copy of the GNU General Public License
// along with Manta.  If not, see <http://www.gnu.org/licenses/>.

//! Simulation Tests for XCM

#![cfg(test)]

mod xcm_mock;

use codec::Encode;
use frame_support::{assert_err, assert_noop, assert_ok, weights::constants::WEIGHT_PER_SECOND};
use manta_primitives::assets::AssetLocation;
use xcm::{latest::prelude::*, v2::Response, VersionedMultiLocation, WrapVersion};
use xcm_executor::traits::Convert;
use xcm_mock::{parachain::PALLET_ASSET_INDEX, *};
use xcm_simulator::TestExt;

use crate::xcm_mock::parachain::{
    create_asset_location, create_asset_metadata, register_assets_on_parachain, AssetManager,
    ParaTokenPerSecond,
};

// `reserved_transfer_asset` contains the following 4 instructions
//  1. ReserveAssetDeposited(assets.clone()),
//  2. ClearOrigin,
//  3. BuyExecution { fees, weight_limit: Limited(0) },
//  4. DepositAsset { assets: Wild(All), max_assets, beneficiary },
//  each instruction's weight is 1000, thus, the total weight is 4000
const RESERVE_TRANSFER_WEIGHT: u64 = 4000;

fn calculate_fee(units_per_seconds: u128, weight: u64) -> u128 {
    units_per_seconds * (weight as u128) / (WEIGHT_PER_SECOND as u128)
}

// Helper function for forming buy execution message
fn buy_execution<C>(fees: impl Into<MultiAsset>) -> Instruction<C> {
    BuyExecution {
        fees: fees.into(),
        weight_limit: Unlimited,
    }
}

#[test]
fn dmp() {
    MockNet::reset();

    let remark = parachain::Call::System(
        frame_system::Call::<parachain::Runtime>::remark_with_event {
            remark: vec![1, 2, 3],
        },
    );
    Relay::execute_with(|| {
        assert_ok!(RelayChainPalletXcm::send_xcm(
            Here,
            Parachain(1),
            Xcm(vec![Transact {
                origin_type: OriginKind::SovereignAccount,
                require_weight_at_most: INITIAL_BALANCE as u64,
                call: remark.encode().into(),
            }]),
        ));
    });

    ParaA::execute_with(|| {
        use parachain::{Event, System};
        assert!(System::events()
            .iter()
            .any(|r| matches!(r.event, Event::System(frame_system::Event::Remarked { .. }))));
    });
}

#[test]
fn ump() {
    MockNet::reset();

    let remark = relay_chain::Call::System(
        frame_system::Call::<relay_chain::Runtime>::remark_with_event {
            remark: vec![1, 2, 3],
        },
    );
    ParaA::execute_with(|| {
        assert_ok!(ParachainPalletXcm::send_xcm(
            Here,
            Parent,
            Xcm(vec![Transact {
                origin_type: OriginKind::SovereignAccount,
                require_weight_at_most: INITIAL_BALANCE as u64,
                call: remark.encode().into(),
            }]),
        ));
    });

    Relay::execute_with(|| {
        use relay_chain::{Event, System};
        assert!(System::events()
            .iter()
            .any(|r| matches!(r.event, Event::System(frame_system::Event::Remarked { .. }))));
    });
}

#[test]
fn xcmp() {
    MockNet::reset();

    let remark = parachain::Call::System(
        frame_system::Call::<parachain::Runtime>::remark_with_event {
            remark: vec![1, 2, 3],
        },
    );
    ParaA::execute_with(|| {
        assert_ok!(ParachainPalletXcm::send_xcm(
            Here,
            (Parent, Parachain(2)),
            Xcm(vec![Transact {
                origin_type: OriginKind::SovereignAccount,
                require_weight_at_most: INITIAL_BALANCE as u64,
                call: remark.encode().into(),
            }]),
        ));
    });

    ParaB::execute_with(|| {
        use parachain::{Event, System};
        assert!(System::events()
            .iter()
            .any(|r| matches!(r.event, Event::System(frame_system::Event::Remarked { .. }))));
    });
}

#[test]
fn reserve_transfer_relaychain_to_parachain_a() {
    MockNet::reset();

    let source_location = AssetLocation(VersionedMultiLocation::V1(MultiLocation::parent()));

    let asset_metadata = create_asset_metadata("Kusama", "KSM", 12, 1, None, false, true);

    // Register relay chain asset in parachain A
    let relay_asset_id =
        register_assets_on_parachain::<ParaA>(&source_location, &asset_metadata, Some(0u128), None);

    let withdraw_amount = 123;

    Relay::execute_with(|| {
        assert_ok!(RelayChainPalletXcm::reserve_transfer_assets(
            relay_chain::Origin::signed(ALICE),
            Box::new(X1(Parachain(1)).into().into()),
            Box::new(
                X1(AccountId32 {
                    network: Any,
                    id: ALICE.into()
                })
                .into()
                .into()
            ),
            Box::new((Here, withdraw_amount).into()),
            0,
        ));
        assert_eq!(
            relay_chain::Balances::free_balance(&para_account_id(1)),
            INITIAL_BALANCE + withdraw_amount
        );
    });

    ParaA::execute_with(|| {
        // free execution, full amount received
        assert_eq!(
            pallet_assets::Pallet::<parachain::Runtime>::balance(relay_asset_id, &ALICE),
            withdraw_amount
        );
    });
}

#[test]
fn reserve_transfer_relaychain_to_parachain_a_then_back() {
    MockNet::reset();

    let source_location = AssetLocation(VersionedMultiLocation::V1(MultiLocation::parent()));
    let asset_metadata = create_asset_metadata("Kusama", "KSM", 12, 1, None, false, true);

    // Register relay chain asset in parachain A
    let relay_asset_id =
        register_assets_on_parachain::<ParaA>(&source_location, &asset_metadata, Some(0u128), None);

    let amount = 123;

    Relay::execute_with(|| {
        assert_ok!(RelayChainPalletXcm::reserve_transfer_assets(
            relay_chain::Origin::signed(ALICE),
            Box::new(X1(Parachain(1)).into().into()),
            Box::new(
                X1(AccountId32 {
                    network: Any,
                    id: ALICE.into()
                })
                .into()
                .into()
            ),
            Box::new((Here, amount).into()),
            0,
        ));
        assert_eq!(
            parachain::Balances::free_balance(&para_account_id(1)),
            INITIAL_BALANCE + amount
        );
    });

    ParaA::execute_with(|| {
        // free execution, full amount received
        assert_eq!(
            pallet_assets::Pallet::<parachain::Runtime>::balance(relay_asset_id, &ALICE),
            amount
        );
    });

    // Checking the balance of relay chain before sending token back
    let mut balance_before_sending = 0;
    Relay::execute_with(|| {
        balance_before_sending = RelayBalances::free_balance(&ALICE);
    });

    let dest = MultiLocation {
        parents: 1,
        interior: X1(AccountId32 {
            network: NetworkId::Any,
            id: ALICE.into(),
        }),
    };

    ParaA::execute_with(|| {
        // free execution, full amount received
        assert_ok!(parachain::XTokens::transfer(
            parachain::Origin::signed(ALICE),
            parachain::CurrencyId::MantaCurrency(relay_asset_id),
            amount,
            Box::new(VersionedMultiLocation::V1(dest)),
            40000
        ));
    });

    ParaA::execute_with(|| {
        // free execution, this will drain the parachain asset account
        assert_eq!(parachain::Assets::balance(relay_asset_id, &ALICE), 0);
    });

    Relay::execute_with(|| {
        // free execution, full amount received
        assert_eq!(
            RelayBalances::free_balance(&ALICE),
            balance_before_sending + amount
        );
    });
}

#[test]
fn send_para_a_native_asset_to_para_b() {
    MockNet::reset();

    // We use an opinionated source location here:
    // Ideally, we could use `here()`, however, we always prefer to use the location from
    // `root` when possible.
    let para_a_id = 1;
    let para_b_id = 2;
    let para_a_source_location = create_asset_location(1, para_a_id);
    let para_b_source_location = create_asset_location(1, para_b_id);
    let amount = 100u128;

    let para_a_asset_metadata =
        create_asset_metadata("ParaAToken", "ParaA", 18, 1, None, false, false);
    let para_b_asset_metadata =
        create_asset_metadata("ParaBToken", "ParaB", 18, 1, None, false, false);

    // Register ParaA native asset in ParaB
    let _ = register_assets_on_parachain::<ParaB>(
        &para_a_source_location,
        &para_a_asset_metadata,
        Some(0u128),
        None,
    );

    // Register ParaA native asset in ParaA
    let a_currency_id = register_assets_on_parachain::<ParaA>(
        &para_a_source_location,
        &para_a_asset_metadata,
        Some(0u128),
        None,
    );
    let _ = register_assets_on_parachain::<ParaA>(
        &para_b_source_location,
        &para_b_asset_metadata,
        Some(0u128),
        None,
    );

    let dest = MultiLocation {
        parents: 1,
        interior: X2(
            Parachain(2),
            AccountId32 {
                network: NetworkId::Any,
                id: ALICE.into(),
            },
        ),
    };

    // Transfer ParaA balance to B
    ParaA::execute_with(|| {
        assert_ok!(parachain::XTokens::transfer(
            parachain::Origin::signed(ALICE),
            parachain::CurrencyId::MantaCurrency(a_currency_id),
            amount,
            Box::new(VersionedMultiLocation::V1(dest)),
            800000
        ));
        assert_eq!(
            parachain::Balances::free_balance(&ALICE),
            INITIAL_BALANCE - amount
        )
    });

    // Make sure B received the token
    ParaB::execute_with(|| {
        // free execution, full amount received
        assert_eq!(parachain::Assets::balance(a_currency_id, &ALICE), amount);
    });
}

#[test]
fn send_not_sufficient_asset_from_para_a_to_para_b() {
    MockNet::reset();

    let para_a_id = 1;
    let para_b_id = 2;
    let para_a_source_location = create_asset_location(1, para_a_id);
    let para_b_source_location = create_asset_location(1, para_b_id);

    let amount = 8888u128;
    let units_per_second_at_b = 1_250_000u128;
    let dest_weight = 1_600_000_u64;
    let fee_at_b = calculate_fee(units_per_second_at_b, dest_weight);

    let para_a_asset_metadata =
        create_asset_metadata("ParaAToken", "ParaA", 18, 1, None, false, false);
    let para_b_asset_metadata =
        create_asset_metadata("ParaBToken", "ParaB", 18, 1, None, false, false);

    // Register ParaA native asset in ParaA
    let a_currency_id = register_assets_on_parachain::<ParaA>(
        &para_a_source_location,
        &para_a_asset_metadata,
        Some(0u128),
        None,
    );
    let _ = register_assets_on_parachain::<ParaA>(
        &para_b_source_location,
        &para_b_asset_metadata,
        Some(0u128),
        None,
    );

    // Register ParaA native asset in ParaB
    let _ = register_assets_on_parachain::<ParaB>(
        &para_a_source_location,
        &para_a_asset_metadata,
        Some(units_per_second_at_b),
        None,
    );

    let dest = MultiLocation {
        parents: 1,
        interior: X2(
            Parachain(2),
            AccountId32 {
                network: NetworkId::Any,
                id: ALICE.into(),
            },
        ),
    };

    assert!(amount >= fee_at_b);
    // Transfer ParaA balance to B
    ParaA::execute_with(|| {
        assert_ok!(parachain::XTokens::transfer(
            parachain::Origin::signed(ALICE),
            parachain::CurrencyId::MantaCurrency(a_currency_id),
            amount,
            Box::new(VersionedMultiLocation::V1(dest.clone())),
            dest_weight
        ));
        assert_eq!(
            parachain::Balances::free_balance(&ALICE),
            INITIAL_BALANCE - amount
        )
    });

    ParaB::execute_with(|| {
        // The total supply should not include the paid fee,
        // because the XcmFeesAccount had 0 providers with is_sufficient set to false,
        // so the mint_into() operation for the refund amount failed.
        assert_eq!(
            parachain::Assets::total_supply(a_currency_id),
            amount - fee_at_b
        );
        assert_eq!(
            parachain::Assets::balance(a_currency_id, &ALICE),
            amount - fee_at_b
        );
    });

    // Setting the balance will in effect create the account
    // incrementing its providers counter to from 0 to 1
    ParaB::execute_with(|| {
        assert_ok!(pallet_balances::Pallet::<parachain::Runtime>::set_balance(
            parachain::Origin::root(),
            parachain::AssetManager::account_id(),
            1000000000000000,
            1000000000000000
        ));
    });

    ParaA::execute_with(|| {
        assert_ok!(parachain::XTokens::transfer(
            parachain::Origin::signed(ALICE),
            parachain::CurrencyId::MantaCurrency(a_currency_id),
            amount,
            Box::new(VersionedMultiLocation::V1(dest.clone())),
            dest_weight
        ));
        assert_eq!(
            parachain::Balances::free_balance(&ALICE),
            INITIAL_BALANCE - amount * 2
        )
    });

    ParaB::execute_with(|| {
        // This time we expect the total supply to be the full amount
        // as the refund will be deposited to the XcmFeesAccount
        assert_eq!(
            parachain::Assets::total_supply(a_currency_id),
            (amount - fee_at_b) + amount
        );
        assert_eq!(
            parachain::Assets::balance(a_currency_id, &ALICE),
            (amount - fee_at_b) * 2
        );
    });
}

#[test]
fn register_with_is_sufficient_false_and_zero_min_balance_should_fail() {
    MockNet::reset();

    let para_a_id = 1;
    let source_location = create_asset_location(1, para_a_id);

    let asset_metadata = create_asset_metadata("ParaAToken", "ParaA", 18, 0, None, false, false);

    ParaB::execute_with(|| {
        assert_err!(
            AssetManager::register_asset(
                parachain::Origin::root(),
                source_location.clone(),
                asset_metadata.clone()
            ),
            pallet_asset_manager::Error::<parachain::Runtime>::ErrorCreatingAsset
        );
    });
}

#[test]
fn send_para_a_custom_asset_to_para_b() {
    let amount = 321;

    let para_a_id = 1;
    let para_b_id = 2;
    let para_a_source_location = AssetLocation(VersionedMultiLocation::V1(MultiLocation::new(
        1,
        X3(
            Parachain(para_a_id),
            PalletInstance(PALLET_ASSET_INDEX),
            GeneralIndex(0),
        ),
    )));
    let para_b_source_location = create_asset_location(1, para_b_id);

    let para_a_doge_asset_metadata =
        create_asset_metadata("ParaADoge", "Doge", 18, 1, None, false, true);
    let para_b_asset_metadata =
        create_asset_metadata("ParaBToken", "ParaB", 18, 1, None, false, false);

    // register doge in ParaA, ParaB
    let doge_currency_id_on_a = register_assets_on_parachain::<ParaA>(
        &para_a_source_location,
        &para_a_doge_asset_metadata,
        Some(0u128),
        Some((ALICE, 1, true, false)),
    );
    // register ParaB native asset on ParaA
    let _ = register_assets_on_parachain::<ParaA>(
        &para_b_source_location,
        &para_b_asset_metadata,
        Some(0u128),
        None,
    );

    // register ParaA native asset on ParaB
    let doge_currency_id_on_b = register_assets_on_parachain::<ParaB>(
        &para_a_source_location,
        &para_a_doge_asset_metadata,
        Some(0u128),
        None,
    );

    let alice_on_b = MultiLocation {
        parents: 1,
        interior: X2(
            Parachain(2),
            AccountId32 {
                network: NetworkId::Any,
                id: ALICE.into(),
            },
        ),
    };

    ParaA::execute_with(|| {
        // Force customized asset balance for Alice
        assert_ok!(parachain::Assets::mint(
            parachain::Origin::signed(ALICE),
            doge_currency_id_on_a,
            ALICE,
            INITIAL_BALANCE
        ));
        assert_ok!(parachain::XTokens::transfer(
            parachain::Origin::signed(ALICE),
            parachain::CurrencyId::MantaCurrency(doge_currency_id_on_a),
            amount,
            Box::new(VersionedMultiLocation::V1(alice_on_b)),
            800000
        ));
        assert_eq!(
            parachain::Assets::balance(doge_currency_id_on_a, &ALICE),
            INITIAL_BALANCE - amount
        );
    });

    // Make sure B received the token
    ParaB::execute_with(|| {
        // free execution, full amount received
        assert_eq!(
            parachain::Assets::balance(doge_currency_id_on_b, &ALICE),
            amount
        );
    });
}

#[test]
fn send_para_a_native_asset_para_b_and_then_send_back() {
    MockNet::reset();

    // para a native asset location
    let para_a_id = 1;
    let para_b_id = 2;
    let para_a_source_location = create_asset_location(1, para_a_id);
    let para_b_source_location = create_asset_location(1, para_b_id);
    // a's currency id in para a, para b, and para c
    let amount = 5000u128;
    let weight = 800000u64;
    let fee_on_b_when_send_back = calculate_fee(ParaTokenPerSecond::get().1, weight);
    assert!(fee_on_b_when_send_back < amount);

    let para_a_asset_metadata =
        create_asset_metadata("ParaAToken", "ParaA", 18, 1, None, false, false);
    let para_b_asset_metadata =
        create_asset_metadata("ParaBToken", "ParaB", 18, 1, None, false, false);

    // register ParaA native asset on ParaA
    let a_currency_id = register_assets_on_parachain::<ParaA>(
        &para_a_source_location,
        &para_a_asset_metadata,
        Some(0u128),
        None,
    );
    // register ParaB native asset on ParaA
    let _ = register_assets_on_parachain::<ParaA>(
        &para_b_source_location,
        &para_b_asset_metadata,
        Some(0u128),
        None,
    );
    // register ParaA native asset on ParaB
    let _ = register_assets_on_parachain::<ParaB>(
        &para_a_source_location,
        &para_a_asset_metadata,
        Some(0u128),
        None,
    );

    let alice_on_b = MultiLocation {
        parents: 1,
        interior: X2(
            Parachain(2),
            AccountId32 {
                network: NetworkId::Any,
                id: ALICE.into(),
            },
        ),
    };

    ParaA::execute_with(|| {
        assert_ok!(parachain::XTokens::transfer(
            parachain::Origin::signed(ALICE),
            parachain::CurrencyId::MantaCurrency(a_currency_id),
            amount,
            Box::new(VersionedMultiLocation::V1(alice_on_b)),
            800000
        ));
        assert_eq!(
            parachain::Balances::free_balance(&ALICE),
            INITIAL_BALANCE - amount
        )
    });

    // Make sure B received the token
    ParaB::execute_with(|| {
        // free execution, full amount received
        assert_eq!(parachain::Assets::balance(a_currency_id, &ALICE), amount);
    });

    let alice_on_a = MultiLocation {
        parents: 1,
        interior: X2(
            Parachain(1),
            AccountId32 {
                network: NetworkId::Any,
                id: ALICE.into(),
            },
        ),
    };

    // Send wrapped a back to a
    ParaB::execute_with(|| {
        assert_ok!(parachain::XTokens::transfer(
            parachain::Origin::signed(ALICE),
            parachain::CurrencyId::MantaCurrency(a_currency_id),
            amount,
            Box::new(VersionedMultiLocation::V1(alice_on_a)),
            800000
        ));
        assert_eq!(parachain::Assets::balance(a_currency_id, &ALICE), 0);
    });

    // make sure that a received the token
    ParaA::execute_with(|| {
        assert_eq!(
            parachain::Balances::free_balance(&ALICE),
            INITIAL_BALANCE - fee_on_b_when_send_back
        )
    });
}

#[test]
fn send_para_a_native_asset_from_para_b_to_para_c() {
    MockNet::reset();

    // para a asset location
    let para_a_id = 1;
    let para_b_id = 2;
    let para_c_id = 3;
    let para_a_source_location = create_asset_location(1, para_a_id);
    let para_b_source_location = create_asset_location(1, para_b_id);
    let para_c_source_location = create_asset_location(1, para_c_id);

    let amount = 8888u128;
    let weight = 800_000u64;
    let fee_at_reserve = calculate_fee(ParaTokenPerSecond::get().1, weight);
    assert!(amount >= fee_at_reserve * 2_u128);

    let para_a_asset_metadata =
        create_asset_metadata("ParaAToken", "ParaA", 18, 1, None, false, false);
    let para_b_asset_metadata =
        create_asset_metadata("ParaBToken", "ParaB", 18, 1, None, false, false);
    let para_c_asset_metadata =
        create_asset_metadata("ParaCToken", "ParaC", 18, 1, None, false, false);

    // register ParaA native asset on ParaA
    let a_currency_id = register_assets_on_parachain::<ParaA>(
        &para_a_source_location,
        &para_a_asset_metadata,
        Some(0u128),
        None,
    );
    // register ParaB native asset on ParaA
    let _ = register_assets_on_parachain::<ParaA>(
        &para_b_source_location,
        &para_b_asset_metadata,
        Some(0u128),
        None,
    );

    // register ParaA native asset on ParaB
    let _ = register_assets_on_parachain::<ParaB>(
        &para_a_source_location,
        &para_a_asset_metadata,
        Some(0u128),
        None,
    );

    // register ParaC native asset on ParaB
    let _ = register_assets_on_parachain::<ParaB>(
        &para_c_source_location,
        &para_c_asset_metadata,
        Some(0u128),
        None,
    );

    // register ParaA native asset on ParaC
    let _ = register_assets_on_parachain::<ParaC>(
        &para_a_source_location,
        &para_a_asset_metadata,
        Some(0u128),
        None,
    );

    // A send B some token
    let alice_on_b = MultiLocation {
        parents: 1,
        interior: X2(
            Parachain(2),
            AccountId32 {
                network: NetworkId::Any,
                id: ALICE.into(),
            },
        ),
    };

    ParaA::execute_with(|| {
        assert_ok!(parachain::XTokens::transfer(
            parachain::Origin::signed(ALICE),
            parachain::CurrencyId::MantaCurrency(a_currency_id),
            amount,
            Box::new(VersionedMultiLocation::V1(alice_on_b.clone())),
            800000
        ));
        assert_eq!(
            parachain::Balances::free_balance(&ALICE),
            INITIAL_BALANCE - amount
        )
    });

    ParaB::execute_with(|| {
        // free execution, full amount received
        assert_eq!(parachain::Assets::balance(a_currency_id, &ALICE), amount);
    });

    // B send C para A asset
    let alice_on_c = MultiLocation {
        parents: 1,
        interior: X2(
            Parachain(3),
            AccountId32 {
                network: NetworkId::Any,
                id: ALICE.into(),
            },
        ),
    };

    ParaB::execute_with(|| {
        assert_ok!(parachain::XTokens::transfer(
            parachain::Origin::signed(ALICE),
            parachain::CurrencyId::MantaCurrency(a_currency_id),
            amount,
            Box::new(VersionedMultiLocation::V1(alice_on_c)),
            weight,
        ));
        assert_eq!(parachain::Assets::balance(a_currency_id, &ALICE), 0);
    });

    // Make sure C received the token
    ParaC::execute_with(|| {
        // free execution, full amount received
        assert_eq!(
            parachain::Assets::balance(a_currency_id, &ALICE),
            amount - fee_at_reserve
        );
    });
}

#[test]
fn receive_relay_asset_with_trader() {
    MockNet::reset();

    let source_location = AssetLocation(VersionedMultiLocation::V1(MultiLocation::parent()));
    let asset_metadata = create_asset_metadata("Kusama", "KSM", 12, 1, None, false, true);

    let amount = 666u128;
    // We charge 10^9 as units per second on ParaA
    let units_per_second = 1_000_000_000u128;
    let fee = calculate_fee(units_per_second, RESERVE_TRANSFER_WEIGHT);
    assert!(fee > 0);

    // Register relaychain native asset in ParaA
    let relay_asset_id = register_assets_on_parachain::<ParaA>(
        &source_location,
        &asset_metadata,
        Some(units_per_second),
        None,
    );

    let dest: MultiLocation = AccountId32 {
        network: Any,
        id: ALICE.into(),
    }
    .into();

    Relay::execute_with(|| {
        assert_ok!(RelayChainPalletXcm::reserve_transfer_assets(
            relay_chain::Origin::signed(ALICE),
            Box::new(X1(Parachain(1)).into().into()),
            Box::new(VersionedMultiLocation::V1(dest)),
            Box::new((Here, amount).into()),
            0,
        ));
        assert_eq!(
            relay_chain::Balances::free_balance(&para_account_id(1)),
            INITIAL_BALANCE + amount
        );
    });

    ParaA::execute_with(|| {
        // ALICE gets amount - fee
        assert_eq!(
            parachain::Assets::balance(relay_asset_id, &ALICE),
            amount - fee
        );
        // Fee sink gets fee
        assert_eq!(
            parachain::Assets::balance(relay_asset_id, AssetManager::account_id()),
            fee
        );
    });
}

#[test]
fn send_para_a_asset_to_para_b_with_trader_and_fee() {
    MockNet::reset();

    // para a balance location
    let para_a_id = 1;
    let para_b_id = 2;
    let para_a_source_location = create_asset_location(1, para_a_id);
    let para_b_source_location = create_asset_location(1, para_b_id);

    let amount = 222u128;
    let units_per_second = 1_250_000u128;
    let dest_weight = 800_000u64;
    let fee = calculate_fee(units_per_second, dest_weight);

    let para_a_asset_metadata =
        create_asset_metadata("ParaAToken", "ParaA", 18, 1, None, false, true);
    let para_b_asset_metadata =
        create_asset_metadata("ParaBToken", "ParaB", 18, 1, None, false, true);

    // Register ParaA native asset in ParaA
    let a_currency_id = register_assets_on_parachain::<ParaA>(
        &para_a_source_location,
        &para_a_asset_metadata,
        Some(0u128),
        None,
    );
    // register ParaB native asset on ParaA
    let _ = register_assets_on_parachain::<ParaA>(
        &para_b_source_location,
        &para_b_asset_metadata,
        Some(0u128),
        None,
    );

    // register ParaA native asset on ParaB
    let _ = register_assets_on_parachain::<ParaB>(
        &para_a_source_location,
        &para_a_asset_metadata,
        Some(units_per_second),
        None,
    );

    let dest = MultiLocation {
        parents: 1,
        interior: X2(
            Parachain(2),
            AccountId32 {
                network: NetworkId::Any,
                id: ALICE.into(),
            },
        ),
    };

    // Transfer ParaA balance to B
    ParaA::execute_with(|| {
        assert_ok!(parachain::XTokens::transfer_with_fee(
            parachain::Origin::signed(ALICE),
            parachain::CurrencyId::MantaCurrency(a_currency_id),
            amount,
            1,
            Box::new(VersionedMultiLocation::V1(dest)),
            dest_weight,
        ));
        assert_eq!(
            parachain::Balances::free_balance(&ALICE),
            INITIAL_BALANCE - amount - fee
        )
    });

    ParaB::execute_with(|| {
        assert_eq!(parachain::Assets::balance(a_currency_id, &ALICE), amount);
    });
}

#[test]
fn send_para_a_asset_from_para_b_to_para_c_with_trader() {
    MockNet::reset();

    // para a balance location
    let para_a_id = 1;
    let para_b_id = 2;
    let para_c_id = 3;
    let para_a_source_location = create_asset_location(1, para_a_id);
    let para_b_source_location = create_asset_location(1, para_b_id);
    let para_c_source_location = create_asset_location(1, para_c_id);

    let mut amount = 8888u128;
    let units_per_second_at_b = 1_250_000u128;
    let dest_weight = 800_000u64;
    let fee_at_b = calculate_fee(units_per_second_at_b, dest_weight);
    let fee_at_a = calculate_fee(ParaTokenPerSecond::get().1, dest_weight);

    let para_a_asset_metadata =
        create_asset_metadata("ParaAToken", "ParaA", 18, 1, None, false, true);
    let para_b_asset_metadata =
        create_asset_metadata("ParaBToken", "ParaB", 18, 1, None, false, true);
    let para_c_asset_metadata =
        create_asset_metadata("ParaCToken", "ParaC", 18, 1, None, false, true);

    // register a_currency in ParaA, ParaB and ParaC

    // we don't charge any fee in A
    // Register ParaA native asset in ParaA
    let a_currency_id_on_a = register_assets_on_parachain::<ParaA>(
        &para_a_source_location,
        &para_a_asset_metadata,
        Some(0u128),
        None,
    );
    // register ParaB native asset on ParaA
    let _ = register_assets_on_parachain::<ParaA>(
        &para_b_source_location,
        &para_b_asset_metadata,
        Some(0u128),
        None,
    );

    // We set units_per_seconds on ParaB to 1_250_000,
    // register ParaA native asset on ParaB
    let _ = register_assets_on_parachain::<ParaB>(
        &para_c_source_location,
        &para_c_asset_metadata,
        Some(units_per_second_at_b),
        None,
    );
    let a_currency_id_on_b = register_assets_on_parachain::<ParaB>(
        &para_a_source_location,
        &para_a_asset_metadata,
        Some(units_per_second_at_b),
        None,
    );

    let a_currency_id_on_c = register_assets_on_parachain::<ParaC>(
        &para_a_source_location,
        &para_a_asset_metadata,
        Some(units_per_second_at_b),
        None,
    );

    // A send B some token
    let alice_on_b = MultiLocation {
        parents: 1,
        interior: X2(
            Parachain(2),
            AccountId32 {
                network: NetworkId::Any,
                id: ALICE.into(),
            },
        ),
    };

    assert!(amount >= fee_at_b);
    ParaA::execute_with(|| {
        assert_ok!(parachain::XTokens::transfer(
            parachain::Origin::signed(ALICE),
            parachain::CurrencyId::MantaCurrency(a_currency_id_on_a),
            amount,
            Box::new(VersionedMultiLocation::V1(alice_on_b.clone())),
            dest_weight
        ));
        assert_eq!(
            parachain::Balances::free_balance(&ALICE),
            INITIAL_BALANCE - amount
        )
    });

    ParaB::execute_with(|| {
        assert_eq!(parachain::Assets::total_supply(a_currency_id_on_b), amount);
        amount -= fee_at_b;
        assert_eq!(
            parachain::Assets::balance(a_currency_id_on_b, &ALICE),
            amount
        );
    });

    // B send C para A asset
    let alice_on_c = MultiLocation {
        parents: 1,
        interior: X2(
            Parachain(3),
            AccountId32 {
                network: NetworkId::Any,
                id: ALICE.into(),
            },
        ),
    };

    assert!(amount >= fee_at_b + fee_at_a);
    ParaB::execute_with(|| {
        assert_ok!(parachain::XTokens::transfer(
            parachain::Origin::signed(ALICE),
            parachain::CurrencyId::MantaCurrency(a_currency_id_on_b),
            amount,
            Box::new(VersionedMultiLocation::V1(alice_on_c)),
            dest_weight
        ));
        assert_eq!(parachain::Assets::balance(a_currency_id_on_b, &ALICE), 0);
    });

    // Make sure C received the token
    ParaC::execute_with(|| {
        amount = amount - fee_at_b - fee_at_a;
        assert_eq!(
            parachain::Assets::balance(a_currency_id_on_c, &ALICE),
            amount
        );
    });
}

#[test]
fn receive_relay_with_insufficient_fee_payment() {
    MockNet::reset();

    let source_location = AssetLocation(VersionedMultiLocation::V1(MultiLocation::parent()));
    let asset_metadata = create_asset_metadata("Kusama", "KSM", 12, 1, None, false, true);

    let amount = 20u128;
    // We charge 2 x 10^10 as units per second on ParaA
    let units_per_second = 20_000_000_000u128;
    let fee = calculate_fee(units_per_second, RESERVE_TRANSFER_WEIGHT);
    assert!(fee > amount);

    // Register relaychain native asset in ParaA
    let relay_asset_id = register_assets_on_parachain::<ParaA>(
        &source_location,
        &asset_metadata,
        Some(units_per_second),
        None,
    );

    let dest: MultiLocation = AccountId32 {
        network: Any,
        id: ALICE.into(),
    }
    .into();

    Relay::execute_with(|| {
        assert_ok!(RelayChainPalletXcm::reserve_transfer_assets(
            relay_chain::Origin::signed(ALICE),
            Box::new(X1(Parachain(1)).into().into()),
            Box::new(VersionedMultiLocation::V1(dest)),
            Box::new((Here, amount).into()),
            0,
        ));
        assert_eq!(
            relay_chain::Balances::free_balance(&para_account_id(1)),
            INITIAL_BALANCE + amount
        );
    });

    ParaA::execute_with(|| {
        // ALICE gets nothing
        assert_eq!(parachain::Assets::balance(relay_asset_id, &ALICE), 0);
        // Asset manager gets nothing, all balance stuck
        assert_eq!(
            parachain::Assets::balance(relay_asset_id, AssetManager::account_id()),
            0
        );
    });
}

#[test]
fn receive_relay_should_fail_without_specifying_units_per_second() {
    MockNet::reset();

    let source_location = AssetLocation(VersionedMultiLocation::V1(MultiLocation::parent()));
    let asset_metadata = create_asset_metadata("Kusama", "KSM", 12, 1, None, false, true);
    let amount = 333u128;

    // Register relaychain native asset in ParaA
    let relay_asset_id =
        register_assets_on_parachain::<ParaA>(&source_location, &asset_metadata, None, None);

    let dest: MultiLocation = AccountId32 {
        network: Any,
        id: ALICE.into(),
    }
    .into();

    Relay::execute_with(|| {
        assert_ok!(RelayChainPalletXcm::reserve_transfer_assets(
            relay_chain::Origin::signed(ALICE),
            Box::new(X1(Parachain(1)).into().into()),
            Box::new(VersionedMultiLocation::V1(dest)),
            Box::new((Here, amount).into()),
            0,
        ));
        assert_eq!(
            relay_chain::Balances::free_balance(&para_account_id(1)),
            INITIAL_BALANCE + amount
        );
    });

    ParaA::execute_with(|| {
        // ALICE gets nothing
        assert_eq!(parachain::Assets::balance(relay_asset_id, &ALICE), 0);
        // Asset manager gets nothing, all balance stuck
        assert_eq!(
            parachain::Assets::balance(relay_asset_id, AssetManager::account_id()),
            0
        );
    });
}

#[test]
fn send_para_a_asset_to_para_b_with_insufficient_fee() {
    MockNet::reset();

    // para a balance location
    let para_a_id = 1;
    let para_b_id = 2;
    let para_a_source_location = create_asset_location(1, para_a_id);
    let para_b_source_location = create_asset_location(1, para_b_id);

    let amount = 15u128;
    let units_per_second = 20_000_000u128;
    let dest_weight = 800_000u64;
    let fee = calculate_fee(units_per_second, dest_weight);
    assert!(fee > amount);

    let para_a_asset_metadata =
        create_asset_metadata("ParaAToken", "ParaA", 18, 1, None, false, true);
    let para_b_asset_metadata =
        create_asset_metadata("ParaBToken", "ParaB", 18, 1, None, false, true);

    // Register ParaA native asset in ParaA
    let a_currency_id = register_assets_on_parachain::<ParaA>(
        &para_a_source_location,
        &para_a_asset_metadata,
        Some(0u128),
        None,
    );
    // register ParaB native asset on ParaA
    let _ = register_assets_on_parachain::<ParaA>(
        &para_b_source_location,
        &para_b_asset_metadata,
        Some(0u128),
        None,
    );

    // register ParaA native asset on ParaB
    let _ = register_assets_on_parachain::<ParaB>(
        &para_b_source_location,
        &para_b_asset_metadata,
        Some(units_per_second),
        None,
    );

    let dest = MultiLocation {
        parents: 1,
        interior: X2(
            Parachain(2),
            AccountId32 {
                network: NetworkId::Any,
                id: ALICE.into(),
            },
        ),
    };

    // Transfer ParaA balance to B
    ParaA::execute_with(|| {
        assert_ok!(parachain::XTokens::transfer(
            parachain::Origin::signed(ALICE),
            parachain::CurrencyId::MantaCurrency(a_currency_id),
            amount,
            Box::new(VersionedMultiLocation::V1(dest)),
            dest_weight,
        ));
        assert_eq!(
            parachain::Balances::free_balance(&ALICE),
            INITIAL_BALANCE - amount
        )
    });

    // Alice on B should receive nothing since the fee is insufficient
    ParaB::execute_with(|| {
        assert_eq!(parachain::Assets::balance(a_currency_id, &ALICE), 0);
    });
}

#[test]
fn send_para_a_asset_to_para_b_without_specifying_units_per_second() {
    MockNet::reset();

    // para a balance location
    let para_a_id = 1;
    let para_b_id = 2;
    let para_a_source_location = create_asset_location(1, para_a_id);
    let para_b_source_location = create_asset_location(1, para_b_id);

    let amount = 567u128;
    let dest_weight = 800_000u64;

    let para_a_asset_metadata =
        create_asset_metadata("ParaAToken", "ParaA", 18, 1, None, false, true);
    let para_b_asset_metadata =
        create_asset_metadata("ParaBToken", "ParaB", 18, 1, None, false, true);

    // Register ParaA native asset in ParaA
    // Register ParaA native asset in ParaA
    let a_currency_id = register_assets_on_parachain::<ParaA>(
        &para_a_source_location,
        &para_a_asset_metadata,
        Some(0u128),
        None,
    );
    // register ParaB native asset on ParaA
    let _ = register_assets_on_parachain::<ParaA>(
        &para_b_source_location,
        &para_b_asset_metadata,
        Some(0u128),
        None,
    );

    // register ParaA native asset on ParaB
    let _ = register_assets_on_parachain::<ParaB>(
        &para_a_source_location,
        &para_a_asset_metadata,
        None,
        None,
    );

    let dest = MultiLocation {
        parents: 1,
        interior: X2(
            Parachain(2),
            AccountId32 {
                network: NetworkId::Any,
                id: ALICE.into(),
            },
        ),
    };

    // Transfer ParaA balance to B
    ParaA::execute_with(|| {
        assert_ok!(parachain::XTokens::transfer(
            parachain::Origin::signed(ALICE),
            parachain::CurrencyId::MantaCurrency(a_currency_id),
            amount,
            Box::new(VersionedMultiLocation::V1(dest)),
            dest_weight,
        ));
        assert_eq!(
            parachain::Balances::free_balance(&ALICE),
            INITIAL_BALANCE - amount
        )
    });

    // Alice on B should receive nothing since we didn't specify the unit per second
    ParaB::execute_with(|| {
        assert_eq!(parachain::Assets::balance(a_currency_id, &ALICE), 0);
    });
}

#[test]
fn receive_asset_with_is_sufficient_false() {
    MockNet::reset();

    let new_account = [5u8; 32];
    let source_location = AssetLocation(VersionedMultiLocation::V1(MultiLocation::parent()));
    let asset_metadata = create_asset_metadata("Kusama", "KSM", 12, 1, None, false, false);
    let amount = 123u128;

    // register relay asset in parachain A
    let relay_asset_id =
        register_assets_on_parachain::<ParaA>(&source_location, &asset_metadata, Some(0u128), None);

    let dest: MultiLocation = AccountId32 {
        network: Any,
        id: new_account,
    }
    .into();

    Relay::execute_with(|| {
        assert_ok!(RelayChainPalletXcm::reserve_transfer_assets(
            relay_chain::Origin::signed(ALICE),
            Box::new(X1(Parachain(1)).into().into()),
            Box::new(VersionedMultiLocation::V1(dest.clone())),
            Box::new((Here, amount).into()),
            0,
        ));
        assert_eq!(
            relay_chain::Balances::free_balance(&para_account_id(1)),
            INITIAL_BALANCE + amount
        );
    });

    // parachain should not have received assets
    ParaA::execute_with(|| {
        assert_eq!(
            parachain::Assets::balance(relay_asset_id, &new_account.into()),
            0
        );
    });

    // Send native token to fresh_account
    ParaA::execute_with(|| {
        assert_ok!(parachain::Balances::transfer(
            parachain::Origin::signed(ALICE),
            new_account.into(),
            100
        ));
    });

    Relay::execute_with(|| {
        assert_ok!(RelayChainPalletXcm::reserve_transfer_assets(
            relay_chain::Origin::signed(ALICE),
            Box::new(X1(Parachain(1)).into().into()),
            Box::new(VersionedMultiLocation::V1(dest)),
            Box::new((Here, amount).into()),
            0,
        ));
        assert_eq!(
            relay_chain::Balances::free_balance(&para_account_id(1)),
            INITIAL_BALANCE + amount + amount
        );
    });

    // parachain should not have received assets
    ParaA::execute_with(|| {
        println!(
            "fresh account bal: {}",
            parachain::Assets::balance(relay_asset_id, &new_account.into())
        );
    });
}

#[test]
fn receive_asset_with_is_sufficient_true() {
    MockNet::reset();

    let new_account = [5u8; 32];
    let source_location = AssetLocation(VersionedMultiLocation::V1(MultiLocation::parent()));
    let asset_metadata = create_asset_metadata("Kusama", "KSM", 12, 1, None, false, true);
    let amount = 123u128;

    // register relay asset in parachain A
    let relay_asset_id =
        register_assets_on_parachain::<ParaA>(&source_location, &asset_metadata, Some(0u128), None);

    let dest: MultiLocation = AccountId32 {
        network: Any,
        id: new_account,
    }
    .into();

    Relay::execute_with(|| {
        assert_ok!(RelayChainPalletXcm::reserve_transfer_assets(
            relay_chain::Origin::signed(ALICE),
            Box::new(X1(Parachain(1)).into().into()),
            Box::new(VersionedMultiLocation::V1(dest.clone())),
            Box::new((Here, amount).into()),
            0,
        ));
        assert_eq!(
            relay_chain::Balances::free_balance(&para_account_id(1)),
            INITIAL_BALANCE + amount
        );
    });

    // parachain should have received assets
    ParaA::execute_with(|| {
        assert_eq!(
            parachain::Assets::balance(relay_asset_id, &new_account.into()),
            amount
        );
    });
}

/// Scenario:
/// A parachain transfers funds on the relay chain to another parachain account.
///
/// Asserts that the parachain accounts are updated as expected.
#[test]
fn withdraw_and_deposit() {
    MockNet::reset();

    let send_amount = 10;

    ParaA::execute_with(|| {
        let message = Xcm(vec![
            WithdrawAsset((Here, send_amount).into()),
            buy_execution((Here, send_amount)),
            DepositAsset {
                assets: All.into(),
                max_assets: 1,
                beneficiary: Parachain(2).into(),
            },
        ]);
        // Send withdraw and deposit
        assert_ok!(ParachainPalletXcm::send_xcm(Here, Parent, message));
    });

    Relay::execute_with(|| {
        assert_eq!(
            relay_chain::Balances::free_balance(para_account_id(1)),
            INITIAL_BALANCE - send_amount
        );
        assert_eq!(
            relay_chain::Balances::free_balance(para_account_id(2)),
            send_amount
        );
    });
}

/// Scenario:
/// A parachain wants to be notified that a transfer worked correctly.
/// It sends a `QueryHolding` after the deposit to get notified on success.
///
/// Asserts that the balances are updated correctly and the expected XCM is sent.
#[test]
fn query_holding() {
    MockNet::reset();

    let send_amount = 10;
    let query_id_set = 1234;

    // Send a message which fully succeeds on the relay chain
    ParaA::execute_with(|| {
        let message = Xcm(vec![
            WithdrawAsset((Here, send_amount).into()),
            buy_execution((Here, send_amount)),
            DepositAsset {
                assets: All.into(),
                max_assets: 1,
                beneficiary: Parachain(2).into(),
            },
            QueryHolding {
                query_id: query_id_set,
                dest: Parachain(1).into(),
                assets: All.into(),
                max_response_weight: 1_000_000_000,
            },
        ]);
        // Send withdraw and deposit with query holding
        assert_ok!(ParachainPalletXcm::send_xcm(Here, Parent, message,));
    });

    // Check that transfer was executed
    Relay::execute_with(|| {
        // Withdraw executed
        assert_eq!(
            relay_chain::Balances::free_balance(para_account_id(1)),
            INITIAL_BALANCE - send_amount
        );
        // Deposit executed
        assert_eq!(
            relay_chain::Balances::free_balance(para_account_id(2)),
            send_amount
        );
    });

    // Check that QueryResponse message was received
    ParaA::execute_with(|| {
        assert_eq!(
            parachain::MsgQueue::received_dmp(),
            vec![Xcm(vec![QueryResponse {
                query_id: query_id_set,
                response: Response::Assets(MultiAssets::new()),
                max_weight: 1_000_000_000,
            }])],
        );
    });
}

#[test]
fn test_versioning_on_runtime_upgrade_with_relay() {
    MockNet::reset();

    let source_location = AssetLocation(VersionedMultiLocation::V1(MultiLocation::parent()));
    let asset_metadata = create_asset_metadata("Kusama", "KSM", 12, 1, None, false, true);

    // register relay asset in parachain A (XCM version 1)
    ParaA::execute_with(|| {
        // SelfReserve
        parachain::set_current_xcm_version(1);
    });
    let _ =
        register_assets_on_parachain::<ParaA>(&source_location, &asset_metadata, Some(0u128), None);

    let response = Response::Version(2);

    // This is irrelevant, nothing will be done with this message,
    // but we need to pass a message as an argument to trigger the storage change
    let mock_message: Xcm<()> = Xcm(vec![QueryResponse {
        query_id: 0,
        response,
        max_weight: 0,
    }]);

    let dest: MultiLocation = AccountId32 {
        network: Any,
        id: ALICE.into(),
    }
    .into();

    Relay::execute_with(|| {
        // This sets the default version, for not known destinations
        assert_ok!(RelayChainPalletXcm::force_default_xcm_version(
            relay_chain::Origin::root(),
            Some(2)
        ));

        // Wrap version, which sets VersionedStorage
        // This is necessary because the mock router does not use wrap_version, but
        // this is not necessary in prod.
        // more specifically, this will trigger `note_unknown_version` to put the
        // version to `VersionDiscoveryQueue` on relay-chain's pallet-xcm
        assert_ok!(<RelayChainPalletXcm as WrapVersion>::wrap_version(
            &Parachain(1).into(),
            mock_message
        ));

        // Transfer assets. Since it is an unknown destination, it will query for version
        assert_ok!(RelayChainPalletXcm::reserve_transfer_assets(
            relay_chain::Origin::signed(ALICE),
            Box::new(Parachain(1).into().into()),
            Box::new(VersionedMultiLocation::V1(dest)),
            Box::new((Here, 123).into()),
            0,
        ));

        // Let's advance the relay. This should trigger the subscription message
        relay_chain::relay_roll_to(2);

        // queries should have been updated
        assert!(RelayChainPalletXcm::query(0).is_some());
    });

    let expected_supported_version: relay_chain::Event =
        pallet_xcm::Event::SupportedVersionChanged(
            MultiLocation {
                parents: 0,
                interior: X1(Parachain(1)),
            },
            1,
        )
        .into();

    Relay::execute_with(|| {
        // Assert that the events vector contains the version change
        assert!(relay_chain::relay_events().contains(&expected_supported_version));
    });

    let expected_version_notified: parachain::Event = pallet_xcm::Event::VersionChangeNotified(
        MultiLocation {
            parents: 1,
            interior: Here,
        },
        2,
    )
    .into();

    // ParaA changes version to 2, and calls on_runtime_upgrade. This should notify the targets
    // of the new version change
    ParaA::execute_with(|| {
        // Set version
        parachain::set_current_xcm_version(2);
        // Do runtime upgrade
        parachain::on_runtime_upgrade();
        // Initialize block, to call on_initialize and notify targets
        parachain::para_roll_to(2);
        // Expect the event in the parachain
        assert!(parachain::para_events().contains(&expected_version_notified));
    });

    // This event should have been seen in the relay
    let expected_supported_version_2: relay_chain::Event =
        pallet_xcm::Event::SupportedVersionChanged(
            MultiLocation {
                parents: 0,
                interior: X1(Parachain(1)),
            },
            2,
        )
        .into();

    Relay::execute_with(|| {
        // Assert that the events vector contains the new version change
        assert!(relay_chain::relay_events().contains(&expected_supported_version_2));
    });
}

#[test]
fn test_automatic_versioning_on_runtime_upgrade_with_para_b() {
    MockNet::reset();

    // para a balance location
    let para_a_id = 1;
    let para_b_id = 2;
    let para_a_source_location = create_asset_location(1, para_a_id);
    let para_b_source_location = create_asset_location(1, para_b_id);

    let para_a_asset_metadata =
        create_asset_metadata("ParaAToken", "ParaA", 18, 1, None, false, true);
    let para_b_asset_metadata =
        create_asset_metadata("ParaBToken", "ParaB", 18, 1, None, false, true);
    let response = Response::Version(2);

    // This is irrelevant, nothing will be done with this message,
    // but we need to pass a message as an argument to trigger the storage change
    let mock_message: Xcm<()> = Xcm(vec![QueryResponse {
        query_id: 0,
        response,
        max_weight: 0,
    }]);

    ParaA::execute_with(|| {
        // advertised version
        parachain::set_current_xcm_version(2);
    });

    // Register ParaA native asset in ParaA
    let a_currency_id = register_assets_on_parachain::<ParaA>(
        &para_a_source_location,
        &para_a_asset_metadata,
        Some(0u128),
        None,
    );

    // register ParaB native asset on ParaA
    let _ = register_assets_on_parachain::<ParaA>(
        &para_b_source_location,
        &para_b_asset_metadata,
        Some(0u128),
        None,
    );

    ParaB::execute_with(|| {
        // advertised version
        parachain::set_current_xcm_version(0);
    });

    // register ParaA native asset on ParaB
    let _ = register_assets_on_parachain::<ParaB>(
        &para_a_source_location,
        &para_a_asset_metadata,
        Some(0u128),
        None,
    );

    ParaA::execute_with(|| {
        // This sets the default version, for not known destinations
        assert_ok!(ParachainPalletXcm::force_default_xcm_version(
            parachain::Origin::root(),
            Some(2)
        ));
        // Wrap version, which sets VersionedStorage
        assert_ok!(<ParachainPalletXcm as WrapVersion>::wrap_version(
            &MultiLocation::new(1, X1(Parachain(2))),
            mock_message
        ));

        parachain::para_roll_to(2);

        // queries should have been updated
        assert!(ParachainPalletXcm::query(0).is_some());
    });

    let expected_supported_version: parachain::Event = pallet_xcm::Event::SupportedVersionChanged(
        MultiLocation {
            parents: 1,
            interior: X1(Parachain(2)),
        },
        0,
    )
    .into();

    ParaA::execute_with(|| {
        // Assert that the events vector contains the version change
        assert!(parachain::para_events().contains(&expected_supported_version));
    });

    // Let's ensure talking in v0 works
    let dest = MultiLocation {
        parents: 1,
        interior: X2(
            Parachain(2),
            AccountId32 {
                network: NetworkId::Any,
                id: ALICE.into(),
            },
        ),
    };

    ParaA::execute_with(|| {
        // free execution, full amount received
        assert_ok!(parachain::XTokens::transfer(
            parachain::Origin::signed(ALICE),
            parachain::CurrencyId::MantaCurrency(a_currency_id),
            100,
            Box::new(VersionedMultiLocation::V1(dest)),
            80
        ));
        // free execution, full amount received
        assert_eq!(
            parachain::Balances::free_balance(&ALICE),
            INITIAL_BALANCE - 100
        );
    });

    ParaB::execute_with(|| {
        // free execution, full amount received
        assert_eq!(parachain::Assets::balance(a_currency_id, &ALICE), 100);
    });

    let expected_version_notified: parachain::Event = pallet_xcm::Event::VersionChangeNotified(
        MultiLocation {
            parents: 1,
            interior: X1(Parachain(1)),
        },
        2,
    )
    .into();

    // ParaB changes version to 2, and calls on_runtime_upgrade. This should notify the targets
    // of the new version change
    ParaB::execute_with(|| {
        // Set version
        parachain::set_current_xcm_version(2);
        // Do runtime upgrade
        parachain::on_runtime_upgrade();
        // Initialize block, to call on_initialize and notify targets
        parachain::para_roll_to(2);
        // Expect the event in the parachain
        assert!(parachain::para_events().contains(&expected_version_notified));
    });

    // This event should have been seen in para A
    let expected_supported_version_2: parachain::Event =
        pallet_xcm::Event::SupportedVersionChanged(
            MultiLocation {
                parents: 1,
                interior: X1(Parachain(2)),
            },
            2,
        )
        .into();

    // Para A should have received the version change
    ParaA::execute_with(|| {
        // Assert that the events vector contains the new version change
        assert!(parachain::para_events().contains(&expected_supported_version_2));
    });
}

#[test]
fn filtered_multilocation_should_not_work() {
    let para_a_id = 1;
    let para_b_id = 2;
    let para_a_source_location = create_asset_location(1, para_a_id);
    let para_b_source_location = create_asset_location(1, para_b_id);
    let para_a_asset_metadata =
        create_asset_metadata("ParaAToken", "ParaA", 18, 1, None, false, true);
    let para_b_asset_metadata =
        create_asset_metadata("ParaBToken", "ParaB", 18, 1, None, false, true);

    // Register ParaA native asset in ParaA
    let a_currency_id = register_assets_on_parachain::<ParaA>(
        &para_a_source_location,
        &para_a_asset_metadata,
        Some(0u128),
        None,
    );
    // register ParaB native asset on ParaA
    let _ = register_assets_on_parachain::<ParaA>(
        &para_b_source_location,
        &para_b_asset_metadata,
        Some(0u128),
        None,
    );

    // register ParaA native asset on ParaB
    let _ = register_assets_on_parachain::<ParaB>(
        &para_a_source_location,
        &para_a_asset_metadata,
        Some(0u128),
        None,
    );

    let dest = MultiLocation {
        parents: 1,
        interior: X2(
            Parachain(4), // set para id as 4
            AccountId32 {
                network: NetworkId::Any,
                id: ALICE.into(),
            },
        ),
    };

    // Sending xcm to parachain 5 should not work
    ParaA::execute_with(|| {
        assert_noop!(
            parachain::XTokens::transfer(
                parachain::Origin::signed(ALICE),
                parachain::CurrencyId::MantaCurrency(a_currency_id),
                100,
                Box::new(VersionedMultiLocation::V1(dest)),
                80
            ),
            orml_xtokens::Error::<parachain::Runtime>::NotSupportedMultiLocation,
        );
    });

    let x3_dest = MultiLocation {
        parents: 1,
        interior: X3(
            Parachain(2),
            PalletInstance(PALLET_ASSET_INDEX),
            AccountId32 {
                network: NetworkId::Any,
                id: ALICE.into(),
            },
        ),
    };
    // We don't support X3 or more longer Junctions.
    ParaA::execute_with(|| {
        assert_noop!(
            parachain::XTokens::transfer(
                parachain::Origin::signed(ALICE),
                parachain::CurrencyId::MantaCurrency(a_currency_id),
                100,
                Box::new(VersionedMultiLocation::V1(x3_dest)),
                80
            ),
            orml_xtokens::Error::<parachain::Runtime>::NotSupportedMultiLocation,
        );
    });

    let parents_as_2_relay_dest = MultiLocation {
        parents: 2,
        interior: X1(AccountId32 {
            network: NetworkId::Any,
            id: ALICE.into(),
        }),
    };
    // relaychain dest with wrong parents should not work.
    ParaA::execute_with(|| {
        assert_noop!(
            parachain::XTokens::transfer(
                parachain::Origin::signed(ALICE),
                parachain::CurrencyId::MantaCurrency(a_currency_id),
                100,
                Box::new(VersionedMultiLocation::V1(parents_as_2_relay_dest)),
                80
            ),
            orml_xtokens::Error::<parachain::Runtime>::NotSupportedMultiLocation,
        );
    });

    let parents_as_2_dest = MultiLocation {
        parents: 2,
        interior: X2(
            Parachain(2),
            AccountId32 {
                network: NetworkId::Any,
                id: ALICE.into(),
            },
        ),
    };
    // Wrong parents should not work.
    ParaA::execute_with(|| {
        assert_noop!(
            parachain::XTokens::transfer(
                parachain::Origin::signed(ALICE),
                parachain::CurrencyId::MantaCurrency(a_currency_id),
                100,
                Box::new(VersionedMultiLocation::V1(parents_as_2_dest)),
                80
            ),
            orml_xtokens::Error::<parachain::Runtime>::NotSupportedMultiLocation,
        );
    });

    let here_dest = MultiLocation {
        parents: 1,
        interior: Here,
    };
    // The destination with no receiver should not work.
    ParaA::execute_with(|| {
        assert_noop!(
            parachain::XTokens::transfer(
                parachain::Origin::signed(ALICE),
                parachain::CurrencyId::MantaCurrency(a_currency_id),
                100,
                Box::new(VersionedMultiLocation::V1(here_dest)),
                80
            ),
            orml_xtokens::Error::<parachain::Runtime>::NotSupportedMultiLocation,
        );
    });

    // Correct relaychain location should work, (1, Here)
    let relay_dest = MultiLocation {
        parents: 1,
        interior: X1(AccountId32 {
            network: NetworkId::Any,
            id: ALICE.into(),
        }),
    };
    ParaA::execute_with(|| {
        assert_ok!(parachain::XTokens::transfer(
            parachain::Origin::signed(ALICE),
            parachain::CurrencyId::MantaCurrency(a_currency_id),
            100,
            Box::new(VersionedMultiLocation::V1(relay_dest)),
            80
        ));
    });

    // Correct sibling location should work
    let sibling_chain_dest = MultiLocation {
        parents: 1,
        interior: X2(
            Parachain(2),
            AccountId32 {
                network: NetworkId::Any,
                id: ALICE.into(),
            },
        ),
    };
    ParaA::execute_with(|| {
        assert_ok!(parachain::XTokens::transfer(
            parachain::Origin::signed(ALICE),
            parachain::CurrencyId::MantaCurrency(a_currency_id),
            100,
            Box::new(VersionedMultiLocation::V1(sibling_chain_dest)),
            80
        ));
    });
}

#[test]
fn less_than_min_xcm_fee_should_not_work() {
<<<<<<< HEAD
	MockNet::reset();

	let para_a_id = 1;
	let para_b_id = 2;
	let para_a_source_location = create_asset_location(1, para_a_id);
	let para_b_source_location = AssetLocation(VersionedMultiLocation::V1(MultiLocation::new(
		1,
		X2(Parachain(para_b_id), GeneralKey(b"ParaBToken".to_vec())),
	)));
	let para_b_as_reserve_chain = create_asset_location(1, para_b_id);

	let para_a_asset_metadata =
		create_asset_metadata("ParaAToken", "ParaA", 18, 1, None, false, true);
	let para_b_asset_metadata =
		create_asset_metadata("ParaBToken", "ParaB", 18, 1, None, false, true);

	let relay_source_location = AssetLocation(VersionedMultiLocation::V1(MultiLocation::parent()));
	let relay_asset_metadata = create_asset_metadata("Kusama", "KSM", 12, 1, None, false, true);

	// Register ParaA native asset in ParaA
	let _a_currency_id_on_a = register_assets_on_parachain::<ParaA>(
		&para_a_source_location,
		&para_a_asset_metadata,
		Some(0u128),
		None,
	);
	// Register relaychain native asset in ParaA
	let relay_asset_id_on_a = register_assets_on_parachain::<ParaA>(
		&relay_source_location,
		&relay_asset_metadata,
		Some(0u128),
		None,
	);
	// register ParaB native asset on ParaA
	let b_currency_id_on_a = register_assets_on_parachain::<ParaA>(
		&para_b_source_location,
		&para_b_asset_metadata,
		Some(0u128),
		None,
	);

	// register ParaA native asset on ParaB
	let _ = register_assets_on_parachain::<ParaB>(
		&para_a_source_location,
		&para_a_asset_metadata,
		Some(0u128),
		None,
	);
	// Register relaychain native asset in ParaA
	let _relay_asset_id_on_b = register_assets_on_parachain::<ParaB>(
		&relay_source_location,
		&relay_asset_metadata,
		Some(0u128),
		None,
	);

	// Initlize some tokens for alice
	assert_ok!(ParaA::execute_with(|| {
		parachain::Assets::mint(
			parachain::Origin::signed(parachain::AssetManager::account_id()),
			b_currency_id_on_a,
			ALICE.into(),
			1000,
		)
	}));
	assert_ok!(ParaA::execute_with(|| {
		parachain::Assets::mint(
			parachain::Origin::signed(parachain::AssetManager::account_id()),
			relay_asset_id_on_a,
			ALICE.into(),
			1000,
		)
	}));

	let dest = MultiLocation {
		parents: 1,
		interior: X2(
			Parachain(2),
			AccountId32 {
				network: NetworkId::Any,
				id: ALICE.into(),
			},
		),
	};

	let amount = 450;
	let fee_amount: u128 = 200;
	// Minimum xcm execution fee paid on destination chain.
	// Current only support `ToReserve` with relay-chain asset as fee. other case
	// like `NonReserve` or `SelfReserve` with relay-chain fee is not support.
	// And our `MaxAssetsForTransfer` for xtokens is 1,
	// so `transfer_multicurrencies` is not supported on calamari.
	// If min-xcm-fee is not set, no one can pay xcm fee(u129::MAX).
	ParaA::execute_with(|| {
		assert_noop!(
			parachain::XTokens::transfer_multicurrencies(
				Some(ALICE).into(),
				vec![
					(
						parachain::CurrencyId::MantaCurrency(b_currency_id_on_a),
						amount
					),
					(
						parachain::CurrencyId::MantaCurrency(relay_asset_id_on_a),
						fee_amount
					)
				],
				1,
				Box::new(VersionedMultiLocation::V1(dest.clone())),
				40,
			),
			orml_xtokens::Error::<parachain::Runtime>::FeeNotEnough
		);
	});

	// set min xcm fee on ParaA
	let min_xcm_fee = 40;
	ParaA::execute_with(|| {
		assert_ok!(AssetManager::set_min_xcm_fee(
			parachain::Origin::root(),
			para_b_as_reserve_chain,
			min_xcm_fee,
		));
	});

	// fee is bigger than min-xcm-fee should work(39 < 40).
	ParaA::execute_with(|| {
		assert_noop!(
			parachain::XTokens::transfer_multicurrencies(
				Some(ALICE).into(),
				vec![
					(
						parachain::CurrencyId::MantaCurrency(b_currency_id_on_a),
						amount
					),
					(
						parachain::CurrencyId::MantaCurrency(relay_asset_id_on_a),
						39
					)
				],
				1,
				Box::new(VersionedMultiLocation::V1(dest.clone())),
				40,
			),
			orml_xtokens::Error::<parachain::Runtime>::FeeNotEnough
		);
	});

	// fee is bigger than min-xcm-fee should work
	ParaA::execute_with(|| {
		assert_ok!(parachain::XTokens::transfer_multicurrencies(
			Some(ALICE).into(),
			vec![
				(
					parachain::CurrencyId::MantaCurrency(b_currency_id_on_a),
					amount
				),
				(
					parachain::CurrencyId::MantaCurrency(relay_asset_id_on_a),
					fee_amount
				)
			],
			1,
			Box::new(VersionedMultiLocation::V1(dest.clone())),
			40,
		));
	});
}

#[test]
fn transfer_multicurrencies_should_work_scenarios() {
	MockNet::reset();

	let para_a_id = 1;
	let para_b_id = 2;
	let para_a_source_location = AssetLocation(VersionedMultiLocation::V1(MultiLocation::new(
		1,
		X1(Parachain(para_a_id)),
	)));
	let para_b_source_location = AssetLocation(VersionedMultiLocation::V1(MultiLocation::new(
		1,
		X1(Parachain(para_b_id)),
	)));
	let units_per_sec = 0;

	let para_a_asset_metadata =
		create_asset_metadata("ParaAToken", "ParaA", 18, 1, None, false, true);
	let para_b_asset_metadata =
		create_asset_metadata("ParaBToken", "ParaB", 18, 1, None, false, true);

	let relay_source_location = AssetLocation(VersionedMultiLocation::V1(MultiLocation::parent()));
	let relay_asset_metadata = create_asset_metadata("Kusama", "KSM", 12, 1, None, false, true);

	// Register ParaA native asset in ParaA
	let _ = register_assets_on_parachain::<ParaA>(
		&para_a_source_location,
		&para_a_asset_metadata,
		Some(units_per_sec),
		None,
	);
	// Register relaychain native asset in ParaA
	let relay_asset_id_on_a = register_assets_on_parachain::<ParaA>(
		&relay_source_location,
		&relay_asset_metadata,
		Some(units_per_sec),
		None,
	);
	// register ParaB native asset on ParaA
	let b_asset_id_on_a = register_assets_on_parachain::<ParaA>(
		&para_b_source_location,
		&para_b_asset_metadata,
		Some(units_per_sec),
		None,
	);

	// register ParaB native asset on ParaB
	let b_asset_id_on_b = register_assets_on_parachain::<ParaB>(
		&para_b_source_location,
		&para_b_asset_metadata,
		Some(units_per_sec),
		None,
	);
	// register ParaA native asset on ParaB
	let _ = register_assets_on_parachain::<ParaB>(
		&para_a_source_location,
		&para_a_asset_metadata,
		Some(units_per_sec),
		None,
	);
	// Register relaychain native asset in ParaB
	let relay_asset_id_on_b = register_assets_on_parachain::<ParaB>(
		&relay_source_location,
		&relay_asset_metadata,
		Some(units_per_sec),
		None,
	);

	let relay_asset_amount_minted_on_a = 10000000;
	// Initialize some relay chain tokens for alice
	assert_ok!(ParaA::execute_with(|| {
		parachain::Assets::mint(
			parachain::Origin::signed(parachain::AssetManager::account_id()),
			relay_asset_id_on_a,
			ALICE.into(),
			relay_asset_amount_minted_on_a,
		)
	}));

	let dest = MultiLocation {
		parents: 1,
		interior: X2(
			Parachain(para_a_id),
			AccountId32 {
				network: NetworkId::Any,
				id: ALICE.into(),
			},
		),
	};

	// Send some ParaB tokens from Alice on B to Alice on A
	let amount_to_a = 10000000;
	let weight = 40;
	ParaB::execute_with(|| {
		assert_ok!(parachain::XTokens::transfer(
			Some(ALICE).into(),
			parachain::CurrencyId::MantaCurrency(b_asset_id_on_b),
			amount_to_a,
			Box::new(VersionedMultiLocation::V1(dest.clone())),
			weight,
		));
	});

	let dest = MultiLocation {
		parents: 1,
		interior: X2(
			Parachain(para_b_id),
			AccountId32 {
				network: NetworkId::Any,
				id: ALICE.into(),
			},
		),
	};

	let amount_back_to_b = 100;
	let fee_amount: u128 = 50;
	let min_xcm_fee = 10;
	// Send some ParaB tokens from Alice on A back to Alice on B
	ParaA::execute_with(|| {
		assert_ok!(AssetManager::set_min_xcm_fee(
			parachain::Origin::root(),
			para_b_source_location,
			min_xcm_fee,
		));

		assert_ok!(parachain::XTokens::transfer_multicurrencies(
			Some(ALICE).into(),
			vec![
				(
					parachain::CurrencyId::MantaCurrency(b_asset_id_on_a),
					amount_back_to_b
				),
				(
					parachain::CurrencyId::MantaCurrency(relay_asset_id_on_a),
					fee_amount
				)
			],
			1,
			Box::new(VersionedMultiLocation::V1(dest.clone())),
			weight,
		));

		assert_eq!(
			parachain::Assets::balance(relay_asset_id_on_a, &ALICE),
			relay_asset_amount_minted_on_a - fee_amount
		);
		assert_eq!(
			// notice that total supply between the two chains is:
			// (relay_asset_amount_minted_on_a - fee_amount) + (fee_amount - min_xcm_fee)
			parachain::Assets::total_supply(relay_asset_id_on_a),
			relay_asset_amount_minted_on_a - fee_amount
		);

		assert_eq!(
			parachain::Assets::balance(b_asset_id_on_a, &ALICE),
			amount_to_a - amount_back_to_b
		);
	});

	Relay::execute_with(|| {
		let para_a_sovereign_on_relay = para_account_id(1);
		let para_b_sovereign_on_relay = para_account_id(2);
		assert_eq!(
			relay_chain::Balances::free_balance(&para_a_sovereign_on_relay),
			INITIAL_BALANCE - (fee_amount - min_xcm_fee)
		);
		assert_eq!(
			relay_chain::Balances::free_balance(&para_b_sovereign_on_relay),
			fee_amount - min_xcm_fee
		);
	});

	ParaB::execute_with(|| {
		assert_eq!(
			parachain::Balances::free_balance(&ALICE),
			INITIAL_BALANCE - amount_to_a + amount_back_to_b
		);

		// Parachain A sovereign account on Parachain B should receive:
		// (fee - min_xcm_fee) from the first to-non-reserve xcm message, reduced by the execution cost on the relay chain
		// Then it will be again reduced by the min_xcm_fee to buy execution time for the second to-reserve xcm message
		let para_a_sovereign_on_para_b = parachain::LocationToAccountId::convert_ref(
			MultiLocation::new(1, X1(Parachain(para_a_id))),
		)
		.unwrap();
		let execution_cost_on_relay_chain = 0;
		assert_eq!(
			parachain::Assets::balance(relay_asset_id_on_b, &para_a_sovereign_on_para_b),
			(fee_amount - min_xcm_fee) - execution_cost_on_relay_chain - min_xcm_fee
		);

		assert_eq!(
			// The change from BuyExecution will then be deposited in Alice's account.
			parachain::Assets::balance(relay_asset_id_on_b, &ALICE),
			min_xcm_fee
		);
		assert_eq!(
			parachain::Assets::total_supply(relay_asset_id_on_b),
			fee_amount - min_xcm_fee
		);
	});
}

#[test]
fn transfer_multicurrencies_should_fail_scenarios() {
	MockNet::reset();

	let para_a_id = 1;
	let para_b_id = 2;
	let para_c_id = 3;
	let para_a_source_location = create_asset_location(1, para_a_id);
	let para_b_source_location = create_asset_location(1, para_b_id);
	let para_c_source_location = create_asset_location(1, para_c_id);

	let para_a_asset_metadata =
		create_asset_metadata("ParaAToken", "ParaA", 18, 1, None, false, true);
	let para_b_asset_metadata =
		create_asset_metadata("ParaBToken", "ParaB", 18, 1, None, false, true);
	let para_c_asset_metadata =
		create_asset_metadata("ParaCToken", "ParaC", 18, 1, None, false, true);

	let relay_source_location = AssetLocation(VersionedMultiLocation::V1(MultiLocation::parent()));
	let relay_asset_metadata = create_asset_metadata("Kusama", "KSM", 12, 1, None, false, true);
	let units_per_sec = 0;

	let a_asset_id_on_a = register_assets_on_parachain::<ParaA>(
		&para_a_source_location,
		&para_a_asset_metadata,
		Some(units_per_sec),
		None,
	);
	let relay_asset_id_on_a = register_assets_on_parachain::<ParaA>(
		&relay_source_location,
		&relay_asset_metadata,
		Some(units_per_sec),
		None,
	);
	let b_asset_id_on_a = register_assets_on_parachain::<ParaA>(
		&para_b_source_location,
		&para_b_asset_metadata,
		Some(units_per_sec),
		None,
	);
	let c_asset_id_on_a = register_assets_on_parachain::<ParaA>(
		&para_c_source_location,
		&para_c_asset_metadata,
		Some(units_per_sec),
		None,
	);

	let b_asset_id_on_b = register_assets_on_parachain::<ParaB>(
		&para_b_source_location,
		&para_b_asset_metadata,
		Some(units_per_sec),
		None,
	);
	let _ = register_assets_on_parachain::<ParaB>(
		&para_a_source_location,
		&para_a_asset_metadata,
		Some(units_per_sec),
		None,
	);
	let relay_asset_id_on_b = register_assets_on_parachain::<ParaB>(
		&relay_source_location,
		&relay_asset_metadata,
		Some(units_per_sec),
		None,
	);

	let c_asset_id_on_c = register_assets_on_parachain::<ParaC>(
		&para_c_source_location,
		&para_c_asset_metadata,
		Some(units_per_sec),
		None,
	);
	let _ = register_assets_on_parachain::<ParaC>(
		&para_a_source_location,
		&para_a_asset_metadata,
		Some(units_per_sec),
		None,
	);
	let _ = register_assets_on_parachain::<ParaC>(
		&relay_source_location,
		&relay_asset_metadata,
		Some(units_per_sec),
		None,
	);

	let amount = 1000;
	let weight = 40;
	assert_ok!(ParaA::execute_with(|| {
		parachain::Assets::mint(
			parachain::Origin::signed(parachain::AssetManager::account_id()),
			relay_asset_id_on_a,
			ALICE.into(),
			amount,
		)
	}));

	let dest = MultiLocation {
		parents: 1,
		interior: X2(
			Parachain(para_a_id),
			AccountId32 {
				network: NetworkId::Any,
				id: ALICE.into(),
			},
		),
	};
	ParaC::execute_with(|| {
		assert_ok!(parachain::XTokens::transfer(
			Some(ALICE).into(),
			parachain::CurrencyId::MantaCurrency(c_asset_id_on_c),
			amount,
			Box::new(VersionedMultiLocation::V1(dest.clone())),
			weight,
		));
	});
	ParaB::execute_with(|| {
		assert_ok!(parachain::XTokens::transfer(
			Some(ALICE).into(),
			parachain::CurrencyId::MantaCurrency(b_asset_id_on_b),
			amount,
			Box::new(VersionedMultiLocation::V1(dest)),
			weight,
		));
	});

	let dest = MultiLocation {
		parents: 1,
		interior: X2(
			Parachain(para_b_id),
			AccountId32 {
				network: NetworkId::Any,
				id: ALICE.into(),
			},
		),
	};

	let fee_amount: u128 = 50;
	let min_xcm_fee = 10;
	ParaA::execute_with(|| {
		assert_ok!(AssetManager::set_min_xcm_fee(
			parachain::Origin::root(),
			para_b_source_location.clone(),
			min_xcm_fee,
		));
		assert_ok!(AssetManager::set_min_xcm_fee(
			parachain::Origin::root(),
			para_c_source_location,
			min_xcm_fee,
		));

		assert_err!(
			parachain::XTokens::transfer_multicurrencies(
				Some(ALICE).into(),
				vec![
					(
						parachain::CurrencyId::MantaCurrency(b_asset_id_on_a),
						amount
					),
					(
						parachain::CurrencyId::MantaCurrency(c_asset_id_on_a),
						fee_amount
					),
					(
						parachain::CurrencyId::MantaCurrency(relay_asset_id_on_a),
						fee_amount
					)
				],
				2,
				Box::new(VersionedMultiLocation::V1(dest.clone())),
				weight,
			),
			orml_xtokens::Error::<parachain::Runtime>::DistinctReserveForAssetAndFee
		);

		assert_err!(
			parachain::XTokens::transfer_multicurrencies(
				Some(ALICE).into(),
				vec![
					(
						parachain::CurrencyId::MantaCurrency(b_asset_id_on_a),
						amount
					),
					(
						parachain::CurrencyId::MantaCurrency(relay_asset_id_on_a),
						fee_amount
					),
					(
						parachain::CurrencyId::MantaCurrency(c_asset_id_on_a),
						fee_amount
					)
				],
				2,
				Box::new(VersionedMultiLocation::V1(dest.clone())),
				weight,
			),
			orml_xtokens::Error::<parachain::Runtime>::DistinctReserveForAssetAndFee
		);

		assert_err!(
			parachain::XTokens::transfer_multicurrencies(
				Some(ALICE).into(),
				vec![
					(
						parachain::CurrencyId::MantaCurrency(b_asset_id_on_a),
						amount
					),
					(
						parachain::CurrencyId::MantaCurrency(relay_asset_id_on_a),
						fee_amount
					),
					(
						parachain::CurrencyId::MantaCurrency(c_asset_id_on_a),
						fee_amount
					),
					(
						parachain::CurrencyId::MantaCurrency(a_asset_id_on_a),
						fee_amount
					)
				],
				2,
				Box::new(VersionedMultiLocation::V1(dest.clone())),
				weight,
			),
			orml_xtokens::Error::<parachain::Runtime>::TooManyAssetsBeingSent
		);

		assert_err!(
			parachain::XTokens::transfer_multicurrencies(
				Some(ALICE).into(),
				vec![
					(
						parachain::CurrencyId::MantaCurrency(b_asset_id_on_a),
						amount
					),
					(
						parachain::CurrencyId::MantaCurrency(relay_asset_id_on_a),
						fee_amount
					)
				],
				2,
				Box::new(VersionedMultiLocation::V1(dest.clone())),
				weight,
			),
			orml_xtokens::Error::<parachain::Runtime>::AssetIndexNonExistent
		);

		assert_err!(
			parachain::XTokens::transfer_multicurrencies(
				Some(ALICE).into(),
				vec![
					(
						parachain::CurrencyId::MantaCurrency(b_asset_id_on_a),
						amount
					),
					(parachain::CurrencyId::MantaCurrency(relay_asset_id_on_a), 0)
				],
				1,
				Box::new(VersionedMultiLocation::V1(dest.clone())),
				weight,
			),
			orml_xtokens::Error::<parachain::Runtime>::ZeroAmount
		);

		assert_err!(
			parachain::XTokens::transfer_multicurrencies(
				Some(ALICE).into(),
				vec![
					(parachain::CurrencyId::MantaCurrency(b_asset_id_on_a), 0),
					(
						parachain::CurrencyId::MantaCurrency(relay_asset_id_on_a),
						fee_amount
					)
				],
				1,
				Box::new(VersionedMultiLocation::V1(dest.clone())),
				weight,
			),
			orml_xtokens::Error::<parachain::Runtime>::ZeroAmount
		);
	});

	let amount_back_to_b = 100;
	let fee_amount: u128 = 50;
	let min_xcm_fee = 40;
	// Setup to succeed on the sender side, but fail on the receiver side due to not enough fees.
	ParaA::execute_with(|| {
		assert_ok!(AssetManager::set_min_xcm_fee(
			parachain::Origin::root(),
			para_b_source_location,
			min_xcm_fee,
		));

		assert_eq!(parachain::Assets::balance(b_asset_id_on_a, &ALICE), amount);
		assert_eq!(
			parachain::Assets::balance(relay_asset_id_on_a, &ALICE),
			amount
		);

		assert_ok!(parachain::XTokens::transfer_multicurrencies(
			Some(ALICE).into(),
			vec![
				(
					parachain::CurrencyId::MantaCurrency(b_asset_id_on_a),
					amount_back_to_b
				),
				(
					parachain::CurrencyId::MantaCurrency(relay_asset_id_on_a),
					fee_amount
				)
			],
			1,
			Box::new(VersionedMultiLocation::V1(dest.clone())),
			weight,
		));

		assert_eq!(
			parachain::Assets::balance(relay_asset_id_on_a, &ALICE),
			amount - fee_amount
		);

		assert_eq!(
			parachain::Assets::balance(b_asset_id_on_a, &ALICE),
			amount - amount_back_to_b
		);
	});

	Relay::execute_with(|| {
		let para_a_sovereign_on_relay = para_account_id(1);
		let para_b_sovereign_on_relay = para_account_id(2);
		assert_eq!(
			relay_chain::Balances::free_balance(&para_a_sovereign_on_relay),
			INITIAL_BALANCE - (fee_amount - min_xcm_fee)
		);
		assert_eq!(
			relay_chain::Balances::free_balance(&para_b_sovereign_on_relay),
			fee_amount - min_xcm_fee
		);
	});

	ParaB::execute_with(|| {
		// Parachain A sovereign account on Parachain B should receive:
		// (fee - min_xcm_fee) from the first to-non-reserve xcm message, reduced by the execution cost on the relay chain
		// Then it will be again reduced by the min_xcm_fee to buy execution time for the second to-reserve xcm message
		// But the latter should fail because the fee was not enough
		let para_a_sovereign_on_para_b = parachain::LocationToAccountId::convert_ref(
			MultiLocation::new(1, X1(Parachain(para_a_id))),
		)
		.unwrap();
		assert_eq!(
			parachain::Assets::balance(relay_asset_id_on_b, &para_a_sovereign_on_para_b),
			// should be `(fee_amount - min_xcm_fee) - execution_cost_on_relay_chain - min_xcm_fee`
			// but there was not enough of the asset to withdraw the second min_xcm_fee
			fee_amount - min_xcm_fee
		);

		assert_eq!(
			// The BuyExecution failed so no change to deposit in Alice's account.
			parachain::Assets::balance(relay_asset_id_on_b, &ALICE),
			0
		);
		assert_eq!(
			parachain::Assets::total_supply(relay_asset_id_on_b),
			fee_amount - min_xcm_fee
		);

		assert_eq!(
			parachain::Balances::free_balance(&ALICE),
			// Did not receive amount_back_to_b, because there was not enough of the relay fee
			INITIAL_BALANCE - amount
		);
	});
=======
    MockNet::reset();

    let para_a_id = 1;
    let para_b_id = 2;
    let para_a_source_location = create_asset_location(1, para_a_id);
    let para_b_source_location = AssetLocation(VersionedMultiLocation::V1(MultiLocation::new(
        1,
        X2(Parachain(para_b_id), GeneralKey(b"ParaBToken".to_vec())),
    )));
    let para_b_as_reserve_chain = create_asset_location(1, para_b_id);

    let para_a_asset_metadata =
        create_asset_metadata("ParaAToken", "ParaA", 18, 1, None, false, true);
    let para_b_asset_metadata =
        create_asset_metadata("ParaBToken", "ParaB", 18, 1, None, false, true);

    let relay_source_location = AssetLocation(VersionedMultiLocation::V1(MultiLocation::parent()));
    let relay_asset_metadata = create_asset_metadata("Kusama", "KSM", 12, 1, None, false, true);

    // Register ParaA native asset in ParaA
    let _a_currency_id_on_a = register_assets_on_parachain::<ParaA>(
        &para_a_source_location,
        &para_a_asset_metadata,
        Some(0u128),
        None,
    );
    // Register relaychain native asset in ParaA
    let relay_asset_id_on_a = register_assets_on_parachain::<ParaA>(
        &relay_source_location,
        &relay_asset_metadata,
        Some(0u128),
        None,
    );
    // register ParaB native asset on ParaA
    let b_currency_id_on_a = register_assets_on_parachain::<ParaA>(
        &para_b_source_location,
        &para_b_asset_metadata,
        Some(0u128),
        None,
    );

    // register ParaA native asset on ParaB
    let _ = register_assets_on_parachain::<ParaB>(
        &para_a_source_location,
        &para_a_asset_metadata,
        Some(0u128),
        None,
    );
    // Register relaychain native asset in ParaA
    let _relay_asset_id_on_b = register_assets_on_parachain::<ParaB>(
        &relay_source_location,
        &relay_asset_metadata,
        Some(0u128),
        None,
    );

    // Initlize some tokens for alice
    assert_ok!(ParaA::execute_with(|| {
        parachain::Assets::mint(
            parachain::Origin::signed(parachain::AssetManager::account_id()),
            b_currency_id_on_a,
            ALICE,
            1000,
        )
    }));
    assert_ok!(ParaA::execute_with(|| {
        parachain::Assets::mint(
            parachain::Origin::signed(parachain::AssetManager::account_id()),
            relay_asset_id_on_a,
            ALICE,
            1000,
        )
    }));

    let dest = MultiLocation {
        parents: 1,
        interior: X2(
            Parachain(2),
            AccountId32 {
                network: NetworkId::Any,
                id: ALICE.into(),
            },
        ),
    };

    let amount = 450;
    let fee_amount: u128 = 200;
    // Minimum xcm execution fee paid on destination chain.
    // Current only support `ToReserve` with relay-chain asset as fee. other case
    // like `NonReserve` or `SelfReserve` with relay-chain fee is not support.
    // And our `MaxAssetsForTransfer` for xtokens is 1,
    // so `transfer_multicurrencies` is not supported on calamari.
    // If min-xcm-fee is not set, no one can pay xcm fee(u129::MAX).
    ParaA::execute_with(|| {
        assert_noop!(
            parachain::XTokens::transfer_multicurrencies(
                Some(ALICE).into(),
                vec![
                    (
                        parachain::CurrencyId::MantaCurrency(b_currency_id_on_a),
                        amount
                    ),
                    (
                        parachain::CurrencyId::MantaCurrency(relay_asset_id_on_a),
                        fee_amount
                    )
                ],
                1,
                Box::new(VersionedMultiLocation::V1(dest.clone())),
                40,
            ),
            orml_xtokens::Error::<parachain::Runtime>::FeeNotEnough
        );
    });

    // set min xcm fee on ParaA
    let min_xcm_fee = 40;
    ParaA::execute_with(|| {
        assert_ok!(AssetManager::set_min_xcm_fee(
            parachain::Origin::root(),
            para_b_as_reserve_chain,
            min_xcm_fee,
        ));
    });

    // fee is bigger than min-xcm-fee should work(39 < 40).
    ParaA::execute_with(|| {
        assert_noop!(
            parachain::XTokens::transfer_multicurrencies(
                Some(ALICE).into(),
                vec![
                    (
                        parachain::CurrencyId::MantaCurrency(b_currency_id_on_a),
                        amount
                    ),
                    (
                        parachain::CurrencyId::MantaCurrency(relay_asset_id_on_a),
                        39
                    )
                ],
                1,
                Box::new(VersionedMultiLocation::V1(dest.clone())),
                40,
            ),
            orml_xtokens::Error::<parachain::Runtime>::FeeNotEnough
        );
    });

    // fee is bigger than min-xcm-fee should work
    ParaA::execute_with(|| {
        assert_ok!(parachain::XTokens::transfer_multicurrencies(
            Some(ALICE).into(),
            vec![
                (
                    parachain::CurrencyId::MantaCurrency(b_currency_id_on_a),
                    amount
                ),
                (
                    parachain::CurrencyId::MantaCurrency(relay_asset_id_on_a),
                    fee_amount
                )
            ],
            1,
            Box::new(VersionedMultiLocation::V1(dest.clone())),
            40,
        ));
    });
>>>>>>> 65357c5f
}<|MERGE_RESOLUTION|>--- conflicted
+++ resolved
@@ -1989,751 +1989,6 @@
 
 #[test]
 fn less_than_min_xcm_fee_should_not_work() {
-<<<<<<< HEAD
-	MockNet::reset();
-
-	let para_a_id = 1;
-	let para_b_id = 2;
-	let para_a_source_location = create_asset_location(1, para_a_id);
-	let para_b_source_location = AssetLocation(VersionedMultiLocation::V1(MultiLocation::new(
-		1,
-		X2(Parachain(para_b_id), GeneralKey(b"ParaBToken".to_vec())),
-	)));
-	let para_b_as_reserve_chain = create_asset_location(1, para_b_id);
-
-	let para_a_asset_metadata =
-		create_asset_metadata("ParaAToken", "ParaA", 18, 1, None, false, true);
-	let para_b_asset_metadata =
-		create_asset_metadata("ParaBToken", "ParaB", 18, 1, None, false, true);
-
-	let relay_source_location = AssetLocation(VersionedMultiLocation::V1(MultiLocation::parent()));
-	let relay_asset_metadata = create_asset_metadata("Kusama", "KSM", 12, 1, None, false, true);
-
-	// Register ParaA native asset in ParaA
-	let _a_currency_id_on_a = register_assets_on_parachain::<ParaA>(
-		&para_a_source_location,
-		&para_a_asset_metadata,
-		Some(0u128),
-		None,
-	);
-	// Register relaychain native asset in ParaA
-	let relay_asset_id_on_a = register_assets_on_parachain::<ParaA>(
-		&relay_source_location,
-		&relay_asset_metadata,
-		Some(0u128),
-		None,
-	);
-	// register ParaB native asset on ParaA
-	let b_currency_id_on_a = register_assets_on_parachain::<ParaA>(
-		&para_b_source_location,
-		&para_b_asset_metadata,
-		Some(0u128),
-		None,
-	);
-
-	// register ParaA native asset on ParaB
-	let _ = register_assets_on_parachain::<ParaB>(
-		&para_a_source_location,
-		&para_a_asset_metadata,
-		Some(0u128),
-		None,
-	);
-	// Register relaychain native asset in ParaA
-	let _relay_asset_id_on_b = register_assets_on_parachain::<ParaB>(
-		&relay_source_location,
-		&relay_asset_metadata,
-		Some(0u128),
-		None,
-	);
-
-	// Initlize some tokens for alice
-	assert_ok!(ParaA::execute_with(|| {
-		parachain::Assets::mint(
-			parachain::Origin::signed(parachain::AssetManager::account_id()),
-			b_currency_id_on_a,
-			ALICE.into(),
-			1000,
-		)
-	}));
-	assert_ok!(ParaA::execute_with(|| {
-		parachain::Assets::mint(
-			parachain::Origin::signed(parachain::AssetManager::account_id()),
-			relay_asset_id_on_a,
-			ALICE.into(),
-			1000,
-		)
-	}));
-
-	let dest = MultiLocation {
-		parents: 1,
-		interior: X2(
-			Parachain(2),
-			AccountId32 {
-				network: NetworkId::Any,
-				id: ALICE.into(),
-			},
-		),
-	};
-
-	let amount = 450;
-	let fee_amount: u128 = 200;
-	// Minimum xcm execution fee paid on destination chain.
-	// Current only support `ToReserve` with relay-chain asset as fee. other case
-	// like `NonReserve` or `SelfReserve` with relay-chain fee is not support.
-	// And our `MaxAssetsForTransfer` for xtokens is 1,
-	// so `transfer_multicurrencies` is not supported on calamari.
-	// If min-xcm-fee is not set, no one can pay xcm fee(u129::MAX).
-	ParaA::execute_with(|| {
-		assert_noop!(
-			parachain::XTokens::transfer_multicurrencies(
-				Some(ALICE).into(),
-				vec![
-					(
-						parachain::CurrencyId::MantaCurrency(b_currency_id_on_a),
-						amount
-					),
-					(
-						parachain::CurrencyId::MantaCurrency(relay_asset_id_on_a),
-						fee_amount
-					)
-				],
-				1,
-				Box::new(VersionedMultiLocation::V1(dest.clone())),
-				40,
-			),
-			orml_xtokens::Error::<parachain::Runtime>::FeeNotEnough
-		);
-	});
-
-	// set min xcm fee on ParaA
-	let min_xcm_fee = 40;
-	ParaA::execute_with(|| {
-		assert_ok!(AssetManager::set_min_xcm_fee(
-			parachain::Origin::root(),
-			para_b_as_reserve_chain,
-			min_xcm_fee,
-		));
-	});
-
-	// fee is bigger than min-xcm-fee should work(39 < 40).
-	ParaA::execute_with(|| {
-		assert_noop!(
-			parachain::XTokens::transfer_multicurrencies(
-				Some(ALICE).into(),
-				vec![
-					(
-						parachain::CurrencyId::MantaCurrency(b_currency_id_on_a),
-						amount
-					),
-					(
-						parachain::CurrencyId::MantaCurrency(relay_asset_id_on_a),
-						39
-					)
-				],
-				1,
-				Box::new(VersionedMultiLocation::V1(dest.clone())),
-				40,
-			),
-			orml_xtokens::Error::<parachain::Runtime>::FeeNotEnough
-		);
-	});
-
-	// fee is bigger than min-xcm-fee should work
-	ParaA::execute_with(|| {
-		assert_ok!(parachain::XTokens::transfer_multicurrencies(
-			Some(ALICE).into(),
-			vec![
-				(
-					parachain::CurrencyId::MantaCurrency(b_currency_id_on_a),
-					amount
-				),
-				(
-					parachain::CurrencyId::MantaCurrency(relay_asset_id_on_a),
-					fee_amount
-				)
-			],
-			1,
-			Box::new(VersionedMultiLocation::V1(dest.clone())),
-			40,
-		));
-	});
-}
-
-#[test]
-fn transfer_multicurrencies_should_work_scenarios() {
-	MockNet::reset();
-
-	let para_a_id = 1;
-	let para_b_id = 2;
-	let para_a_source_location = AssetLocation(VersionedMultiLocation::V1(MultiLocation::new(
-		1,
-		X1(Parachain(para_a_id)),
-	)));
-	let para_b_source_location = AssetLocation(VersionedMultiLocation::V1(MultiLocation::new(
-		1,
-		X1(Parachain(para_b_id)),
-	)));
-	let units_per_sec = 0;
-
-	let para_a_asset_metadata =
-		create_asset_metadata("ParaAToken", "ParaA", 18, 1, None, false, true);
-	let para_b_asset_metadata =
-		create_asset_metadata("ParaBToken", "ParaB", 18, 1, None, false, true);
-
-	let relay_source_location = AssetLocation(VersionedMultiLocation::V1(MultiLocation::parent()));
-	let relay_asset_metadata = create_asset_metadata("Kusama", "KSM", 12, 1, None, false, true);
-
-	// Register ParaA native asset in ParaA
-	let _ = register_assets_on_parachain::<ParaA>(
-		&para_a_source_location,
-		&para_a_asset_metadata,
-		Some(units_per_sec),
-		None,
-	);
-	// Register relaychain native asset in ParaA
-	let relay_asset_id_on_a = register_assets_on_parachain::<ParaA>(
-		&relay_source_location,
-		&relay_asset_metadata,
-		Some(units_per_sec),
-		None,
-	);
-	// register ParaB native asset on ParaA
-	let b_asset_id_on_a = register_assets_on_parachain::<ParaA>(
-		&para_b_source_location,
-		&para_b_asset_metadata,
-		Some(units_per_sec),
-		None,
-	);
-
-	// register ParaB native asset on ParaB
-	let b_asset_id_on_b = register_assets_on_parachain::<ParaB>(
-		&para_b_source_location,
-		&para_b_asset_metadata,
-		Some(units_per_sec),
-		None,
-	);
-	// register ParaA native asset on ParaB
-	let _ = register_assets_on_parachain::<ParaB>(
-		&para_a_source_location,
-		&para_a_asset_metadata,
-		Some(units_per_sec),
-		None,
-	);
-	// Register relaychain native asset in ParaB
-	let relay_asset_id_on_b = register_assets_on_parachain::<ParaB>(
-		&relay_source_location,
-		&relay_asset_metadata,
-		Some(units_per_sec),
-		None,
-	);
-
-	let relay_asset_amount_minted_on_a = 10000000;
-	// Initialize some relay chain tokens for alice
-	assert_ok!(ParaA::execute_with(|| {
-		parachain::Assets::mint(
-			parachain::Origin::signed(parachain::AssetManager::account_id()),
-			relay_asset_id_on_a,
-			ALICE.into(),
-			relay_asset_amount_minted_on_a,
-		)
-	}));
-
-	let dest = MultiLocation {
-		parents: 1,
-		interior: X2(
-			Parachain(para_a_id),
-			AccountId32 {
-				network: NetworkId::Any,
-				id: ALICE.into(),
-			},
-		),
-	};
-
-	// Send some ParaB tokens from Alice on B to Alice on A
-	let amount_to_a = 10000000;
-	let weight = 40;
-	ParaB::execute_with(|| {
-		assert_ok!(parachain::XTokens::transfer(
-			Some(ALICE).into(),
-			parachain::CurrencyId::MantaCurrency(b_asset_id_on_b),
-			amount_to_a,
-			Box::new(VersionedMultiLocation::V1(dest.clone())),
-			weight,
-		));
-	});
-
-	let dest = MultiLocation {
-		parents: 1,
-		interior: X2(
-			Parachain(para_b_id),
-			AccountId32 {
-				network: NetworkId::Any,
-				id: ALICE.into(),
-			},
-		),
-	};
-
-	let amount_back_to_b = 100;
-	let fee_amount: u128 = 50;
-	let min_xcm_fee = 10;
-	// Send some ParaB tokens from Alice on A back to Alice on B
-	ParaA::execute_with(|| {
-		assert_ok!(AssetManager::set_min_xcm_fee(
-			parachain::Origin::root(),
-			para_b_source_location,
-			min_xcm_fee,
-		));
-
-		assert_ok!(parachain::XTokens::transfer_multicurrencies(
-			Some(ALICE).into(),
-			vec![
-				(
-					parachain::CurrencyId::MantaCurrency(b_asset_id_on_a),
-					amount_back_to_b
-				),
-				(
-					parachain::CurrencyId::MantaCurrency(relay_asset_id_on_a),
-					fee_amount
-				)
-			],
-			1,
-			Box::new(VersionedMultiLocation::V1(dest.clone())),
-			weight,
-		));
-
-		assert_eq!(
-			parachain::Assets::balance(relay_asset_id_on_a, &ALICE),
-			relay_asset_amount_minted_on_a - fee_amount
-		);
-		assert_eq!(
-			// notice that total supply between the two chains is:
-			// (relay_asset_amount_minted_on_a - fee_amount) + (fee_amount - min_xcm_fee)
-			parachain::Assets::total_supply(relay_asset_id_on_a),
-			relay_asset_amount_minted_on_a - fee_amount
-		);
-
-		assert_eq!(
-			parachain::Assets::balance(b_asset_id_on_a, &ALICE),
-			amount_to_a - amount_back_to_b
-		);
-	});
-
-	Relay::execute_with(|| {
-		let para_a_sovereign_on_relay = para_account_id(1);
-		let para_b_sovereign_on_relay = para_account_id(2);
-		assert_eq!(
-			relay_chain::Balances::free_balance(&para_a_sovereign_on_relay),
-			INITIAL_BALANCE - (fee_amount - min_xcm_fee)
-		);
-		assert_eq!(
-			relay_chain::Balances::free_balance(&para_b_sovereign_on_relay),
-			fee_amount - min_xcm_fee
-		);
-	});
-
-	ParaB::execute_with(|| {
-		assert_eq!(
-			parachain::Balances::free_balance(&ALICE),
-			INITIAL_BALANCE - amount_to_a + amount_back_to_b
-		);
-
-		// Parachain A sovereign account on Parachain B should receive:
-		// (fee - min_xcm_fee) from the first to-non-reserve xcm message, reduced by the execution cost on the relay chain
-		// Then it will be again reduced by the min_xcm_fee to buy execution time for the second to-reserve xcm message
-		let para_a_sovereign_on_para_b = parachain::LocationToAccountId::convert_ref(
-			MultiLocation::new(1, X1(Parachain(para_a_id))),
-		)
-		.unwrap();
-		let execution_cost_on_relay_chain = 0;
-		assert_eq!(
-			parachain::Assets::balance(relay_asset_id_on_b, &para_a_sovereign_on_para_b),
-			(fee_amount - min_xcm_fee) - execution_cost_on_relay_chain - min_xcm_fee
-		);
-
-		assert_eq!(
-			// The change from BuyExecution will then be deposited in Alice's account.
-			parachain::Assets::balance(relay_asset_id_on_b, &ALICE),
-			min_xcm_fee
-		);
-		assert_eq!(
-			parachain::Assets::total_supply(relay_asset_id_on_b),
-			fee_amount - min_xcm_fee
-		);
-	});
-}
-
-#[test]
-fn transfer_multicurrencies_should_fail_scenarios() {
-	MockNet::reset();
-
-	let para_a_id = 1;
-	let para_b_id = 2;
-	let para_c_id = 3;
-	let para_a_source_location = create_asset_location(1, para_a_id);
-	let para_b_source_location = create_asset_location(1, para_b_id);
-	let para_c_source_location = create_asset_location(1, para_c_id);
-
-	let para_a_asset_metadata =
-		create_asset_metadata("ParaAToken", "ParaA", 18, 1, None, false, true);
-	let para_b_asset_metadata =
-		create_asset_metadata("ParaBToken", "ParaB", 18, 1, None, false, true);
-	let para_c_asset_metadata =
-		create_asset_metadata("ParaCToken", "ParaC", 18, 1, None, false, true);
-
-	let relay_source_location = AssetLocation(VersionedMultiLocation::V1(MultiLocation::parent()));
-	let relay_asset_metadata = create_asset_metadata("Kusama", "KSM", 12, 1, None, false, true);
-	let units_per_sec = 0;
-
-	let a_asset_id_on_a = register_assets_on_parachain::<ParaA>(
-		&para_a_source_location,
-		&para_a_asset_metadata,
-		Some(units_per_sec),
-		None,
-	);
-	let relay_asset_id_on_a = register_assets_on_parachain::<ParaA>(
-		&relay_source_location,
-		&relay_asset_metadata,
-		Some(units_per_sec),
-		None,
-	);
-	let b_asset_id_on_a = register_assets_on_parachain::<ParaA>(
-		&para_b_source_location,
-		&para_b_asset_metadata,
-		Some(units_per_sec),
-		None,
-	);
-	let c_asset_id_on_a = register_assets_on_parachain::<ParaA>(
-		&para_c_source_location,
-		&para_c_asset_metadata,
-		Some(units_per_sec),
-		None,
-	);
-
-	let b_asset_id_on_b = register_assets_on_parachain::<ParaB>(
-		&para_b_source_location,
-		&para_b_asset_metadata,
-		Some(units_per_sec),
-		None,
-	);
-	let _ = register_assets_on_parachain::<ParaB>(
-		&para_a_source_location,
-		&para_a_asset_metadata,
-		Some(units_per_sec),
-		None,
-	);
-	let relay_asset_id_on_b = register_assets_on_parachain::<ParaB>(
-		&relay_source_location,
-		&relay_asset_metadata,
-		Some(units_per_sec),
-		None,
-	);
-
-	let c_asset_id_on_c = register_assets_on_parachain::<ParaC>(
-		&para_c_source_location,
-		&para_c_asset_metadata,
-		Some(units_per_sec),
-		None,
-	);
-	let _ = register_assets_on_parachain::<ParaC>(
-		&para_a_source_location,
-		&para_a_asset_metadata,
-		Some(units_per_sec),
-		None,
-	);
-	let _ = register_assets_on_parachain::<ParaC>(
-		&relay_source_location,
-		&relay_asset_metadata,
-		Some(units_per_sec),
-		None,
-	);
-
-	let amount = 1000;
-	let weight = 40;
-	assert_ok!(ParaA::execute_with(|| {
-		parachain::Assets::mint(
-			parachain::Origin::signed(parachain::AssetManager::account_id()),
-			relay_asset_id_on_a,
-			ALICE.into(),
-			amount,
-		)
-	}));
-
-	let dest = MultiLocation {
-		parents: 1,
-		interior: X2(
-			Parachain(para_a_id),
-			AccountId32 {
-				network: NetworkId::Any,
-				id: ALICE.into(),
-			},
-		),
-	};
-	ParaC::execute_with(|| {
-		assert_ok!(parachain::XTokens::transfer(
-			Some(ALICE).into(),
-			parachain::CurrencyId::MantaCurrency(c_asset_id_on_c),
-			amount,
-			Box::new(VersionedMultiLocation::V1(dest.clone())),
-			weight,
-		));
-	});
-	ParaB::execute_with(|| {
-		assert_ok!(parachain::XTokens::transfer(
-			Some(ALICE).into(),
-			parachain::CurrencyId::MantaCurrency(b_asset_id_on_b),
-			amount,
-			Box::new(VersionedMultiLocation::V1(dest)),
-			weight,
-		));
-	});
-
-	let dest = MultiLocation {
-		parents: 1,
-		interior: X2(
-			Parachain(para_b_id),
-			AccountId32 {
-				network: NetworkId::Any,
-				id: ALICE.into(),
-			},
-		),
-	};
-
-	let fee_amount: u128 = 50;
-	let min_xcm_fee = 10;
-	ParaA::execute_with(|| {
-		assert_ok!(AssetManager::set_min_xcm_fee(
-			parachain::Origin::root(),
-			para_b_source_location.clone(),
-			min_xcm_fee,
-		));
-		assert_ok!(AssetManager::set_min_xcm_fee(
-			parachain::Origin::root(),
-			para_c_source_location,
-			min_xcm_fee,
-		));
-
-		assert_err!(
-			parachain::XTokens::transfer_multicurrencies(
-				Some(ALICE).into(),
-				vec![
-					(
-						parachain::CurrencyId::MantaCurrency(b_asset_id_on_a),
-						amount
-					),
-					(
-						parachain::CurrencyId::MantaCurrency(c_asset_id_on_a),
-						fee_amount
-					),
-					(
-						parachain::CurrencyId::MantaCurrency(relay_asset_id_on_a),
-						fee_amount
-					)
-				],
-				2,
-				Box::new(VersionedMultiLocation::V1(dest.clone())),
-				weight,
-			),
-			orml_xtokens::Error::<parachain::Runtime>::DistinctReserveForAssetAndFee
-		);
-
-		assert_err!(
-			parachain::XTokens::transfer_multicurrencies(
-				Some(ALICE).into(),
-				vec![
-					(
-						parachain::CurrencyId::MantaCurrency(b_asset_id_on_a),
-						amount
-					),
-					(
-						parachain::CurrencyId::MantaCurrency(relay_asset_id_on_a),
-						fee_amount
-					),
-					(
-						parachain::CurrencyId::MantaCurrency(c_asset_id_on_a),
-						fee_amount
-					)
-				],
-				2,
-				Box::new(VersionedMultiLocation::V1(dest.clone())),
-				weight,
-			),
-			orml_xtokens::Error::<parachain::Runtime>::DistinctReserveForAssetAndFee
-		);
-
-		assert_err!(
-			parachain::XTokens::transfer_multicurrencies(
-				Some(ALICE).into(),
-				vec![
-					(
-						parachain::CurrencyId::MantaCurrency(b_asset_id_on_a),
-						amount
-					),
-					(
-						parachain::CurrencyId::MantaCurrency(relay_asset_id_on_a),
-						fee_amount
-					),
-					(
-						parachain::CurrencyId::MantaCurrency(c_asset_id_on_a),
-						fee_amount
-					),
-					(
-						parachain::CurrencyId::MantaCurrency(a_asset_id_on_a),
-						fee_amount
-					)
-				],
-				2,
-				Box::new(VersionedMultiLocation::V1(dest.clone())),
-				weight,
-			),
-			orml_xtokens::Error::<parachain::Runtime>::TooManyAssetsBeingSent
-		);
-
-		assert_err!(
-			parachain::XTokens::transfer_multicurrencies(
-				Some(ALICE).into(),
-				vec![
-					(
-						parachain::CurrencyId::MantaCurrency(b_asset_id_on_a),
-						amount
-					),
-					(
-						parachain::CurrencyId::MantaCurrency(relay_asset_id_on_a),
-						fee_amount
-					)
-				],
-				2,
-				Box::new(VersionedMultiLocation::V1(dest.clone())),
-				weight,
-			),
-			orml_xtokens::Error::<parachain::Runtime>::AssetIndexNonExistent
-		);
-
-		assert_err!(
-			parachain::XTokens::transfer_multicurrencies(
-				Some(ALICE).into(),
-				vec![
-					(
-						parachain::CurrencyId::MantaCurrency(b_asset_id_on_a),
-						amount
-					),
-					(parachain::CurrencyId::MantaCurrency(relay_asset_id_on_a), 0)
-				],
-				1,
-				Box::new(VersionedMultiLocation::V1(dest.clone())),
-				weight,
-			),
-			orml_xtokens::Error::<parachain::Runtime>::ZeroAmount
-		);
-
-		assert_err!(
-			parachain::XTokens::transfer_multicurrencies(
-				Some(ALICE).into(),
-				vec![
-					(parachain::CurrencyId::MantaCurrency(b_asset_id_on_a), 0),
-					(
-						parachain::CurrencyId::MantaCurrency(relay_asset_id_on_a),
-						fee_amount
-					)
-				],
-				1,
-				Box::new(VersionedMultiLocation::V1(dest.clone())),
-				weight,
-			),
-			orml_xtokens::Error::<parachain::Runtime>::ZeroAmount
-		);
-	});
-
-	let amount_back_to_b = 100;
-	let fee_amount: u128 = 50;
-	let min_xcm_fee = 40;
-	// Setup to succeed on the sender side, but fail on the receiver side due to not enough fees.
-	ParaA::execute_with(|| {
-		assert_ok!(AssetManager::set_min_xcm_fee(
-			parachain::Origin::root(),
-			para_b_source_location,
-			min_xcm_fee,
-		));
-
-		assert_eq!(parachain::Assets::balance(b_asset_id_on_a, &ALICE), amount);
-		assert_eq!(
-			parachain::Assets::balance(relay_asset_id_on_a, &ALICE),
-			amount
-		);
-
-		assert_ok!(parachain::XTokens::transfer_multicurrencies(
-			Some(ALICE).into(),
-			vec![
-				(
-					parachain::CurrencyId::MantaCurrency(b_asset_id_on_a),
-					amount_back_to_b
-				),
-				(
-					parachain::CurrencyId::MantaCurrency(relay_asset_id_on_a),
-					fee_amount
-				)
-			],
-			1,
-			Box::new(VersionedMultiLocation::V1(dest.clone())),
-			weight,
-		));
-
-		assert_eq!(
-			parachain::Assets::balance(relay_asset_id_on_a, &ALICE),
-			amount - fee_amount
-		);
-
-		assert_eq!(
-			parachain::Assets::balance(b_asset_id_on_a, &ALICE),
-			amount - amount_back_to_b
-		);
-	});
-
-	Relay::execute_with(|| {
-		let para_a_sovereign_on_relay = para_account_id(1);
-		let para_b_sovereign_on_relay = para_account_id(2);
-		assert_eq!(
-			relay_chain::Balances::free_balance(&para_a_sovereign_on_relay),
-			INITIAL_BALANCE - (fee_amount - min_xcm_fee)
-		);
-		assert_eq!(
-			relay_chain::Balances::free_balance(&para_b_sovereign_on_relay),
-			fee_amount - min_xcm_fee
-		);
-	});
-
-	ParaB::execute_with(|| {
-		// Parachain A sovereign account on Parachain B should receive:
-		// (fee - min_xcm_fee) from the first to-non-reserve xcm message, reduced by the execution cost on the relay chain
-		// Then it will be again reduced by the min_xcm_fee to buy execution time for the second to-reserve xcm message
-		// But the latter should fail because the fee was not enough
-		let para_a_sovereign_on_para_b = parachain::LocationToAccountId::convert_ref(
-			MultiLocation::new(1, X1(Parachain(para_a_id))),
-		)
-		.unwrap();
-		assert_eq!(
-			parachain::Assets::balance(relay_asset_id_on_b, &para_a_sovereign_on_para_b),
-			// should be `(fee_amount - min_xcm_fee) - execution_cost_on_relay_chain - min_xcm_fee`
-			// but there was not enough of the asset to withdraw the second min_xcm_fee
-			fee_amount - min_xcm_fee
-		);
-
-		assert_eq!(
-			// The BuyExecution failed so no change to deposit in Alice's account.
-			parachain::Assets::balance(relay_asset_id_on_b, &ALICE),
-			0
-		);
-		assert_eq!(
-			parachain::Assets::total_supply(relay_asset_id_on_b),
-			fee_amount - min_xcm_fee
-		);
-
-		assert_eq!(
-			parachain::Balances::free_balance(&ALICE),
-			// Did not receive amount_back_to_b, because there was not enough of the relay fee
-			INITIAL_BALANCE - amount
-		);
-	});
-=======
     MockNet::reset();
 
     let para_a_id = 1;
@@ -2901,5 +2156,580 @@
             40,
         ));
     });
->>>>>>> 65357c5f
+}
+
+#[test]
+fn transfer_multicurrencies_should_work_scenarios() {
+    MockNet::reset();
+
+    let para_a_id = 1;
+    let para_b_id = 2;
+    let para_a_source_location = AssetLocation(VersionedMultiLocation::V1(MultiLocation::new(
+        1,
+        X1(Parachain(para_a_id)),
+    )));
+    let para_b_source_location = AssetLocation(VersionedMultiLocation::V1(MultiLocation::new(
+        1,
+        X1(Parachain(para_b_id)),
+    )));
+    let units_per_sec = 0;
+
+    let para_a_asset_metadata =
+        create_asset_metadata("ParaAToken", "ParaA", 18, 1, None, false, true);
+    let para_b_asset_metadata =
+        create_asset_metadata("ParaBToken", "ParaB", 18, 1, None, false, true);
+
+    let relay_source_location = AssetLocation(VersionedMultiLocation::V1(MultiLocation::parent()));
+    let relay_asset_metadata = create_asset_metadata("Kusama", "KSM", 12, 1, None, false, true);
+
+    // Register ParaA native asset in ParaA
+    let _ = register_assets_on_parachain::<ParaA>(
+        &para_a_source_location,
+        &para_a_asset_metadata,
+        Some(units_per_sec),
+        None,
+    );
+    // Register relaychain native asset in ParaA
+    let relay_asset_id_on_a = register_assets_on_parachain::<ParaA>(
+        &relay_source_location,
+        &relay_asset_metadata,
+        Some(units_per_sec),
+        None,
+    );
+    // register ParaB native asset on ParaA
+    let b_asset_id_on_a = register_assets_on_parachain::<ParaA>(
+        &para_b_source_location,
+        &para_b_asset_metadata,
+        Some(units_per_sec),
+        None,
+    );
+
+    // register ParaB native asset on ParaB
+    let b_asset_id_on_b = register_assets_on_parachain::<ParaB>(
+        &para_b_source_location,
+        &para_b_asset_metadata,
+        Some(units_per_sec),
+        None,
+    );
+    // register ParaA native asset on ParaB
+    let _ = register_assets_on_parachain::<ParaB>(
+        &para_a_source_location,
+        &para_a_asset_metadata,
+        Some(units_per_sec),
+        None,
+    );
+    // Register relaychain native asset in ParaB
+    let relay_asset_id_on_b = register_assets_on_parachain::<ParaB>(
+        &relay_source_location,
+        &relay_asset_metadata,
+        Some(units_per_sec),
+        None,
+    );
+
+    let relay_asset_amount_minted_on_a = 10000000;
+    // Initialize some relay chain tokens for alice
+    assert_ok!(ParaA::execute_with(|| {
+        parachain::Assets::mint(
+            parachain::Origin::signed(parachain::AssetManager::account_id()),
+            relay_asset_id_on_a,
+            ALICE.into(),
+            relay_asset_amount_minted_on_a,
+        )
+    }));
+
+    let dest = MultiLocation {
+        parents: 1,
+        interior: X2(
+            Parachain(para_a_id),
+            AccountId32 {
+                network: NetworkId::Any,
+                id: ALICE.into(),
+            },
+        ),
+    };
+
+    // Send some ParaB tokens from Alice on B to Alice on A
+    let amount_to_a = 10000000;
+    let weight = 40;
+    ParaB::execute_with(|| {
+        assert_ok!(parachain::XTokens::transfer(
+            Some(ALICE).into(),
+            parachain::CurrencyId::MantaCurrency(b_asset_id_on_b),
+            amount_to_a,
+            Box::new(VersionedMultiLocation::V1(dest.clone())),
+            weight,
+        ));
+    });
+
+    let dest = MultiLocation {
+        parents: 1,
+        interior: X2(
+            Parachain(para_b_id),
+            AccountId32 {
+                network: NetworkId::Any,
+                id: ALICE.into(),
+            },
+        ),
+    };
+
+    let amount_back_to_b = 100;
+    let fee_amount: u128 = 50;
+    let min_xcm_fee = 10;
+    // Send some ParaB tokens from Alice on A back to Alice on B
+    ParaA::execute_with(|| {
+        assert_ok!(AssetManager::set_min_xcm_fee(
+            parachain::Origin::root(),
+            para_b_source_location,
+            min_xcm_fee,
+        ));
+
+        assert_ok!(parachain::XTokens::transfer_multicurrencies(
+            Some(ALICE).into(),
+            vec![
+                (
+                    parachain::CurrencyId::MantaCurrency(b_asset_id_on_a),
+                    amount_back_to_b
+                ),
+                (
+                    parachain::CurrencyId::MantaCurrency(relay_asset_id_on_a),
+                    fee_amount
+                )
+            ],
+            1,
+            Box::new(VersionedMultiLocation::V1(dest.clone())),
+            weight,
+        ));
+
+        assert_eq!(
+            parachain::Assets::balance(relay_asset_id_on_a, &ALICE),
+            relay_asset_amount_minted_on_a - fee_amount
+        );
+        assert_eq!(
+            // notice that total supply between the two chains is:
+            // (relay_asset_amount_minted_on_a - fee_amount) + (fee_amount - min_xcm_fee)
+            parachain::Assets::total_supply(relay_asset_id_on_a),
+            relay_asset_amount_minted_on_a - fee_amount
+        );
+
+        assert_eq!(
+            parachain::Assets::balance(b_asset_id_on_a, &ALICE),
+            amount_to_a - amount_back_to_b
+        );
+    });
+
+    Relay::execute_with(|| {
+        let para_a_sovereign_on_relay = para_account_id(1);
+        let para_b_sovereign_on_relay = para_account_id(2);
+        assert_eq!(
+            relay_chain::Balances::free_balance(&para_a_sovereign_on_relay),
+            INITIAL_BALANCE - (fee_amount - min_xcm_fee)
+        );
+        assert_eq!(
+            relay_chain::Balances::free_balance(&para_b_sovereign_on_relay),
+            fee_amount - min_xcm_fee
+        );
+    });
+
+    ParaB::execute_with(|| {
+        assert_eq!(
+            parachain::Balances::free_balance(&ALICE),
+            INITIAL_BALANCE - amount_to_a + amount_back_to_b
+        );
+
+        // Parachain A sovereign account on Parachain B should receive:
+        // (fee - min_xcm_fee) from the first to-non-reserve xcm message, reduced by the execution cost on the relay chain
+        // Then it will be again reduced by the min_xcm_fee to buy execution time for the second to-reserve xcm message
+        let para_a_sovereign_on_para_b = parachain::LocationToAccountId::convert_ref(
+            MultiLocation::new(1, X1(Parachain(para_a_id))),
+        )
+        .unwrap();
+        let execution_cost_on_relay_chain = 0;
+        assert_eq!(
+            parachain::Assets::balance(relay_asset_id_on_b, &para_a_sovereign_on_para_b),
+            (fee_amount - min_xcm_fee) - execution_cost_on_relay_chain - min_xcm_fee
+        );
+
+        assert_eq!(
+            // The change from BuyExecution will then be deposited in Alice's account.
+            parachain::Assets::balance(relay_asset_id_on_b, &ALICE),
+            min_xcm_fee
+        );
+        assert_eq!(
+            parachain::Assets::total_supply(relay_asset_id_on_b),
+            fee_amount - min_xcm_fee
+        );
+    });
+}
+
+#[test]
+fn transfer_multicurrencies_should_fail_scenarios() {
+    MockNet::reset();
+
+    let para_a_id = 1;
+    let para_b_id = 2;
+    let para_c_id = 3;
+    let para_a_source_location = create_asset_location(1, para_a_id);
+    let para_b_source_location = create_asset_location(1, para_b_id);
+    let para_c_source_location = create_asset_location(1, para_c_id);
+
+    let para_a_asset_metadata =
+        create_asset_metadata("ParaAToken", "ParaA", 18, 1, None, false, true);
+    let para_b_asset_metadata =
+        create_asset_metadata("ParaBToken", "ParaB", 18, 1, None, false, true);
+    let para_c_asset_metadata =
+        create_asset_metadata("ParaCToken", "ParaC", 18, 1, None, false, true);
+
+    let relay_source_location = AssetLocation(VersionedMultiLocation::V1(MultiLocation::parent()));
+    let relay_asset_metadata = create_asset_metadata("Kusama", "KSM", 12, 1, None, false, true);
+    let units_per_sec = 0;
+
+    let a_asset_id_on_a = register_assets_on_parachain::<ParaA>(
+        &para_a_source_location,
+        &para_a_asset_metadata,
+        Some(units_per_sec),
+        None,
+    );
+    let relay_asset_id_on_a = register_assets_on_parachain::<ParaA>(
+        &relay_source_location,
+        &relay_asset_metadata,
+        Some(units_per_sec),
+        None,
+    );
+    let b_asset_id_on_a = register_assets_on_parachain::<ParaA>(
+        &para_b_source_location,
+        &para_b_asset_metadata,
+        Some(units_per_sec),
+        None,
+    );
+    let c_asset_id_on_a = register_assets_on_parachain::<ParaA>(
+        &para_c_source_location,
+        &para_c_asset_metadata,
+        Some(units_per_sec),
+        None,
+    );
+
+    let b_asset_id_on_b = register_assets_on_parachain::<ParaB>(
+        &para_b_source_location,
+        &para_b_asset_metadata,
+        Some(units_per_sec),
+        None,
+    );
+    let _ = register_assets_on_parachain::<ParaB>(
+        &para_a_source_location,
+        &para_a_asset_metadata,
+        Some(units_per_sec),
+        None,
+    );
+    let relay_asset_id_on_b = register_assets_on_parachain::<ParaB>(
+        &relay_source_location,
+        &relay_asset_metadata,
+        Some(units_per_sec),
+        None,
+    );
+
+    let c_asset_id_on_c = register_assets_on_parachain::<ParaC>(
+        &para_c_source_location,
+        &para_c_asset_metadata,
+        Some(units_per_sec),
+        None,
+    );
+    let _ = register_assets_on_parachain::<ParaC>(
+        &para_a_source_location,
+        &para_a_asset_metadata,
+        Some(units_per_sec),
+        None,
+    );
+    let _ = register_assets_on_parachain::<ParaC>(
+        &relay_source_location,
+        &relay_asset_metadata,
+        Some(units_per_sec),
+        None,
+    );
+
+    let amount = 1000;
+    let weight = 40;
+    assert_ok!(ParaA::execute_with(|| {
+        parachain::Assets::mint(
+            parachain::Origin::signed(parachain::AssetManager::account_id()),
+            relay_asset_id_on_a,
+            ALICE.into(),
+            amount,
+        )
+    }));
+
+    let dest = MultiLocation {
+        parents: 1,
+        interior: X2(
+            Parachain(para_a_id),
+            AccountId32 {
+                network: NetworkId::Any,
+                id: ALICE.into(),
+            },
+        ),
+    };
+    ParaC::execute_with(|| {
+        assert_ok!(parachain::XTokens::transfer(
+            Some(ALICE).into(),
+            parachain::CurrencyId::MantaCurrency(c_asset_id_on_c),
+            amount,
+            Box::new(VersionedMultiLocation::V1(dest.clone())),
+            weight,
+        ));
+    });
+    ParaB::execute_with(|| {
+        assert_ok!(parachain::XTokens::transfer(
+            Some(ALICE).into(),
+            parachain::CurrencyId::MantaCurrency(b_asset_id_on_b),
+            amount,
+            Box::new(VersionedMultiLocation::V1(dest)),
+            weight,
+        ));
+    });
+
+    let dest = MultiLocation {
+        parents: 1,
+        interior: X2(
+            Parachain(para_b_id),
+            AccountId32 {
+                network: NetworkId::Any,
+                id: ALICE.into(),
+            },
+        ),
+    };
+
+    let fee_amount: u128 = 50;
+    let min_xcm_fee = 10;
+    ParaA::execute_with(|| {
+        assert_ok!(AssetManager::set_min_xcm_fee(
+            parachain::Origin::root(),
+            para_b_source_location.clone(),
+            min_xcm_fee,
+        ));
+        assert_ok!(AssetManager::set_min_xcm_fee(
+            parachain::Origin::root(),
+            para_c_source_location,
+            min_xcm_fee,
+        ));
+
+        assert_err!(
+            parachain::XTokens::transfer_multicurrencies(
+                Some(ALICE).into(),
+                vec![
+                    (
+                        parachain::CurrencyId::MantaCurrency(b_asset_id_on_a),
+                        amount
+                    ),
+                    (
+                        parachain::CurrencyId::MantaCurrency(c_asset_id_on_a),
+                        fee_amount
+                    ),
+                    (
+                        parachain::CurrencyId::MantaCurrency(relay_asset_id_on_a),
+                        fee_amount
+                    )
+                ],
+                2,
+                Box::new(VersionedMultiLocation::V1(dest.clone())),
+                weight,
+            ),
+            orml_xtokens::Error::<parachain::Runtime>::DistinctReserveForAssetAndFee
+        );
+
+        assert_err!(
+            parachain::XTokens::transfer_multicurrencies(
+                Some(ALICE).into(),
+                vec![
+                    (
+                        parachain::CurrencyId::MantaCurrency(b_asset_id_on_a),
+                        amount
+                    ),
+                    (
+                        parachain::CurrencyId::MantaCurrency(relay_asset_id_on_a),
+                        fee_amount
+                    ),
+                    (
+                        parachain::CurrencyId::MantaCurrency(c_asset_id_on_a),
+                        fee_amount
+                    )
+                ],
+                2,
+                Box::new(VersionedMultiLocation::V1(dest.clone())),
+                weight,
+            ),
+            orml_xtokens::Error::<parachain::Runtime>::DistinctReserveForAssetAndFee
+        );
+
+        assert_err!(
+            parachain::XTokens::transfer_multicurrencies(
+                Some(ALICE).into(),
+                vec![
+                    (
+                        parachain::CurrencyId::MantaCurrency(b_asset_id_on_a),
+                        amount
+                    ),
+                    (
+                        parachain::CurrencyId::MantaCurrency(relay_asset_id_on_a),
+                        fee_amount
+                    ),
+                    (
+                        parachain::CurrencyId::MantaCurrency(c_asset_id_on_a),
+                        fee_amount
+                    ),
+                    (
+                        parachain::CurrencyId::MantaCurrency(a_asset_id_on_a),
+                        fee_amount
+                    )
+                ],
+                2,
+                Box::new(VersionedMultiLocation::V1(dest.clone())),
+                weight,
+            ),
+            orml_xtokens::Error::<parachain::Runtime>::TooManyAssetsBeingSent
+        );
+
+        assert_err!(
+            parachain::XTokens::transfer_multicurrencies(
+                Some(ALICE).into(),
+                vec![
+                    (
+                        parachain::CurrencyId::MantaCurrency(b_asset_id_on_a),
+                        amount
+                    ),
+                    (
+                        parachain::CurrencyId::MantaCurrency(relay_asset_id_on_a),
+                        fee_amount
+                    )
+                ],
+                2,
+                Box::new(VersionedMultiLocation::V1(dest.clone())),
+                weight,
+            ),
+            orml_xtokens::Error::<parachain::Runtime>::AssetIndexNonExistent
+        );
+
+        assert_err!(
+            parachain::XTokens::transfer_multicurrencies(
+                Some(ALICE).into(),
+                vec![
+                    (
+                        parachain::CurrencyId::MantaCurrency(b_asset_id_on_a),
+                        amount
+                    ),
+                    (parachain::CurrencyId::MantaCurrency(relay_asset_id_on_a), 0)
+                ],
+                1,
+                Box::new(VersionedMultiLocation::V1(dest.clone())),
+                weight,
+            ),
+            orml_xtokens::Error::<parachain::Runtime>::ZeroAmount
+        );
+
+        assert_err!(
+            parachain::XTokens::transfer_multicurrencies(
+                Some(ALICE).into(),
+                vec![
+                    (parachain::CurrencyId::MantaCurrency(b_asset_id_on_a), 0),
+                    (
+                        parachain::CurrencyId::MantaCurrency(relay_asset_id_on_a),
+                        fee_amount
+                    )
+                ],
+                1,
+                Box::new(VersionedMultiLocation::V1(dest.clone())),
+                weight,
+            ),
+            orml_xtokens::Error::<parachain::Runtime>::ZeroAmount
+        );
+    });
+
+    let amount_back_to_b = 100;
+    let fee_amount: u128 = 50;
+    let min_xcm_fee = 40;
+    // Setup to succeed on the sender side, but fail on the receiver side due to not enough fees.
+    ParaA::execute_with(|| {
+        assert_ok!(AssetManager::set_min_xcm_fee(
+            parachain::Origin::root(),
+            para_b_source_location,
+            min_xcm_fee,
+        ));
+
+        assert_eq!(parachain::Assets::balance(b_asset_id_on_a, &ALICE), amount);
+        assert_eq!(
+            parachain::Assets::balance(relay_asset_id_on_a, &ALICE),
+            amount
+        );
+
+        assert_ok!(parachain::XTokens::transfer_multicurrencies(
+            Some(ALICE).into(),
+            vec![
+                (
+                    parachain::CurrencyId::MantaCurrency(b_asset_id_on_a),
+                    amount_back_to_b
+                ),
+                (
+                    parachain::CurrencyId::MantaCurrency(relay_asset_id_on_a),
+                    fee_amount
+                )
+            ],
+            1,
+            Box::new(VersionedMultiLocation::V1(dest.clone())),
+            weight,
+        ));
+
+        assert_eq!(
+            parachain::Assets::balance(relay_asset_id_on_a, &ALICE),
+            amount - fee_amount
+        );
+
+        assert_eq!(
+            parachain::Assets::balance(b_asset_id_on_a, &ALICE),
+            amount - amount_back_to_b
+        );
+    });
+
+    Relay::execute_with(|| {
+        let para_a_sovereign_on_relay = para_account_id(1);
+        let para_b_sovereign_on_relay = para_account_id(2);
+        assert_eq!(
+            relay_chain::Balances::free_balance(&para_a_sovereign_on_relay),
+            INITIAL_BALANCE - (fee_amount - min_xcm_fee)
+        );
+        assert_eq!(
+            relay_chain::Balances::free_balance(&para_b_sovereign_on_relay),
+            fee_amount - min_xcm_fee
+        );
+    });
+
+    ParaB::execute_with(|| {
+        // Parachain A sovereign account on Parachain B should receive:
+        // (fee - min_xcm_fee) from the first to-non-reserve xcm message, reduced by the execution cost on the relay chain
+        // Then it will be again reduced by the min_xcm_fee to buy execution time for the second to-reserve xcm message
+        // But the latter should fail because the fee was not enough
+        let para_a_sovereign_on_para_b = parachain::LocationToAccountId::convert_ref(
+            MultiLocation::new(1, X1(Parachain(para_a_id))),
+        )
+        .unwrap();
+        assert_eq!(
+            parachain::Assets::balance(relay_asset_id_on_b, &para_a_sovereign_on_para_b),
+            // should be `(fee_amount - min_xcm_fee) - execution_cost_on_relay_chain - min_xcm_fee`
+            // but there was not enough of the asset to withdraw the second min_xcm_fee
+            fee_amount - min_xcm_fee
+        );
+
+        assert_eq!(
+            // The BuyExecution failed so no change to deposit in Alice's account.
+            parachain::Assets::balance(relay_asset_id_on_b, &ALICE),
+            0
+        );
+        assert_eq!(
+            parachain::Assets::total_supply(relay_asset_id_on_b),
+            fee_amount - min_xcm_fee
+        );
+
+        assert_eq!(
+            parachain::Balances::free_balance(&ALICE),
+            // Did not receive amount_back_to_b, because there was not enough of the relay fee
+            INITIAL_BALANCE - amount
+        );
+    });
 }