--- conflicted
+++ resolved
@@ -28,37 +28,11 @@
 pub const PARA_C_ID: u32 = 3;
 
 decl_test_parachain! {
-<<<<<<< HEAD
-	pub struct ParaA {
-		Runtime = parachain::Runtime,
-		XcmpMessageHandler = parachain::XcmpQueue,
-		DmpMessageHandler = parachain::MsgQueue,
-		new_ext = para_ext(PARA_A_ID),
-	}
-}
-
-decl_test_parachain! {
-	pub struct ParaB {
-		Runtime = parachain::Runtime,
-		XcmpMessageHandler = parachain::XcmpQueue,
-		DmpMessageHandler = parachain::MsgQueue,
-		new_ext = para_ext(PARA_B_ID),
-	}
-}
-
-decl_test_parachain! {
-	pub struct ParaC {
-		Runtime = parachain::Runtime,
-		XcmpMessageHandler = parachain::XcmpQueue,
-		DmpMessageHandler = parachain::MsgQueue,
-		new_ext = para_ext(PARA_C_ID),
-	}
-=======
     pub struct ParaA {
         Runtime = parachain::Runtime,
         XcmpMessageHandler = parachain::XcmpQueue,
         DmpMessageHandler = parachain::MsgQueue,
-        new_ext = para_ext(1),
+        new_ext = para_ext(PARA_A_ID),
     }
 }
 
@@ -67,7 +41,7 @@
         Runtime = parachain::Runtime,
         XcmpMessageHandler = parachain::XcmpQueue,
         DmpMessageHandler = parachain::MsgQueue,
-        new_ext = para_ext(2),
+        new_ext = para_ext(PARA_B_ID),
     }
 }
 
@@ -76,9 +50,8 @@
         Runtime = parachain::Runtime,
         XcmpMessageHandler = parachain::XcmpQueue,
         DmpMessageHandler = parachain::MsgQueue,
-        new_ext = para_ext(3),
+        new_ext = para_ext(PARA_C_ID),
     }
->>>>>>> 65357c5f
 }
 
 decl_test_relay_chain! {
