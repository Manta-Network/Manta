// Copyright 2020-2022 Manta Network.
// This file is part of Manta.
//
// Manta is free software: you can redistribute it and/or modify
// it under the terms of the GNU General Public License as published by
// the Free Software Foundation, either version 3 of the License, or
// (at your option) any later version.
//
// Manta is distributed in the hope that it will be useful,
// but WITHOUT ANY WARRANTY; without even the implied warranty of
// MERCHANTABILITY or FITNESS FOR A PARTICULAR PURPOSE.  See the
// GNU General Public License for more details.
//
// You should have received a copy of the GNU General Public License
// along with Manta.  If not, see <http://www.gnu.org/licenses/>.

//! Parachain runtime mock.

use codec::{Decode, Encode};
use frame_support::{
    assert_ok, construct_runtime,
    pallet_prelude::DispatchResult,
    parameter_types,
    traits::{ConstU32, Everything, Nothing},
    weights::{constants::WEIGHT_PER_SECOND, Weight},
    PalletId,
};
use frame_system::EnsureRoot;
use orml_traits::location::{AbsoluteReserveProvider, RelativeReserveProvider, Reserve};
use scale_info::TypeInfo;
use sp_core::{H160, H256};
use sp_runtime::{
    testing::Header,
    traits::{Hash, IdentityLookup},
    AccountId32,
};
use sp_std::{marker::PhantomData, prelude::*};

use manta_primitives::{
    assets::{
        AssetConfig, AssetIdLocationConvert, AssetLocation, AssetRegistrar, AssetRegistrarMetadata,
        AssetStorageMetadata, ConcreteFungibleLedger,
    },
    constants::{ASSET_MANAGER_PALLET_ID, CALAMARI_DECIMAL},
    types::AssetId,
    xcm::{FirstAssetTrader, IsNativeConcrete, MultiAssetAdapter, MultiNativeAsset},
};
use pallet_xcm::XcmPassthrough;
use polkadot_core_primitives::BlockNumber as RelayBlockNumber;
use polkadot_parachain::primitives::{
    DmpMessageHandler, Id as ParaId, Sibling, XcmpMessageFormat, XcmpMessageHandler,
};
use xcm::{latest::prelude::*, Version as XcmVersion, VersionedMultiLocation, VersionedXcm};
use xcm_builder::{
    AccountId32Aliases, AllowUnpaidExecutionFrom, ConvertedConcreteAssetId, EnsureXcmOrigin,
    FixedRateOfFungible, FixedWeightBounds, LocationInverter, ParentIsPreset,
    SiblingParachainAsNative, SiblingParachainConvertsVia, SignedAccountId32AsNative,
    SovereignSignedViaLocation,
};
use xcm_executor::{traits::JustTry, Config, XcmExecutor};
use xcm_simulator::{DmpMessageHandlerT, Get, TestExt, XcmpMessageHandlerT};
pub type AccountId = AccountId32;
pub type Balance = u128;

parameter_types! {
    pub const BlockHashCount: u64 = 250;
}

impl frame_system::Config for Runtime {
    type Origin = Origin;
    type Call = Call;
    type Index = u64;
    type BlockNumber = u64;
    type Hash = H256;
    type Hashing = ::sp_runtime::traits::BlakeTwo256;
    type AccountId = AccountId;
    type Lookup = IdentityLookup<Self::AccountId>;
    type Header = Header;
    type Event = Event;
    type BlockHashCount = BlockHashCount;
    type BlockWeights = ();
    type BlockLength = ();
    type Version = ();
    type PalletInfo = PalletInfo;
    type AccountData = pallet_balances::AccountData<Balance>;
    type OnNewAccount = ();
    type OnKilledAccount = ();
    type DbWeight = ();
    type BaseCallFilter = Everything;
    type SystemWeightInfo = ();
    type SS58Prefix = ();
    type OnSetCode = cumulus_pallet_parachain_system::ParachainSetCode<Self>;
    type MaxConsumers = ConstU32<16>;
}

parameter_types! {
    pub ExistentialDeposit: Balance = 1;
    pub const MaxLocks: u32 = 50;
    pub const MaxReserves: u32 = 50;
}

impl pallet_balances::Config for Runtime {
    type MaxLocks = MaxLocks;
    type Balance = Balance;
    type Event = Event;
    type DustRemoval = ();
    type ExistentialDeposit = ExistentialDeposit;
    type AccountStore = System;
    type WeightInfo = ();
    type MaxReserves = MaxReserves;
    type ReserveIdentifier = [u8; 8];
}

parameter_types! {
    pub const ReservedXcmpWeight: Weight = WEIGHT_PER_SECOND / 4;
    pub const ReservedDmpWeight: Weight = WEIGHT_PER_SECOND / 4;
}

parameter_types! {
<<<<<<< HEAD
	pub const KsmLocation: MultiLocation = MultiLocation::parent();
	pub const RelayNetwork: NetworkId = NetworkId::Kusama;
	pub Ancestry: MultiLocation = Parachain(ParachainInfo::parachain_id().into()).into();
	pub AbsoluteSelfLocation: MultiLocation = MultiLocation::new(1, X1(Parachain(ParachainInfo::parachain_id().into())));
	pub SelfReserve: MultiLocation = MultiLocation::new(0, Here);
	pub CheckingAccount: AccountId = PolkadotXcm::check_account();
=======
    pub const KsmLocation: MultiLocation = MultiLocation::parent();
    pub const RelayNetwork: NetworkId = NetworkId::Kusama;
    pub Ancestry: MultiLocation = Parachain(ParachainInfo::parachain_id().into()).into();
    pub SelfReserve: MultiLocation = MultiLocation::new(1, X1(Parachain(ParachainInfo::parachain_id().into())));
    pub CheckingAccount: AccountId = PolkadotXcm::check_account();
>>>>>>> b2ba2b44
}

parameter_types! {
    pub const AssetDeposit: Balance = 0; // Does not really matter as this will be only called by root
    pub const AssetAccountDeposit: Balance = 0;
    pub const ApprovalDeposit: Balance = 0;
    pub const AssetsStringLimit: u32 = 50;
    pub const MetadataDepositBase: Balance = 0;
    pub const MetadataDepositPerByte: Balance = 0;
}

impl pallet_assets::Config for Runtime {
    type Event = Event;
    type Balance = Balance;
    type AssetId = AssetId;
    type Currency = Balances;
    type ForceOrigin = EnsureRoot<AccountId>;
    type AssetDeposit = AssetDeposit;
    type AssetAccountDeposit = AssetAccountDeposit;
    type MetadataDepositBase = MetadataDepositBase;
    type MetadataDepositPerByte = MetadataDepositPerByte;
    type ApprovalDeposit = ApprovalDeposit;
    type StringLimit = AssetsStringLimit;
    type Freezer = ();
    type Extra = ();
    type WeightInfo = pallet_assets::weights::SubstrateWeight<Runtime>;
}

/// Type for specifying how a `MultiLocation` can be converted into an `AccountId`. This is used
/// when determining ownership of accounts for asset transacting and when attempting to use XCM
/// `Transact` in order to determine the dispatch Origin.
pub type LocationToAccountId = (
    // The parent (Relay-chain) origin converts to the default `AccountId`.
    ParentIsPreset<AccountId>,
    // Sibling parachain origins convert to AccountId via the `ParaId::into`.
    SiblingParachainConvertsVia<Sibling, AccountId>,
    AccountId32Aliases<RelayNetwork, AccountId>,
);

/// This is the type to convert an (incoming) XCM origin into a local `Origin` instance,
/// ready for dispatching a transaction with Xcm's `Transact`.
/// It uses some Rust magic macro to do the pattern matching sequentially.
/// There is an `OriginKind` which can biases the kind of local `Origin` it will become.
pub type XcmOriginToCallOrigin = (
    // Sovereign account converter; this attempts to derive an `AccountId` from the origin location
    // using `LocationToAccountId` and then turn that into the usual `Signed` origin. Useful for
    // foreign chains who want to have a local sovereign account on this chain which they control.
    SovereignSignedViaLocation<LocationToAccountId, Origin>,
    // If the incoming XCM origin is of type `AccountId32` and the Network is Network::Any
    // or `RelayNetwork`, convert it to a Native 32 byte account.
    SignedAccountId32AsNative<RelayNetwork, Origin>,
    // Native converter for sibling Parachains; will convert to a `SiblingPara` origin when
    // recognised.
    SiblingParachainAsNative<cumulus_pallet_xcm::Origin, Origin>,
    // Xcm origins can be represented natively under the Xcm pallet's Xcm origin.
    XcmPassthrough<Origin>,
);

parameter_types! {
    pub const UnitWeightCost: Weight = 1_000_000_000;
    // Used in native traders
    // This might be able to skipped.
    // We have to use `here()` because of reanchoring logic
    pub ParaTokenPerSecond: (xcm::v2::AssetId, u128) = (Concrete(MultiLocation::here()), 1_000_000_000);
    pub const MaxInstructions: u32 = 100;
}

/// Transactor for the native asset which implements `fungible` trait, as well as
/// Transactor for assets in pallet-assets, i.e. implements `fungibles` trait
pub type MultiAssetTransactor = MultiAssetAdapter<
    Runtime,
    // "default" implementation of converting a `MultiLocation` to an `AccountId`
    LocationToAccountId,
    // Used when the incoming asset is a fungible concrete asset matching the given location or name:
    IsNativeConcrete<SelfReserve>,
    // Used to match incoming assets which are not the native asset.
    ConvertedConcreteAssetId<
        AssetId,
        Balance,
        AssetIdLocationConvert<AssetLocation, AssetManager>,
        JustTry,
    >,
    // Precondition checks and actual implementations of mint and burn logic.
    ConcreteFungibleLedger<Runtime, ParachainAssetConfig, Balances, Assets>,
    // Used to find the query the native asset id of the chain.
    ParachainAssetConfig,
>;

pub type XcmRouter = super::ParachainXcmRouter<ParachainInfo>;
pub type Barrier = AllowUnpaidExecutionFrom<Everything>;

parameter_types! {
    /// Xcm fees will go to the asset manager (we don't implement treasury yet)
    pub XcmFeesAccount: AccountId = AssetManager::account_id();
}

pub type XcmFeesToAccount = manta_primitives::xcm::XcmFeesToAccount<
    Assets,
    ConvertedConcreteAssetId<
        AssetId,
        Balance,
        AssetIdLocationConvert<AssetLocation, AssetManager>,
        JustTry,
    >,
    AccountId,
    XcmFeesAccount,
>;

pub struct XcmExecutorConfig;
impl Config for XcmExecutorConfig {
    type Call = Call;
    type XcmSender = XcmRouter;
    // Defines how to Withdraw and Deposit instruction work
    type AssetTransactor = MultiAssetTransactor;
    type OriginConverter = XcmOriginToCallOrigin;
    // Combinations of (Location, Asset) pairs which we trust as reserves.
    type IsReserve = MultiNativeAsset;
    type IsTeleporter = ();
    type LocationInverter = LocationInverter<Ancestry>;
    type Barrier = Barrier;
    type Weigher = FixedWeightBounds<UnitWeightCost, Call, MaxInstructions>;
    // Trader is the means to purchasing weight credit for XCM execution.
    // We define two traders:
    // The first one will charge parachain's native currency, who's `MultiLocation`
    // is defined in `SelfReserve`.
    // The second one will charge the first asset in the MultiAssets with pre-defined rate
    // i.e. units_per_second in `AssetManager`
    type Trader = (
        FixedRateOfFungible<ParaTokenPerSecond, ()>,
        FirstAssetTrader<AssetId, AssetLocation, AssetManager, XcmFeesToAccount>,
    );
    type ResponseHandler = PolkadotXcm;
    type AssetTrap = PolkadotXcm;
    type AssetClaims = PolkadotXcm;
    // This is needed for the version change notifier work
    type SubscriptionService = PolkadotXcm;
}

impl cumulus_pallet_xcmp_queue::Config for Runtime {
    type Event = Event;
    type XcmExecutor = XcmExecutor<XcmExecutorConfig>;
    type ChannelInfo = ParachainSystem;
    type VersionWrapper = PolkadotXcm;
    type ExecuteOverweightOrigin = EnsureRoot<AccountId>;
    type ControllerOrigin = EnsureRoot<AccountId>;
    type ControllerOriginConverter = XcmOriginToCallOrigin;
    type WeightInfo = ();
}

#[frame_support::pallet]
pub mod mock_msg_queue {
    use super::*;
    use frame_support::pallet_prelude::*;

    #[pallet::config]
    pub trait Config: frame_system::Config {
        type Event: From<Event<Self>> + IsType<<Self as frame_system::Config>::Event>;
        type XcmExecutor: ExecuteXcm<Self::Call>;
    }

    #[pallet::call]
    impl<T: Config> Pallet<T> {}

    // without storage info is a work around
    #[pallet::pallet]
    #[pallet::generate_store(pub(super) trait Store)]
    #[pallet::without_storage_info]
    pub struct Pallet<T>(_);

    #[pallet::storage]
    #[pallet::getter(fn parachain_id)]
    pub(super) type ParachainId<T: Config> = StorageValue<_, ParaId, ValueQuery>;

    #[pallet::storage]
    #[pallet::getter(fn received_dmp)]
    /// A queue of received DMP messages
    pub(super) type ReceivedDmp<T: Config> = StorageValue<_, Vec<Xcm<T::Call>>, ValueQuery>;

    impl<T: Config> Get<ParaId> for Pallet<T> {
        fn get() -> ParaId {
            Self::parachain_id()
        }
    }

    pub type MessageId = [u8; 32];

    #[pallet::event]
    #[pallet::generate_deposit(pub(super) fn deposit_event)]
    pub enum Event<T: Config> {
        // XCMP
        /// Some XCM was executed OK.
        Success(Option<T::Hash>),
        /// Some XCM failed.
        Fail(Option<T::Hash>, XcmError),
        /// Bad XCM version used.
        BadVersion(Option<T::Hash>),
        /// Bad XCM format used.
        BadFormat(Option<T::Hash>),

        // DMP
        /// Downward message is invalid XCM.
        InvalidFormat(MessageId),
        /// Downward message is unsupported version of XCM.
        UnsupportedVersion(MessageId),
        /// Downward message executed with the given outcome.
        ExecutedDownward(MessageId, Outcome),
    }

    impl<T: Config> Pallet<T> {
        pub fn set_para_id(para_id: ParaId) {
            ParachainId::<T>::put(para_id);
        }

        fn handle_xcmp_message(
            sender: ParaId,
            _sent_at: RelayBlockNumber,
            xcm: VersionedXcm<T::Call>,
            max_weight: Weight,
        ) -> Result<Weight, XcmError> {
            let hash = Encode::using_encoded(&xcm, T::Hashing::hash);
            let (result, event) = match Xcm::<T::Call>::try_from(xcm) {
                Ok(xcm) => {
                    let location = (1, Parachain(sender.into()));
                    match T::XcmExecutor::execute_xcm(location, xcm, max_weight) {
                        Outcome::Error(e) => (Err(e), Event::Fail(Some(hash), e)),
                        Outcome::Complete(w) => (Ok(w), Event::Success(Some(hash))),
                        // As far as the caller is concerned, this was dispatched without error, so
                        // we just report the weight used.
                        Outcome::Incomplete(w, e) => (Ok(w), Event::Fail(Some(hash), e)),
                    }
                }
                Err(()) => (
                    Err(XcmError::UnhandledXcmVersion),
                    Event::BadVersion(Some(hash)),
                ),
            };
            Self::deposit_event(event);
            result
        }
    }

    impl<T: Config> XcmpMessageHandler for Pallet<T> {
        fn handle_xcmp_messages<'a, I: Iterator<Item = (ParaId, RelayBlockNumber, &'a [u8])>>(
            iter: I,
            max_weight: Weight,
        ) -> Weight {
            for (sender, sent_at, data) in iter {
                let mut data_ref = data;
                let _ = XcmpMessageFormat::decode(&mut data_ref)
                    .expect("Simulator encodes with versioned xcm format; qed");

                let mut remaining_fragments = data_ref;
                while !remaining_fragments.is_empty() {
                    if let Ok(xcm) = VersionedXcm::<T::Call>::decode(&mut remaining_fragments) {
                        let _ = Self::handle_xcmp_message(sender, sent_at, xcm, max_weight);
                    } else {
                        debug_assert!(false, "Invalid incoming XCMP message data");
                    }
                }
            }
            max_weight
        }
    }

    impl<T: Config> DmpMessageHandler for Pallet<T> {
        fn handle_dmp_messages(
            iter: impl Iterator<Item = (RelayBlockNumber, Vec<u8>)>,
            limit: Weight,
        ) -> Weight {
            for (_i, (_sent_at, data)) in iter.enumerate() {
                let id = sp_io::hashing::blake2_256(&data[..]);
                let maybe_msg =
                    VersionedXcm::<T::Call>::decode(&mut &data[..]).map(Xcm::<T::Call>::try_from);
                match maybe_msg {
                    Err(_) => {
                        Self::deposit_event(Event::InvalidFormat(id));
                    }
                    Ok(Err(())) => {
                        Self::deposit_event(Event::UnsupportedVersion(id));
                    }
                    Ok(Ok(x)) => {
                        let outcome = T::XcmExecutor::execute_xcm(Parent, x.clone(), limit);
                        <ReceivedDmp<T>>::append(x);
                        Self::deposit_event(Event::ExecutedDownward(id, outcome));
                    }
                }
            }
            limit
        }
    }
}

impl mock_msg_queue::Config for Runtime {
    type Event = Event;
    type XcmExecutor = XcmExecutor<XcmExecutorConfig>;
}

impl cumulus_pallet_parachain_system::Config for Runtime {
    type Event = Event;
    type SelfParaId = parachain_info::Pallet<Runtime>;
    type DmpMessageHandler = MsgQueue;
    type ReservedDmpWeight = ReservedDmpWeight;
    type OutboundXcmpMessageSource = XcmpQueue;
    type XcmpMessageHandler = XcmpQueue;
    type ReservedXcmpWeight = ReservedXcmpWeight;
    type OnSystemEvent = ();
}

pub type LocalOriginToLocation = ();

impl pallet_xcm::Config for Runtime {
    type Event = Event;
    type SendXcmOrigin = EnsureXcmOrigin<Origin, LocalOriginToLocation>;
    type XcmRouter = XcmRouter;
    type ExecuteXcmOrigin = EnsureXcmOrigin<Origin, LocalOriginToLocation>;
    type XcmExecuteFilter = Nothing;
    type XcmExecutor = XcmExecutor<XcmExecutorConfig>;
    // Do not allow teleports
    type XcmTeleportFilter = Nothing;
    type XcmReserveTransferFilter = Nothing;
    type Weigher = FixedWeightBounds<UnitWeightCost, Call, MaxInstructions>;
    type LocationInverter = LocationInverter<Ancestry>;
    type Origin = Origin;
    type Call = Call;
    const VERSION_DISCOVERY_QUEUE_SIZE: u32 = 100;
    type AdvertisedXcmVersion = CurrentXcmVersion;
}

parameter_types! {
    /// An implementation of `Get<u32>` which just returns the latest XCM version which we can
    /// support.
    pub static CurrentXcmVersion: u32 = 0;
}

pub(crate) fn set_current_xcm_version(version: XcmVersion) {
    CurrentXcmVersion::set(version);
}

pub struct CalamariAssetRegistrar;
impl AssetRegistrar<Runtime, ParachainAssetConfig> for CalamariAssetRegistrar {
    fn create_asset(
        asset_id: AssetId,
        min_balance: Balance,
        metadata: AssetStorageMetadata,
        is_sufficient: bool,
    ) -> DispatchResult {
        Assets::force_create(
            Origin::root(),
            asset_id,
            AssetManager::account_id(),
            is_sufficient,
            min_balance,
        )?;

        Assets::force_set_metadata(
            Origin::root(),
            asset_id,
            metadata.name,
            metadata.symbol,
            metadata.decimals,
            metadata.is_frozen,
        )
    }

    fn update_asset_metadata(asset_id: AssetId, metadata: AssetStorageMetadata) -> DispatchResult {
        Assets::force_set_metadata(
            Origin::root(),
            asset_id,
            metadata.name,
            metadata.symbol,
            metadata.decimals,
            metadata.is_frozen,
        )
    }
}

parameter_types! {
    pub const DummyAssetId: AssetId = 0;
    pub const NativeAssetId: AssetId = 1;
    pub const StartNonNativeAssetId: AssetId = 8;
    pub NativeAssetLocation: AssetLocation = AssetLocation(
        VersionedMultiLocation::V1(SelfReserve::get()));
    pub NativeAssetMetadata: AssetRegistrarMetadata = AssetRegistrarMetadata {
        name: b"ParaAToken".to_vec(),
        symbol: b"ParaA".to_vec(),
        decimals: CALAMARI_DECIMAL,
        min_balance: 1,
        evm_address: None,
        is_frozen: false,
        is_sufficient: true,
    };
    pub const AssetManagerPalletId: PalletId = ASSET_MANAGER_PALLET_ID;

}

#[derive(Clone, Eq, PartialEq)]
pub struct ParachainAssetConfig;

impl AssetConfig<Runtime> for ParachainAssetConfig {
    type DummyAssetId = DummyAssetId;
    type NativeAssetId = NativeAssetId;
    type StartNonNativeAssetId = StartNonNativeAssetId;
    type AssetRegistrarMetadata = AssetRegistrarMetadata;
    type NativeAssetLocation = NativeAssetLocation;
    type NativeAssetMetadata = NativeAssetMetadata;
    type StorageMetadata = AssetStorageMetadata;
    type AssetLocation = AssetLocation;
    type AssetRegistrar = CalamariAssetRegistrar;
    type FungibleLedger = ConcreteFungibleLedger<Runtime, ParachainAssetConfig, Balances, Assets>;
}

impl pallet_asset_manager::Config for Runtime {
    type Event = Event;
    type AssetConfig = ParachainAssetConfig;
    type ModifierOrigin = EnsureRoot<AccountId>;
    type PalletId = AssetManagerPalletId;
    type WeightInfo = ();
}

impl cumulus_pallet_xcm::Config for Runtime {
    type Event = Event;
    type XcmExecutor = XcmExecutor<XcmExecutorConfig>;
}

// We wrap AssetId for XToken
#[derive(Clone, Eq, Debug, PartialEq, Ord, PartialOrd, Encode, Decode, TypeInfo)]
pub enum CurrencyId {
    MantaCurrency(AssetId),
}

pub struct CurrencyIdtoMultiLocation<AssetXConverter>(sp_std::marker::PhantomData<AssetXConverter>);
impl<AssetXConverter> sp_runtime::traits::Convert<CurrencyId, Option<MultiLocation>>
    for CurrencyIdtoMultiLocation<AssetXConverter>
where
    AssetXConverter: xcm_executor::traits::Convert<MultiLocation, AssetId>,
{
    fn convert(currency: CurrencyId) -> Option<MultiLocation> {
        match currency {
            CurrencyId::MantaCurrency(asset_id) => match AssetXConverter::reverse_ref(&asset_id) {
                Ok(location) => Some(location),
                Err(_) => None,
            },
        }
    }
}

parameter_types! {
    pub const BaseXcmWeight: Weight = 100_000_000;
    pub const MaxAssetsForTransfer: usize = 3;
}

/// This struct offers uses RelativeReserveProvider to output relative views of multilocations
/// However, additionally accepts a MultiLocation that aims at representing the chain part
/// (parent: 1, Parachain(paraId)) of the absolute representation of our chain.
/// If a token reserve matches against this absolute view, we return  Some(MultiLocation::here())
/// This helps users by preventing errors when they try to transfer a token through xtokens
/// to our chain (either inserting the relative or the absolute value).
pub struct AbsoluteAndRelativeReserve<AbsoluteMultiLocation>(PhantomData<AbsoluteMultiLocation>);
impl<AbsoluteMultiLocation> Reserve for AbsoluteAndRelativeReserve<AbsoluteMultiLocation>
where
	AbsoluteMultiLocation: Get<MultiLocation>,
{
	fn reserve(asset: &MultiAsset) -> Option<MultiLocation> {
		RelativeReserveProvider::reserve(asset).map(|relative_reserve| {
			if relative_reserve == AbsoluteMultiLocation::get() {
				MultiLocation::here()
			} else {
				relative_reserve
			}
		})
	}
}

// The XCM message wrapper wrapper
impl orml_xtokens::Config for Runtime {
<<<<<<< HEAD
	type Event = Event;
	type Balance = Balance;
	type CurrencyId = CurrencyId;
	type AccountIdToMultiLocation = manta_primitives::xcm::AccountIdToMultiLocation<AccountId>;
	type CurrencyIdConvert =
		CurrencyIdtoMultiLocation<AssetIdLocationConvert<AssetLocation, AssetManager>>;
	type XcmExecutor = XcmExecutor<XcmExecutorConfig>;
	type SelfLocation = SelfReserve;
	type Weigher = xcm_builder::FixedWeightBounds<UnitWeightCost, Call, MaxInstructions>;
	type BaseXcmWeight = BaseXcmWeight;
	type LocationInverter = LocationInverter<Ancestry>;
	type MaxAssetsForTransfer = MaxAssetsForTransfer;
	type MinXcmFee = AssetManager;
	type MultiLocationsFilter = AssetManager;
	type ReserveProvider = AbsoluteAndRelativeReserve<AbsoluteSelfLocation>;
=======
    type Event = Event;
    type Balance = Balance;
    type CurrencyId = CurrencyId;
    type AccountIdToMultiLocation = manta_primitives::xcm::AccountIdToMultiLocation<AccountId>;
    type CurrencyIdConvert =
        CurrencyIdtoMultiLocation<AssetIdLocationConvert<AssetLocation, AssetManager>>;
    type XcmExecutor = XcmExecutor<XcmExecutorConfig>;
    type SelfLocation = SelfReserve;
    type Weigher = xcm_builder::FixedWeightBounds<UnitWeightCost, Call, MaxInstructions>;
    type BaseXcmWeight = BaseXcmWeight;
    type LocationInverter = LocationInverter<Ancestry>;
    type MaxAssetsForTransfer = MaxAssetsForTransfer;
    type MinXcmFee = AssetManager;
    type MultiLocationsFilter = AssetManager;
    type ReserveProvider = orml_traits::location::AbsoluteReserveProvider;
>>>>>>> b2ba2b44
}

impl parachain_info::Config for Runtime {}

type UncheckedExtrinsic = frame_system::mocking::MockUncheckedExtrinsic<Runtime>;
type Block = frame_system::mocking::MockBlock<Runtime>;

pub const PALLET_ASSET_INDEX: u8 = 1;

construct_runtime!(
    pub enum Runtime where
        Block = Block,
        NodeBlock = Block,
        UncheckedExtrinsic = UncheckedExtrinsic,
    {
        System: frame_system::{Pallet, Call, Storage, Config, Event<T>} = 0,
        Assets: pallet_assets::{Pallet, Storage, Event<T>} = 1,
        AssetManager: pallet_asset_manager::{Pallet, Call, Storage, Event<T>} = 2,
        Balances: pallet_balances::{Pallet, Call, Storage, Config<T>, Event<T>} = 3,
        MsgQueue: mock_msg_queue::{Pallet, Storage, Event<T>} = 4,
        PolkadotXcm: pallet_xcm::{Pallet, Call, Event<T>, Origin} = 5,
        XTokens: orml_xtokens::{Pallet, Call, Event<T>, Storage} = 6,
        CumulusXcm: cumulus_pallet_xcm::{Pallet, Event<T>, Origin} = 7,
        ParachainInfo: parachain_info::{Pallet, Storage, Config} = 8,
        XcmpQueue: cumulus_pallet_xcmp_queue::{Pallet, Call, Storage, Event<T>} = 9,
        ParachainSystem: cumulus_pallet_parachain_system::{Pallet, Call, Config, Storage, Inherent, Event<T>, ValidateUnsigned} = 10,
    }
);

pub(crate) fn para_events() -> Vec<Event> {
    System::events()
        .into_iter()
        .map(|r| r.event)
        .filter_map(Some)
        .collect::<Vec<_>>()
}

use frame_support::traits::{OnFinalize, OnInitialize, OnRuntimeUpgrade};
pub(crate) fn on_runtime_upgrade() {
    PolkadotXcm::on_runtime_upgrade();
}

pub(crate) fn para_roll_to(n: u64) {
    while System::block_number() < n {
        PolkadotXcm::on_finalize(System::block_number());
        Balances::on_finalize(System::block_number());
        System::on_finalize(System::block_number());
        System::set_block_number(System::block_number() + 1);
        System::on_initialize(System::block_number());
        Balances::on_initialize(System::block_number());
        PolkadotXcm::on_initialize(System::block_number());
    }
}

pub(crate) fn create_asset_metadata(
    name: &str,
    symbol: &str,
    decimals: u8,
    min_balance: u128,
    evm_address: Option<H160>,
    is_frozen: bool,
    is_sufficient: bool,
) -> AssetRegistrarMetadata {
    AssetRegistrarMetadata {
        name: name.as_bytes().to_vec(),
        symbol: symbol.as_bytes().to_vec(),
        decimals,
        min_balance,
        evm_address,
        is_frozen,
        is_sufficient,
    }
}

pub(crate) fn create_asset_location(parents: u8, para_id: u32) -> AssetLocation {
<<<<<<< HEAD
	if parents == 0 {
		AssetLocation(VersionedMultiLocation::V1(MultiLocation::new(0, Here)))
	} else {
		AssetLocation(VersionedMultiLocation::V1(MultiLocation::new(
			parents,
			X1(Parachain(para_id)),
		)))
	}
=======
    AssetLocation(VersionedMultiLocation::V1(MultiLocation::new(
        parents,
        X1(Parachain(para_id)),
    )))
}

fn insert_dummy_data(
    dummy_mult_loc: MultiLocation,
    dummy_asset_metadata: &AssetRegistrarMetadata,
    start_from: u32,
    insert_until: u32,
) {
    let mut next_asset_id = start_from;
    let mut next_dummy_mult_loc = dummy_mult_loc;
    while next_asset_id < insert_until {
        assert_ok!(AssetManager::register_asset(
            self::Origin::root(),
            AssetLocation::from(next_dummy_mult_loc.clone()),
            dummy_asset_metadata.clone()
        ));
        next_dummy_mult_loc.parents += 1;
        next_asset_id += 1;
    }
>>>>>>> b2ba2b44
}

pub(crate) fn register_assets_on_parachain<P>(
    source_location: &AssetLocation,
    asset_metadata: &AssetRegistrarMetadata,
    units_per_second: Option<u128>,
    mint_asset: Option<(AccountId, Balance, bool, bool)>,
) -> AssetId
where
    P: XcmpMessageHandlerT + DmpMessageHandlerT + TestExt,
{
    let mut asset_id = 0;
    let mut dummy_mult_loc = match source_location.0.clone() {
        VersionedMultiLocation::V1(some_location) => some_location,
        _ => MultiLocation::default(),
    };
    // Use some fake location as dummy to fill in gaps between Native and Non-Native assets
    dummy_mult_loc.parents = 50;
    let native_asset_id = <ParachainAssetConfig as AssetConfig<Runtime>>::NativeAssetId::get();
    let non_native_asset_id_start =
        <ParachainAssetConfig as AssetConfig<Runtime>>::StartNonNativeAssetId::get();

    P::execute_with(|| {
        asset_id = AssetManager::next_asset_id();

        if asset_id < native_asset_id {
            insert_dummy_data(dummy_mult_loc, asset_metadata, asset_id, native_asset_id);
        } else if asset_id < non_native_asset_id_start {
            insert_dummy_data(
                dummy_mult_loc,
                asset_metadata,
                asset_id,
                non_native_asset_id_start,
            );
        }

        asset_id = AssetManager::next_asset_id();

        assert_ok!(AssetManager::register_asset(
            self::Origin::root(),
            source_location.clone(),
            asset_metadata.clone()
        ));

        if let Some((owner, min_balance, is_sufficient, is_frozen)) = mint_asset {
            assert_ok!(self::Assets::force_asset_status(
                self::Origin::root(),
                asset_id,
                owner.clone(),
                owner.clone(),
                owner.clone(),
                owner,
                min_balance,
                is_sufficient,
                is_frozen,
            ));
        }

        if let Some(ups) = units_per_second {
            assert_ok!(AssetManager::set_units_per_second(
                self::Origin::root(),
                asset_id,
                ups,
            ));
        }

        assert_eq!(
            Some(asset_id),
            AssetManager::location_asset_id(source_location.clone())
        );
    });

    asset_id
}<|MERGE_RESOLUTION|>--- conflicted
+++ resolved
@@ -117,20 +117,12 @@
 }
 
 parameter_types! {
-<<<<<<< HEAD
-	pub const KsmLocation: MultiLocation = MultiLocation::parent();
-	pub const RelayNetwork: NetworkId = NetworkId::Kusama;
-	pub Ancestry: MultiLocation = Parachain(ParachainInfo::parachain_id().into()).into();
-	pub AbsoluteSelfLocation: MultiLocation = MultiLocation::new(1, X1(Parachain(ParachainInfo::parachain_id().into())));
-	pub SelfReserve: MultiLocation = MultiLocation::new(0, Here);
-	pub CheckingAccount: AccountId = PolkadotXcm::check_account();
-=======
     pub const KsmLocation: MultiLocation = MultiLocation::parent();
     pub const RelayNetwork: NetworkId = NetworkId::Kusama;
     pub Ancestry: MultiLocation = Parachain(ParachainInfo::parachain_id().into()).into();
-    pub SelfReserve: MultiLocation = MultiLocation::new(1, X1(Parachain(ParachainInfo::parachain_id().into())));
+    pub AbsoluteSelfLocation: MultiLocation = MultiLocation::new(1, X1(Parachain(ParachainInfo::parachain_id().into())));
+    pub SelfReserve: MultiLocation = MultiLocation::new(0, Here);
     pub CheckingAccount: AccountId = PolkadotXcm::check_account();
->>>>>>> b2ba2b44
 }
 
 parameter_types! {
@@ -591,38 +583,21 @@
 pub struct AbsoluteAndRelativeReserve<AbsoluteMultiLocation>(PhantomData<AbsoluteMultiLocation>);
 impl<AbsoluteMultiLocation> Reserve for AbsoluteAndRelativeReserve<AbsoluteMultiLocation>
 where
-	AbsoluteMultiLocation: Get<MultiLocation>,
+    AbsoluteMultiLocation: Get<MultiLocation>,
 {
-	fn reserve(asset: &MultiAsset) -> Option<MultiLocation> {
-		RelativeReserveProvider::reserve(asset).map(|relative_reserve| {
-			if relative_reserve == AbsoluteMultiLocation::get() {
-				MultiLocation::here()
-			} else {
-				relative_reserve
-			}
-		})
-	}
+    fn reserve(asset: &MultiAsset) -> Option<MultiLocation> {
+        RelativeReserveProvider::reserve(asset).map(|relative_reserve| {
+            if relative_reserve == AbsoluteMultiLocation::get() {
+                MultiLocation::here()
+            } else {
+                relative_reserve
+            }
+        })
+    }
 }
 
 // The XCM message wrapper wrapper
 impl orml_xtokens::Config for Runtime {
-<<<<<<< HEAD
-	type Event = Event;
-	type Balance = Balance;
-	type CurrencyId = CurrencyId;
-	type AccountIdToMultiLocation = manta_primitives::xcm::AccountIdToMultiLocation<AccountId>;
-	type CurrencyIdConvert =
-		CurrencyIdtoMultiLocation<AssetIdLocationConvert<AssetLocation, AssetManager>>;
-	type XcmExecutor = XcmExecutor<XcmExecutorConfig>;
-	type SelfLocation = SelfReserve;
-	type Weigher = xcm_builder::FixedWeightBounds<UnitWeightCost, Call, MaxInstructions>;
-	type BaseXcmWeight = BaseXcmWeight;
-	type LocationInverter = LocationInverter<Ancestry>;
-	type MaxAssetsForTransfer = MaxAssetsForTransfer;
-	type MinXcmFee = AssetManager;
-	type MultiLocationsFilter = AssetManager;
-	type ReserveProvider = AbsoluteAndRelativeReserve<AbsoluteSelfLocation>;
-=======
     type Event = Event;
     type Balance = Balance;
     type CurrencyId = CurrencyId;
@@ -637,8 +612,7 @@
     type MaxAssetsForTransfer = MaxAssetsForTransfer;
     type MinXcmFee = AssetManager;
     type MultiLocationsFilter = AssetManager;
-    type ReserveProvider = orml_traits::location::AbsoluteReserveProvider;
->>>>>>> b2ba2b44
+    type ReserveProvider = AbsoluteAndRelativeReserve<AbsoluteSelfLocation>;
 }
 
 impl parachain_info::Config for Runtime {}
@@ -714,20 +688,14 @@
 }
 
 pub(crate) fn create_asset_location(parents: u8, para_id: u32) -> AssetLocation {
-<<<<<<< HEAD
-	if parents == 0 {
-		AssetLocation(VersionedMultiLocation::V1(MultiLocation::new(0, Here)))
-	} else {
-		AssetLocation(VersionedMultiLocation::V1(MultiLocation::new(
-			parents,
-			X1(Parachain(para_id)),
-		)))
-	}
-=======
-    AssetLocation(VersionedMultiLocation::V1(MultiLocation::new(
-        parents,
-        X1(Parachain(para_id)),
-    )))
+    if parents == 0 {
+        AssetLocation(VersionedMultiLocation::V1(MultiLocation::new(0, Here)))
+    } else {
+        AssetLocation(VersionedMultiLocation::V1(MultiLocation::new(
+            parents,
+            X1(Parachain(para_id)),
+        )))
+    }
 }
 
 fn insert_dummy_data(
@@ -747,7 +715,6 @@
         next_dummy_mult_loc.parents += 1;
         next_asset_id += 1;
     }
->>>>>>> b2ba2b44
 }
 
 pub(crate) fn register_assets_on_parachain<P>(
