--- conflicted
+++ resolved
@@ -18,7 +18,9 @@
 
 use codec::{Decode, Encode};
 use frame_support::{
-	assert_ok, construct_runtime, parameter_types,
+	assert_ok, construct_runtime,
+	pallet_prelude::DispatchResult,
+	parameter_types,
 	traits::{ConstU32, Everything, Nothing},
 	weights::{constants::WEIGHT_PER_SECOND, Weight},
 	PalletId,
@@ -40,17 +42,10 @@
 };
 use xcm::{latest::prelude::*, Version as XcmVersion, VersionedMultiLocation, VersionedXcm};
 use xcm_builder::{
-<<<<<<< HEAD
 	AccountId32Aliases, AllowUnpaidExecutionFrom, ConvertedConcreteAssetId, EnsureXcmOrigin,
-	FixedRateOfFungible, FixedWeightBounds, LocationInverter, ParentIsDefault,
+	FixedRateOfFungible, FixedWeightBounds, LocationInverter, ParentIsPreset,
 	SiblingParachainAsNative, SiblingParachainConvertsVia, SignedAccountId32AsNative,
 	SovereignSignedViaLocation,
-=======
-	AccountId32Aliases, AllowUnpaidExecutionFrom, ConvertedConcreteAssetId,
-	CurrencyAdapter as XcmCurrencyAdapter, EnsureXcmOrigin, FixedRateOfFungible, FixedWeightBounds,
-	FungiblesAdapter, LocationInverter, ParentIsPreset, SiblingParachainAsNative,
-	SiblingParachainConvertsVia, SignedAccountId32AsNative, SovereignSignedViaLocation,
->>>>>>> b4ab435e
 };
 use xcm_executor::{traits::JustTry, Config, XcmExecutor};
 use xcm_simulator::{DmpMessageHandlerT, Get, TestExt, XcmpMessageHandlerT};
@@ -209,20 +204,10 @@
 		AssetIdLocationConvert<AssetLocation, AssetManager>,
 		JustTry,
 	>,
-<<<<<<< HEAD
 	// Precondition checks and actual implementations of mint and burn logic.
 	ConcreteFungibleLedger<Runtime, ParachainAssetConfig, Balances, Assets>,
 	// Used to find the query the native asset id of the chain.
 	ParachainAssetConfig,
-=======
-	// "default" implementation of converting a `MultiLocation` to an `AccountId`
-	LocationToAccountId,
-	AccountId,
-	// No teleport support.
-	Nothing,
-	// No teleport tracking.
-	CheckingAccount,
->>>>>>> b4ab435e
 >;
 
 pub type XcmRouter = super::ParachainXcmRouter<ParachainInfo>;
@@ -476,12 +461,7 @@
 }
 
 pub struct CalamariAssetRegistrar;
-<<<<<<< HEAD
 impl AssetRegistrar<Runtime, ParachainAssetConfig> for CalamariAssetRegistrar {
-=======
-use frame_support::pallet_prelude::DispatchResult;
-impl AssetRegistrar<Runtime, CalamariAssetConfig> for CalamariAssetRegistrar {
->>>>>>> b4ab435e
 	fn create_asset(
 		asset_id: AssetId,
 		min_balance: Balance,
@@ -691,6 +671,7 @@
 }
 
 pub(crate) fn register_assets_on_parachain<P>(
+	maybe_asset_id: Option<AssetId>,
 	source_location: &AssetLocation,
 	asset_metadata: &AssetRegistrarMetadata,
 	units_per_second: Option<u128>,
@@ -699,9 +680,16 @@
 where
 	P: XcmpMessageHandlerT + DmpMessageHandlerT + TestExt,
 {
-	let mut currency_id = 0u32;
+	let mut asset_id = 0;
+
 	P::execute_with(|| {
-		currency_id = AssetManager::next_asset_id();
+		if let Some(asset_id) = maybe_asset_id {
+			assert!(asset_id >= AssetManager::next_asset_id());
+			AssetManager::set_next_asset_id(asset_id);
+		}
+
+		asset_id = AssetManager::next_asset_id();
+
 		assert_ok!(AssetManager::register_asset(
 			self::Origin::root(),
 			source_location.clone(),
@@ -711,7 +699,7 @@
 		if let Some((owner, min_balance, is_sufficient, is_frozen)) = mint_asset {
 			assert_ok!(self::Assets::force_asset_status(
 				self::Origin::root(),
-				currency_id,
+				asset_id,
 				owner.clone().into(),
 				owner.clone().into(),
 				owner.clone().into(),
@@ -725,15 +713,16 @@
 		if let Some(ups) = units_per_second {
 			assert_ok!(AssetManager::set_units_per_second(
 				self::Origin::root(),
-				currency_id,
+				asset_id,
 				ups,
 			));
 		}
 
 		assert_eq!(
-			Some(currency_id),
+			Some(asset_id),
 			AssetManager::location_asset_id(source_location.clone())
 		);
 	});
-	currency_id
+
+	asset_id
 }