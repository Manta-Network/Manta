--- conflicted
+++ resolved
@@ -18,19 +18,12 @@
 
 use codec::{Decode, Encode};
 use frame_support::{
-<<<<<<< HEAD
-	assert_ok, construct_runtime,
-	pallet_prelude::DispatchResult,
-	parameter_types,
-	traits::{ConstU32, Everything, Nothing},
-	weights::{constants::WEIGHT_PER_SECOND, Weight},
-	PalletId,
-=======
-    assert_ok, construct_runtime, parameter_types,
+    assert_ok, construct_runtime,
+    pallet_prelude::DispatchResult,
+    parameter_types,
     traits::{ConstU32, Everything, Nothing},
     weights::{constants::WEIGHT_PER_SECOND, Weight},
     PalletId,
->>>>>>> 65357c5f
 };
 use frame_system::EnsureRoot;
 use scale_info::TypeInfo;
@@ -49,39 +42,22 @@
 };
 use xcm::{latest::prelude::*, Version as XcmVersion, VersionedMultiLocation, VersionedXcm};
 use xcm_builder::{
-<<<<<<< HEAD
-	AccountId32Aliases, AllowUnpaidExecutionFrom, ConvertedConcreteAssetId, EnsureXcmOrigin,
-	FixedRateOfFungible, FixedWeightBounds, LocationInverter, ParentIsPreset,
-	SiblingParachainAsNative, SiblingParachainConvertsVia, SignedAccountId32AsNative,
-	SovereignSignedViaLocation,
-=======
-    AccountId32Aliases, AllowUnpaidExecutionFrom, ConvertedConcreteAssetId,
-    CurrencyAdapter as XcmCurrencyAdapter, EnsureXcmOrigin, FixedRateOfFungible, FixedWeightBounds,
-    FungiblesAdapter, LocationInverter, ParentIsPreset, SiblingParachainAsNative,
-    SiblingParachainConvertsVia, SignedAccountId32AsNative, SovereignSignedViaLocation,
->>>>>>> 65357c5f
+    AccountId32Aliases, AllowUnpaidExecutionFrom, ConvertedConcreteAssetId, EnsureXcmOrigin,
+    FixedRateOfFungible, FixedWeightBounds, LocationInverter, ParentIsPreset,
+    SiblingParachainAsNative, SiblingParachainConvertsVia, SignedAccountId32AsNative,
+    SovereignSignedViaLocation,
 };
 use xcm_executor::{traits::JustTry, Config, XcmExecutor};
 use xcm_simulator::{DmpMessageHandlerT, Get, TestExt, XcmpMessageHandlerT};
 
 use manta_primitives::{
-<<<<<<< HEAD
-	assets::{
-		AssetConfig, AssetIdLocationConvert, AssetLocation, AssetRegistrar, AssetRegistrarMetadata,
-		AssetStorageMetadata, ConcreteFungibleLedger,
-	},
-	constants::{ASSET_MANAGER_PALLET_ID, CALAMARI_DECIMAL},
-	types::AssetId,
-	xcm::{FirstAssetTrader, IsNativeConcrete, MultiAssetAdapter, MultiNativeAsset},
-=======
     assets::{
         AssetConfig, AssetIdLocationConvert, AssetLocation, AssetRegistrar, AssetRegistrarMetadata,
         AssetStorageMetadata, ConcreteFungibleLedger,
     },
     constants::{ASSET_MANAGER_PALLET_ID, CALAMARI_DECIMAL},
     types::AssetId,
-    xcm::{FirstAssetTrader, IsNativeConcrete, MultiNativeAsset},
->>>>>>> 65357c5f
+    xcm::{FirstAssetTrader, IsNativeConcrete, MultiAssetAdapter, MultiNativeAsset},
 };
 pub type AccountId = AccountId32;
 pub type Balance = u128;
@@ -213,54 +189,25 @@
     pub const MaxInstructions: u32 = 100;
 }
 
-<<<<<<< HEAD
 /// Transactor for the native asset which implements `fungible` trait, as well as
 /// Transactor for assets in pallet-assets, i.e. implements `fungibles` trait
 pub type MultiAssetTransactor = MultiAssetAdapter<
-	Runtime,
-	// "default" implementation of converting a `MultiLocation` to an `AccountId`
-	LocationToAccountId,
-	// Used when the incoming asset is a fungible concrete asset matching the given location or name:
-	IsNativeConcrete<SelfReserve>,
-	// Used to match incoming assets which are not the native asset.
-	ConvertedConcreteAssetId<
-		AssetId,
-		Balance,
-		AssetIdLocationConvert<AssetLocation, AssetManager>,
-		JustTry,
-	>,
-	// Precondition checks and actual implementations of mint and burn logic.
-	ConcreteFungibleLedger<Runtime, ParachainAssetConfig, Balances, Assets>,
-	// Used to find the query the native asset id of the chain.
-	ParachainAssetConfig,
-=======
-/// Transactor for native currency, i.e. implements `fungible` trait
-pub type LocalAssetTransactor = XcmCurrencyAdapter<
-    // Transacting native currency, i.e. MANTA, KMA, DOL
-    Balances,
+    Runtime,
+    // "default" implementation of converting a `MultiLocation` to an `AccountId`
+    LocationToAccountId,
+    // Used when the incoming asset is a fungible concrete asset matching the given location or name:
     IsNativeConcrete<SelfReserve>,
-    LocationToAccountId,
-    AccountId,
-    (),
->;
-
-/// Transactor for currency in pallet-assets, i.e. implements `fungibles` trait
-pub type FungiblesTransactor = FungiblesAdapter<
-    Assets,
+    // Used to match incoming assets which are not the native asset.
     ConvertedConcreteAssetId<
         AssetId,
         Balance,
         AssetIdLocationConvert<AssetLocation, AssetManager>,
         JustTry,
     >,
-    // "default" implementation of converting a `MultiLocation` to an `AccountId`
-    LocationToAccountId,
-    AccountId,
-    // No teleport support.
-    Nothing,
-    // No teleport tracking.
-    CheckingAccount,
->>>>>>> 65357c5f
+    // Precondition checks and actual implementations of mint and burn logic.
+    ConcreteFungibleLedger<Runtime, ParachainAssetConfig, Balances, Assets>,
+    // Used to find the query the native asset id of the chain.
+    ParachainAssetConfig,
 >;
 
 pub type XcmRouter = super::ParachainXcmRouter<ParachainInfo>;
@@ -285,40 +232,10 @@
 
 pub struct XcmExecutorConfig;
 impl Config for XcmExecutorConfig {
-<<<<<<< HEAD
-	type Call = Call;
-	type XcmSender = XcmRouter;
-	// Defines how to Withdraw and Deposit instruction work
-	type AssetTransactor = MultiAssetTransactor;
-	type OriginConverter = XcmOriginToCallOrigin;
-	// Combinations of (Location, Asset) pairs which we trust as reserves.
-	type IsReserve = MultiNativeAsset;
-	type IsTeleporter = ();
-	type LocationInverter = LocationInverter<Ancestry>;
-	type Barrier = Barrier;
-	type Weigher = FixedWeightBounds<UnitWeightCost, Call, MaxInstructions>;
-	// Trader is the means to purchasing weight credit for XCM execution.
-	// We define two traders:
-	// The first one will charge parachain's native currency, who's `MultiLocation`
-	// is defined in `SelfReserve`.
-	// The second one will charge the first asset in the MultiAssets with pre-defined rate
-	// i.e. units_per_second in `AssetManager`
-	type Trader = (
-		FixedRateOfFungible<ParaTokenPerSecond, ()>,
-		FirstAssetTrader<AssetId, AssetLocation, AssetManager, XcmFeesToAccount>,
-	);
-	type ResponseHandler = PolkadotXcm;
-	type AssetTrap = PolkadotXcm;
-	type AssetClaims = PolkadotXcm;
-	// This is needed for the version change notifier work
-	type SubscriptionService = PolkadotXcm;
-=======
     type Call = Call;
     type XcmSender = XcmRouter;
     // Defines how to Withdraw and Deposit instruction work
-    // Under the hood, substrate framework will do pattern matching in macro,
-    // as a result, the order of the following tuple matters.
-    type AssetTransactor = (LocalAssetTransactor, FungiblesTransactor);
+    type AssetTransactor = MultiAssetTransactor;
     type OriginConverter = XcmOriginToCallOrigin;
     // Combinations of (Location, Asset) pairs which we trust as reserves.
     type IsReserve = MultiNativeAsset;
@@ -341,7 +258,6 @@
     type AssetClaims = PolkadotXcm;
     // This is needed for the version change notifier work
     type SubscriptionService = PolkadotXcm;
->>>>>>> 65357c5f
 }
 
 impl cumulus_pallet_xcmp_queue::Config for Runtime {
@@ -545,63 +461,7 @@
 }
 
 pub struct CalamariAssetRegistrar;
-<<<<<<< HEAD
 impl AssetRegistrar<Runtime, ParachainAssetConfig> for CalamariAssetRegistrar {
-	fn create_asset(
-		asset_id: AssetId,
-		min_balance: Balance,
-		metadata: AssetStorageMetadata,
-		is_sufficient: bool,
-	) -> DispatchResult {
-		Assets::force_create(
-			Origin::root(),
-			asset_id,
-			AssetManager::account_id(),
-			is_sufficient,
-			min_balance,
-		)?;
-
-		Assets::force_set_metadata(
-			Origin::root(),
-			asset_id,
-			metadata.name,
-			metadata.symbol,
-			metadata.decimals,
-			metadata.is_frozen,
-		)
-	}
-
-	fn update_asset_metadata(asset_id: AssetId, metadata: AssetStorageMetadata) -> DispatchResult {
-		Assets::force_set_metadata(
-			Origin::root(),
-			asset_id,
-			metadata.name,
-			metadata.symbol,
-			metadata.decimals,
-			metadata.is_frozen,
-		)
-	}
-}
-
-parameter_types! {
-	pub const DummyAssetId: AssetId = 0;
-	pub const NativeAssetId: AssetId = 1;
-	pub const StartNonNativeAssetId: AssetId = 8;
-	pub NativeAssetLocation: AssetLocation = AssetLocation(
-		VersionedMultiLocation::V1(SelfReserve::get()));
-	pub NativeAssetMetadata: AssetRegistrarMetadata = AssetRegistrarMetadata {
-		name: b"ParaAToken".to_vec(),
-		symbol: b"ParaA".to_vec(),
-		decimals: CALAMARI_DECIMAL,
-		min_balance: 1,
-		evm_address: None,
-		is_frozen: false,
-		is_sufficient: true,
-	};
-	pub const AssetManagerPalletId: PalletId = ASSET_MANAGER_PALLET_ID;
-=======
-use frame_support::pallet_prelude::DispatchResult;
-impl AssetRegistrar<Runtime, CalamariAssetConfig> for CalamariAssetRegistrar {
     fn create_asset(
         asset_id: AssetId,
         min_balance: Balance,
@@ -645,8 +505,8 @@
     pub NativeAssetLocation: AssetLocation = AssetLocation(
         VersionedMultiLocation::V1(SelfReserve::get()));
     pub NativeAssetMetadata: AssetRegistrarMetadata = AssetRegistrarMetadata {
-        name: b"Calamari".to_vec(),
-        symbol: b"KMA".to_vec(),
+        name: b"ParaAToken".to_vec(),
+        symbol: b"ParaA".to_vec(),
         decimals: CALAMARI_DECIMAL,
         min_balance: 1,
         evm_address: None,
@@ -654,34 +514,13 @@
         is_sufficient: true,
     };
     pub const AssetManagerPalletId: PalletId = ASSET_MANAGER_PALLET_ID;
->>>>>>> 65357c5f
+
 }
 
 #[derive(Clone, Eq, PartialEq)]
 pub struct ParachainAssetConfig;
 
-<<<<<<< HEAD
 impl AssetConfig<Runtime> for ParachainAssetConfig {
-	type DummyAssetId = DummyAssetId;
-	type NativeAssetId = NativeAssetId;
-	type StartNonNativeAssetId = StartNonNativeAssetId;
-	type AssetRegistrarMetadata = AssetRegistrarMetadata;
-	type NativeAssetLocation = NativeAssetLocation;
-	type NativeAssetMetadata = NativeAssetMetadata;
-	type StorageMetadata = AssetStorageMetadata;
-	type AssetLocation = AssetLocation;
-	type AssetRegistrar = CalamariAssetRegistrar;
-	type FungibleLedger = ConcreteFungibleLedger<Runtime, ParachainAssetConfig, Balances, Assets>;
-}
-
-impl pallet_asset_manager::Config for Runtime {
-	type Event = Event;
-	type AssetConfig = ParachainAssetConfig;
-	type ModifierOrigin = EnsureRoot<AccountId>;
-	type PalletId = AssetManagerPalletId;
-	type WeightInfo = ();
-=======
-impl AssetConfig<Runtime> for CalamariAssetConfig {
     type DummyAssetId = DummyAssetId;
     type NativeAssetId = NativeAssetId;
     type StartNonNativeAssetId = StartNonNativeAssetId;
@@ -691,16 +530,15 @@
     type StorageMetadata = AssetStorageMetadata;
     type AssetLocation = AssetLocation;
     type AssetRegistrar = CalamariAssetRegistrar;
-    type FungibleLedger = ConcreteFungibleLedger<Runtime, CalamariAssetConfig, Balances, Assets>;
+    type FungibleLedger = ConcreteFungibleLedger<Runtime, ParachainAssetConfig, Balances, Assets>;
 }
 
 impl pallet_asset_manager::Config for Runtime {
     type Event = Event;
-    type AssetConfig = CalamariAssetConfig;
+    type AssetConfig = ParachainAssetConfig;
     type ModifierOrigin = EnsureRoot<AccountId>;
     type PalletId = AssetManagerPalletId;
     type WeightInfo = ();
->>>>>>> 65357c5f
 }
 
 impl cumulus_pallet_xcm::Config for Runtime {
@@ -834,72 +672,25 @@
 }
 
 pub(crate) fn register_assets_on_parachain<P>(
-<<<<<<< HEAD
-	maybe_asset_id: Option<AssetId>,
-	source_location: &AssetLocation,
-	asset_metadata: &AssetRegistrarMetadata,
-	units_per_second: Option<u128>,
-	mint_asset: Option<(AccountId, Balance, bool, bool)>,
-=======
+    maybe_asset_id: Option<AssetId>,
     source_location: &AssetLocation,
     asset_metadata: &AssetRegistrarMetadata,
     units_per_second: Option<u128>,
     mint_asset: Option<(AccountId, Balance, bool, bool)>,
->>>>>>> 65357c5f
 ) -> AssetId
 where
     P: XcmpMessageHandlerT + DmpMessageHandlerT + TestExt,
 {
-<<<<<<< HEAD
-	let mut asset_id = 0;
-
-	P::execute_with(|| {
-		if let Some(asset_id) = maybe_asset_id {
-			assert!(asset_id >= AssetManager::next_asset_id());
-			AssetManager::set_next_asset_id(asset_id);
-		}
-
-		asset_id = AssetManager::next_asset_id();
-
-		assert_ok!(AssetManager::register_asset(
-			self::Origin::root(),
-			source_location.clone(),
-			asset_metadata.clone()
-		));
-
-		if let Some((owner, min_balance, is_sufficient, is_frozen)) = mint_asset {
-			assert_ok!(self::Assets::force_asset_status(
-				self::Origin::root(),
-				asset_id,
-				owner.clone().into(),
-				owner.clone().into(),
-				owner.clone().into(),
-				owner.into(),
-				min_balance,
-				is_sufficient,
-				is_frozen,
-			));
-		}
-
-		if let Some(ups) = units_per_second {
-			assert_ok!(AssetManager::set_units_per_second(
-				self::Origin::root(),
-				asset_id,
-				ups,
-			));
-		}
-
-		assert_eq!(
-			Some(asset_id),
-			AssetManager::location_asset_id(source_location.clone())
-		);
-	});
-
-	asset_id
-=======
-    let mut currency_id = 0u32;
+    let mut asset_id = 0;
+
     P::execute_with(|| {
-        currency_id = AssetManager::next_asset_id();
+        if let Some(asset_id) = maybe_asset_id {
+            assert!(asset_id >= AssetManager::next_asset_id());
+            AssetManager::set_next_asset_id(asset_id);
+        }
+
+        asset_id = AssetManager::next_asset_id();
+
         assert_ok!(AssetManager::register_asset(
             self::Origin::root(),
             source_location.clone(),
@@ -909,11 +700,11 @@
         if let Some((owner, min_balance, is_sufficient, is_frozen)) = mint_asset {
             assert_ok!(self::Assets::force_asset_status(
                 self::Origin::root(),
-                currency_id,
-                owner.clone(),
-                owner.clone(),
-                owner.clone(),
-                owner,
+                asset_id,
+                owner.clone().into(),
+                owner.clone().into(),
+                owner.clone().into(),
+                owner.into(),
                 min_balance,
                 is_sufficient,
                 is_frozen,
@@ -923,16 +714,16 @@
         if let Some(ups) = units_per_second {
             assert_ok!(AssetManager::set_units_per_second(
                 self::Origin::root(),
-                currency_id,
+                asset_id,
                 ups,
             ));
         }
 
         assert_eq!(
-            Some(currency_id),
+            Some(asset_id),
             AssetManager::location_asset_id(source_location.clone())
         );
     });
-    currency_id
->>>>>>> 65357c5f
+
+    asset_id
 }