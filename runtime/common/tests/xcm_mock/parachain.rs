--- conflicted
+++ resolved
@@ -18,21 +18,12 @@
 
 use codec::{Decode, Encode};
 use frame_support::{
-<<<<<<< HEAD
-	assert_ok, construct_runtime, match_type,
-	pallet_prelude::DispatchResult,
-	parameter_types,
-	traits::{ConstU32, Everything, Nothing},
-	weights::{constants::WEIGHT_PER_SECOND, Weight},
-	PalletId,
-=======
-    assert_ok, construct_runtime,
+    assert_ok, construct_runtime, match_type,
     pallet_prelude::DispatchResult,
     parameter_types,
     traits::{ConstU32, Everything, Nothing},
     weights::{constants::WEIGHT_PER_SECOND, Weight},
     PalletId,
->>>>>>> 71c9b844
 };
 use frame_system::EnsureRoot;
 use scale_info::TypeInfo;
@@ -60,18 +51,11 @@
 };
 use xcm::{latest::prelude::*, Version as XcmVersion, VersionedMultiLocation, VersionedXcm};
 use xcm_builder::{
-<<<<<<< HEAD
-	AccountId32Aliases, AllowKnownQueryResponses, AllowSubscriptionsFrom,
-	AllowTopLevelPaidExecutionFrom, AllowUnpaidExecutionFrom, ConvertedConcreteAssetId,
-	EnsureXcmOrigin, FixedRateOfFungible, FixedWeightBounds, LocationInverter, ParentIsPreset,
-	SiblingParachainAsNative, SiblingParachainConvertsVia, SignedAccountId32AsNative,
-	SovereignSignedViaLocation, TakeWeightCredit,
-=======
-    AccountId32Aliases, AllowUnpaidExecutionFrom, ConvertedConcreteAssetId, EnsureXcmOrigin,
-    FixedRateOfFungible, FixedWeightBounds, LocationInverter, ParentIsPreset,
+    AccountId32Aliases, AllowKnownQueryResponses, AllowSubscriptionsFrom,
+    AllowTopLevelPaidExecutionFrom, AllowUnpaidExecutionFrom, ConvertedConcreteAssetId,
+    EnsureXcmOrigin, FixedRateOfFungible, FixedWeightBounds, LocationInverter, ParentIsPreset,
     SiblingParachainAsNative, SiblingParachainConvertsVia, SignedAccountId32AsNative,
-    SovereignSignedViaLocation,
->>>>>>> 71c9b844
+    SovereignSignedViaLocation, TakeWeightCredit,
 };
 use xcm_executor::{traits::JustTry, Config, XcmExecutor};
 use xcm_simulator::{DmpMessageHandlerT, Get, TestExt, XcmpMessageHandlerT};
@@ -229,32 +213,32 @@
 pub type XcmRouter = super::ParachainXcmRouter<MsgQueue>;
 
 match_type! {
-	pub type ParentOrParentsExecutivePlurality: impl Contains<MultiLocation> = {
-		MultiLocation { parents: 1, interior: Here } |
-		MultiLocation { parents: 1, interior: X1(Plurality { id: BodyId::Executive, .. }) }
-	};
+    pub type ParentOrParentsExecutivePlurality: impl Contains<MultiLocation> = {
+        MultiLocation { parents: 1, interior: Here } |
+        MultiLocation { parents: 1, interior: X1(Plurality { id: BodyId::Executive, .. }) }
+    };
 }
 match_type! {
-	pub type ParentOrSiblings: impl Contains<MultiLocation> = {
-		MultiLocation { parents: 1, interior: Here } |
-		MultiLocation { parents: 1, interior: X1(_) }
-	};
+    pub type ParentOrSiblings: impl Contains<MultiLocation> = {
+        MultiLocation { parents: 1, interior: Here } |
+        MultiLocation { parents: 1, interior: X1(_) }
+    };
 }
 pub type Barrier = (
-	// Allows local origin messages which call weight_credit >= weight_limit.
-	TakeWeightCredit,
-	// Allows non-local origin messages, for example from from the xcmp queue,
-	// which have the ability to deposit assets and pay for their own execution.
-	AllowTopLevelPaidExecutionFrom<Everything>,
-	// Parent and its exec plurality get free execution
-	AllowUnpaidExecutionFrom<ParentOrParentsExecutivePlurality>,
-	// Expected responses are OK.
-	// Allows `Pending` or `VersionNotifier` query responses.
-	AllowKnownQueryResponses<PolkadotXcm>,
-	// Subscriptions for version tracking are OK.
-	// Allows execution of `SubscribeVersion` or `UnsubscribeVersion` instruction,
-	// from parent or sibling chains.
-	AllowSubscriptionsFrom<ParentOrSiblings>,
+    // Allows local origin messages which call weight_credit >= weight_limit.
+    TakeWeightCredit,
+    // Allows non-local origin messages, for example from from the xcmp queue,
+    // which have the ability to deposit assets and pay for their own execution.
+    AllowTopLevelPaidExecutionFrom<Everything>,
+    // Parent and its exec plurality get free execution
+    AllowUnpaidExecutionFrom<ParentOrParentsExecutivePlurality>,
+    // Expected responses are OK.
+    // Allows `Pending` or `VersionNotifier` query responses.
+    AllowKnownQueryResponses<PolkadotXcm>,
+    // Subscriptions for version tracking are OK.
+    // Allows execution of `SubscribeVersion` or `UnsubscribeVersion` instruction,
+    // from parent or sibling chains.
+    AllowSubscriptionsFrom<ParentOrSiblings>,
 );
 
 parameter_types! {
