// Copyright 2020-2022 Manta Network.
// This file is part of Manta.
//
// Manta is free software: you can redistribute it and/or modify
// it under the terms of the GNU General Public License as published by
// the Free Software Foundation, either version 3 of the License, or
// (at your option) any later version.
//
// Manta is distributed in the hope that it will be useful,
// but WITHOUT ANY WARRANTY; without even the implied warranty of
// MERCHANTABILITY or FITNESS FOR A PARTICULAR PURPOSE.  See the
// GNU General Public License for more details.
//
// You should have received a copy of the GNU General Public License
// along with Manta.  If not, see <http://www.gnu.org/licenses/>.

//! Parachain runtime mock.

use codec::{Decode, Encode};
use frame_support::{
    assert_ok, construct_runtime, parameter_types,
    traits::{ConstU32, Everything, Nothing},
    weights::{constants::WEIGHT_PER_SECOND, Weight},
    PalletId,
};
use frame_system::EnsureRoot;
use scale_info::TypeInfo;
use sp_core::{H160, H256};
use sp_runtime::{
    testing::Header,
    traits::{Hash, IdentityLookup},
    AccountId32,
};
use sp_std::prelude::*;

use pallet_xcm::XcmPassthrough;
use polkadot_core_primitives::BlockNumber as RelayBlockNumber;
use polkadot_parachain::primitives::{
    DmpMessageHandler, Id as ParaId, Sibling, XcmpMessageFormat, XcmpMessageHandler,
};
use xcm::{latest::prelude::*, Version as XcmVersion, VersionedMultiLocation, VersionedXcm};
use xcm_builder::{
    AccountId32Aliases, AllowUnpaidExecutionFrom, ConvertedConcreteAssetId,
    CurrencyAdapter as XcmCurrencyAdapter, EnsureXcmOrigin, FixedRateOfFungible, FixedWeightBounds,
    FungiblesAdapter, LocationInverter, ParentIsPreset, SiblingParachainAsNative,
    SiblingParachainConvertsVia, SignedAccountId32AsNative, SovereignSignedViaLocation,
};
use xcm_executor::{traits::JustTry, Config, XcmExecutor};
use xcm_simulator::{DmpMessageHandlerT, Get, TestExt, XcmpMessageHandlerT};

use manta_primitives::{
    assets::{
        AssetConfig, AssetIdLocationConvert, AssetLocation, AssetRegistrar, AssetRegistrarMetadata,
        AssetStorageMetadata, ConcreteFungibleLedger,
    },
    constants::{ASSET_MANAGER_PALLET_ID, CALAMARI_DECIMAL},
    types::AssetId,
    xcm::{FirstAssetTrader, IsNativeConcrete, MultiNativeAsset},
};
pub type AccountId = AccountId32;
pub type Balance = u128;

parameter_types! {
    pub const BlockHashCount: u64 = 250;
}

impl frame_system::Config for Runtime {
    type Origin = Origin;
    type Call = Call;
    type Index = u64;
    type BlockNumber = u64;
    type Hash = H256;
    type Hashing = ::sp_runtime::traits::BlakeTwo256;
    type AccountId = AccountId;
    type Lookup = IdentityLookup<Self::AccountId>;
    type Header = Header;
    type Event = Event;
    type BlockHashCount = BlockHashCount;
    type BlockWeights = ();
    type BlockLength = ();
    type Version = ();
    type PalletInfo = PalletInfo;
    type AccountData = pallet_balances::AccountData<Balance>;
    type OnNewAccount = ();
    type OnKilledAccount = ();
    type DbWeight = ();
    type BaseCallFilter = Everything;
    type SystemWeightInfo = ();
    type SS58Prefix = ();
    type OnSetCode = cumulus_pallet_parachain_system::ParachainSetCode<Self>;
    type MaxConsumers = ConstU32<16>;
}

parameter_types! {
    pub ExistentialDeposit: Balance = 1;
    pub const MaxLocks: u32 = 50;
    pub const MaxReserves: u32 = 50;
}

impl pallet_balances::Config for Runtime {
    type MaxLocks = MaxLocks;
    type Balance = Balance;
    type Event = Event;
    type DustRemoval = ();
    type ExistentialDeposit = ExistentialDeposit;
    type AccountStore = System;
    type WeightInfo = ();
    type MaxReserves = MaxReserves;
    type ReserveIdentifier = [u8; 8];
}

parameter_types! {
    pub const ReservedXcmpWeight: Weight = WEIGHT_PER_SECOND / 4;
    pub const ReservedDmpWeight: Weight = WEIGHT_PER_SECOND / 4;
}

parameter_types! {
    pub const KsmLocation: MultiLocation = MultiLocation::parent();
    pub const RelayNetwork: NetworkId = NetworkId::Kusama;
    pub Ancestry: MultiLocation = Parachain(ParachainInfo::parachain_id().into()).into();
    pub SelfReserve: MultiLocation = MultiLocation::new(1, X1(Parachain(ParachainInfo::parachain_id().into())));
    pub CheckingAccount: AccountId = PolkadotXcm::check_account();
}

parameter_types! {
    pub const AssetDeposit: Balance = 0; // Does not really matter as this will be only called by root
    pub const AssetAccountDeposit: Balance = 0;
    pub const ApprovalDeposit: Balance = 0;
    pub const AssetsStringLimit: u32 = 50;
    pub const MetadataDepositBase: Balance = 0;
    pub const MetadataDepositPerByte: Balance = 0;
}

impl pallet_assets::Config for Runtime {
    type Event = Event;
    type Balance = Balance;
    type AssetId = AssetId;
    type Currency = Balances;
    type ForceOrigin = EnsureRoot<AccountId>;
    type AssetDeposit = AssetDeposit;
    type AssetAccountDeposit = AssetAccountDeposit;
    type MetadataDepositBase = MetadataDepositBase;
    type MetadataDepositPerByte = MetadataDepositPerByte;
    type ApprovalDeposit = ApprovalDeposit;
    type StringLimit = AssetsStringLimit;
    type Freezer = ();
    type Extra = ();
    type WeightInfo = pallet_assets::weights::SubstrateWeight<Runtime>;
}

/// Type for specifying how a `MultiLocation` can be converted into an `AccountId`. This is used
/// when determining ownership of accounts for asset transacting and when attempting to use XCM
/// `Transact` in order to determine the dispatch Origin.
pub type LocationToAccountId = (
    // The parent (Relay-chain) origin converts to the default `AccountId`.
    ParentIsPreset<AccountId>,
    // Sibling parachain origins convert to AccountId via the `ParaId::into`.
    SiblingParachainConvertsVia<Sibling, AccountId>,
    AccountId32Aliases<RelayNetwork, AccountId>,
);

/// This is the type to convert an (incoming) XCM origin into a local `Origin` instance,
/// ready for dispatching a transaction with Xcm's `Transact`.
/// It uses some Rust magic macro to do the pattern matching sequentially.
/// There is an `OriginKind` which can biases the kind of local `Origin` it will become.
pub type XcmOriginToCallOrigin = (
    // Sovereign account converter; this attempts to derive an `AccountId` from the origin location
    // using `LocationToAccountId` and then turn that into the usual `Signed` origin. Useful for
    // foreign chains who want to have a local sovereign account on this chain which they control.
    SovereignSignedViaLocation<LocationToAccountId, Origin>,
    // If the incoming XCM origin is of type `AccountId32` and the Network is Network::Any
    // or `RelayNetwork`, convert it to a Native 32 byte account.
    SignedAccountId32AsNative<RelayNetwork, Origin>,
    // Native converter for sibling Parachains; will convert to a `SiblingPara` origin when
    // recognised.
    SiblingParachainAsNative<cumulus_pallet_xcm::Origin, Origin>,
    // Xcm origins can be represented natively under the Xcm pallet's Xcm origin.
    XcmPassthrough<Origin>,
);

parameter_types! {
    pub const UnitWeightCost: Weight = 1_000_000_000;
    // Used in native traders
    // This might be able to skipped.
    // We have to use `here()` because of reanchoring logic
    pub ParaTokenPerSecond: (xcm::v2::AssetId, u128) = (Concrete(MultiLocation::here()), 1_000_000_000);
    pub const MaxInstructions: u32 = 100;
}

/// Transactor for native currency, i.e. implements `fungible` trait
pub type LocalAssetTransactor = XcmCurrencyAdapter<
    // Transacting native currency, i.e. MANTA, KMA, DOL
    Balances,
    IsNativeConcrete<SelfReserve>,
    LocationToAccountId,
    AccountId,
    (),
>;

/// Transactor for currency in pallet-assets, i.e. implements `fungibles` trait
pub type FungiblesTransactor = FungiblesAdapter<
    Assets,
    ConvertedConcreteAssetId<
        AssetId,
        Balance,
        AssetIdLocationConvert<AssetLocation, AssetManager>,
        JustTry,
    >,
    // "default" implementation of converting a `MultiLocation` to an `AccountId`
    LocationToAccountId,
    AccountId,
    // No teleport support.
    Nothing,
    // No teleport tracking.
    CheckingAccount,
>;

pub type XcmRouter = super::ParachainXcmRouter<ParachainInfo>;
pub type Barrier = AllowUnpaidExecutionFrom<Everything>;

parameter_types! {
    /// Xcm fees will go to the asset manager (we don't implement treasury yet)
    pub XcmFeesAccount: AccountId = AssetManager::account_id();
}

pub type XcmFeesToAccount = manta_primitives::xcm::XcmFeesToAccount<
    Assets,
    ConvertedConcreteAssetId<
        AssetId,
        Balance,
        AssetIdLocationConvert<AssetLocation, AssetManager>,
        JustTry,
    >,
    AccountId,
    XcmFeesAccount,
>;

pub struct XcmExecutorConfig;
impl Config for XcmExecutorConfig {
    type Call = Call;
    type XcmSender = XcmRouter;
    // Defines how to Withdraw and Deposit instruction work
    // Under the hood, substrate framework will do pattern matching in macro,
    // as a result, the order of the following tuple matters.
    type AssetTransactor = (LocalAssetTransactor, FungiblesTransactor);
    type OriginConverter = XcmOriginToCallOrigin;
    // Combinations of (Location, Asset) pairs which we trust as reserves.
    type IsReserve = MultiNativeAsset;
    type IsTeleporter = ();
    type LocationInverter = LocationInverter<Ancestry>;
    type Barrier = Barrier;
    type Weigher = FixedWeightBounds<UnitWeightCost, Call, MaxInstructions>;
    // Trader is the means to purchasing weight credit for XCM execution.
    // We define two traders:
    // The first one will charge parachain's native currency, who's `MultiLocation`
    // is defined in `SelfReserve`.
    // The second one will charge the first asset in the MultiAssets with pre-defined rate
    // i.e. units_per_second in `AssetManager`
    type Trader = (
        FixedRateOfFungible<ParaTokenPerSecond, ()>,
        FirstAssetTrader<AssetId, AssetLocation, AssetManager, XcmFeesToAccount>,
    );
    type ResponseHandler = PolkadotXcm;
    type AssetTrap = PolkadotXcm;
    type AssetClaims = PolkadotXcm;
    // This is needed for the version change notifier work
    type SubscriptionService = PolkadotXcm;
}

impl cumulus_pallet_xcmp_queue::Config for Runtime {
    type Event = Event;
    type XcmExecutor = XcmExecutor<XcmExecutorConfig>;
    type ChannelInfo = ParachainSystem;
    type VersionWrapper = PolkadotXcm;
    type ExecuteOverweightOrigin = EnsureRoot<AccountId>;
    type ControllerOrigin = EnsureRoot<AccountId>;
    type ControllerOriginConverter = XcmOriginToCallOrigin;
    type WeightInfo = ();
}

#[frame_support::pallet]
pub mod mock_msg_queue {
    use super::*;
    use frame_support::pallet_prelude::*;

    #[pallet::config]
    pub trait Config: frame_system::Config {
        type Event: From<Event<Self>> + IsType<<Self as frame_system::Config>::Event>;
        type XcmExecutor: ExecuteXcm<Self::Call>;
    }

    #[pallet::call]
    impl<T: Config> Pallet<T> {}

    // without storage info is a work around
    #[pallet::pallet]
    #[pallet::generate_store(pub(super) trait Store)]
    #[pallet::without_storage_info]
    pub struct Pallet<T>(_);

    #[pallet::storage]
    #[pallet::getter(fn parachain_id)]
    pub(super) type ParachainId<T: Config> = StorageValue<_, ParaId, ValueQuery>;

    #[pallet::storage]
    #[pallet::getter(fn received_dmp)]
    /// A queue of received DMP messages
    pub(super) type ReceivedDmp<T: Config> = StorageValue<_, Vec<Xcm<T::Call>>, ValueQuery>;

    impl<T: Config> Get<ParaId> for Pallet<T> {
        fn get() -> ParaId {
            Self::parachain_id()
        }
    }

    pub type MessageId = [u8; 32];

    #[pallet::event]
    #[pallet::generate_deposit(pub(super) fn deposit_event)]
    pub enum Event<T: Config> {
        // XCMP
        /// Some XCM was executed OK.
        Success(Option<T::Hash>),
        /// Some XCM failed.
        Fail(Option<T::Hash>, XcmError),
        /// Bad XCM version used.
        BadVersion(Option<T::Hash>),
        /// Bad XCM format used.
        BadFormat(Option<T::Hash>),

        // DMP
        /// Downward message is invalid XCM.
        InvalidFormat(MessageId),
        /// Downward message is unsupported version of XCM.
        UnsupportedVersion(MessageId),
        /// Downward message executed with the given outcome.
        ExecutedDownward(MessageId, Outcome),
    }

    impl<T: Config> Pallet<T> {
        pub fn set_para_id(para_id: ParaId) {
            ParachainId::<T>::put(para_id);
        }

        fn handle_xcmp_message(
            sender: ParaId,
            _sent_at: RelayBlockNumber,
            xcm: VersionedXcm<T::Call>,
            max_weight: Weight,
        ) -> Result<Weight, XcmError> {
            let hash = Encode::using_encoded(&xcm, T::Hashing::hash);
            let (result, event) = match Xcm::<T::Call>::try_from(xcm) {
                Ok(xcm) => {
                    let location = (1, Parachain(sender.into()));
                    match T::XcmExecutor::execute_xcm(location, xcm, max_weight) {
                        Outcome::Error(e) => (Err(e), Event::Fail(Some(hash), e)),
                        Outcome::Complete(w) => (Ok(w), Event::Success(Some(hash))),
                        // As far as the caller is concerned, this was dispatched without error, so
                        // we just report the weight used.
                        Outcome::Incomplete(w, e) => (Ok(w), Event::Fail(Some(hash), e)),
                    }
                }
                Err(()) => (
                    Err(XcmError::UnhandledXcmVersion),
                    Event::BadVersion(Some(hash)),
                ),
            };
            Self::deposit_event(event);
            result
        }
    }

    impl<T: Config> XcmpMessageHandler for Pallet<T> {
        fn handle_xcmp_messages<'a, I: Iterator<Item = (ParaId, RelayBlockNumber, &'a [u8])>>(
            iter: I,
            max_weight: Weight,
        ) -> Weight {
            for (sender, sent_at, data) in iter {
                let mut data_ref = data;
                let _ = XcmpMessageFormat::decode(&mut data_ref)
                    .expect("Simulator encodes with versioned xcm format; qed");

                let mut remaining_fragments = data_ref;
                while !remaining_fragments.is_empty() {
                    if let Ok(xcm) = VersionedXcm::<T::Call>::decode(&mut remaining_fragments) {
                        let _ = Self::handle_xcmp_message(sender, sent_at, xcm, max_weight);
                    } else {
                        debug_assert!(false, "Invalid incoming XCMP message data");
                    }
                }
            }
            max_weight
        }
    }

    impl<T: Config> DmpMessageHandler for Pallet<T> {
        fn handle_dmp_messages(
            iter: impl Iterator<Item = (RelayBlockNumber, Vec<u8>)>,
            limit: Weight,
        ) -> Weight {
            for (_i, (_sent_at, data)) in iter.enumerate() {
                let id = sp_io::hashing::blake2_256(&data[..]);
                let maybe_msg =
                    VersionedXcm::<T::Call>::decode(&mut &data[..]).map(Xcm::<T::Call>::try_from);
                match maybe_msg {
                    Err(_) => {
                        Self::deposit_event(Event::InvalidFormat(id));
                    }
                    Ok(Err(())) => {
                        Self::deposit_event(Event::UnsupportedVersion(id));
                    }
                    Ok(Ok(x)) => {
                        let outcome = T::XcmExecutor::execute_xcm(Parent, x.clone(), limit);
                        <ReceivedDmp<T>>::append(x);
                        Self::deposit_event(Event::ExecutedDownward(id, outcome));
                    }
                }
            }
            limit
        }
    }
}

impl mock_msg_queue::Config for Runtime {
    type Event = Event;
    type XcmExecutor = XcmExecutor<XcmExecutorConfig>;
}

impl cumulus_pallet_parachain_system::Config for Runtime {
    type Event = Event;
    type SelfParaId = parachain_info::Pallet<Runtime>;
    type DmpMessageHandler = MsgQueue;
    type ReservedDmpWeight = ReservedDmpWeight;
    type OutboundXcmpMessageSource = XcmpQueue;
    type XcmpMessageHandler = XcmpQueue;
    type ReservedXcmpWeight = ReservedXcmpWeight;
    type OnSystemEvent = ();
}

pub type LocalOriginToLocation = ();

impl pallet_xcm::Config for Runtime {
    type Event = Event;
    type SendXcmOrigin = EnsureXcmOrigin<Origin, LocalOriginToLocation>;
    type XcmRouter = XcmRouter;
    type ExecuteXcmOrigin = EnsureXcmOrigin<Origin, LocalOriginToLocation>;
    type XcmExecuteFilter = Nothing;
    type XcmExecutor = XcmExecutor<XcmExecutorConfig>;
    // Do not allow teleports
    type XcmTeleportFilter = Nothing;
    type XcmReserveTransferFilter = Nothing;
    type Weigher = FixedWeightBounds<UnitWeightCost, Call, MaxInstructions>;
    type LocationInverter = LocationInverter<Ancestry>;
    type Origin = Origin;
    type Call = Call;
    const VERSION_DISCOVERY_QUEUE_SIZE: u32 = 100;
    type AdvertisedXcmVersion = CurrentXcmVersion;
}

parameter_types! {
    /// An implementation of `Get<u32>` which just returns the latest XCM version which we can
    /// support.
    pub static CurrentXcmVersion: u32 = 0;
}

pub(crate) fn set_current_xcm_version(version: XcmVersion) {
    CurrentXcmVersion::set(version);
}

pub struct CalamariAssetRegistrar;
use frame_support::pallet_prelude::DispatchResult;
impl AssetRegistrar<Runtime, CalamariAssetConfig> for CalamariAssetRegistrar {
    fn create_asset(
        asset_id: AssetId,
        min_balance: Balance,
        metadata: AssetStorageMetadata,
        is_sufficient: bool,
    ) -> DispatchResult {
        Assets::force_create(
            Origin::root(),
            asset_id,
            AssetManager::account_id(),
            is_sufficient,
            min_balance,
        )?;

        Assets::force_set_metadata(
            Origin::root(),
            asset_id,
            metadata.name,
            metadata.symbol,
            metadata.decimals,
            metadata.is_frozen,
        )
    }

    fn update_asset_metadata(asset_id: AssetId, metadata: AssetStorageMetadata) -> DispatchResult {
        Assets::force_set_metadata(
            Origin::root(),
            asset_id,
            metadata.name,
            metadata.symbol,
            metadata.decimals,
            metadata.is_frozen,
        )
    }
}

parameter_types! {
    pub const DummyAssetId: AssetId = 0;
    pub const NativeAssetId: AssetId = 1;
    pub const StartNonNativeAssetId: AssetId = 8;
    pub NativeAssetLocation: AssetLocation = AssetLocation(
        VersionedMultiLocation::V1(SelfReserve::get()));
    pub NativeAssetMetadata: AssetRegistrarMetadata = AssetRegistrarMetadata {
        name: b"Calamari".to_vec(),
        symbol: b"KMA".to_vec(),
        decimals: CALAMARI_DECIMAL,
        min_balance: 1,
        evm_address: None,
        is_frozen: false,
        is_sufficient: true,
    };
    pub const AssetManagerPalletId: PalletId = ASSET_MANAGER_PALLET_ID;
}

#[derive(Clone, Eq, PartialEq)]
pub struct CalamariAssetConfig;

impl AssetConfig<Runtime> for CalamariAssetConfig {
    type DummyAssetId = DummyAssetId;
    type NativeAssetId = NativeAssetId;
    type StartNonNativeAssetId = StartNonNativeAssetId;
    type AssetRegistrarMetadata = AssetRegistrarMetadata;
    type NativeAssetLocation = NativeAssetLocation;
    type NativeAssetMetadata = NativeAssetMetadata;
    type StorageMetadata = AssetStorageMetadata;
    type AssetLocation = AssetLocation;
    type AssetRegistrar = CalamariAssetRegistrar;
    type FungibleLedger = ConcreteFungibleLedger<Runtime, CalamariAssetConfig, Balances, Assets>;
}

impl pallet_asset_manager::Config for Runtime {
    type Event = Event;
    type AssetConfig = CalamariAssetConfig;
    type ModifierOrigin = EnsureRoot<AccountId>;
    type PalletId = AssetManagerPalletId;
    type WeightInfo = ();
}

impl cumulus_pallet_xcm::Config for Runtime {
    type Event = Event;
    type XcmExecutor = XcmExecutor<XcmExecutorConfig>;
}

// We wrap AssetId for XToken
#[derive(Clone, Eq, Debug, PartialEq, Ord, PartialOrd, Encode, Decode, TypeInfo)]
pub enum CurrencyId {
    MantaCurrency(AssetId),
}

pub struct CurrencyIdtoMultiLocation<AssetXConverter>(sp_std::marker::PhantomData<AssetXConverter>);
impl<AssetXConverter> sp_runtime::traits::Convert<CurrencyId, Option<MultiLocation>>
    for CurrencyIdtoMultiLocation<AssetXConverter>
where
    AssetXConverter: xcm_executor::traits::Convert<MultiLocation, AssetId>,
{
    fn convert(currency: CurrencyId) -> Option<MultiLocation> {
        match currency {
            CurrencyId::MantaCurrency(asset_id) => match AssetXConverter::reverse_ref(&asset_id) {
                Ok(location) => Some(location),
                Err(_) => None,
            },
        }
    }
}

parameter_types! {
<<<<<<< HEAD
	pub const BaseXcmWeight: Weight = 100_000_000;
	pub const MaxAssetsForTransfer: usize = 3;
=======
    pub const BaseXcmWeight: Weight = 100_000_000;
    pub const MaxAssetsForTransfer: usize = 2;
>>>>>>> 65357c5f
}

// The XCM message wrapper wrapper
impl orml_xtokens::Config for Runtime {
    type Event = Event;
    type Balance = Balance;
    type CurrencyId = CurrencyId;
    type AccountIdToMultiLocation = manta_primitives::xcm::AccountIdToMultiLocation<AccountId>;
    type CurrencyIdConvert =
        CurrencyIdtoMultiLocation<AssetIdLocationConvert<AssetLocation, AssetManager>>;
    type XcmExecutor = XcmExecutor<XcmExecutorConfig>;
    type SelfLocation = SelfReserve;
    type Weigher = xcm_builder::FixedWeightBounds<UnitWeightCost, Call, MaxInstructions>;
    type BaseXcmWeight = BaseXcmWeight;
    type LocationInverter = LocationInverter<Ancestry>;
    type MaxAssetsForTransfer = MaxAssetsForTransfer;
    type MinXcmFee = AssetManager;
    type MultiLocationsFilter = AssetManager;
    type ReserveProvider = orml_traits::location::AbsoluteReserveProvider;
}

impl parachain_info::Config for Runtime {}

type UncheckedExtrinsic = frame_system::mocking::MockUncheckedExtrinsic<Runtime>;
type Block = frame_system::mocking::MockBlock<Runtime>;

pub const PALLET_ASSET_INDEX: u8 = 1;

construct_runtime!(
    pub enum Runtime where
        Block = Block,
        NodeBlock = Block,
        UncheckedExtrinsic = UncheckedExtrinsic,
    {
        System: frame_system::{Pallet, Call, Storage, Config, Event<T>} = 0,
        Assets: pallet_assets::{Pallet, Storage, Event<T>} = 1,
        AssetManager: pallet_asset_manager::{Pallet, Call, Storage, Event<T>} = 2,
        Balances: pallet_balances::{Pallet, Call, Storage, Config<T>, Event<T>} = 3,
        MsgQueue: mock_msg_queue::{Pallet, Storage, Event<T>} = 4,
        PolkadotXcm: pallet_xcm::{Pallet, Call, Event<T>, Origin} = 5,
        XTokens: orml_xtokens::{Pallet, Call, Event<T>, Storage} = 6,
        CumulusXcm: cumulus_pallet_xcm::{Pallet, Event<T>, Origin} = 7,
        ParachainInfo: parachain_info::{Pallet, Storage, Config} = 8,
        XcmpQueue: cumulus_pallet_xcmp_queue::{Pallet, Call, Storage, Event<T>} = 9,
        ParachainSystem: cumulus_pallet_parachain_system::{Pallet, Call, Config, Storage, Inherent, Event<T>, ValidateUnsigned} = 10,
    }
);

pub(crate) fn para_events() -> Vec<Event> {
    System::events()
        .into_iter()
        .map(|r| r.event)
        .filter_map(Some)
        .collect::<Vec<_>>()
}

use frame_support::traits::{OnFinalize, OnInitialize, OnRuntimeUpgrade};
pub(crate) fn on_runtime_upgrade() {
    PolkadotXcm::on_runtime_upgrade();
}

pub(crate) fn para_roll_to(n: u64) {
    while System::block_number() < n {
        PolkadotXcm::on_finalize(System::block_number());
        Balances::on_finalize(System::block_number());
        System::on_finalize(System::block_number());
        System::set_block_number(System::block_number() + 1);
        System::on_initialize(System::block_number());
        Balances::on_initialize(System::block_number());
        PolkadotXcm::on_initialize(System::block_number());
    }
}

pub(crate) fn create_asset_metadata(
    name: &str,
    symbol: &str,
    decimals: u8,
    min_balance: u128,
    evm_address: Option<H160>,
    is_frozen: bool,
    is_sufficient: bool,
) -> AssetRegistrarMetadata {
    AssetRegistrarMetadata {
        name: name.as_bytes().to_vec(),
        symbol: symbol.as_bytes().to_vec(),
        decimals,
        min_balance,
        evm_address,
        is_frozen,
        is_sufficient,
    }
}

pub(crate) fn create_asset_location(parents: u8, para_id: u32) -> AssetLocation {
    AssetLocation(VersionedMultiLocation::V1(MultiLocation::new(
        parents,
        X1(Parachain(para_id)),
    )))
}

pub(crate) fn register_assets_on_parachain<P>(
    source_location: &AssetLocation,
    asset_metadata: &AssetRegistrarMetadata,
    units_per_second: Option<u128>,
    mint_asset: Option<(AccountId, Balance, bool, bool)>,
) -> AssetId
where
    P: XcmpMessageHandlerT + DmpMessageHandlerT + TestExt,
{
    let mut currency_id = 0u32;
    P::execute_with(|| {
        currency_id = AssetManager::next_asset_id();
        assert_ok!(AssetManager::register_asset(
            self::Origin::root(),
            source_location.clone(),
            asset_metadata.clone()
        ));

        if let Some((owner, min_balance, is_sufficient, is_frozen)) = mint_asset {
            assert_ok!(self::Assets::force_asset_status(
                self::Origin::root(),
                currency_id,
                owner.clone(),
                owner.clone(),
                owner.clone(),
                owner,
                min_balance,
                is_sufficient,
                is_frozen,
            ));
        }

        if let Some(ups) = units_per_second {
            assert_ok!(AssetManager::set_units_per_second(
                self::Origin::root(),
                currency_id,
                ups,
            ));
        }

        assert_eq!(
            Some(currency_id),
            AssetManager::location_asset_id(source_location.clone())
        );
    });
    currency_id
}<|MERGE_RESOLUTION|>--- conflicted
+++ resolved
@@ -576,13 +576,8 @@
 }
 
 parameter_types! {
-<<<<<<< HEAD
-	pub const BaseXcmWeight: Weight = 100_000_000;
-	pub const MaxAssetsForTransfer: usize = 3;
-=======
     pub const BaseXcmWeight: Weight = 100_000_000;
-    pub const MaxAssetsForTransfer: usize = 2;
->>>>>>> 65357c5f
+    pub const MaxAssetsForTransfer: usize = 3;
 }
 
 // The XCM message wrapper wrapper
