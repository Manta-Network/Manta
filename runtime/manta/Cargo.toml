--- conflicted
+++ resolved
@@ -15,7 +15,8 @@
 smallvec = "1.8.0"
 
 # Substrate primitives
-<<<<<<< HEAD
+sp-application-crypto = { git = 'https://github.com/paritytech/substrate.git', default-features = false, branch = "polkadot-v0.9.28" }
+sp-arithmetic = { git = 'https://github.com/paritytech/substrate.git', default-features = false, branch = "polkadot-v0.9.28" }
 sp-api = { git = 'https://github.com/paritytech/substrate.git', default-features = false, branch = "polkadot-v0.9.28" }
 sp-block-builder = { git = 'https://github.com/paritytech/substrate.git', default-features = false, branch = "polkadot-v0.9.28" }
 sp-consensus-aura = { git = 'https://github.com/paritytech/substrate.git', default-features = false, branch = "polkadot-v0.9.28" }
@@ -28,22 +29,6 @@
 sp-std = { git = 'https://github.com/paritytech/substrate.git', default-features = false, branch = "polkadot-v0.9.28" }
 sp-transaction-pool = { git = 'https://github.com/paritytech/substrate.git', default-features = false, branch = "polkadot-v0.9.28" }
 sp-version = { git = 'https://github.com/paritytech/substrate.git', default-features = false, branch = "polkadot-v0.9.28" }
-=======
-sp-api = { git = 'https://github.com/paritytech/substrate.git', default-features = false, branch = "polkadot-v0.9.26" }
-sp-application-crypto = { git = 'https://github.com/paritytech/substrate.git', default-features = false, branch = "polkadot-v0.9.26" }
-sp-arithmetic = { git = 'https://github.com/paritytech/substrate.git', default-features = false, branch = "polkadot-v0.9.26" }
-sp-block-builder = { git = 'https://github.com/paritytech/substrate.git', default-features = false, branch = "polkadot-v0.9.26" }
-sp-consensus-aura = { git = 'https://github.com/paritytech/substrate.git', default-features = false, branch = "polkadot-v0.9.26" }
-sp-core = { git = 'https://github.com/paritytech/substrate.git', default-features = false, branch = "polkadot-v0.9.26" }
-sp-inherents = { git = 'https://github.com/paritytech/substrate.git', default-features = false, branch = "polkadot-v0.9.26" }
-sp-io = { git = 'https://github.com/paritytech/substrate.git', default-features = false, branch = "polkadot-v0.9.26" }
-sp-offchain = { git = 'https://github.com/paritytech/substrate.git', default-features = false, branch = "polkadot-v0.9.26" }
-sp-runtime = { git = 'https://github.com/paritytech/substrate.git', default-features = false, branch = "polkadot-v0.9.26" }
-sp-session = { git = 'https://github.com/paritytech/substrate.git', default-features = false, branch = "polkadot-v0.9.26" }
-sp-std = { git = 'https://github.com/paritytech/substrate.git', default-features = false, branch = "polkadot-v0.9.26" }
-sp-transaction-pool = { git = 'https://github.com/paritytech/substrate.git', default-features = false, branch = "polkadot-v0.9.26" }
-sp-version = { git = 'https://github.com/paritytech/substrate.git', default-features = false, branch = "polkadot-v0.9.26" }
->>>>>>> b0095a5d
 
 # Substrate frames
 frame-benchmarking = { git = 'https://github.com/paritytech/substrate.git', default-features = false, optional = true, branch = "polkadot-v0.9.28" }
@@ -55,7 +40,6 @@
 frame-try-runtime = { git = "https://github.com/paritytech/substrate.git", default-features = false, optional = true, branch = "polkadot-v0.9.28" }
 
 # Substrate pallets
-<<<<<<< HEAD
 pallet-aura = { git = 'https://github.com/paritytech/substrate.git', default-features = false, branch = "polkadot-v0.9.28" }
 pallet-authorship = { git = 'https://github.com/paritytech/substrate.git', default-features = false, branch = "polkadot-v0.9.28" }
 pallet-balances = { git = 'https://github.com/paritytech/substrate.git', default-features = false, branch = "polkadot-v0.9.28" }
@@ -81,36 +65,13 @@
 cumulus-primitives-utility = { git = 'https://github.com/paritytech/cumulus.git', default-features = false, branch = "polkadot-v0.9.28" }
 pallet-collator-selection = { git = 'https://github.com/paritytech/cumulus.git', default-features = false, branch = "polkadot-v0.9.28" }
 parachain-info = { git = 'https://github.com/paritytech/cumulus.git', default-features = false, branch = "polkadot-v0.9.28" }
-=======
-pallet-aura = { git = 'https://github.com/paritytech/substrate.git', default-features = false, branch = "polkadot-v0.9.26" }
-pallet-authorship = { git = 'https://github.com/paritytech/substrate.git', default-features = false, branch = "polkadot-v0.9.26" }
-pallet-balances = { git = 'https://github.com/paritytech/substrate.git', default-features = false, branch = "polkadot-v0.9.26" }
-pallet-multisig = { git = 'https://github.com/paritytech/substrate.git', default-features = false, branch = "polkadot-v0.9.26" }
-pallet-preimage = { git = 'https://github.com/paritytech/substrate.git', default-features = false, branch = "polkadot-v0.9.26" }
-pallet-session = { git = 'https://github.com/paritytech/substrate.git', default-features = false, branch = "polkadot-v0.9.26" }
-pallet-sudo = { git = 'https://github.com/paritytech/substrate.git', default-features = false, branch = "polkadot-v0.9.26" }
-pallet-timestamp = { git = 'https://github.com/paritytech/substrate.git', default-features = false, branch = "polkadot-v0.9.26" }
-pallet-transaction-payment = { git = 'https://github.com/paritytech/substrate.git', default-features = false, branch = "polkadot-v0.9.26" }
-pallet-transaction-payment-rpc-runtime-api = { git = 'https://github.com/paritytech/substrate.git', default-features = false, branch = "polkadot-v0.9.26" }
-pallet-utility = { git = 'https://github.com/paritytech/substrate.git', default-features = false, branch = "polkadot-v0.9.26" }
-
-# Cumulus dependencies
-cumulus-pallet-dmp-queue = { git = 'https://github.com/paritytech/cumulus.git', default-features = false, branch = "polkadot-v0.9.26" }
-cumulus-pallet-parachain-system = { git = 'https://github.com/paritytech/cumulus.git', default-features = false, branch = "polkadot-v0.9.26" }
-cumulus-pallet-session-benchmarking = { git = 'https://github.com/paritytech/cumulus.git', default-features = false, optional = true, branch = "polkadot-v0.9.26" }
-cumulus-primitives-core = { git = 'https://github.com/paritytech/cumulus.git', default-features = false, branch = "polkadot-v0.9.26" }
-cumulus-primitives-timestamp = { git = 'https://github.com/paritytech/cumulus.git', default-features = false, branch = "polkadot-v0.9.26" }
-cumulus-primitives-utility = { git = 'https://github.com/paritytech/cumulus.git', default-features = false, branch = "polkadot-v0.9.26" }
-parachain-info = { git = 'https://github.com/paritytech/cumulus.git', default-features = false, branch = "polkadot-v0.9.26" }
->>>>>>> b0095a5d
 
 # Nimbus Dependencies
-nimbus-primitives = { git = "https://github.com/manta-network/nimbus.git", tag = "v4.0.0", default-features = false }
-pallet-aura-style-filter = { git = "https://github.com/manta-network/nimbus.git", tag = "v4.0.0", default-features = false }
-pallet-author-inherent = { git = "https://github.com/manta-network/nimbus.git", tag = "v4.0.0", default-features = false }
+nimbus-primitives = { git = "https://github.com/manta-network/nimbus.git", tag = "v4.0.1", default-features = false }
+pallet-aura-style-filter = { git = "https://github.com/manta-network/nimbus.git", tag = "v4.0.1", default-features = false }
+pallet-author-inherent = { git = "https://github.com/manta-network/nimbus.git", tag = "v4.0.1", default-features = false }
 
 # Polkadot dependencies
-<<<<<<< HEAD
 pallet-xcm = { git = 'https://github.com/paritytech/polkadot.git', default-features = false, branch = "release-v0.9.28" }
 polkadot-parachain = { git = 'https://github.com/paritytech/polkadot.git', default-features = false, branch = "release-v0.9.28" }
 polkadot-primitives = { git = 'https://github.com/paritytech/polkadot.git', default-features = false, branch = "release-v0.9.28" }
@@ -118,14 +79,6 @@
 xcm = { git = 'https://github.com/paritytech/polkadot.git', default-features = false, branch = "release-v0.9.28" }
 xcm-builder = { git = 'https://github.com/paritytech/polkadot.git', default-features = false, branch = "release-v0.9.28" }
 xcm-executor = { git = 'https://github.com/paritytech/polkadot.git', default-features = false, branch = "release-v0.9.28" }
-=======
-pallet-xcm = { git = 'https://github.com/paritytech/polkadot.git', default-features = false, branch = "release-v0.9.26" }
-polkadot-parachain = { git = 'https://github.com/paritytech/polkadot.git', default-features = false, branch = "release-v0.9.26" }
-polkadot-primitives = { git = 'https://github.com/paritytech/polkadot.git', default-features = false, branch = "release-v0.9.26" }
-xcm = { git = 'https://github.com/paritytech/polkadot.git', default-features = false, branch = "release-v0.9.26" }
-xcm-builder = { git = 'https://github.com/paritytech/polkadot.git', default-features = false, branch = "release-v0.9.26" }
-xcm-executor = { git = 'https://github.com/paritytech/polkadot.git', default-features = false, branch = "release-v0.9.26" }
->>>>>>> b0095a5d
 
 # Self dependencies
 manta-collator-selection = { path = '../../pallets/collator-selection', default-features = false }
@@ -183,6 +136,8 @@
   'serde',
   'sp-consensus-aura/std',
   'pallet-aura/std',
+  'sp-application-crypto/std',
+  'sp-arithmetic/std',
   'sp-api/std',
   'sp-std/std',
   'sp-io/std',
