[package]
authors = ['Manta Network']
edition = '2021'
homepage = 'https://manta.network'
license = 'GPL-3.0'
name = 'manta-runtime'
repository = 'https://github.com/Manta-Network/Manta/'
version = '3.1.4'

[dependencies]
codec = { package = "parity-scale-codec", version = '3.0.0', default-features = false, features = ["derive", "max-encoded-len"] }
hex-literal = { version = '0.3.4', optional = true }
scale-info = { version = "2.0.0", default-features = false, features = ["derive"] }
serde = { version = '1.0.136', features = ['derive'], optional = true }
smallvec = "1.8.0"

# Substrate primitives
sp-api = { git = 'https://github.com/paritytech/substrate.git', default-features = false, branch = "polkadot-v0.9.18" }
sp-block-builder = { git = 'https://github.com/paritytech/substrate.git', default-features = false, branch = "polkadot-v0.9.18" }
sp-consensus-aura = { git = 'https://github.com/paritytech/substrate.git', default-features = false, branch = "polkadot-v0.9.18" }
sp-core = { git = 'https://github.com/paritytech/substrate.git', default-features = false, branch = "polkadot-v0.9.18" }
sp-inherents = { git = 'https://github.com/paritytech/substrate.git', default-features = false, branch = "polkadot-v0.9.18" }
sp-io = {  git = 'https://github.com/paritytech/substrate.git', default-features = false, branch = "polkadot-v0.9.18" }
sp-offchain = { git = 'https://github.com/paritytech/substrate.git', default-features = false, branch = "polkadot-v0.9.18" }
sp-runtime = { git = 'https://github.com/paritytech/substrate.git', default-features = false, branch = "polkadot-v0.9.18" }
sp-session = { git = 'https://github.com/paritytech/substrate.git', default-features = false, branch = "polkadot-v0.9.18" }
sp-std = { git = 'https://github.com/paritytech/substrate.git', default-features = false, branch = "polkadot-v0.9.18" }
sp-transaction-pool = { git = 'https://github.com/paritytech/substrate.git', default-features = false, branch = "polkadot-v0.9.18" }
sp-version = { git = 'https://github.com/paritytech/substrate.git', default-features = false, branch = "polkadot-v0.9.18" }

# Substrate frames
<<<<<<< HEAD
frame-benchmarking = { git = 'https://github.com/paritytech/substrate.git', default-features = false, optional = true, branch = "polkadot-v0.9.18" }
frame-system-benchmarking = { git = 'https://github.com/paritytech/substrate.git', default-features = false, optional = true, branch = "polkadot-v0.9.18" }
frame-executive = { git = 'https://github.com/paritytech/substrate.git', default-features = false, branch = "polkadot-v0.9.18" }
frame-support = { git = 'https://github.com/paritytech/substrate.git', default-features = false, branch = "polkadot-v0.9.18" }
frame-system = { git = 'https://github.com/paritytech/substrate.git', default-features = false, branch = "polkadot-v0.9.18" }
frame-system-rpc-runtime-api = { git = 'https://github.com/paritytech/substrate.git', default-features = false, branch = "polkadot-v0.9.18" }
frame-try-runtime = { git = "https://github.com/paritytech/substrate", default-features = false, optional = true, branch = "polkadot-v0.9.18" }
=======
frame-benchmarking = { git = 'https://github.com/paritytech/substrate.git', default-features = false, optional = true, branch = "polkadot-v0.9.16" }
frame-system-benchmarking = { git = 'https://github.com/paritytech/substrate.git', default-features = false, optional = true, branch = "polkadot-v0.9.16" }
frame-executive = { git = 'https://github.com/paritytech/substrate.git', default-features = false, branch = "polkadot-v0.9.16" }
frame-support = { git = 'https://github.com/paritytech/substrate.git', default-features = false, branch = "polkadot-v0.9.16" }
frame-system = { git = 'https://github.com/paritytech/substrate.git', default-features = false, branch = "polkadot-v0.9.16" }
frame-system-rpc-runtime-api = { git = 'https://github.com/paritytech/substrate.git', default-features = false, branch = "polkadot-v0.9.16" }
frame-try-runtime = { git = "https://github.com/paritytech/substrate.git", default-features = false, optional = true, branch = "polkadot-v0.9.16" }
>>>>>>> d39fef11

# Substrate pallets
pallet-aura = { git = 'https://github.com/paritytech/substrate.git', default-features = false, branch = "polkadot-v0.9.18" }
pallet-authorship = { git = 'https://github.com/paritytech/substrate.git', default-features = false, branch = "polkadot-v0.9.18" }
pallet-balances = { git = 'https://github.com/paritytech/substrate.git', default-features = false, branch = "polkadot-v0.9.18" }
pallet-multisig = { git = 'https://github.com/paritytech/substrate.git', default-features = false, branch = "polkadot-v0.9.18" }
pallet-preimage = { git = 'https://github.com/paritytech/substrate.git', default-features = false, branch = "polkadot-v0.9.18" }
pallet-scheduler = { git = "https://github.com/paritytech/substrate", default-features = false, branch = "polkadot-v0.9.18" }
pallet-session = { git = 'https://github.com/paritytech/substrate.git', default-features = false, branch = "polkadot-v0.9.18" }
pallet-sudo = { git = 'https://github.com/paritytech/substrate.git', default-features = false, branch = "polkadot-v0.9.18" }
pallet-timestamp = { git = 'https://github.com/paritytech/substrate.git', default-features = false, branch = "polkadot-v0.9.18" }
pallet-transaction-payment = { git = 'https://github.com/paritytech/substrate.git', default-features = false, branch = "polkadot-v0.9.18" }
pallet-transaction-payment-rpc-runtime-api = { git = 'https://github.com/paritytech/substrate.git', default-features = false, branch = "polkadot-v0.9.18" }
pallet-utility = { git = 'https://github.com/paritytech/substrate.git', default-features = false, branch = "polkadot-v0.9.18" }

# Cumulus dependencies
cumulus-pallet-aura-ext = { git = 'https://github.com/paritytech/cumulus.git', default-features = false, branch = "polkadot-v0.9.18" }
cumulus-pallet-parachain-system = { git = 'https://github.com/paritytech/cumulus.git', default-features = false, branch = "polkadot-v0.9.18" }
cumulus-primitives-core = { git = 'https://github.com/paritytech/cumulus.git', default-features = false, branch = "polkadot-v0.9.18" }
cumulus-primitives-timestamp = { git = 'https://github.com/paritytech/cumulus.git', default-features = false, branch = "polkadot-v0.9.18" }
cumulus-primitives-utility = { git = 'https://github.com/paritytech/cumulus.git', default-features = false, branch = "polkadot-v0.9.18" }
cumulus-pallet-dmp-queue = { git = 'https://github.com/paritytech/cumulus.git', default-features = false, branch = "polkadot-v0.9.18" }
cumulus-pallet-session-benchmarking = { git = 'https://github.com/paritytech/cumulus.git', default-features = false, optional = true, branch = "polkadot-v0.9.18" }
cumulus-pallet-xcmp-queue = { git = 'https://github.com/paritytech/cumulus.git', default-features = false, branch = "polkadot-v0.9.18" }
cumulus-pallet-xcm = { git = 'https://github.com/paritytech/cumulus.git', default-features = false, branch = "polkadot-v0.9.18" }
pallet-collator-selection = { git = 'https://github.com/paritytech/cumulus.git', default-features = false, branch = "polkadot-v0.9.18" }
parachain-info = { git = 'https://github.com/paritytech/cumulus.git', default-features = false, branch = "polkadot-v0.9.18" }

# Polkadot dependencies
polkadot-primitives = { git = 'https://github.com/paritytech/polkadot.git', default-features = false, branch = "release-v0.9.18" }
polkadot-runtime-common = { git = 'https://github.com/paritytech/polkadot.git', default-features = false, branch = "release-v0.9.18" }
polkadot-parachain = { git = 'https://github.com/paritytech/polkadot.git', default-features = false, branch = "release-v0.9.18" }
xcm = { git = 'https://github.com/paritytech/polkadot.git', default-features = false, branch = "release-v0.9.18" }
xcm-builder = { git = 'https://github.com/paritytech/polkadot.git', default-features = false, branch = "release-v0.9.18" }
xcm-executor = { git = 'https://github.com/paritytech/polkadot.git', default-features = false, branch = "release-v0.9.18" }
pallet-xcm = { git = 'https://github.com/paritytech/polkadot.git', default-features = false, branch = "release-v0.9.18" }

# Self dependencies
manta-primitives = { path = '../../primitives', default-features = false }
pallet-tx-pause = { path = '../../pallets/tx-pause', default-features = false }

[package.metadata.docs.rs]
targets = ['x86_64-unknown-linux-gnu']

[build-dependencies]
substrate-wasm-builder = { git = 'https://github.com/paritytech/substrate.git', branch = "polkadot-v0.9.18" }

[features]
default = ['std']
try-runtime = [
	'frame-executive/try-runtime',
	'frame-try-runtime',
]

runtime-benchmarks = [
	'cumulus-pallet-session-benchmarking/runtime-benchmarks',
	'hex-literal',
	'sp-runtime/runtime-benchmarks',
	'xcm-builder/runtime-benchmarks',
	'frame-benchmarking',
	'frame-system-benchmarking',
	'frame-support/runtime-benchmarks',
	'frame-system/runtime-benchmarks',
	'pallet-balances/runtime-benchmarks',
	'pallet-multisig/runtime-benchmarks',
	'pallet-utility/runtime-benchmarks',
	'pallet-timestamp/runtime-benchmarks',
	'pallet-xcm/runtime-benchmarks',
	'pallet-collator-selection/runtime-benchmarks',
	'pallet-scheduler/runtime-benchmarks',
	'pallet-tx-pause/runtime-benchmarks',
	'pallet-preimage/runtime-benchmarks',
]
# Set timing constants (e.g. session period) to faster versions to speed up testing.
fast-runtime = []

std = [
	'codec/std',
	'serde',
	'sp-consensus-aura/std',
	'pallet-aura/std',
	'sp-api/std',
	'sp-std/std',
	'sp-io/std',
	'sp-core/std',
	'sp-runtime/std',
	'sp-version/std',
	'sp-offchain/std',
	'sp-session/std',
	'sp-block-builder/std',
	'sp-transaction-pool/std',
	'sp-inherents/std',
	'frame-support/std',
	'frame-executive/std',
	'frame-system/std',
	'frame-system-rpc-runtime-api/std',
	'frame-try-runtime/std',
	'pallet-authorship/std',
	'pallet-balances/std',
	'pallet-preimage/std',
	'pallet-multisig/std',
	'pallet-utility/std',
	'pallet-transaction-payment-rpc-runtime-api/std',
	'pallet-timestamp/std',
	'pallet-scheduler/std',
	'pallet-session/std',
	'pallet-sudo/std',
	'pallet-xcm/std',
	'pallet-transaction-payment/std',
	'manta-primitives/std',
	'parachain-info/std',
	"cumulus-pallet-aura-ext/std",
	'cumulus-pallet-parachain-system/std',
	'cumulus-pallet-dmp-queue/std',
	"cumulus-pallet-xcmp-queue/std",
	"cumulus-pallet-xcm/std",
	"cumulus-primitives-core/std",
	"cumulus-primitives-timestamp/std",
	"cumulus-primitives-utility/std",
	'xcm/std',
	'xcm-builder/std',
	'xcm-executor/std',
	'polkadot-runtime-common/std',
	'polkadot-primitives/std',
	'pallet-collator-selection/std',
	'pallet-tx-pause/std',
]<|MERGE_RESOLUTION|>--- conflicted
+++ resolved
@@ -29,7 +29,6 @@
 sp-version = { git = 'https://github.com/paritytech/substrate.git', default-features = false, branch = "polkadot-v0.9.18" }
 
 # Substrate frames
-<<<<<<< HEAD
 frame-benchmarking = { git = 'https://github.com/paritytech/substrate.git', default-features = false, optional = true, branch = "polkadot-v0.9.18" }
 frame-system-benchmarking = { git = 'https://github.com/paritytech/substrate.git', default-features = false, optional = true, branch = "polkadot-v0.9.18" }
 frame-executive = { git = 'https://github.com/paritytech/substrate.git', default-features = false, branch = "polkadot-v0.9.18" }
@@ -37,15 +36,6 @@
 frame-system = { git = 'https://github.com/paritytech/substrate.git', default-features = false, branch = "polkadot-v0.9.18" }
 frame-system-rpc-runtime-api = { git = 'https://github.com/paritytech/substrate.git', default-features = false, branch = "polkadot-v0.9.18" }
 frame-try-runtime = { git = "https://github.com/paritytech/substrate", default-features = false, optional = true, branch = "polkadot-v0.9.18" }
-=======
-frame-benchmarking = { git = 'https://github.com/paritytech/substrate.git', default-features = false, optional = true, branch = "polkadot-v0.9.16" }
-frame-system-benchmarking = { git = 'https://github.com/paritytech/substrate.git', default-features = false, optional = true, branch = "polkadot-v0.9.16" }
-frame-executive = { git = 'https://github.com/paritytech/substrate.git', default-features = false, branch = "polkadot-v0.9.16" }
-frame-support = { git = 'https://github.com/paritytech/substrate.git', default-features = false, branch = "polkadot-v0.9.16" }
-frame-system = { git = 'https://github.com/paritytech/substrate.git', default-features = false, branch = "polkadot-v0.9.16" }
-frame-system-rpc-runtime-api = { git = 'https://github.com/paritytech/substrate.git', default-features = false, branch = "polkadot-v0.9.16" }
-frame-try-runtime = { git = "https://github.com/paritytech/substrate.git", default-features = false, optional = true, branch = "polkadot-v0.9.16" }
->>>>>>> d39fef11
 
 # Substrate pallets
 pallet-aura = { git = 'https://github.com/paritytech/substrate.git', default-features = false, branch = "polkadot-v0.9.18" }
@@ -99,7 +89,6 @@
 	'frame-executive/try-runtime',
 	'frame-try-runtime',
 ]
-
 runtime-benchmarks = [
 	'cumulus-pallet-session-benchmarking/runtime-benchmarks',
 	'hex-literal',
@@ -121,7 +110,6 @@
 ]
 # Set timing constants (e.g. session period) to faster versions to speed up testing.
 fast-runtime = []
-
 std = [
 	'codec/std',
 	'serde',
