[package]
authors = ['Manta Network']
edition = '2021'
homepage = 'https://manta.network'
license = 'GPL-3.0'
name = 'manta-runtime'
repository = 'https://github.com/Manta-Network/Manta/'
version = '4.0.7'

[dependencies]
codec = { package = "parity-scale-codec", version = '3.4.0', default-features = false, features = ["derive", "max-encoded-len"] }
hex-literal = { version = '0.3.4', optional = true }
log = { version = "0.4.16", default-features = false }
scale-info = { version = "2.1.2", default-features = false, features = ["derive"] }
serde = { version = "1.0.140", features = ['derive'], optional = true }
smallvec = "1.8.0"

# Substrate primitives
sp-api = { git = 'https://github.com/paritytech/substrate.git', default-features = false, branch = "polkadot-v0.9.37" }
sp-application-crypto = { git = 'https://github.com/paritytech/substrate.git', default-features = false, branch = "polkadot-v0.9.37" }
sp-arithmetic = { git = 'https://github.com/paritytech/substrate.git', default-features = false, branch = "polkadot-v0.9.37" }
sp-block-builder = { git = 'https://github.com/paritytech/substrate.git', default-features = false, branch = "polkadot-v0.9.37" }
sp-consensus-aura = { git = 'https://github.com/paritytech/substrate.git', default-features = false, branch = "polkadot-v0.9.37" }
sp-core = { git = 'https://github.com/paritytech/substrate.git', default-features = false, branch = "polkadot-v0.9.37" }
sp-inherents = { git = 'https://github.com/paritytech/substrate.git', default-features = false, branch = "polkadot-v0.9.37" }
sp-io = { git = 'https://github.com/paritytech/substrate.git', default-features = false, branch = "polkadot-v0.9.37" }
sp-offchain = { git = 'https://github.com/paritytech/substrate.git', default-features = false, branch = "polkadot-v0.9.37" }
sp-runtime = { git = 'https://github.com/paritytech/substrate.git', default-features = false, branch = "polkadot-v0.9.37" }
sp-session = { git = 'https://github.com/paritytech/substrate.git', default-features = false, branch = "polkadot-v0.9.37" }
sp-std = { git = 'https://github.com/paritytech/substrate.git', default-features = false, branch = "polkadot-v0.9.37" }
sp-transaction-pool = { git = 'https://github.com/paritytech/substrate.git', default-features = false, branch = "polkadot-v0.9.37" }
sp-version = { git = 'https://github.com/paritytech/substrate.git', default-features = false, branch = "polkadot-v0.9.37" }

# Substrate frames
frame-benchmarking = { git = 'https://github.com/paritytech/substrate.git', default-features = false, optional = true, branch = "polkadot-v0.9.37" }
frame-executive = { git = 'https://github.com/paritytech/substrate.git', default-features = false, branch = "polkadot-v0.9.37" }
frame-support = { git = 'https://github.com/paritytech/substrate.git', default-features = false, branch = "polkadot-v0.9.37" }
frame-system = { git = 'https://github.com/paritytech/substrate.git', default-features = false, branch = "polkadot-v0.9.37" }
frame-system-benchmarking = { git = 'https://github.com/paritytech/substrate.git', default-features = false, optional = true, branch = "polkadot-v0.9.37" }
frame-system-rpc-runtime-api = { git = 'https://github.com/paritytech/substrate.git', default-features = false, branch = "polkadot-v0.9.37" }
frame-try-runtime = { git = "https://github.com/paritytech/substrate.git", default-features = false, optional = true, branch = "polkadot-v0.9.37" }

# Substrate pallets
<<<<<<< HEAD
pallet-assets = { git = "https://github.com/paritytech/substrate.git", default-features = false, branch = "polkadot-v0.9.28" }
pallet-aura = { git = 'https://github.com/paritytech/substrate.git', default-features = false, branch = "polkadot-v0.9.28" }
pallet-authorship = { git = 'https://github.com/paritytech/substrate.git', default-features = false, branch = "polkadot-v0.9.28" }
pallet-balances = { git = 'https://github.com/paritytech/substrate.git', default-features = false, branch = "polkadot-v0.9.28" }
pallet-collective = { git = "https://github.com/paritytech/substrate.git", default-features = false, branch = "polkadot-v0.9.28" }
pallet-democracy = { git = "https://github.com/paritytech/substrate.git", default-features = false, branch = "polkadot-v0.9.28" }
pallet-membership = { git = "https://github.com/paritytech/substrate.git", default-features = false, branch = "polkadot-v0.9.28" }
pallet-multisig = { git = 'https://github.com/paritytech/substrate.git', default-features = false, branch = "polkadot-v0.9.28" }
pallet-preimage = { git = 'https://github.com/paritytech/substrate.git', default-features = false, branch = "polkadot-v0.9.28" }
pallet-scheduler = { git = 'https://github.com/paritytech/substrate.git', default-features = false, branch = "polkadot-v0.9.28" }
pallet-session = { git = 'https://github.com/paritytech/substrate.git', default-features = false, branch = "polkadot-v0.9.28" }
pallet-sudo = { git = 'https://github.com/paritytech/substrate.git', default-features = false, branch = "polkadot-v0.9.28" }
pallet-timestamp = { git = 'https://github.com/paritytech/substrate.git', default-features = false, branch = "polkadot-v0.9.28" }
pallet-transaction-payment = { git = 'https://github.com/paritytech/substrate.git', default-features = false, branch = "polkadot-v0.9.28" }
pallet-transaction-payment-rpc-runtime-api = { git = 'https://github.com/paritytech/substrate.git', default-features = false, branch = "polkadot-v0.9.28" }
pallet-treasury = { git = "https://github.com/paritytech/substrate.git", default-features = false, branch = "polkadot-v0.9.28" }
pallet-utility = { git = 'https://github.com/paritytech/substrate.git', default-features = false, branch = "polkadot-v0.9.28" }
=======
pallet-assets = { git = "https://github.com/paritytech/substrate.git", default-features = false, branch = "polkadot-v0.9.37" }
pallet-aura = { git = 'https://github.com/paritytech/substrate.git', default-features = false, branch = "polkadot-v0.9.37" }
pallet-authorship = { git = 'https://github.com/paritytech/substrate.git', default-features = false, branch = "polkadot-v0.9.37" }
pallet-balances = { git = 'https://github.com/paritytech/substrate.git', default-features = false, branch = "polkadot-v0.9.37" }
pallet-multisig = { git = 'https://github.com/paritytech/substrate.git', default-features = false, branch = "polkadot-v0.9.37" }
pallet-preimage = { git = 'https://github.com/paritytech/substrate.git', default-features = false, branch = "polkadot-v0.9.37" }
pallet-session = { git = 'https://github.com/paritytech/substrate.git', default-features = false, branch = "polkadot-v0.9.37" }
pallet-sudo = { git = 'https://github.com/paritytech/substrate.git', default-features = false, branch = "polkadot-v0.9.37" }
pallet-timestamp = { git = 'https://github.com/paritytech/substrate.git', default-features = false, branch = "polkadot-v0.9.37" }
pallet-transaction-payment = { git = 'https://github.com/paritytech/substrate.git', default-features = false, branch = "polkadot-v0.9.37" }
pallet-transaction-payment-rpc-runtime-api = { git = 'https://github.com/paritytech/substrate.git', default-features = false, branch = "polkadot-v0.9.37" }
pallet-treasury = { git = "https://github.com/paritytech/substrate.git", default-features = false, branch = "polkadot-v0.9.37" }
pallet-utility = { git = 'https://github.com/paritytech/substrate.git', default-features = false, branch = "polkadot-v0.9.37" }
>>>>>>> b84ad5f9

# Cumulus dependencies
cumulus-pallet-dmp-queue = { git = 'https://github.com/paritytech/cumulus.git', default-features = false, branch = "polkadot-v0.9.37" }
cumulus-pallet-parachain-system = { git = 'https://github.com/paritytech/cumulus.git', default-features = false, branch = "polkadot-v0.9.37" }
cumulus-pallet-session-benchmarking = { git = 'https://github.com/paritytech/cumulus.git', default-features = false, optional = true, branch = "polkadot-v0.9.37" }
cumulus-pallet-xcm = { git = 'https://github.com/paritytech/cumulus.git', default-features = false, branch = "polkadot-v0.9.37" }
cumulus-pallet-xcmp-queue = { git = 'https://github.com/paritytech/cumulus.git', default-features = false, branch = "polkadot-v0.9.37" }
cumulus-primitives-core = { git = 'https://github.com/paritytech/cumulus.git', default-features = false, branch = "polkadot-v0.9.37" }
cumulus-primitives-timestamp = { git = 'https://github.com/paritytech/cumulus.git', default-features = false, branch = "polkadot-v0.9.37" }
cumulus-primitives-utility = { git = 'https://github.com/paritytech/cumulus.git', default-features = false, branch = "polkadot-v0.9.37" }
parachain-info = { git = 'https://github.com/paritytech/cumulus.git', default-features = false, branch = "polkadot-v0.9.37" }

# Nimbus Dependencies
nimbus-primitives = { git = "https://github.com/manta-network/nimbus.git", tag = "v4.0.7", default-features = false }
pallet-aura-style-filter = { git = "https://github.com/manta-network/nimbus.git", tag = "v4.0.7", default-features = false }
pallet-author-inherent = { git = "https://github.com/manta-network/nimbus.git", tag = "v4.0.7", default-features = false }

# Polkadot dependencies
pallet-xcm = { git = 'https://github.com/paritytech/polkadot.git', default-features = false, branch = "release-v0.9.37" }
pallet-xcm-benchmarks = { git = 'https://github.com/paritytech/polkadot.git', default-features = false, branch = "release-v0.9.37", optional = true }
polkadot-parachain = { git = 'https://github.com/paritytech/polkadot.git', default-features = false, branch = "release-v0.9.37" }
polkadot-primitives = { git = 'https://github.com/paritytech/polkadot.git', default-features = false, branch = "release-v0.9.37" }
xcm = { git = 'https://github.com/paritytech/polkadot.git', default-features = false, branch = "release-v0.9.37" }
xcm-builder = { git = 'https://github.com/paritytech/polkadot.git', default-features = false, branch = "release-v0.9.37" }
xcm-executor = { git = 'https://github.com/paritytech/polkadot.git', default-features = false, branch = "release-v0.9.37" }

# Third party (vendored) dependencies
orml-traits = { git = 'https://github.com/manta-network/open-runtime-module-library.git', default-features = false, branch = "polkadot-v0.9.37" }
orml-xtokens = { git = 'https://github.com/manta-network/open-runtime-module-library.git', default-features = false, branch = "polkadot-v0.9.37" }

# Self dependencies
manta-collator-selection = { path = '../../pallets/collator-selection', default-features = false }
manta-primitives = { path = '../../primitives/manta', default-features = false }
pallet-asset-manager = { path = '../../pallets/asset-manager', default-features = false }
pallet-parachain-staking = { path = '../../pallets/parachain-staking', default-features = false }
runtime-common = { path = '../common', default-features = false }
session-key-primitives = { path = '../../primitives/session-keys', default-features = false }

[dev-dependencies]
polkadot-core-primitives = { git = 'https://github.com/paritytech/polkadot.git', branch = "release-v0.9.37" }
polkadot-runtime-parachains = { git = 'https://github.com/paritytech/polkadot.git', branch = "release-v0.9.37" }
runtime-common = { path = '../common', features = ["test-helpers"] }
xcm-simulator = { git = 'https://github.com/paritytech/polkadot.git', branch = "release-v0.9.37" }

[package.metadata.docs.rs]
targets = ['x86_64-unknown-linux-gnu']

[build-dependencies]
substrate-wasm-builder = { git = 'https://github.com/paritytech/substrate.git', branch = "polkadot-v0.9.37" }

[features]
default = ['std']
runtime-benchmarks = [
  'cumulus-pallet-session-benchmarking/runtime-benchmarks',
  'hex-literal',
  'sp-runtime/runtime-benchmarks',
  'frame-benchmarking/runtime-benchmarks',
  'xcm-builder/runtime-benchmarks',
  'frame-system-benchmarking/runtime-benchmarks',
  'frame-support/runtime-benchmarks',
  'frame-system/runtime-benchmarks',
  'manta-collator-selection/runtime-benchmarks',
  'nimbus-primitives/runtime-benchmarks',
  'pallet-aura-style-filter/runtime-benchmarks',
  'pallet-author-inherent/runtime-benchmarks',
  'pallet-balances/runtime-benchmarks',
  'pallet-collective/runtime-benchmarks',
  'pallet-democracy/runtime-benchmarks',
  'pallet-membership/runtime-benchmarks',
  'pallet-scheduler/runtime-benchmarks',
  'pallet-multisig/runtime-benchmarks',
  'pallet-utility/runtime-benchmarks',
  'pallet-timestamp/runtime-benchmarks',
  'pallet-xcm/runtime-benchmarks',
  'pallet-treasury/runtime-benchmarks',
  'pallet-parachain-staking/runtime-benchmarks',
  'pallet-preimage/runtime-benchmarks',
  'pallet-assets/runtime-benchmarks',
  'pallet-asset-manager/runtime-benchmarks',
  'cumulus-pallet-xcmp-queue/runtime-benchmarks',
  'orml-xtokens/runtime-benchmarks',
  'cumulus-pallet-parachain-system/runtime-benchmarks',
  'pallet-xcm-benchmarks/runtime-benchmarks',
]
try-runtime = [
  'frame-try-runtime',
  'frame-executive/try-runtime',
  'frame-system/try-runtime',
  "frame-support/try-runtime",
  'pallet-authorship/try-runtime',
  'pallet-democracy/try-runtime',
  'pallet-membership/try-runtime',
  'pallet-balances/try-runtime',
  'pallet-parachain-staking/try-runtime',
  'pallet-preimage/try-runtime',
  'pallet-multisig/try-runtime',
  'pallet-session/try-runtime',
  'pallet-scheduler/try-runtime',
  'pallet-timestamp/try-runtime',
  'pallet-transaction-payment/try-runtime',
  'pallet-utility/try-runtime',
  'pallet-treasury/try-runtime',
  'pallet-assets/try-runtime',
  'pallet-asset-manager/try-runtime',
  'runtime-common/try-runtime',
  "cumulus-pallet-parachain-system/try-runtime",
  "parachain-info/try-runtime",
  'pallet-aura/try-runtime',
  'pallet-xcm/try-runtime',
  "cumulus-pallet-dmp-queue/try-runtime",
  'pallet-aura-style-filter/try-runtime',
  'pallet-author-inherent/try-runtime',
  'manta-collator-selection/try-runtime',
  'pallet-sudo/try-runtime',
  'cumulus-pallet-xcmp-queue/try-runtime',
  'cumulus-pallet-xcm/try-runtime',
  'pallet-asset-manager/try-runtime',
  'orml-xtokens/try-runtime',
]
# Set timing constants (e.g. session period) to faster versions to speed up testing.
fast-runtime = []
std = [
  'codec/std',
  'serde',
  'sp-consensus-aura/std',
  'pallet-aura/std',
  'sp-api/std',
  'sp-std/std',
  'sp-io/std',
  'sp-core/std',
  'sp-runtime/std',
  'sp-version/std',
  'sp-offchain/std',
  'sp-session/std',
  'sp-block-builder/std',
  'sp-transaction-pool/std',
  'sp-inherents/std',
  'frame-support/std',
  'frame-executive/std',
  'frame-system/std',
  'frame-system-rpc-runtime-api/std',
  'frame-try-runtime/std',
  "frame-system-benchmarking/std",
  'pallet-authorship/std',
  'pallet-balances/std',
  'pallet-collective/std',
  'pallet-scheduler/std',
  'pallet-democracy/std',
  'pallet-membership/std',
  'pallet-multisig/std',
  'pallet-parachain-staking/std',
  'pallet-preimage/std',
  'pallet-utility/std',
  'pallet-transaction-payment-rpc-runtime-api/std',
  'pallet-timestamp/std',
  'pallet-session/std',
  'pallet-sudo/std',
  'sp-application-crypto/std',
  'pallet-xcm/std',
  'pallet-transaction-payment/std',
  'pallet-treasury/std',
  'manta-primitives/std',
  'runtime-common/std',
  'parachain-info/std',
  'cumulus-pallet-parachain-system/std',
  'cumulus-pallet-dmp-queue/std',
  "cumulus-pallet-xcmp-queue/std",
  "cumulus-pallet-xcm/std",
  "cumulus-primitives-core/std",
  "cumulus-primitives-timestamp/std",
  "cumulus-primitives-utility/std",
  "pallet-author-inherent/std",
  "pallet-aura-style-filter/std",
  'session-key-primitives/std',
  'xcm/std',
  'xcm-builder/std',
  'xcm-executor/std',
  'polkadot-primitives/std',
  'manta-collator-selection/std',
  'pallet-treasury/std',
  'pallet-assets/std',
  'pallet-asset-manager/std',
  'orml-traits/std',
  'orml-xtokens/std',
]<|MERGE_RESOLUTION|>--- conflicted
+++ resolved
@@ -41,25 +41,10 @@
 frame-try-runtime = { git = "https://github.com/paritytech/substrate.git", default-features = false, optional = true, branch = "polkadot-v0.9.37" }
 
 # Substrate pallets
-<<<<<<< HEAD
-pallet-assets = { git = "https://github.com/paritytech/substrate.git", default-features = false, branch = "polkadot-v0.9.28" }
-pallet-aura = { git = 'https://github.com/paritytech/substrate.git', default-features = false, branch = "polkadot-v0.9.28" }
-pallet-authorship = { git = 'https://github.com/paritytech/substrate.git', default-features = false, branch = "polkadot-v0.9.28" }
-pallet-balances = { git = 'https://github.com/paritytech/substrate.git', default-features = false, branch = "polkadot-v0.9.28" }
-pallet-collective = { git = "https://github.com/paritytech/substrate.git", default-features = false, branch = "polkadot-v0.9.28" }
-pallet-democracy = { git = "https://github.com/paritytech/substrate.git", default-features = false, branch = "polkadot-v0.9.28" }
-pallet-membership = { git = "https://github.com/paritytech/substrate.git", default-features = false, branch = "polkadot-v0.9.28" }
-pallet-multisig = { git = 'https://github.com/paritytech/substrate.git', default-features = false, branch = "polkadot-v0.9.28" }
-pallet-preimage = { git = 'https://github.com/paritytech/substrate.git', default-features = false, branch = "polkadot-v0.9.28" }
-pallet-scheduler = { git = 'https://github.com/paritytech/substrate.git', default-features = false, branch = "polkadot-v0.9.28" }
-pallet-session = { git = 'https://github.com/paritytech/substrate.git', default-features = false, branch = "polkadot-v0.9.28" }
-pallet-sudo = { git = 'https://github.com/paritytech/substrate.git', default-features = false, branch = "polkadot-v0.9.28" }
-pallet-timestamp = { git = 'https://github.com/paritytech/substrate.git', default-features = false, branch = "polkadot-v0.9.28" }
-pallet-transaction-payment = { git = 'https://github.com/paritytech/substrate.git', default-features = false, branch = "polkadot-v0.9.28" }
-pallet-transaction-payment-rpc-runtime-api = { git = 'https://github.com/paritytech/substrate.git', default-features = false, branch = "polkadot-v0.9.28" }
-pallet-treasury = { git = "https://github.com/paritytech/substrate.git", default-features = false, branch = "polkadot-v0.9.28" }
-pallet-utility = { git = 'https://github.com/paritytech/substrate.git', default-features = false, branch = "polkadot-v0.9.28" }
-=======
+pallet-democracy = { git = "https://github.com/paritytech/substrate.git", default-features = false, branch = "polkadot-v0.9.37" }
+pallet-membership = { git = "https://github.com/paritytech/substrate.git", default-features = false, branch = "polkadot-v0.9.37" }
+pallet-collective = { git = "https://github.com/paritytech/substrate.git", default-features = false, branch = "polkadot-v0.9.37" }
+pallet-scheduler = { git = 'https://github.com/paritytech/substrate.git', default-features = false, branch = "polkadot-v0.9.37" }
 pallet-assets = { git = "https://github.com/paritytech/substrate.git", default-features = false, branch = "polkadot-v0.9.37" }
 pallet-aura = { git = 'https://github.com/paritytech/substrate.git', default-features = false, branch = "polkadot-v0.9.37" }
 pallet-authorship = { git = 'https://github.com/paritytech/substrate.git', default-features = false, branch = "polkadot-v0.9.37" }
@@ -73,7 +58,6 @@
 pallet-transaction-payment-rpc-runtime-api = { git = 'https://github.com/paritytech/substrate.git', default-features = false, branch = "polkadot-v0.9.37" }
 pallet-treasury = { git = "https://github.com/paritytech/substrate.git", default-features = false, branch = "polkadot-v0.9.37" }
 pallet-utility = { git = 'https://github.com/paritytech/substrate.git', default-features = false, branch = "polkadot-v0.9.37" }
->>>>>>> b84ad5f9
 
 # Cumulus dependencies
 cumulus-pallet-dmp-queue = { git = 'https://github.com/paritytech/cumulus.git', default-features = false, branch = "polkadot-v0.9.37" }
@@ -161,6 +145,7 @@
 try-runtime = [
   'frame-try-runtime',
   'frame-executive/try-runtime',
+  'pallet-collective/try-runtime',
   'frame-system/try-runtime',
   "frame-support/try-runtime",
   'pallet-authorship/try-runtime',
