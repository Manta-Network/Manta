--- conflicted
+++ resolved
@@ -93,20 +93,13 @@
     // Storage: Preimage StatusFor (r:1 w:1)
     // Storage: Preimage PreimageFor (r:0 w:1)
     fn unnote_preimage() -> Weight {
-<<<<<<< HEAD
         Weight::from_ref_time(36_208_000)
             .saturating_add(T::DbWeight::get().reads(1_u64))
             .saturating_add(T::DbWeight::get().writes(2_u64))
-=======
-        (36_033_000 as Weight)
-            .saturating_add(T::DbWeight::get().reads(1 as Weight))
-            .saturating_add(T::DbWeight::get().writes(2 as Weight))
->>>>>>> ceb9e46c
     }
     // Storage: Preimage StatusFor (r:1 w:1)
     // Storage: Preimage PreimageFor (r:0 w:1)
     fn unnote_no_deposit_preimage() -> Weight {
-<<<<<<< HEAD
         Weight::from_ref_time(22_670_000)
             .saturating_add(T::DbWeight::get().reads(1_u64))
             .saturating_add(T::DbWeight::get().writes(2_u64))
@@ -134,53 +127,17 @@
         Weight::from_ref_time(7_247_000)
             .saturating_add(T::DbWeight::get().reads(1_u64))
             .saturating_add(T::DbWeight::get().writes(1_u64))
-=======
-        (22_081_000 as Weight)
-            .saturating_add(T::DbWeight::get().reads(1 as Weight))
-            .saturating_add(T::DbWeight::get().writes(2 as Weight))
-    }
-    // Storage: Preimage StatusFor (r:1 w:1)
-    fn request_preimage() -> Weight {
-        (34_420_000 as Weight)
-            .saturating_add(T::DbWeight::get().reads(1 as Weight))
-            .saturating_add(T::DbWeight::get().writes(1 as Weight))
-    }
-    // Storage: Preimage StatusFor (r:1 w:1)
-    fn request_no_deposit_preimage() -> Weight {
-        (21_099_000 as Weight)
-            .saturating_add(T::DbWeight::get().reads(1 as Weight))
-            .saturating_add(T::DbWeight::get().writes(1 as Weight))
-    }
-    // Storage: Preimage StatusFor (r:1 w:1)
-    fn request_unnoted_preimage() -> Weight {
-        (17_739_000 as Weight)
-            .saturating_add(T::DbWeight::get().reads(1 as Weight))
-            .saturating_add(T::DbWeight::get().writes(1 as Weight))
-    }
-    // Storage: Preimage StatusFor (r:1 w:1)
-    fn request_requested_preimage() -> Weight {
-        (7_195_000 as Weight)
-            .saturating_add(T::DbWeight::get().reads(1 as Weight))
-            .saturating_add(T::DbWeight::get().writes(1 as Weight))
->>>>>>> ceb9e46c
     }
     // Storage: Preimage StatusFor (r:1 w:1)
     // Storage: Preimage PreimageFor (r:0 w:1)
     fn unrequest_preimage() -> Weight {
-<<<<<<< HEAD
         Weight::from_ref_time(21_803_000)
             .saturating_add(T::DbWeight::get().reads(1_u64))
             .saturating_add(T::DbWeight::get().writes(2_u64))
-=======
-        (21_483_000 as Weight)
-            .saturating_add(T::DbWeight::get().reads(1 as Weight))
-            .saturating_add(T::DbWeight::get().writes(2 as Weight))
->>>>>>> ceb9e46c
     }
     // Storage: Preimage StatusFor (r:1 w:1)
     // Storage: Preimage PreimageFor (r:0 w:1)
     fn unrequest_unnoted_preimage() -> Weight {
-<<<<<<< HEAD
         Weight::from_ref_time(17_345_000)
             .saturating_add(T::DbWeight::get().reads(1_u64))
             .saturating_add(T::DbWeight::get().writes(2_u64))
@@ -190,17 +147,6 @@
         Weight::from_ref_time(7_187_000)
             .saturating_add(T::DbWeight::get().reads(1_u64))
             .saturating_add(T::DbWeight::get().writes(1_u64))
-=======
-        (17_430_000 as Weight)
-            .saturating_add(T::DbWeight::get().reads(1 as Weight))
-            .saturating_add(T::DbWeight::get().writes(2 as Weight))
-    }
-    // Storage: Preimage StatusFor (r:1 w:1)
-    fn unrequest_multi_referenced_preimage() -> Weight {
-        (7_282_000 as Weight)
-            .saturating_add(T::DbWeight::get().reads(1 as Weight))
-            .saturating_add(T::DbWeight::get().writes(1 as Weight))
->>>>>>> ceb9e46c
     }
 }
 
@@ -236,20 +182,13 @@
     // Storage: Preimage StatusFor (r:1 w:1)
     // Storage: Preimage PreimageFor (r:0 w:1)
     fn unnote_preimage() -> Weight {
-<<<<<<< HEAD
         Weight::from_ref_time(36_208_000)
             .saturating_add(RocksDbWeight::get().reads(1_u64))
             .saturating_add(RocksDbWeight::get().writes(2_u64))
-=======
-        (36_033_000 as Weight)
-            .saturating_add(RocksDbWeight::get().reads(1 as Weight))
-            .saturating_add(RocksDbWeight::get().writes(2 as Weight))
->>>>>>> ceb9e46c
     }
     // Storage: Preimage StatusFor (r:1 w:1)
     // Storage: Preimage PreimageFor (r:0 w:1)
     fn unnote_no_deposit_preimage() -> Weight {
-<<<<<<< HEAD
         Weight::from_ref_time(22_670_000)
             .saturating_add(RocksDbWeight::get().reads(1_u64))
             .saturating_add(RocksDbWeight::get().writes(2_u64))
@@ -277,53 +216,17 @@
         Weight::from_ref_time(7_247_000)
             .saturating_add(RocksDbWeight::get().reads(1_u64))
             .saturating_add(RocksDbWeight::get().writes(1_u64))
-=======
-        (22_081_000 as Weight)
-            .saturating_add(RocksDbWeight::get().reads(1 as Weight))
-            .saturating_add(RocksDbWeight::get().writes(2 as Weight))
-    }
-    // Storage: Preimage StatusFor (r:1 w:1)
-    fn request_preimage() -> Weight {
-        (34_420_000 as Weight)
-            .saturating_add(RocksDbWeight::get().reads(1 as Weight))
-            .saturating_add(RocksDbWeight::get().writes(1 as Weight))
-    }
-    // Storage: Preimage StatusFor (r:1 w:1)
-    fn request_no_deposit_preimage() -> Weight {
-        (21_099_000 as Weight)
-            .saturating_add(RocksDbWeight::get().reads(1 as Weight))
-            .saturating_add(RocksDbWeight::get().writes(1 as Weight))
-    }
-    // Storage: Preimage StatusFor (r:1 w:1)
-    fn request_unnoted_preimage() -> Weight {
-        (17_739_000 as Weight)
-            .saturating_add(RocksDbWeight::get().reads(1 as Weight))
-            .saturating_add(RocksDbWeight::get().writes(1 as Weight))
-    }
-    // Storage: Preimage StatusFor (r:1 w:1)
-    fn request_requested_preimage() -> Weight {
-        (7_195_000 as Weight)
-            .saturating_add(RocksDbWeight::get().reads(1 as Weight))
-            .saturating_add(RocksDbWeight::get().writes(1 as Weight))
->>>>>>> ceb9e46c
     }
     // Storage: Preimage StatusFor (r:1 w:1)
     // Storage: Preimage PreimageFor (r:0 w:1)
     fn unrequest_preimage() -> Weight {
-<<<<<<< HEAD
         Weight::from_ref_time(21_803_000)
             .saturating_add(RocksDbWeight::get().reads(1_u64))
             .saturating_add(RocksDbWeight::get().writes(2_u64))
-=======
-        (21_483_000 as Weight)
-            .saturating_add(RocksDbWeight::get().reads(1 as Weight))
-            .saturating_add(RocksDbWeight::get().writes(2 as Weight))
->>>>>>> ceb9e46c
     }
     // Storage: Preimage StatusFor (r:1 w:1)
     // Storage: Preimage PreimageFor (r:0 w:1)
     fn unrequest_unnoted_preimage() -> Weight {
-<<<<<<< HEAD
         Weight::from_ref_time(17_345_000)
             .saturating_add(RocksDbWeight::get().reads(1_u64))
             .saturating_add(RocksDbWeight::get().writes(2_u64))
@@ -333,16 +236,5 @@
         Weight::from_ref_time(7_187_000)
             .saturating_add(RocksDbWeight::get().reads(1_u64))
             .saturating_add(RocksDbWeight::get().writes(1_u64))
-=======
-        (17_430_000 as Weight)
-            .saturating_add(RocksDbWeight::get().reads(1 as Weight))
-            .saturating_add(RocksDbWeight::get().writes(2 as Weight))
-    }
-    // Storage: Preimage StatusFor (r:1 w:1)
-    fn unrequest_multi_referenced_preimage() -> Weight {
-        (7_282_000 as Weight)
-            .saturating_add(RocksDbWeight::get().reads(1 as Weight))
-            .saturating_add(RocksDbWeight::get().writes(1 as Weight))
->>>>>>> ceb9e46c
     }
 }