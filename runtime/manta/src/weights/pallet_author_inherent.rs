// Copyright 2020-2023 Manta Network.
// This file is part of Manta.
//
// Manta is free software: you can redistribute it and/or modify
// it under the terms of the GNU General Public License as published by
// the Free Software Foundation, either version 3 of the License, or
// (at your option) any later version.
//
// Manta is distributed in the hope that it will be useful,
// but WITHOUT ANY WARRANTY; without even the implied warranty of
// MERCHANTABILITY or FITNESS FOR A PARTICULAR PURPOSE.  See the
// GNU General Public License for more details.
//
// You should have received a copy of the GNU General Public License
// along with Manta.  If not, see <http://www.gnu.org/licenses/>.

//! Autogenerated weights for pallet_author_inherent
//!
//! THIS FILE WAS AUTO-GENERATED USING THE SUBSTRATE BENCHMARK CLI VERSION 4.0.0-dev
//! DATE: 2023-04-13, STEPS: `50`, REPEAT: 20, LOW RANGE: `[]`, HIGH RANGE: `[]`
//! EXECUTION: Some(Wasm), WASM-EXECUTION: Compiled, CHAIN: Some("manta-dev"), DB CACHE: 1024

// Executed Command:
// ./target/production/manta
// benchmark
// pallet
// --chain=manta-dev
// --steps=50
// --repeat=20
// --pallet=pallet_author_inherent
// --extrinsic=*
// --execution=wasm
// --wasm-execution=compiled
// --heap-pages=4096
// --output=./scripts/benchmarking/frame-weights-output/pallet_author_inherent.rs
// --template=.github/resources/frame-weight-template.hbs

#![cfg_attr(rustfmt, rustfmt_skip)]
#![allow(unused_parens)]
#![allow(unused_imports)]
#![allow(clippy::unnecessary_cast)]

use frame_support::{traits::Get, weights::Weight};
use sp_std::marker::PhantomData;
use manta_primitives::constants::RocksDbWeight;

/// Weight functions needed for pallet_author_inherent.
pub trait WeightInfo {
    fn kick_off_authorship_validation() -> Weight;
}

/// Weights for pallet_author_inherent using the Substrate node and recommended hardware.
pub struct SubstrateWeight<T>(PhantomData<T>);
impl<T: frame_system::Config> pallet_author_inherent::WeightInfo for SubstrateWeight<T> {
    // Storage: ParachainSystem ValidationData (r:1 w:0)
    // Storage: AuthorInherent HighestSlotSeen (r:1 w:1)
    // Storage: AuthorInherent Author (r:1 w:0)
    // Storage: ParachainStaking SelectedCandidates (r:1 w:0)
    fn kick_off_authorship_validation() -> Weight {
<<<<<<< HEAD
        Weight::from_ref_time(12_325_000)
            .saturating_add(T::DbWeight::get().reads(4_u64))
            .saturating_add(T::DbWeight::get().writes(1_u64))
=======
        (12_718_000 as Weight)
            .saturating_add(T::DbWeight::get().reads(4 as Weight))
            .saturating_add(T::DbWeight::get().writes(1 as Weight))
>>>>>>> ceb9e46c
    }
}

// For backwards compatibility and tests
impl WeightInfo for () {
    // Storage: ParachainSystem ValidationData (r:1 w:0)
    // Storage: AuthorInherent HighestSlotSeen (r:1 w:1)
    // Storage: AuthorInherent Author (r:1 w:0)
    // Storage: ParachainStaking SelectedCandidates (r:1 w:0)
    fn kick_off_authorship_validation() -> Weight {
<<<<<<< HEAD
        Weight::from_ref_time(12_325_000)
            .saturating_add(RocksDbWeight::get().reads(4_u64))
            .saturating_add(RocksDbWeight::get().writes(1_u64))
=======
        (12_718_000 as Weight)
            .saturating_add(RocksDbWeight::get().reads(4 as Weight))
            .saturating_add(RocksDbWeight::get().writes(1 as Weight))
>>>>>>> ceb9e46c
    }
}<|MERGE_RESOLUTION|>--- conflicted
+++ resolved
@@ -57,15 +57,9 @@
     // Storage: AuthorInherent Author (r:1 w:0)
     // Storage: ParachainStaking SelectedCandidates (r:1 w:0)
     fn kick_off_authorship_validation() -> Weight {
-<<<<<<< HEAD
         Weight::from_ref_time(12_325_000)
             .saturating_add(T::DbWeight::get().reads(4_u64))
             .saturating_add(T::DbWeight::get().writes(1_u64))
-=======
-        (12_718_000 as Weight)
-            .saturating_add(T::DbWeight::get().reads(4 as Weight))
-            .saturating_add(T::DbWeight::get().writes(1 as Weight))
->>>>>>> ceb9e46c
     }
 }
 
@@ -76,14 +70,8 @@
     // Storage: AuthorInherent Author (r:1 w:0)
     // Storage: ParachainStaking SelectedCandidates (r:1 w:0)
     fn kick_off_authorship_validation() -> Weight {
-<<<<<<< HEAD
         Weight::from_ref_time(12_325_000)
             .saturating_add(RocksDbWeight::get().reads(4_u64))
             .saturating_add(RocksDbWeight::get().writes(1_u64))
-=======
-        (12_718_000 as Weight)
-            .saturating_add(RocksDbWeight::get().reads(4 as Weight))
-            .saturating_add(RocksDbWeight::get().writes(1 as Weight))
->>>>>>> ceb9e46c
     }
 }