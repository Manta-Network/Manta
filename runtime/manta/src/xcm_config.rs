--- conflicted
+++ resolved
@@ -15,26 +15,19 @@
 // along with Manta.  If not, see <http://www.gnu.org/licenses/>.
 
 use super::{
-<<<<<<< HEAD
+    assets_config::MantaAssetConfig, AssetManager, Assets, Balance, Balances, DmpQueue,
     ParachainInfo, ParachainSystem, PolkadotXcm, Runtime, RuntimeCall, RuntimeEvent, RuntimeOrigin,
+    Treasury, XcmpQueue, MAXIMUM_BLOCK_WEIGHT,
 };
-
-use frame_support::{match_types, parameter_types, traits::Nothing};
-=======
-    assets_config::MantaAssetConfig, AssetManager, Assets, Balance, Balances, Call, DmpQueue,
-    Event, Origin, ParachainInfo, ParachainSystem, PolkadotXcm, Runtime, Treasury, XcmpQueue,
-    MAXIMUM_BLOCK_WEIGHT,
-};
->>>>>>> ceb9e46c
 
 use codec::{Decode, Encode};
 use cumulus_pallet_parachain_system::RelayNumberStrictlyIncreases;
 use frame_support::{
     match_types, parameter_types,
-    traits::{Currency, Everything, Nothing},
+    traits::{AsEnsureOriginWithArg, Currency, Everything, Nothing},
     weights::Weight,
 };
-use frame_system::EnsureRoot;
+use frame_system::{EnsureRoot, EnsureSigned};
 use manta_primitives::{
     assets::AssetIdLocationConvert,
     types::{AccountId, MantaAssetId},
@@ -60,25 +53,24 @@
 use xcm_executor::{traits::JustTry, Config, XcmExecutor};
 
 parameter_types! {
-    pub const ReservedXcmpWeight: Weight = MAXIMUM_BLOCK_WEIGHT / 4;
-    pub const ReservedDmpWeight: Weight = MAXIMUM_BLOCK_WEIGHT / 4;
+    pub const ReservedDmpWeight: Weight = MAXIMUM_BLOCK_WEIGHT.saturating_div(4);
+    pub const ReservedXcmpWeight: Weight = MAXIMUM_BLOCK_WEIGHT.saturating_div(4);
 }
 
 impl cumulus_pallet_parachain_system::Config for Runtime {
-    type Event = Event;
+    type RuntimeEvent = RuntimeEvent;
     type SelfParaId = parachain_info::Pallet<Runtime>;
     type DmpMessageHandler = DmpQueue;
     type ReservedDmpWeight = ReservedDmpWeight;
-    type OutboundXcmpMessageSource = XcmpQueue;
-    type XcmpMessageHandler = XcmpQueue;
-    type ReservedXcmpWeight = ReservedXcmpWeight;
+    type OutboundXcmpMessageSource = ();
+    type XcmpMessageHandler = ();
+    type ReservedXcmpWeight = ();
     type OnSystemEvent = ();
     type CheckAssociatedRelayNumber = RelayNumberStrictlyIncreases;
 }
-
 parameter_types! {
     pub const RelayNetwork: NetworkId = NetworkId::Polkadot;
-    pub RelayChainOrigin: Origin = cumulus_pallet_xcm::Origin::Relay.into();
+    pub RelayChainOrigin: RuntimeOrigin = cumulus_pallet_xcm::Origin::Relay.into();
     pub Ancestry: MultiLocation = Parachain(ParachainInfo::parachain_id().into()).into();
     pub SelfReserve: MultiLocation = MultiLocation::new(1, X1(Parachain(ParachainInfo::parachain_id().into())));
     pub CheckingAccount: AccountId = PolkadotXcm::check_account();
@@ -86,7 +78,7 @@
 
 /// Type for specifying how a `MultiLocation` can be converted into an `AccountId`. This is used
 /// when determining ownership of accounts for asset transacting and when attempting to use XCM
-/// `Transact` in order to determine the dispatch Origin.
+/// `Transact` in order to determine the dispatch RuntimeOrigin.
 pub type LocationToAccountId = (
     // The parent (Relay-chain) origin converts to the default `AccountId`.
     ParentIsPreset<AccountId>,
@@ -96,33 +88,29 @@
     AccountId32Aliases<RelayNetwork, AccountId>,
 );
 
-/// This is the type to convert an (incoming) XCM origin into a local `Origin` instance,
+/// This is the type to convert an (incoming) XCM origin into a local `RuntimeOrigin` instance,
 /// ready for dispatching a transaction with Xcm's `Transact`.
 /// It uses some Rust magic macro to do the pattern matching sequentially.
-/// There is an `OriginKind` which can biases the kind of local `Origin` it will become.
+/// There is an `OriginKind` which can biases the kind of local `RuntimeOrigin` it will become.
 pub type XcmOriginToCallOrigin = (
     // Sovereign account converter; this attempts to derive an `AccountId` from the origin location
     // using `LocationToAccountId` and then turn that into the usual `Signed` origin. Useful for
     // foreign chains who want to have a local sovereign account on this chain which they control.
-    SovereignSignedViaLocation<LocationToAccountId, Origin>,
+    SovereignSignedViaLocation<LocationToAccountId, RuntimeOrigin>,
     // Native converter for Relay-chain (Parent) location; will converts to a `Relay` origin when
     // recognised.
-    RelayChainAsNative<RelayChainOrigin, Origin>,
+    RelayChainAsNative<RelayChainOrigin, RuntimeOrigin>,
     // Native converter for sibling Parachains; will convert to a `SiblingPara` origin when
     // recognised.
-    SiblingParachainAsNative<cumulus_pallet_xcm::Origin, Origin>,
+    SiblingParachainAsNative<cumulus_pallet_xcm::Origin, RuntimeOrigin>,
     // Superuser converter for the Relay-chain (Parent) location. This will allow it to issue a
     // transaction from the Root origin.
-<<<<<<< HEAD
     ParentAsSuperuser<RuntimeOrigin>,
-=======
-    ParentAsSuperuser<Origin>,
     // If the incoming XCM origin is of type `AccountId32` and the Network is Network::Any
     // or `RelayNetwork`, convert it to a Native 32 byte account.
-    SignedAccountId32AsNative<RelayNetwork, Origin>,
+    SignedAccountId32AsNative<RelayNetwork, RuntimeOrigin>,
     // Xcm origins can be represented natively under the Xcm pallet's Xcm origin.
-    XcmPassthrough<Origin>,
->>>>>>> ceb9e46c
+    XcmPassthrough<RuntimeOrigin>,
 );
 
 parameter_types! {
@@ -216,12 +204,11 @@
     type IsTeleporter = ();
     type LocationInverter = LocationInverter<Ancestry>;
     type Barrier = Barrier;
-<<<<<<< HEAD
-    type Weigher = FixedWeightBounds<UnitWeightCost, RuntimeCall, MaxInstructions>;
-=======
-    type Weigher =
-        WeightInfoBounds<crate::weights::xcm::MantaXcmWeight<Call>, Call, MaxInstructions>;
->>>>>>> ceb9e46c
+    type Weigher = WeightInfoBounds<
+        crate::weights::xcm::MantaXcmWeight<RuntimeCall>,
+        RuntimeCall,
+        MaxInstructions,
+    >;
     // Trader is the means to purchasing weight credit for XCM execution.
     // We define two traders:
     // The first one will charge parachain's native currency, who's `MultiLocation`
@@ -265,12 +252,11 @@
     type XcmExecutor = XcmExecutor<XcmExecutorConfig>;
     type XcmTeleportFilter = Nothing;
     type XcmReserveTransferFilter = Nothing;
-<<<<<<< HEAD
-    type Weigher = FixedWeightBounds<UnitWeightCost, RuntimeCall, MaxInstructions>;
-=======
-    type Weigher =
-        WeightInfoBounds<crate::weights::xcm::MantaXcmWeight<Call>, Call, MaxInstructions>;
->>>>>>> ceb9e46c
+    type Weigher = WeightInfoBounds<
+        crate::weights::xcm::MantaXcmWeight<RuntimeCall>,
+        RuntimeCall,
+        MaxInstructions,
+    >;
     type LocationInverter = LocationInverter<Ancestry>;
     type AdvertisedXcmVersion = pallet_xcm::CurrentXcmVersion;
 }
@@ -282,12 +268,12 @@
 }
 
 impl cumulus_pallet_xcm::Config for Runtime {
-    type Event = Event;
+    type RuntimeEvent = RuntimeEvent;
     type XcmExecutor = XcmExecutor<XcmExecutorConfig>;
 }
 
 impl cumulus_pallet_xcmp_queue::Config for Runtime {
-    type Event = Event;
+    type RuntimeEvent = RuntimeEvent;
     type XcmExecutor = XcmExecutor<XcmExecutorConfig>;
     type ChannelInfo = ParachainSystem;
     type VersionWrapper = PolkadotXcm;
@@ -323,13 +309,13 @@
 }
 
 parameter_types! {
-    pub const BaseXcmWeight: Weight = 100_000_000;
+    pub const BaseXcmWeight: u64 = 100_000_000;
     pub const MaxAssetsForTransfer: usize = 2;
 }
 
 // The XCM message wrapper wrapper
 impl orml_xtokens::Config for Runtime {
-    type Event = Event;
+    type RuntimeEvent = RuntimeEvent;
     type Balance = Balance;
     type CurrencyId = CurrencyId;
     type AccountIdToMultiLocation = AccountIdToMultiLocation;
@@ -342,8 +328,11 @@
     /// It uses the Weigher configuration to calculate weights for the user callable
     /// extrinsics on this chain, as well as weights for execution on the destination
     /// chain. Both based on the composed xcm messages.
-    type Weigher =
-        WeightInfoBounds<crate::weights::xcm::MantaXcmWeight<Call>, Call, MaxInstructions>;
+    type Weigher = WeightInfoBounds<
+        crate::weights::xcm::MantaXcmWeight<RuntimeCall>,
+        RuntimeCall,
+        MaxInstructions,
+    >;
     type BaseXcmWeight = BaseXcmWeight;
     type LocationInverter = LocationInverter<Ancestry>;
     type MaxAssetsForTransfer = MaxAssetsForTransfer;
