--- conflicted
+++ resolved
@@ -124,11 +124,7 @@
     spec_name: create_runtime_str!("manta"),
     impl_name: create_runtime_str!("manta"),
     authoring_version: 1,
-<<<<<<< HEAD
-    spec_version: 3434,
-=======
     spec_version: 4000,
->>>>>>> 77b79e63
     impl_version: 1,
     apis: RUNTIME_API_VERSIONS,
     transaction_version: 1,
