// Copyright 2020-2022 Manta Network.
// This file is part of Manta.
//
// Manta is free software: you can redistribute it and/or modify
// it under the terms of the GNU General Public License as published by
// the Free Software Foundation, either version 3 of the License, or
// (at your option) any later version.
//
// Manta is distributed in the hope that it will be useful,
// but WITHOUT ANY WARRANTY; without even the implied warranty of
// MERCHANTABILITY or FITNESS FOR A PARTICULAR PURPOSE.  See the
// GNU General Public License for more details.
//
// You should have received a copy of the GNU General Public License
// along with Manta.  If not, see <http://www.gnu.org/licenses/>.

//! Manta Parachain runtime.

#![allow(clippy::identity_op)] // keep e.g. 1 * DAYS for legibility
#![cfg_attr(not(feature = "std"), no_std)]
#![recursion_limit = "256"]

// Make the WASM binary available.
#[cfg(feature = "std")]
include!(concat!(env!("OUT_DIR"), "/wasm_binary.rs"));

use sp_api::impl_runtime_apis;
use sp_core::{crypto::KeyTypeId, OpaqueMetadata};
use sp_runtime::{
    create_runtime_str, generic, impl_opaque_keys,
    traits::{AccountIdLookup, BlakeTwo256, Block as BlockT},
    transaction_validity::{TransactionSource, TransactionValidity},
    ApplyExtrinsicResult,
};

use sp_std::prelude::*;
#[cfg(feature = "std")]
use sp_version::NativeVersion;
use sp_version::RuntimeVersion;

use frame_support::{
    construct_runtime, match_types, parameter_types,
    traits::{ConstU16, ConstU32, ConstU8, Contains, Currency, EnsureOneOf, Everything, Nothing},
    weights::{
        constants::{BlockExecutionWeight, ExtrinsicBaseWeight, RocksDbWeight, WEIGHT_PER_SECOND},
        ConstantMultiplier, DispatchClass, IdentityFee, Weight,
    },
    PalletId,
};
use frame_system::{
    limits::{BlockLength, BlockWeights},
    EnsureRoot,
};
use manta_primitives::{
    constants::{time::*, STAKING_PALLET_ID},
    types::{AccountId, AuraId, Balance, BlockNumber, Hash, Header, Index, Signature},
};
use runtime_common::{prod_or_fast, BlockHashCount, SlowAdjustingFeeUpdate};
use sp_runtime::Perbill;

#[cfg(any(feature = "std", test))]
pub use sp_runtime::BuildStorage;

// Polkadot imports
use pallet_xcm::{EnsureXcm, IsMajorityOfBody, XcmPassthrough};
use polkadot_parachain::primitives::Sibling;
use xcm::latest::prelude::*;
use xcm_builder::{
    AccountId32Aliases, AllowKnownQueryResponses, AllowSubscriptionsFrom,
    AllowTopLevelPaidExecutionFrom, AllowUnpaidExecutionFrom, CurrencyAdapter, EnsureXcmOrigin,
    FixedWeightBounds, IsConcrete, LocationInverter, NativeAsset, ParentAsSuperuser,
    ParentIsPreset, RelayChainAsNative, SiblingParachainAsNative, SiblingParachainConvertsVia,
    SignedAccountId32AsNative, SovereignSignedViaLocation, TakeWeightCredit, UsingComponents,
};
use xcm_executor::{Config, XcmExecutor};

pub mod currency;
pub mod fee;
pub mod impls;

use currency::*;
use fee::WeightToFee;
use impls::DealWithFees;

pub type NegativeImbalance = <Balances as Currency<AccountId>>::NegativeImbalance;

/// Opaque types. These are used by the CLI to instantiate machinery that don't need to know
/// the specifics of the runtime. They can then be made to be agnostic over specific formats
/// of data like extrinsics, allowing for them to continue syncing the network through upgrades
/// to even the core data structures.
pub mod opaque {
    use super::*;
    pub use sp_runtime::OpaqueExtrinsic as UncheckedExtrinsic;
    /// Opaque block header type.
    pub type Header = generic::Header<BlockNumber, BlakeTwo256>;
    /// Opaque block type.
    pub type Block = generic::Block<Header, UncheckedExtrinsic>;
    /// Opaque block identifier type.
    pub type BlockId = generic::BlockId<Block>;
    impl_opaque_keys! {
        pub struct SessionKeys {
            pub aura: Aura,
        }
    }
}

// Weights used in the runtime.
mod weights;

#[sp_version::runtime_version]
pub const VERSION: RuntimeVersion = RuntimeVersion {
    spec_name: create_runtime_str!("manta"),
    impl_name: create_runtime_str!("manta"),
    authoring_version: 1,
    spec_version: 3201,
    impl_version: 1,
    apis: RUNTIME_API_VERSIONS,
    transaction_version: 1,
    state_version: 0,
};

/// The version information used to identify this runtime when compiled natively.
#[cfg(feature = "std")]
pub fn native_version() -> NativeVersion {
    NativeVersion {
        runtime_version: VERSION,
        can_author_with: Default::default(),
    }
}

/// We assume that ~10% of the block weight is consumed by `on_initialize` handlers. This is
/// used to limit the maximal weight of a single extrinsic.
pub const AVERAGE_ON_INITIALIZE_RATIO: Perbill = Perbill::from_percent(10);
/// We allow `Normal` extrinsics to fill up the block up to 70%, the rest can be used by
/// Operational  extrinsics.
pub const NORMAL_DISPATCH_RATIO: Perbill = Perbill::from_percent(70);

/// We allow for 0.5 seconds of compute with a 6 second average block time.
pub const MAXIMUM_BLOCK_WEIGHT: Weight = WEIGHT_PER_SECOND / 2;

parameter_types! {
    pub const Version: RuntimeVersion = VERSION;
    pub RuntimeBlockLength: BlockLength =
        BlockLength::max_with_normal_ratio(5 * 1024 * 1024, NORMAL_DISPATCH_RATIO);
    pub RuntimeBlockWeights: BlockWeights = BlockWeights::builder()
        .base_block(BlockExecutionWeight::get())
        .for_class(DispatchClass::all(), |weights| {
            weights.base_extrinsic = ExtrinsicBaseWeight::get();
        })
        .for_class(DispatchClass::Normal, |weights| {
            weights.max_total = Some(NORMAL_DISPATCH_RATIO * MAXIMUM_BLOCK_WEIGHT);
        })
        .for_class(DispatchClass::Operational, |weights| {
            weights.max_total = Some(MAXIMUM_BLOCK_WEIGHT);
            // Operational transactions have some extra reserved space, so that they
            // are included even if block reached `MAXIMUM_BLOCK_WEIGHT`.
            weights.reserved = Some(
                MAXIMUM_BLOCK_WEIGHT - NORMAL_DISPATCH_RATIO * MAXIMUM_BLOCK_WEIGHT
            );
        })
        .avg_block_initialization(AVERAGE_ON_INITIALIZE_RATIO)
        .build_or_panic();
    pub const SS58Prefix: u8 = manta_primitives::constants::MANTA_SS58PREFIX;
}

impl pallet_tx_pause::Config for Runtime {
    type Event = Event;
    type UpdateOrigin = EnsureRoot<AccountId>;
    type WeightInfo = weights::pallet_tx_pause::SubstrateWeight<Runtime>;
}

// Don't allow permission-less asset creation.
pub struct MantaFilter;
impl Contains<Call> for MantaFilter {
    fn contains(call: &Call) -> bool {
        if matches!(
            call,
            Call::Timestamp(_) | Call::ParachainSystem(_) | Call::System(_)
        ) {
            // always allow core call
            // pallet-timestamp and parachainSystem could not be filtered because they are used in communication between releychain and parachain.
            return true;
        }

        if pallet_tx_pause::PausedTransactionFilter::<Runtime>::contains(call) {
            // no paused call
            return false;
        }

        #[allow(clippy::match_like_matches_macro)]
        // keep CallFilter with explicit true/false for documentation
        match call {
            // Explicitly DISALLOWED calls
            // Filter Utility to prevent users from setting keys and selecting collator for parachain (couldn't use now).
            Call::Utility(_)
            // Filter Session and CollatorSelection to prevent users from utility operation.
            | Call::Session(_)
            | Call::CollatorSelection(_)
            | Call::XcmpQueue(_) | Call::PolkadotXcm(_) | Call::DmpQueue(_) => false, // Filter XCM pallets

            // Explicitly ALLOWED calls
            | Call::Authorship(_)
            // Sudo also cannot be filtered because it is used in runtime upgrade.
            | Call::Sudo(_)
            | Call::Multisig(_)
            | Call::Balances(_) => true,

            // DISALLOW anything else
            _ => false,
        }
    }
}

// Configure FRAME pallets to include in runtime.
impl frame_system::Config for Runtime {
    type BaseCallFilter = MantaFilter; // Customized Filter for Manta
    type BlockWeights = RuntimeBlockWeights;
    type BlockLength = RuntimeBlockLength;
    type AccountId = AccountId;
    type Call = Call;
    type Lookup = AccountIdLookup<AccountId, ()>;
    type Index = Index;
    type BlockNumber = BlockNumber;
    type Hash = Hash;
    type Hashing = BlakeTwo256;
    type Header = Header;
    type Event = Event;
    type Origin = Origin;
    type BlockHashCount = BlockHashCount;
    type DbWeight = RocksDbWeight;
    type Version = Version;
    type PalletInfo = PalletInfo;
    type OnNewAccount = ();
    type OnKilledAccount = ();
    type AccountData = pallet_balances::AccountData<Balance>;
    type SystemWeightInfo = weights::frame_system::SubstrateWeight<Runtime>;
    type SS58Prefix = SS58Prefix;
    type OnSetCode = cumulus_pallet_parachain_system::ParachainSetCode<Self>;
    type MaxConsumers = frame_support::traits::ConstU32<16>;
}

parameter_types! {
    pub const MinimumPeriod: u64 = SLOT_DURATION / 2;
}

impl pallet_timestamp::Config for Runtime {
    /// A timestamp: milliseconds since the unix epoch.
    type Moment = u64;
    type OnTimestampSet = ();
    type MinimumPeriod = MinimumPeriod;
    type WeightInfo = weights::pallet_timestamp::SubstrateWeight<Runtime>;
}

impl pallet_authorship::Config for Runtime {
    type FindAuthor = pallet_session::FindAccountFromAuthorIndex<Self, Aura>;
    type UncleGenerations = ConstU32<0>;
    type FilterUncle = ();
    type EventHandler = (CollatorSelection,);
}

parameter_types! {
    pub const NativeTokenExistentialDeposit: u128 = MANTA;
}

impl pallet_balances::Config for Runtime {
    type MaxLocks = ConstU32<50>;
    type MaxReserves = ConstU32<50>;
    type ReserveIdentifier = [u8; 8];
    type Balance = Balance;
    type DustRemoval = ();
    type Event = Event;
    type ExistentialDeposit = NativeTokenExistentialDeposit;
    type AccountStore = frame_system::Pallet<Runtime>;
    type WeightInfo = weights::pallet_balances::SubstrateWeight<Runtime>;
}

parameter_types! {
    /// Relay Chain `TransactionByteFee` / 10
    pub const TransactionByteFee: Balance = mMANTA/10;
}

impl pallet_transaction_payment::Config for Runtime {
    type OnChargeTransaction = pallet_transaction_payment::CurrencyAdapter<Balances, DealWithFees>;
    type WeightToFee = WeightToFee;
    type LengthToFee = ConstantMultiplier<Balance, TransactionByteFee>;
    type FeeMultiplierUpdate = SlowAdjustingFeeUpdate<Self>;
    type OperationalFeeMultiplier = ConstU8<5>;
}

parameter_types! {
    // One storage item; key size is 32; value is size 4+4+16+32 bytes = 56 bytes.
    pub const DepositBase: Balance = deposit(1, 88);
    // Additional storage item size of 32 bytes.
    pub const DepositFactor: Balance = deposit(0, 32);
}

impl pallet_multisig::Config for Runtime {
    type Event = Event;
    type Call = Call;
    type Currency = Balances;
    type DepositBase = DepositBase;
    type DepositFactor = DepositFactor;
    type MaxSignatories = ConstU16<100>;
    type WeightInfo = weights::pallet_multisig::SubstrateWeight<Runtime>;
}

impl pallet_utility::Config for Runtime {
    type Event = Event;
    type Call = Call;
    type PalletsOrigin = OriginCaller;
    type WeightInfo = pallet_utility::weights::SubstrateWeight<Runtime>;
}

impl pallet_sudo::Config for Runtime {
    type Event = Event;
    type Call = Call;
}

parameter_types! {
    // The maximum weight that may be scheduled per block for any
    // dispatchables of less priority than schedule::HARD_DEADLINE.
    pub MaximumSchedulerWeight: Weight = Perbill::from_percent(80) *
        RuntimeBlockWeights::get().max_block;
    pub const NoPreimagePostponement: Option<u32> = Some(10);
}

type ScheduleOrigin = EnsureRoot<AccountId>;
impl pallet_scheduler::Config for Runtime {
    type Event = Event;
    type Origin = Origin;
    type PalletsOrigin = OriginCaller;
    type Call = Call;
    type MaximumWeight = MaximumSchedulerWeight;
    type ScheduleOrigin = ScheduleOrigin;
    type MaxScheduledPerBlock = ConstU32<50>; // 50 scheduled calls at most in the queue for a single block.
    type WeightInfo = weights::pallet_scheduler::SubstrateWeight<Runtime>;
    type OriginPrivilegeCmp = frame_support::traits::EqualPrivilegeOnly;
    type PreimageProvider = Preimage;
    type NoPreimagePostponement = NoPreimagePostponement;
}

parameter_types! {
    // Our NORMAL_DISPATCH_RATIO is 70% of the 5MB limit
    // So anything more than 3.5MB doesn't make sense here
    pub const PreimageMaxSize: u32 = 3584 * 1024;
    pub const PreimageBaseDeposit: Balance = 1 * MANTA;
    // One cent: $10,000 / MB
    pub const PreimageByteDeposit: Balance = 1 * cMANTA;
}

impl pallet_preimage::Config for Runtime {
    type WeightInfo = weights::pallet_preimage::SubstrateWeight<Runtime>;
    type Event = Event;
    type Currency = Balances;
    type ManagerOrigin = EnsureRoot<AccountId>;
    type MaxSize = PreimageMaxSize;
    type BaseDeposit = PreimageBaseDeposit;
    type ByteDeposit = PreimageByteDeposit;
}

parameter_types! {
    pub const ReservedXcmpWeight: Weight = MAXIMUM_BLOCK_WEIGHT / 4;
    pub const ReservedDmpWeight: Weight = MAXIMUM_BLOCK_WEIGHT / 4;
}

impl cumulus_pallet_parachain_system::Config for Runtime {
    type Event = Event;
    type OnSystemEvent = ();
    type SelfParaId = parachain_info::Pallet<Runtime>;
    type DmpMessageHandler = DmpQueue;
    type ReservedDmpWeight = ReservedDmpWeight;
    type OutboundXcmpMessageSource = XcmpQueue;
    type XcmpMessageHandler = XcmpQueue;
    type ReservedXcmpWeight = ReservedXcmpWeight;
}

impl parachain_info::Config for Runtime {}

impl cumulus_pallet_aura_ext::Config for Runtime {}

parameter_types! {
    pub const DotLocation: MultiLocation =  MultiLocation::parent();
    pub const RelayNetwork: NetworkId = NetworkId::Polkadot;
    pub RelayChainOrigin: Origin = cumulus_pallet_xcm::Origin::Relay.into();
    pub Ancestry: MultiLocation = Parachain(ParachainInfo::parachain_id().into()).into();
}

/// Type for specifying how a `MultiLocation` can be converted into an `AccountId`. This is used
/// when determining ownership of accounts for asset transacting and when attempting to use XCM
/// `Transact` in order to determine the dispatch Origin.
pub type LocationToAccountId = (
    // The parent (Relay-chain) origin converts to the default `AccountId`.
    ParentIsPreset<AccountId>,
    // Sibling parachain origins convert to AccountId via the `ParaId::into`.
    SiblingParachainConvertsVia<Sibling, AccountId>,
    // Straight up local `AccountId32` origins just alias directly to `AccountId`.
    AccountId32Aliases<RelayNetwork, AccountId>,
);

/// Means for transacting assets on this chain.
pub type LocalAssetTransactor = CurrencyAdapter<
    // Use this currency:
    Balances,
    // Use this currency when it is a fungible asset matching the given location or name:
    IsConcrete<DotLocation>,
    // Do a simple punn to convert an AccountId32 MultiLocation into a native chain account ID:
    LocationToAccountId,
    // Our chain's account ID type (we can't get away without mentioning it explicitly):
    AccountId,
    // We don't track any teleports.
    (),
>;

/// This is the type we use to convert an (incoming) XCM origin into a local `Origin` instance,
/// ready for dispatching a transaction with Xcm's `Transact`. There is an `OriginKind` which can
/// biases the kind of local `Origin` it will become.
pub type XcmOriginToTransactDispatchOrigin = (
    // Sovereign account converter; this attempts to derive an `AccountId` from the origin location
    // using `LocationToAccountId` and then turn that into the usual `Signed` origin. Useful for
    // foreign chains who want to have a local sovereign account on this chain which they control.
    SovereignSignedViaLocation<LocationToAccountId, Origin>,
    // Native converter for Relay-chain (Parent) location; will converts to a `Relay` origin when
    // recognised.
    RelayChainAsNative<RelayChainOrigin, Origin>,
    // Native converter for sibling Parachains; will convert to a `SiblingPara` origin when
    // recognised.
    SiblingParachainAsNative<cumulus_pallet_xcm::Origin, Origin>,
    // Superuser converter for the Relay-chain (Parent) location. This will allow it to issue a
    // transaction from the Root origin.
    ParentAsSuperuser<Origin>,
    // Native signed account converter; this just converts an `AccountId32` origin into a normal
    // `Origin::Signed` origin of the same 32-byte value.
    SignedAccountId32AsNative<RelayNetwork, Origin>,
    // Xcm origins can be represented natively under the Xcm pallet's Xcm origin.
    XcmPassthrough<Origin>,
);

parameter_types! {
    // One XCM operation is 1_000_000_000 weight - almost certainly a conservative estimate.
    // see https://github.com/paritytech/cumulus/blob/master/polkadot-parachains/statemine/src/lib.rs#L551
    pub UnitWeightCost: Weight = 1_000_000_000;
    pub const MaxInstructions: u32 = 100;
}

<<<<<<< HEAD
match_type! {
    pub type ParentLocation: impl Contains<MultiLocation> = {
        MultiLocation { parents: 1, interior: Here }
=======
match_types! {
    pub type ParentOrParentsExecutivePlurality: impl Contains<MultiLocation> = {
        MultiLocation { parents: 1, interior: Here } |
        MultiLocation { parents: 1, interior: X1(Plurality { id: BodyId::Executive, .. }) }
>>>>>>> c6209998
    };
}
match_types! {
    pub type ParentOrSiblings: impl Contains<MultiLocation> = {
        MultiLocation { parents: 1, interior: Here } |
        MultiLocation { parents: 1, interior: X1(_) }
    };
}

pub type Barrier = (
    TakeWeightCredit,
    AllowTopLevelPaidExecutionFrom<Everything>,
    // Parent root gets free execution
    AllowUnpaidExecutionFrom<ParentLocation>,
    // Expected responses are OK.
    // Allows `Pending` or `VersionNotifier` query responses.
    AllowKnownQueryResponses<PolkadotXcm>,
    // Subscriptions for version tracking are OK.
    // Allows execution of `SubscribeVersion` or `UnsubscribeVersion` instruction,
    // from parent or sibling chains.
    AllowSubscriptionsFrom<ParentOrSiblings>,
);

pub struct XcmConfig;
impl Config for XcmConfig {
    type Call = Call;
    type XcmSender = XcmRouter;
    // How to withdraw and deposit an asset.
    type AssetTransactor = LocalAssetTransactor;
    type OriginConverter = XcmOriginToTransactDispatchOrigin;
    type IsReserve = NativeAsset;
    type IsTeleporter = NativeAsset; // <- should be enough to allow teleportation of DOT
    type LocationInverter = LocationInverter<Ancestry>;
    type Barrier = Barrier;
    type Weigher = FixedWeightBounds<UnitWeightCost, Call, MaxInstructions>;
    type Trader = UsingComponents<IdentityFee<Balance>, DotLocation, AccountId, Balances, ()>;
    type ResponseHandler = PolkadotXcm;
    type AssetTrap = PolkadotXcm;
    type AssetClaims = PolkadotXcm;
    type SubscriptionService = PolkadotXcm;
}

/// No local origins on this chain are allowed to dispatch XCM sends/executions.
pub type LocalOriginToLocation = ();

/// The means for routing XCM messages which are not for local execution into the right message
/// queues.
pub type XcmRouter = (
    // Two routers - use UMP to communicate with the relay chain:
    cumulus_primitives_utility::ParentAsUmp<ParachainSystem, PolkadotXcm>,
    // ..and XCMP to communicate with the sibling chains.
    XcmpQueue,
);

impl pallet_xcm::Config for Runtime {
    const VERSION_DISCOVERY_QUEUE_SIZE: u32 = 100;

    type Origin = Origin;
    type Call = Call;
    type Event = Event;
    type SendXcmOrigin = EnsureXcmOrigin<Origin, LocalOriginToLocation>;
    type XcmRouter = XcmRouter;
    type ExecuteXcmOrigin = EnsureXcmOrigin<Origin, LocalOriginToLocation>;
    type XcmExecuteFilter = Nothing;
    type XcmExecutor = XcmExecutor<XcmConfig>;
    type XcmTeleportFilter = Everything;
    type XcmReserveTransferFilter = Everything;
    type Weigher = FixedWeightBounds<UnitWeightCost, Call, MaxInstructions>;
    type LocationInverter = LocationInverter<Ancestry>;
    type AdvertisedXcmVersion = pallet_xcm::CurrentXcmVersion;
}

impl cumulus_pallet_xcm::Config for Runtime {
    type Event = Event;
    type XcmExecutor = XcmExecutor<XcmConfig>;
}

impl cumulus_pallet_xcmp_queue::Config for Runtime {
    type Event = Event;
    type XcmExecutor = XcmExecutor<XcmConfig>;
    type ChannelInfo = ParachainSystem;
    type VersionWrapper = PolkadotXcm;
    type ExecuteOverweightOrigin = EnsureRoot<AccountId>;
    type ControllerOrigin = CollatorSelectionUpdateOrigin;
    type ControllerOriginConverter = XcmOriginToTransactDispatchOrigin;
    type WeightInfo = ();
}

impl cumulus_pallet_dmp_queue::Config for Runtime {
    type Event = Event;
    type XcmExecutor = XcmExecutor<XcmConfig>;
    type ExecuteOverweightOrigin = EnsureRoot<AccountId>;
}

parameter_types! {
    pub Period: u32 = prod_or_fast!(7 * HOURS, 2 * MINUTES, "MANTA_PERIOD");
    pub const Offset: u32 = 0;
}

impl pallet_session::Config for Runtime {
    type Event = Event;
    type ValidatorId = <Self as frame_system::Config>::AccountId;
    // we don't have stash and controller, thus we don't need the convert as well.
    type ValidatorIdOf = pallet_collator_selection::IdentityCollator;
    type ShouldEndSession = pallet_session::PeriodicSessions<Period, Offset>;
    type NextSessionRotation = pallet_session::PeriodicSessions<Period, Offset>;
    type SessionManager = CollatorSelection;
    // Essentially just Aura, but lets be pedantic.
    type SessionHandler =
        <opaque::SessionKeys as sp_runtime::traits::OpaqueKeys>::KeyTypeIdProviders;
    type Keys = opaque::SessionKeys;
    type WeightInfo = weights::pallet_session::SubstrateWeight<Runtime>;
}

impl pallet_aura::Config for Runtime {
    type AuthorityId = AuraId;
    type DisabledValidators = ();
    type MaxAuthorities = ConstU32<100_000>;
}

parameter_types! {
    // Pallet account for record rewards and give rewards to collator.
    pub const PotId: PalletId = STAKING_PALLET_ID;
}

parameter_types! {
    pub const ExecutiveBody: BodyId = BodyId::Executive;
}

/// We allow root and the Relay Chain council to execute privileged collator selection operations.
pub type CollatorSelectionUpdateOrigin =
    EnsureOneOf<EnsureRoot<AccountId>, EnsureXcm<IsMajorityOfBody<DotLocation, ExecutiveBody>>>;

impl pallet_collator_selection::Config for Runtime {
    type Event = Event;
    type Currency = Balances;
    type UpdateOrigin = CollatorSelectionUpdateOrigin;
    type PotId = PotId;
    type MaxCandidates = ConstU32<50>; // 50 candidates at most
    type MinCandidates = ConstU32<3>; // 3 candidates at least
    type MaxInvulnerables = ConstU32<5>; // 5 invulnerables at most
    type KickThreshold = Period; // should be a multiple of session or things will get inconsistent
    type ValidatorId = <Self as frame_system::Config>::AccountId;
    type ValidatorIdOf = pallet_collator_selection::IdentityCollator;
    type ValidatorRegistration = Session;
    type WeightInfo = pallet_collator_selection::weights::SubstrateWeight<Runtime>;
}

// Create the runtime by composing the FRAME pallets that were previously configured.
construct_runtime!(
    pub enum Runtime where
        Block = Block,
        NodeBlock = opaque::Block,
        UncheckedExtrinsic = UncheckedExtrinsic,
    {
        // System support stuff.
        System: frame_system::{Pallet, Call, Config, Storage, Event<T>} = 0,
        ParachainSystem: cumulus_pallet_parachain_system::{
            Pallet, Call, Config, Storage, Inherent, Event<T>, ValidateUnsigned,
        } = 1,
        Timestamp: pallet_timestamp::{Pallet, Call, Storage, Inherent} = 2,
        ParachainInfo: parachain_info::{Pallet, Storage, Config} = 3,
        TransactionPause: pallet_tx_pause::{Pallet, Call, Storage, Event<T>} = 9,
        // Monetary stuff.
        Balances: pallet_balances::{Pallet, Call, Storage, Config<T>, Event<T>} = 10,
        TransactionPayment: pallet_transaction_payment::{Pallet, Storage} = 11,

        // Collator support. the order of these 5 are important and shall not change.
        Authorship: pallet_authorship::{Pallet, Call, Storage} = 20,
        CollatorSelection: pallet_collator_selection::{Pallet, Call, Storage, Event<T>, Config<T>} = 21,
        Session: pallet_session::{Pallet, Call, Storage, Event, Config<T>} = 22,
        Aura: pallet_aura::{Pallet, Storage, Config<T>} = 23,
        AuraExt: cumulus_pallet_aura_ext::{Pallet, Storage, Config} = 24,

        // Preimage registrar.
        Preimage: pallet_preimage::{Pallet, Call, Storage, Event<T>} = 28,
        // System scheduler
        Scheduler: pallet_scheduler::{Pallet, Call, Storage, Event<T>} = 29,

        // XCM helpers.
        XcmpQueue: cumulus_pallet_xcmp_queue::{Pallet, Call, Storage, Event<T>} = 30,
        PolkadotXcm: pallet_xcm::{Pallet, Call, Storage, Event<T>, Origin, Config} = 31,
        CumulusXcm: cumulus_pallet_xcm::{Pallet, Event<T>, Origin} = 32,
        DmpQueue: cumulus_pallet_dmp_queue::{Pallet, Call, Storage, Event<T>} = 33,

        // Handy utilities.
        Utility: pallet_utility::{Pallet, Call, Event} = 40,
        Multisig: pallet_multisig::{Pallet, Call, Storage, Event<T>} = 41,
        // Temporary
        Sudo: pallet_sudo::{Pallet, Call, Config<T>, Storage, Event<T>} = 42,
    }
);

/// The address format for describing accounts.
pub type Address = sp_runtime::MultiAddress<AccountId, ()>;
/// Block type as expected by this runtime.
pub type Block = generic::Block<Header, UncheckedExtrinsic>;
/// A Block signed with a Justification
pub type SignedBlock = generic::SignedBlock<Block>;
/// BlockId type as expected by this runtime.
pub type BlockId = generic::BlockId<Block>;
/// The SignedExtension to the basic transaction logic.
pub type SignedExtra = (
    frame_system::CheckSpecVersion<Runtime>,
    frame_system::CheckTxVersion<Runtime>,
    frame_system::CheckGenesis<Runtime>,
    frame_system::CheckEra<Runtime>,
    frame_system::CheckNonce<Runtime>,
    frame_system::CheckWeight<Runtime>,
    pallet_transaction_payment::ChargeTransactionPayment<Runtime>,
);
/// Unchecked extrinsic type as expected by this runtime.
pub type UncheckedExtrinsic = generic::UncheckedExtrinsic<Address, Call, Signature, SignedExtra>;
/// Extrinsic type that has already been checked.
pub type CheckedExtrinsic = generic::CheckedExtrinsic<AccountId, Call, SignedExtra>;
/// Executive: handles dispatch to the various modules.
pub type Executive = frame_executive::Executive<
    Runtime,
    Block,
    frame_system::ChainContext<Runtime>,
    Runtime,
    AllPalletsReversedWithSystemFirst,
>;

#[cfg(feature = "runtime-benchmarks")]
#[macro_use]
extern crate frame_benchmarking;

#[cfg(feature = "runtime-benchmarks")]
mod benches {
    frame_benchmarking::define_benchmarks!(
        // Substrate pallets
        [pallet_balances, Balances]
        [pallet_multisig, Multisig]
        [frame_system, SystemBench::<Runtime>]
        [pallet_timestamp, Timestamp]
        [pallet_utility, Utility]
        [pallet_preimage, Preimage]
        [pallet_scheduler, Scheduler]
        [pallet_session, SessionBench::<Runtime>]
        [pallet_collator_selection, CollatorSelection]
        // Manta pallets
        [pallet_tx_pause, TransactionPause]
    );
}

impl_runtime_apis! {
    impl sp_consensus_aura::AuraApi<Block, AuraId> for Runtime {
        fn slot_duration() -> sp_consensus_aura::SlotDuration {
            sp_consensus_aura::SlotDuration::from_millis(Aura::slot_duration())
        }

        fn authorities() -> Vec<AuraId> {
            Aura::authorities().into_inner()
        }
    }

    impl sp_api::Core<Block> for Runtime {
        fn version() -> RuntimeVersion {
            VERSION
        }

        fn execute_block(block: Block) {
            Executive::execute_block(block)
        }

        fn initialize_block(header: &<Block as BlockT>::Header) {
            Executive::initialize_block(header)
        }
    }

    impl sp_api::Metadata<Block> for Runtime {
        fn metadata() -> OpaqueMetadata {
            OpaqueMetadata::new(Runtime::metadata().into())
        }
    }

    impl sp_block_builder::BlockBuilder<Block> for Runtime {
        fn apply_extrinsic(extrinsic: <Block as BlockT>::Extrinsic) -> ApplyExtrinsicResult {
            Executive::apply_extrinsic(extrinsic)
        }

        fn finalize_block() -> <Block as BlockT>::Header {
            Executive::finalize_block()
        }

        fn inherent_extrinsics(data: sp_inherents::InherentData) -> Vec<<Block as BlockT>::Extrinsic> {
            data.create_extrinsics()
        }

        fn check_inherents(
            block: Block,
            data: sp_inherents::InherentData,
        ) -> sp_inherents::CheckInherentsResult {
            data.check_extrinsics(&block)
        }
    }

    impl sp_transaction_pool::runtime_api::TaggedTransactionQueue<Block> for Runtime {
        fn validate_transaction(
            source: TransactionSource,
            tx: <Block as BlockT>::Extrinsic,
            block_hash: <Block as BlockT>::Hash,
        ) -> TransactionValidity {
            Executive::validate_transaction(source, tx, block_hash)
        }
    }

    impl sp_offchain::OffchainWorkerApi<Block> for Runtime {
        fn offchain_worker(header: &<Block as BlockT>::Header) {
            Executive::offchain_worker(header)
        }
    }

    impl sp_session::SessionKeys<Block> for Runtime {
        fn generate_session_keys(seed: Option<Vec<u8>>) -> Vec<u8> {
            opaque::SessionKeys::generate(seed)
        }

        fn decode_session_keys(
            encoded: Vec<u8>,
        ) -> Option<Vec<(Vec<u8>, KeyTypeId)>> {
            opaque::SessionKeys::decode_into_raw_public_keys(&encoded)
        }
    }

    impl frame_system_rpc_runtime_api::AccountNonceApi<Block, AccountId, Index> for Runtime {
        fn account_nonce(account: AccountId) -> Index {
            System::account_nonce(account)
        }
    }

    impl pallet_transaction_payment_rpc_runtime_api::TransactionPaymentApi<Block, Balance> for Runtime {
        fn query_info(
            uxt: <Block as BlockT>::Extrinsic,
            len: u32,
        ) -> pallet_transaction_payment_rpc_runtime_api::RuntimeDispatchInfo<Balance> {
            TransactionPayment::query_info(uxt, len)
        }
        fn query_fee_details(
            uxt: <Block as BlockT>::Extrinsic,
            len: u32,
        ) -> pallet_transaction_payment::FeeDetails<Balance> {
            TransactionPayment::query_fee_details(uxt, len)
        }
    }

    impl cumulus_primitives_core::CollectCollationInfo<Block> for Runtime {
        fn collect_collation_info(header: &<Block as BlockT>::Header) -> cumulus_primitives_core::CollationInfo {
            ParachainSystem::collect_collation_info(header)
        }
    }

    #[cfg(feature = "try-runtime")]
    impl frame_try_runtime::TryRuntime<Block> for Runtime {
        fn on_runtime_upgrade() -> (Weight, Weight) {
            let weight = Executive::try_runtime_upgrade().unwrap();
            (weight, RuntimeBlockWeights::get().max_block)
        }

        fn execute_block_no_check(block: Block) -> Weight {
            Executive::execute_block_no_check(block)
        }
    }

    #[cfg(feature = "runtime-benchmarks")]
    impl frame_benchmarking::Benchmark<Block> for Runtime {
        fn benchmark_metadata(extra: bool) -> (
            Vec<frame_benchmarking::BenchmarkList>,
            Vec<frame_support::traits::StorageInfo>,
        ) {
            use frame_benchmarking::{Benchmarking, BenchmarkList};
            use frame_support::traits::StorageInfoTrait;
            use frame_system_benchmarking::Pallet as SystemBench;
            use cumulus_pallet_session_benchmarking::Pallet as SessionBench;

            let mut list = Vec::<BenchmarkList>::new();
            list_benchmarks!(list, extra);

            let storage_info = AllPalletsReversedWithSystemFirst::storage_info();
            (list, storage_info)
        }

        fn dispatch_benchmark(
            config: frame_benchmarking::BenchmarkConfig
        ) -> Result<Vec<frame_benchmarking::BenchmarkBatch>, sp_runtime::RuntimeString> {
            use frame_benchmarking::{Benchmarking, BenchmarkBatch, TrackedStorageKey};

            use frame_system_benchmarking::Pallet as SystemBench;
            impl frame_system_benchmarking::Config for Runtime {}

            use cumulus_pallet_session_benchmarking::Pallet as SessionBench;
            impl cumulus_pallet_session_benchmarking::Config for Runtime {}

            let whitelist: Vec<TrackedStorageKey> = vec![
                // Block Number
                hex_literal::hex!("26aa394eea5630e07c48ae0c9558cef702a5c1b19ab7a04f536c519aca4983ac").to_vec().into(),
                // Total Issuance
                hex_literal::hex!("c2261276cc9d1f8598ea4b6a74b15c2f57c875e4cff74148e4628f264b974c80").to_vec().into(),
                // Execution Phase
                hex_literal::hex!("26aa394eea5630e07c48ae0c9558cef7ff553b5a9862a516939d82b3d3d8661a").to_vec().into(),
                // Event Count
                hex_literal::hex!("26aa394eea5630e07c48ae0c9558cef70a98fdbe9ce6c55837576c60c7af3850").to_vec().into(),
                // System Events
                hex_literal::hex!("26aa394eea5630e07c48ae0c9558cef780d41e5e16056765bc8461851072c9d7").to_vec().into(),
            ];

            let mut batches = Vec::<BenchmarkBatch>::new();
            let params = (&config, &whitelist);

            add_benchmarks!(params, batches);

            if batches.is_empty() { return Err("Benchmark not found for this pallet.".into()) }
            Ok(batches)
        }
    }
}

struct CheckInherents;
impl cumulus_pallet_parachain_system::CheckInherents<Block> for CheckInherents {
    fn check_inherents(
        block: &Block,
        relay_state_proof: &cumulus_pallet_parachain_system::RelayChainStateProof,
    ) -> sp_inherents::CheckInherentsResult {
        let relay_chain_slot = relay_state_proof
            .read_slot()
            .expect("Could not read the relay chain slot from the proof");
        let inherent_data =
            cumulus_primitives_timestamp::InherentDataProvider::from_relay_chain_slot_and_duration(
                relay_chain_slot,
                sp_std::time::Duration::from_secs(6),
            )
            .create_inherent_data()
            .expect("Could not create the timestamp inherent data");
        inherent_data.check_extrinsics(block)
    }
}

cumulus_pallet_parachain_system::register_validate_block! {
    Runtime = Runtime,
    BlockExecutor = cumulus_pallet_aura_ext::BlockExecutor::<Runtime, Executive>,
    CheckInherents = CheckInherents,
}<|MERGE_RESOLUTION|>--- conflicted
+++ resolved
@@ -442,16 +442,9 @@
     pub const MaxInstructions: u32 = 100;
 }
 
-<<<<<<< HEAD
-match_type! {
+match_types! {
     pub type ParentLocation: impl Contains<MultiLocation> = {
         MultiLocation { parents: 1, interior: Here }
-=======
-match_types! {
-    pub type ParentOrParentsExecutivePlurality: impl Contains<MultiLocation> = {
-        MultiLocation { parents: 1, interior: Here } |
-        MultiLocation { parents: 1, interior: X1(Plurality { id: BodyId::Executive, .. }) }
->>>>>>> c6209998
     };
 }
 match_types! {
