// Copyright 2020-2022 Manta Network.
// This file is part of Manta.
//
// Manta is free software: you can redistribute it and/or modify
// it under the terms of the GNU General Public License as published by
// the Free Software Foundation, either version 3 of the License, or
// (at your option) any later version.
//
// Manta is distributed in the hope that it will be useful,
// but WITHOUT ANY WARRANTY; without even the implied warranty of
// MERCHANTABILITY or FITNESS FOR A PARTICULAR PURPOSE.  See the
// GNU General Public License for more details.
//
// You should have received a copy of the GNU General Public License
// along with Manta.  If not, see <http://www.gnu.org/licenses/>.

//! Manta Parachain runtime.

#![cfg_attr(not(feature = "std"), no_std)]
#![recursion_limit = "256"]

// Make the WASM binary available.
#[cfg(feature = "std")]
include!(concat!(env!("OUT_DIR"), "/wasm_binary.rs"));

use sp_api::impl_runtime_apis;
use sp_core::{crypto::KeyTypeId, OpaqueMetadata};
use sp_runtime::{
	create_runtime_str, generic, impl_opaque_keys,
	traits::{AccountIdLookup, BlakeTwo256, Block as BlockT},
	transaction_validity::{TransactionSource, TransactionValidity},
	ApplyExtrinsicResult,
};

use sp_std::prelude::*;
#[cfg(feature = "std")]
use sp_version::NativeVersion;
use sp_version::RuntimeVersion;

use frame_support::{
	construct_runtime, match_type, parameter_types,
	traits::{ConstU16, ConstU32, ConstU8, Contains, Currency, EnsureOneOf, Everything, Nothing},
	weights::{
		constants::{BlockExecutionWeight, ExtrinsicBaseWeight, WEIGHT_PER_SECOND},
		DispatchClass, IdentityFee, Weight,
	},
	PalletId,
};
use frame_system::{
	limits::{BlockLength, BlockWeights},
	EnsureRoot,
};
use manta_primitives::{
<<<<<<< HEAD
	constants::time::*,
=======
	constants::{time::*, STAKING_PALLET_ID},
	prod_or_fast,
>>>>>>> aa0b10d1
	types::{AccountId, AuraId, Balance, BlockNumber, Hash, Header, Index, Signature},
};
use runtime_common::prod_or_fast;
use sp_runtime::Perbill;

#[cfg(any(feature = "std", test))]
pub use sp_runtime::BuildStorage;

// Polkadot imports
use pallet_xcm::{EnsureXcm, IsMajorityOfBody, XcmPassthrough};
use polkadot_parachain::primitives::Sibling;
use polkadot_runtime_common::{BlockHashCount, RocksDbWeight, SlowAdjustingFeeUpdate};
use xcm::latest::prelude::*;
use xcm_builder::{
	AccountId32Aliases, AllowKnownQueryResponses, AllowSubscriptionsFrom,
	AllowTopLevelPaidExecutionFrom, AllowUnpaidExecutionFrom, CurrencyAdapter, EnsureXcmOrigin,
	FixedWeightBounds, IsConcrete, LocationInverter, NativeAsset, ParentAsSuperuser,
	ParentIsDefault, RelayChainAsNative, SiblingParachainAsNative, SiblingParachainConvertsVia,
	SignedAccountId32AsNative, SovereignSignedViaLocation, TakeWeightCredit, UsingComponents,
};
use xcm_executor::{Config, XcmExecutor};

pub mod currency;
pub mod fee;
pub mod impls;

use currency::*;
use fee::WeightToFee;
use impls::DealWithFees;

pub type NegativeImbalance = <Balances as Currency<AccountId>>::NegativeImbalance;

/// Opaque types. These are used by the CLI to instantiate machinery that don't need to know
/// the specifics of the runtime. They can then be made to be agnostic over specific formats
/// of data like extrinsics, allowing for them to continue syncing the network through upgrades
/// to even the core data structures.
pub mod opaque {
	use super::*;
	pub use sp_runtime::OpaqueExtrinsic as UncheckedExtrinsic;
	/// Opaque block header type.
	pub type Header = generic::Header<BlockNumber, BlakeTwo256>;
	/// Opaque block type.
	pub type Block = generic::Block<Header, UncheckedExtrinsic>;
	/// Opaque block identifier type.
	pub type BlockId = generic::BlockId<Block>;
	impl_opaque_keys! {
		pub struct SessionKeys {
			pub aura: Aura,
		}
	}
}

// Weights used in the runtime.
mod weights;

#[sp_version::runtime_version]
pub const VERSION: RuntimeVersion = RuntimeVersion {
	spec_name: create_runtime_str!("manta"),
	impl_name: create_runtime_str!("manta"),
	authoring_version: 1,
	spec_version: 3151,
	impl_version: 1,
	apis: RUNTIME_API_VERSIONS,
	transaction_version: 1,
	state_version: 0,
};

/// The version information used to identify this runtime when compiled natively.
#[cfg(feature = "std")]
pub fn native_version() -> NativeVersion {
	NativeVersion {
		runtime_version: VERSION,
		can_author_with: Default::default(),
	}
}

/// We assume that ~10% of the block weight is consumed by `on_initialize` handlers. This is
/// used to limit the maximal weight of a single extrinsic.
pub const AVERAGE_ON_INITIALIZE_RATIO: Perbill = Perbill::from_percent(10);
/// We allow `Normal` extrinsics to fill up the block up to 70%, the rest can be used by
/// Operational  extrinsics.
pub const NORMAL_DISPATCH_RATIO: Perbill = Perbill::from_percent(70);

/// We allow for 0.5 seconds of compute with a 6 second average block time.
pub const MAXIMUM_BLOCK_WEIGHT: Weight = WEIGHT_PER_SECOND / 2;

parameter_types! {
	pub const Version: RuntimeVersion = VERSION;
	pub RuntimeBlockLength: BlockLength =
		BlockLength::max_with_normal_ratio(5 * 1024 * 1024, NORMAL_DISPATCH_RATIO);
	pub RuntimeBlockWeights: BlockWeights = BlockWeights::builder()
		.base_block(BlockExecutionWeight::get())
		.for_class(DispatchClass::all(), |weights| {
			weights.base_extrinsic = ExtrinsicBaseWeight::get();
		})
		.for_class(DispatchClass::Normal, |weights| {
			weights.max_total = Some(NORMAL_DISPATCH_RATIO * MAXIMUM_BLOCK_WEIGHT);
		})
		.for_class(DispatchClass::Operational, |weights| {
			weights.max_total = Some(MAXIMUM_BLOCK_WEIGHT);
			// Operational transactions have some extra reserved space, so that they
			// are included even if block reached `MAXIMUM_BLOCK_WEIGHT`.
			weights.reserved = Some(
				MAXIMUM_BLOCK_WEIGHT - NORMAL_DISPATCH_RATIO * MAXIMUM_BLOCK_WEIGHT
			);
		})
		.avg_block_initialization(AVERAGE_ON_INITIALIZE_RATIO)
		.build_or_panic();
	pub const SS58Prefix: u8 = manta_primitives::constants::MANTA_SS58PREFIX;
}

impl pallet_tx_pause::Config for Runtime {
	type Event = Event;
	type UpdateOrigin = EnsureRoot<AccountId>;
	type WeightInfo = weights::pallet_tx_pause::SubstrateWeight<Runtime>;
}

// Don't allow permission-less asset creation.
pub struct MantaFilter;
impl Contains<Call> for MantaFilter {
	fn contains(call: &Call) -> bool {
		if matches!(
			call,
			Call::Timestamp(_) | Call::ParachainSystem(_) | Call::System(_)
		) {
			// always allow core call
			// pallet-timestamp and parachainSystem could not be filtered because they are used in commuication between releychain and parachain.
			return true;
		}

		if pallet_tx_pause::PausedTransactionFilter::<Runtime>::contains(call) {
			// no paused call
			return false;
		}

		match call {
			Call::Authorship(_) | Call::Sudo(_) | Call::Multisig(_) | Call::Balances(_) => true,
			// Sudo also cannot be filtered because it is used in runtime upgrade.
			_ => false,
			// Filter Utility to prevent users from setting keys and selecting collator for parachain (couldn't use now).
			// Filter Session and CollatorSelection to prevent users from utility operation.
			// Filter XCM pallet.
		}
	}
}

// Configure FRAME pallets to include in runtime.
impl frame_system::Config for Runtime {
	type BaseCallFilter = MantaFilter; // Customized Filter for Manta
	type BlockWeights = RuntimeBlockWeights;
	type BlockLength = RuntimeBlockLength;
	type AccountId = AccountId;
	type Call = Call;
	type Lookup = AccountIdLookup<AccountId, ()>;
	type Index = Index;
	type BlockNumber = BlockNumber;
	type Hash = Hash;
	type Hashing = BlakeTwo256;
	type Header = Header;
	type Event = Event;
	type Origin = Origin;
	type BlockHashCount = BlockHashCount;
	type DbWeight = RocksDbWeight;
	type Version = Version;
	type PalletInfo = PalletInfo;
	type OnNewAccount = ();
	type OnKilledAccount = ();
	type AccountData = pallet_balances::AccountData<Balance>;
	type SystemWeightInfo = weights::frame_system::SubstrateWeight<Runtime>;
	type SS58Prefix = SS58Prefix;
	type OnSetCode = cumulus_pallet_parachain_system::ParachainSetCode<Self>;
	type MaxConsumers = frame_support::traits::ConstU32<16>;
}

parameter_types! {
	pub const MinimumPeriod: u64 = SLOT_DURATION / 2;
}

impl pallet_timestamp::Config for Runtime {
	/// A timestamp: milliseconds since the unix epoch.
	type Moment = u64;
	type OnTimestampSet = ();
	type MinimumPeriod = MinimumPeriod;
	type WeightInfo = weights::pallet_timestamp::SubstrateWeight<Runtime>;
}

impl pallet_authorship::Config for Runtime {
	type FindAuthor = pallet_session::FindAccountFromAuthorIndex<Self, Aura>;
	type UncleGenerations = ConstU32<0>;
	type FilterUncle = ();
	type EventHandler = (CollatorSelection,);
}

parameter_types! {
	pub const NativeTokenExistentialDeposit: u128 = MANTA;
}

impl pallet_balances::Config for Runtime {
	type MaxLocks = ConstU32<50>;
	type MaxReserves = ConstU32<50>;
	type ReserveIdentifier = [u8; 8];
	type Balance = Balance;
	type DustRemoval = ();
	type Event = Event;
	type ExistentialDeposit = NativeTokenExistentialDeposit;
	type AccountStore = frame_system::Pallet<Runtime>;
	type WeightInfo = weights::pallet_balances::SubstrateWeight<Runtime>;
}

parameter_types! {
	/// Relay Chain `TransactionByteFee` / 10
	pub const TransactionByteFee: Balance = mMANTA/10;
}

impl pallet_transaction_payment::Config for Runtime {
	type OnChargeTransaction = pallet_transaction_payment::CurrencyAdapter<Balances, DealWithFees>;
	type TransactionByteFee = TransactionByteFee;
	type WeightToFee = WeightToFee;
	type FeeMultiplierUpdate = SlowAdjustingFeeUpdate<Self>;
	type OperationalFeeMultiplier = ConstU8<5>;
}

parameter_types! {
	// One storage item; key size is 32; value is size 4+4+16+32 bytes = 56 bytes.
	pub const DepositBase: Balance = deposit(1, 88);
	// Additional storage item size of 32 bytes.
	pub const DepositFactor: Balance = deposit(0, 32);
}

impl pallet_multisig::Config for Runtime {
	type Event = Event;
	type Call = Call;
	type Currency = Balances;
	type DepositBase = DepositBase;
	type DepositFactor = DepositFactor;
	type MaxSignatories = ConstU16<100>;
	type WeightInfo = weights::pallet_multisig::SubstrateWeight<Runtime>;
}

impl pallet_utility::Config for Runtime {
	type Event = Event;
	type Call = Call;
	type PalletsOrigin = OriginCaller;
	type WeightInfo = pallet_utility::weights::SubstrateWeight<Runtime>;
}

impl pallet_sudo::Config for Runtime {
	type Event = Event;
	type Call = Call;
}

parameter_types! {
	// The maximum weight that may be scheduled per block for any
	// dispatchables of less priority than schedule::HARD_DEADLINE.
	pub MaximumSchedulerWeight: Weight = Perbill::from_percent(80) *
		RuntimeBlockWeights::get().max_block;
	pub const NoPreimagePostponement: Option<u32> = Some(10);
}

type ScheduleOrigin = EnsureRoot<AccountId>;
impl pallet_scheduler::Config for Runtime {
	type Event = Event;
	type Origin = Origin;
	type PalletsOrigin = OriginCaller;
	type Call = Call;
	type MaximumWeight = MaximumSchedulerWeight;
	type ScheduleOrigin = ScheduleOrigin;
	type MaxScheduledPerBlock = ConstU32<50>; // 50 scheduled calls at most in the queue for a single block.
	type WeightInfo = weights::pallet_scheduler::SubstrateWeight<Runtime>;
	type OriginPrivilegeCmp = frame_support::traits::EqualPrivilegeOnly;
	type PreimageProvider = Preimage;
	type NoPreimagePostponement = NoPreimagePostponement;
}

parameter_types! {
	// Our NORMAL_DISPATCH_RATIO is 70% of the 5MB limit
	// So anything more than 3.5MB doesn't make sense here
	pub const PreimageMaxSize: u32 = 3584 * 1024;
	pub const PreimageBaseDeposit: Balance = 1 * MANTA;
	// One cent: $10,000 / MB
	pub const PreimageByteDeposit: Balance = 1 * cMANTA;
}

impl pallet_preimage::Config for Runtime {
	type WeightInfo = weights::pallet_preimage::SubstrateWeight<Runtime>;
	type Event = Event;
	type Currency = Balances;
	type ManagerOrigin = EnsureRoot<AccountId>;
	type MaxSize = PreimageMaxSize;
	type BaseDeposit = PreimageBaseDeposit;
	type ByteDeposit = PreimageByteDeposit;
}

parameter_types! {
	pub const ReservedXcmpWeight: Weight = MAXIMUM_BLOCK_WEIGHT / 4;
	pub const ReservedDmpWeight: Weight = MAXIMUM_BLOCK_WEIGHT / 4;
}

impl cumulus_pallet_parachain_system::Config for Runtime {
	type Event = Event;
	type OnSystemEvent = ();
	type SelfParaId = parachain_info::Pallet<Runtime>;
	type DmpMessageHandler = DmpQueue;
	type ReservedDmpWeight = ReservedDmpWeight;
	type OutboundXcmpMessageSource = XcmpQueue;
	type XcmpMessageHandler = XcmpQueue;
	type ReservedXcmpWeight = ReservedXcmpWeight;
}

impl parachain_info::Config for Runtime {}

impl cumulus_pallet_aura_ext::Config for Runtime {}

parameter_types! {
	pub const DotLocation: MultiLocation =  MultiLocation::parent();
	pub const RelayNetwork: NetworkId = NetworkId::Polkadot;
	pub RelayChainOrigin: Origin = cumulus_pallet_xcm::Origin::Relay.into();
	pub Ancestry: MultiLocation = Parachain(ParachainInfo::parachain_id().into()).into();
}

/// Type for specifying how a `MultiLocation` can be converted into an `AccountId`. This is used
/// when determining ownership of accounts for asset transacting and when attempting to use XCM
/// `Transact` in order to determine the dispatch Origin.
pub type LocationToAccountId = (
	// The parent (Relay-chain) origin converts to the default `AccountId`.
	ParentIsDefault<AccountId>,
	// Sibling parachain origins convert to AccountId via the `ParaId::into`.
	SiblingParachainConvertsVia<Sibling, AccountId>,
	// Straight up local `AccountId32` origins just alias directly to `AccountId`.
	AccountId32Aliases<RelayNetwork, AccountId>,
);

/// Means for transacting assets on this chain.
pub type LocalAssetTransactor = CurrencyAdapter<
	// Use this currency:
	Balances,
	// Use this currency when it is a fungible asset matching the given location or name:
	IsConcrete<DotLocation>,
	// Do a simple punn to convert an AccountId32 MultiLocation into a native chain account ID:
	LocationToAccountId,
	// Our chain's account ID type (we can't get away without mentioning it explicitly):
	AccountId,
	// We don't track any teleports.
	(),
>;

/// This is the type we use to convert an (incoming) XCM origin into a local `Origin` instance,
/// ready for dispatching a transaction with Xcm's `Transact`. There is an `OriginKind` which can
/// biases the kind of local `Origin` it will become.
pub type XcmOriginToTransactDispatchOrigin = (
	// Sovereign account converter; this attempts to derive an `AccountId` from the origin location
	// using `LocationToAccountId` and then turn that into the usual `Signed` origin. Useful for
	// foreign chains who want to have a local sovereign account on this chain which they control.
	SovereignSignedViaLocation<LocationToAccountId, Origin>,
	// Native converter for Relay-chain (Parent) location; will converts to a `Relay` origin when
	// recognised.
	RelayChainAsNative<RelayChainOrigin, Origin>,
	// Native converter for sibling Parachains; will convert to a `SiblingPara` origin when
	// recognised.
	SiblingParachainAsNative<cumulus_pallet_xcm::Origin, Origin>,
	// Superuser converter for the Relay-chain (Parent) location. This will allow it to issue a
	// transaction from the Root origin.
	ParentAsSuperuser<Origin>,
	// Native signed account converter; this just converts an `AccountId32` origin into a normal
	// `Origin::Signed` origin of the same 32-byte value.
	SignedAccountId32AsNative<RelayNetwork, Origin>,
	// Xcm origins can be represented natively under the Xcm pallet's Xcm origin.
	XcmPassthrough<Origin>,
);

parameter_types! {
	// One XCM operation is 1_000_000_000 weight - almost certainly a conservative estimate.
	// see https://github.com/paritytech/cumulus/blob/master/polkadot-parachains/statemine/src/lib.rs#L551
	pub UnitWeightCost: Weight = 1_000_000_000;
	pub const MaxInstructions: u32 = 100;
}

match_type! {
	pub type ParentOrParentsExecutivePlurality: impl Contains<MultiLocation> = {
		MultiLocation { parents: 1, interior: Here } |
		MultiLocation { parents: 1, interior: X1(Plurality { id: BodyId::Executive, .. }) }
	};
}
match_type! {
	pub type ParentOrSiblings: impl Contains<MultiLocation> = {
		MultiLocation { parents: 1, interior: Here } |
		MultiLocation { parents: 1, interior: X1(_) }
	};
}

pub type Barrier = (
	TakeWeightCredit,
	AllowTopLevelPaidExecutionFrom<Everything>,
	// Parent and its exec plurality get free execution
	AllowUnpaidExecutionFrom<ParentOrParentsExecutivePlurality>,
	// Expected responses are OK.
	// Allows `Pending` or `VersionNotifier` query responses.
	AllowKnownQueryResponses<PolkadotXcm>,
	// Subscriptions for version tracking are OK.
	// Allows execution of `SubscribeVersion` or `UnsubscribeVersion` instruction,
	// from parent or sibling chains.
	AllowSubscriptionsFrom<ParentOrSiblings>,
);

pub struct XcmConfig;
impl Config for XcmConfig {
	type Call = Call;
	type XcmSender = XcmRouter;
	// How to withdraw and deposit an asset.
	type AssetTransactor = LocalAssetTransactor;
	type OriginConverter = XcmOriginToTransactDispatchOrigin;
	type IsReserve = NativeAsset;
	type IsTeleporter = NativeAsset; // <- should be enough to allow teleportation of DOT
	type LocationInverter = LocationInverter<Ancestry>;
	type Barrier = Barrier;
	type Weigher = FixedWeightBounds<UnitWeightCost, Call, MaxInstructions>;
	type Trader = UsingComponents<IdentityFee<Balance>, DotLocation, AccountId, Balances, ()>;
	type ResponseHandler = PolkadotXcm;
	type AssetTrap = PolkadotXcm;
	type AssetClaims = PolkadotXcm;
	type SubscriptionService = PolkadotXcm;
}

/// No local origins on this chain are allowed to dispatch XCM sends/executions.
pub type LocalOriginToLocation = ();

/// The means for routing XCM messages which are not for local execution into the right message
/// queues.
pub type XcmRouter = (
	// Two routers - use UMP to communicate with the relay chain:
	cumulus_primitives_utility::ParentAsUmp<ParachainSystem, PolkadotXcm>,
	// ..and XCMP to communicate with the sibling chains.
	XcmpQueue,
);

impl pallet_xcm::Config for Runtime {
	const VERSION_DISCOVERY_QUEUE_SIZE: u32 = 100;

	type Origin = Origin;
	type Call = Call;
	type Event = Event;
	type SendXcmOrigin = EnsureXcmOrigin<Origin, LocalOriginToLocation>;
	type XcmRouter = XcmRouter;
	type ExecuteXcmOrigin = EnsureXcmOrigin<Origin, LocalOriginToLocation>;
	type XcmExecuteFilter = Nothing;
	type XcmExecutor = XcmExecutor<XcmConfig>;
	type XcmTeleportFilter = Everything;
	type XcmReserveTransferFilter = Everything;
	type Weigher = FixedWeightBounds<UnitWeightCost, Call, MaxInstructions>;
	type LocationInverter = LocationInverter<Ancestry>;
	type AdvertisedXcmVersion = pallet_xcm::CurrentXcmVersion;
}

impl cumulus_pallet_xcm::Config for Runtime {
	type Event = Event;
	type XcmExecutor = XcmExecutor<XcmConfig>;
}

impl cumulus_pallet_xcmp_queue::Config for Runtime {
	type Event = Event;
	type XcmExecutor = XcmExecutor<XcmConfig>;
	type ChannelInfo = ParachainSystem;
	type VersionWrapper = PolkadotXcm;
	type ExecuteOverweightOrigin = EnsureRoot<AccountId>;
}

impl cumulus_pallet_dmp_queue::Config for Runtime {
	type Event = Event;
	type XcmExecutor = XcmExecutor<XcmConfig>;
	type ExecuteOverweightOrigin = EnsureRoot<AccountId>;
}

parameter_types! {
	pub Period: u32 = prod_or_fast!(7 * HOURS, 2 * MINUTES, "MANTA_PERIOD");
	pub const Offset: u32 = 0;
}

impl pallet_session::Config for Runtime {
	type Event = Event;
	type ValidatorId = <Self as frame_system::Config>::AccountId;
	// we don't have stash and controller, thus we don't need the convert as well.
	type ValidatorIdOf = pallet_collator_selection::IdentityCollator;
	type ShouldEndSession = pallet_session::PeriodicSessions<Period, Offset>;
	type NextSessionRotation = pallet_session::PeriodicSessions<Period, Offset>;
	type SessionManager = CollatorSelection;
	// Essentially just Aura, but lets be pedantic.
	type SessionHandler =
		<opaque::SessionKeys as sp_runtime::traits::OpaqueKeys>::KeyTypeIdProviders;
	type Keys = opaque::SessionKeys;
	type WeightInfo = weights::pallet_session::SubstrateWeight<Runtime>;
}

impl pallet_aura::Config for Runtime {
	type AuthorityId = AuraId;
	type DisabledValidators = ();
	type MaxAuthorities = ConstU32<100_000>;
}

parameter_types! {
	// Pallet account for record rewards and give rewards to collator.
	pub const PotId: PalletId = STAKING_PALLET_ID;
}

parameter_types! {
	pub const ExecutiveBody: BodyId = BodyId::Executive;
}

/// We allow root and the Relay Chain council to execute privileged collator selection operations.
pub type CollatorSelectionUpdateOrigin =
	EnsureOneOf<EnsureRoot<AccountId>, EnsureXcm<IsMajorityOfBody<DotLocation, ExecutiveBody>>>;

impl pallet_collator_selection::Config for Runtime {
	type Event = Event;
	type Currency = Balances;
	type UpdateOrigin = CollatorSelectionUpdateOrigin;
	type PotId = PotId;
	type MaxCandidates = ConstU32<50>; // 50 candidates at most
	type MinCandidates = ConstU32<3>; // 3 candidates at least
	type MaxInvulnerables = ConstU32<5>; // 5 invulnerables at most
	type KickThreshold = Period; // should be a multiple of session or things will get inconsistent
	type ValidatorId = <Self as frame_system::Config>::AccountId;
	type ValidatorIdOf = pallet_collator_selection::IdentityCollator;
	type ValidatorRegistration = Session;
	type WeightInfo = pallet_collator_selection::weights::SubstrateWeight<Runtime>;
}

// Create the runtime by composing the FRAME pallets that were previously configured.
construct_runtime!(
	pub enum Runtime where
		Block = Block,
		NodeBlock = opaque::Block,
		UncheckedExtrinsic = UncheckedExtrinsic,
	{
		// System support stuff.
		System: frame_system::{Pallet, Call, Config, Storage, Event<T>} = 0,
		ParachainSystem: cumulus_pallet_parachain_system::{
			Pallet, Call, Config, Storage, Inherent, Event<T>, ValidateUnsigned,
		} = 1,
		Timestamp: pallet_timestamp::{Pallet, Call, Storage, Inherent} = 2,
		ParachainInfo: parachain_info::{Pallet, Storage, Config} = 3,
		TransactionPause: pallet_tx_pause::{Pallet, Call, Storage, Event<T>} = 9,
		// Monetary stuff.
		Balances: pallet_balances::{Pallet, Call, Storage, Config<T>, Event<T>} = 10,
		TransactionPayment: pallet_transaction_payment::{Pallet, Storage} = 11,

		// Collator support. the order of these 5 are important and shall not change.
		Authorship: pallet_authorship::{Pallet, Call, Storage} = 20,
		CollatorSelection: pallet_collator_selection::{Pallet, Call, Storage, Event<T>, Config<T>} = 21,
		Session: pallet_session::{Pallet, Call, Storage, Event, Config<T>} = 22,
		Aura: pallet_aura::{Pallet, Storage, Config<T>} = 23,
		AuraExt: cumulus_pallet_aura_ext::{Pallet, Storage, Config} = 24,

		// Preimage registrar.
		Preimage: pallet_preimage::{Pallet, Call, Storage, Event<T>} = 28,
		// System scheduler
		Scheduler: pallet_scheduler::{Pallet, Call, Storage, Event<T>} = 29,

		// XCM helpers.
		XcmpQueue: cumulus_pallet_xcmp_queue::{Pallet, Call, Storage, Event<T>} = 30,
		PolkadotXcm: pallet_xcm::{Pallet, Call, Storage, Event<T>, Origin, Config} = 31,
		CumulusXcm: cumulus_pallet_xcm::{Pallet, Event<T>, Origin} = 32,
		DmpQueue: cumulus_pallet_dmp_queue::{Pallet, Call, Storage, Event<T>} = 33,

		// Handy utilities.
		Utility: pallet_utility::{Pallet, Call, Event} = 40,
		Multisig: pallet_multisig::{Pallet, Call, Storage, Event<T>} = 41,
		// Temporary
		Sudo: pallet_sudo::{Pallet, Call, Config<T>, Storage, Event<T>} = 42,
	}
);

/// The address format for describing accounts.
pub type Address = sp_runtime::MultiAddress<AccountId, ()>;
/// Block type as expected by this runtime.
pub type Block = generic::Block<Header, UncheckedExtrinsic>;
/// A Block signed with a Justification
pub type SignedBlock = generic::SignedBlock<Block>;
/// BlockId type as expected by this runtime.
pub type BlockId = generic::BlockId<Block>;
/// The SignedExtension to the basic transaction logic.
pub type SignedExtra = (
	frame_system::CheckSpecVersion<Runtime>,
	frame_system::CheckTxVersion<Runtime>,
	frame_system::CheckGenesis<Runtime>,
	frame_system::CheckEra<Runtime>,
	frame_system::CheckNonce<Runtime>,
	frame_system::CheckWeight<Runtime>,
	pallet_transaction_payment::ChargeTransactionPayment<Runtime>,
);
/// Unchecked extrinsic type as expected by this runtime.
pub type UncheckedExtrinsic = generic::UncheckedExtrinsic<Address, Call, Signature, SignedExtra>;
/// Extrinsic type that has already been checked.
pub type CheckedExtrinsic = generic::CheckedExtrinsic<AccountId, Call, SignedExtra>;
/// Executive: handles dispatch to the various modules.
pub type Executive = frame_executive::Executive<
	Runtime,
	Block,
	frame_system::ChainContext<Runtime>,
	Runtime,
	AllPalletsReversedWithSystemFirst,
>;

impl_runtime_apis! {
	impl sp_consensus_aura::AuraApi<Block, AuraId> for Runtime {
		fn slot_duration() -> sp_consensus_aura::SlotDuration {
			sp_consensus_aura::SlotDuration::from_millis(Aura::slot_duration())
		}

		fn authorities() -> Vec<AuraId> {
			Aura::authorities().into_inner()
		}
	}

	impl sp_api::Core<Block> for Runtime {
		fn version() -> RuntimeVersion {
			VERSION
		}

		fn execute_block(block: Block) {
			Executive::execute_block(block)
		}

		fn initialize_block(header: &<Block as BlockT>::Header) {
			Executive::initialize_block(header)
		}
	}

	impl sp_api::Metadata<Block> for Runtime {
		fn metadata() -> OpaqueMetadata {
			OpaqueMetadata::new(Runtime::metadata().into())
		}
	}

	impl sp_block_builder::BlockBuilder<Block> for Runtime {
		fn apply_extrinsic(extrinsic: <Block as BlockT>::Extrinsic) -> ApplyExtrinsicResult {
			Executive::apply_extrinsic(extrinsic)
		}

		fn finalize_block() -> <Block as BlockT>::Header {
			Executive::finalize_block()
		}

		fn inherent_extrinsics(data: sp_inherents::InherentData) -> Vec<<Block as BlockT>::Extrinsic> {
			data.create_extrinsics()
		}

		fn check_inherents(
			block: Block,
			data: sp_inherents::InherentData,
		) -> sp_inherents::CheckInherentsResult {
			data.check_extrinsics(&block)
		}
	}

	impl sp_transaction_pool::runtime_api::TaggedTransactionQueue<Block> for Runtime {
		fn validate_transaction(
			source: TransactionSource,
			tx: <Block as BlockT>::Extrinsic,
			block_hash: <Block as BlockT>::Hash,
		) -> TransactionValidity {
			Executive::validate_transaction(source, tx, block_hash)
		}
	}

	impl sp_offchain::OffchainWorkerApi<Block> for Runtime {
		fn offchain_worker(header: &<Block as BlockT>::Header) {
			Executive::offchain_worker(header)
		}
	}

	impl sp_session::SessionKeys<Block> for Runtime {
		fn generate_session_keys(seed: Option<Vec<u8>>) -> Vec<u8> {
			opaque::SessionKeys::generate(seed)
		}

		fn decode_session_keys(
			encoded: Vec<u8>,
		) -> Option<Vec<(Vec<u8>, KeyTypeId)>> {
			opaque::SessionKeys::decode_into_raw_public_keys(&encoded)
		}
	}

	impl frame_system_rpc_runtime_api::AccountNonceApi<Block, AccountId, Index> for Runtime {
		fn account_nonce(account: AccountId) -> Index {
			System::account_nonce(account)
		}
	}

	impl pallet_transaction_payment_rpc_runtime_api::TransactionPaymentApi<Block, Balance> for Runtime {
		fn query_info(
			uxt: <Block as BlockT>::Extrinsic,
			len: u32,
		) -> pallet_transaction_payment_rpc_runtime_api::RuntimeDispatchInfo<Balance> {
			TransactionPayment::query_info(uxt, len)
		}
		fn query_fee_details(
			uxt: <Block as BlockT>::Extrinsic,
			len: u32,
		) -> pallet_transaction_payment::FeeDetails<Balance> {
			TransactionPayment::query_fee_details(uxt, len)
		}
	}

	impl cumulus_primitives_core::CollectCollationInfo<Block> for Runtime {
		fn collect_collation_info(header: &<Block as BlockT>::Header) -> cumulus_primitives_core::CollationInfo {
			ParachainSystem::collect_collation_info(header)
		}
	}

	#[cfg(feature = "try-runtime")]
	impl frame_try_runtime::TryRuntime<Block> for Runtime {
		fn on_runtime_upgrade() -> (Weight, Weight) {
			let weight = Executive::try_runtime_upgrade().unwrap();
			(weight, RuntimeBlockWeights::get().max_block)
		}

		fn execute_block_no_check(block: Block) -> Weight {
			Executive::execute_block_no_check(block)
		}
	}

	#[cfg(feature = "runtime-benchmarks")]
	impl frame_benchmarking::Benchmark<Block> for Runtime {
		fn benchmark_metadata(extra: bool) -> (
			Vec<frame_benchmarking::BenchmarkList>,
			Vec<frame_support::traits::StorageInfo>,
		) {
			use frame_benchmarking::{list_benchmark, Benchmarking, BenchmarkList};
			use frame_support::traits::StorageInfoTrait;
			use frame_system_benchmarking::Pallet as SystemBench;
			use cumulus_pallet_session_benchmarking::Pallet as SessionBench;

			let mut list = Vec::<BenchmarkList>::new();

			list_benchmark!(list, extra, frame_system, SystemBench::<Runtime>);
			list_benchmark!(list, extra, pallet_timestamp, Timestamp);
			list_benchmark!(list, extra, pallet_balances, Balances);
			list_benchmark!(list, extra, pallet_collator_selection, CollatorSelection);
			list_benchmark!(list, extra, pallet_scheduler, Scheduler);
			list_benchmark!(list, extra, pallet_preimage, Preimage);
			list_benchmark!(list, extra, pallet_session, SessionBench::<Runtime>);
			list_benchmark!(list, extra, pallet_utility, Utility);
			list_benchmark!(list, extra, pallet_multisig, Multisig);

			list_benchmark!(list, extra, pallet_tx_pause, TransactionPause);

			let storage_info = AllPalletsReversedWithSystemFirst::storage_info();

			return (list, storage_info)
		}

		fn dispatch_benchmark(
			config: frame_benchmarking::BenchmarkConfig
		) -> Result<Vec<frame_benchmarking::BenchmarkBatch>, sp_runtime::RuntimeString> {
			use frame_benchmarking::{Benchmarking, BenchmarkBatch, add_benchmark, TrackedStorageKey};

			use frame_system_benchmarking::Pallet as SystemBench;
			impl frame_system_benchmarking::Config for Runtime {}

			use cumulus_pallet_session_benchmarking::Pallet as SessionBench;
			impl cumulus_pallet_session_benchmarking::Config for Runtime {}

			let whitelist: Vec<TrackedStorageKey> = vec![
				// Block Number
				hex_literal::hex!("26aa394eea5630e07c48ae0c9558cef702a5c1b19ab7a04f536c519aca4983ac").to_vec().into(),
				// Total Issuance
				hex_literal::hex!("c2261276cc9d1f8598ea4b6a74b15c2f57c875e4cff74148e4628f264b974c80").to_vec().into(),
				// Execution Phase
				hex_literal::hex!("26aa394eea5630e07c48ae0c9558cef7ff553b5a9862a516939d82b3d3d8661a").to_vec().into(),
				// Event Count
				hex_literal::hex!("26aa394eea5630e07c48ae0c9558cef70a98fdbe9ce6c55837576c60c7af3850").to_vec().into(),
				// System Events
				hex_literal::hex!("26aa394eea5630e07c48ae0c9558cef780d41e5e16056765bc8461851072c9d7").to_vec().into(),
			];

			let mut batches = Vec::<BenchmarkBatch>::new();
			let params = (&config, &whitelist);

			add_benchmark!(params, batches, frame_system, SystemBench::<Runtime>);
			add_benchmark!(params, batches, pallet_timestamp, Timestamp);
			add_benchmark!(params, batches, pallet_balances, Balances);
			add_benchmark!(params, batches, pallet_collator_selection, CollatorSelection);
			add_benchmark!(params, batches, pallet_scheduler, Scheduler);
			add_benchmark!(params, batches, pallet_preimage, Preimage);
			add_benchmark!(params, batches, pallet_session, SessionBench::<Runtime>);
			add_benchmark!(params, batches, pallet_utility, Utility);
			add_benchmark!(params, batches, pallet_multisig, Multisig);
			add_benchmark!(params, batches, pallet_tx_pause, TransactionPause);

			if batches.is_empty() { return Err("Benchmark not found for this pallet.".into()) }
			Ok(batches)
		}
	}
}

struct CheckInherents;
impl cumulus_pallet_parachain_system::CheckInherents<Block> for CheckInherents {
	fn check_inherents(
		block: &Block,
		relay_state_proof: &cumulus_pallet_parachain_system::RelayChainStateProof,
	) -> sp_inherents::CheckInherentsResult {
		let relay_chain_slot = relay_state_proof
			.read_slot()
			.expect("Could not read the relay chain slot from the proof");

		let inherent_data =
			cumulus_primitives_timestamp::InherentDataProvider::from_relay_chain_slot_and_duration(
				relay_chain_slot,
				sp_std::time::Duration::from_secs(6),
			)
			.create_inherent_data()
			.expect("Could not create the timestamp inherent data");

		inherent_data.check_extrinsics(block)
	}
}

cumulus_pallet_parachain_system::register_validate_block! {
	Runtime = Runtime,
	BlockExecutor = cumulus_pallet_aura_ext::BlockExecutor::<Runtime, Executive>,
	CheckInherents = CheckInherents,
}<|MERGE_RESOLUTION|>--- conflicted
+++ resolved
@@ -51,12 +51,7 @@
 	EnsureRoot,
 };
 use manta_primitives::{
-<<<<<<< HEAD
-	constants::time::*,
-=======
 	constants::{time::*, STAKING_PALLET_ID},
-	prod_or_fast,
->>>>>>> aa0b10d1
 	types::{AccountId, AuraId, Balance, BlockNumber, Hash, Header, Index, Signature},
 };
 use runtime_common::prod_or_fast;
@@ -183,7 +178,7 @@
 			Call::Timestamp(_) | Call::ParachainSystem(_) | Call::System(_)
 		) {
 			// always allow core call
-			// pallet-timestamp and parachainSystem could not be filtered because they are used in commuication between releychain and parachain.
+			// pallet-timestamp and parachainSystem could not be filtered because they are used in communication between releychain and parachain.
 			return true;
 		}
 
