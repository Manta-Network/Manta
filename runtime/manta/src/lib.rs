// Copyright 2020-2022 Manta Network.
// This file is part of Manta.
//
// Manta is free software: you can redistribute it and/or modify
// it under the terms of the GNU General Public License as published by
// the Free Software Foundation, either version 3 of the License, or
// (at your option) any later version.
//
// Manta is distributed in the hope that it will be useful,
// but WITHOUT ANY WARRANTY; without even the implied warranty of
// MERCHANTABILITY or FITNESS FOR A PARTICULAR PURPOSE.  See the
// GNU General Public License for more details.
//
// You should have received a copy of the GNU General Public License
// along with Manta.  If not, see <http://www.gnu.org/licenses/>.

//! Manta Parachain runtime.

#![cfg_attr(not(feature = "std"), no_std)]
#![recursion_limit = "256"]

// Make the WASM binary available.
#[cfg(feature = "std")]
include!(concat!(env!("OUT_DIR"), "/wasm_binary.rs"));

use sp_api::impl_runtime_apis;
use sp_core::{crypto::KeyTypeId, OpaqueMetadata};
use sp_runtime::{
	create_runtime_str, generic, impl_opaque_keys,
	traits::{AccountIdLookup, BlakeTwo256, Block as BlockT},
	transaction_validity::{TransactionSource, TransactionValidity},
	ApplyExtrinsicResult,
};

use sp_std::prelude::*;
#[cfg(feature = "std")]
use sp_version::NativeVersion;
use sp_version::RuntimeVersion;

use frame_support::{
	construct_runtime, match_type, parameter_types,
	traits::{ConstU16, ConstU32, ConstU8, Contains, Currency, EnsureOneOf, Everything, Nothing},
	weights::{
		constants::{BlockExecutionWeight, ExtrinsicBaseWeight, WEIGHT_PER_SECOND},
		DispatchClass, IdentityFee, Weight,
	},
	PalletId,
};
use frame_system::{
	limits::{BlockLength, BlockWeights},
	EnsureRoot,
};
use manta_primitives::{
	constants::{time::*, STAKING_PALLET_ID},
	types::{AccountId, AuraId, Balance, BlockNumber, Hash, Header, Index, Signature},
};
use runtime_common::prod_or_fast;
use sp_runtime::Perbill;

#[cfg(any(feature = "std", test))]
pub use sp_runtime::BuildStorage;

// Polkadot imports
use pallet_xcm::{EnsureXcm, IsMajorityOfBody, XcmPassthrough};
use polkadot_parachain::primitives::Sibling;
use polkadot_runtime_common::{BlockHashCount, RocksDbWeight, SlowAdjustingFeeUpdate};
use xcm::latest::prelude::*;
use xcm_builder::{
	AccountId32Aliases, AllowKnownQueryResponses, AllowSubscriptionsFrom,
	AllowTopLevelPaidExecutionFrom, AllowUnpaidExecutionFrom, CurrencyAdapter, EnsureXcmOrigin,
	FixedWeightBounds, IsConcrete, LocationInverter, NativeAsset, ParentAsSuperuser,
	ParentIsPreset, RelayChainAsNative, SiblingParachainAsNative, SiblingParachainConvertsVia,
	SignedAccountId32AsNative, SovereignSignedViaLocation, TakeWeightCredit, UsingComponents,
};
use xcm_executor::{Config, XcmExecutor};

pub mod currency;
pub mod fee;
pub mod impls;

use currency::*;
use fee::WeightToFee;
use impls::DealWithFees;

pub type NegativeImbalance = <Balances as Currency<AccountId>>::NegativeImbalance;

/// Opaque types. These are used by the CLI to instantiate machinery that don't need to know
/// the specifics of the runtime. They can then be made to be agnostic over specific formats
/// of data like extrinsics, allowing for them to continue syncing the network through upgrades
/// to even the core data structures.
pub mod opaque {
	use super::*;
	pub use sp_runtime::OpaqueExtrinsic as UncheckedExtrinsic;
	/// Opaque block header type.
	pub type Header = generic::Header<BlockNumber, BlakeTwo256>;
	/// Opaque block type.
	pub type Block = generic::Block<Header, UncheckedExtrinsic>;
	/// Opaque block identifier type.
	pub type BlockId = generic::BlockId<Block>;
	impl_opaque_keys! {
		pub struct SessionKeys {
			pub aura: Aura,
		}
	}
}

// Weights used in the runtime.
mod weights;

#[sp_version::runtime_version]
pub const VERSION: RuntimeVersion = RuntimeVersion {
	spec_name: create_runtime_str!("manta"),
	impl_name: create_runtime_str!("manta"),
	authoring_version: 1,
	spec_version: 3151,
	impl_version: 1,
	apis: RUNTIME_API_VERSIONS,
	transaction_version: 1,
	state_version: 0,
};

/// The version information used to identify this runtime when compiled natively.
#[cfg(feature = "std")]
pub fn native_version() -> NativeVersion {
	NativeVersion {
		runtime_version: VERSION,
		can_author_with: Default::default(),
	}
}

/// We assume that ~10% of the block weight is consumed by `on_initialize` handlers. This is
/// used to limit the maximal weight of a single extrinsic.
pub const AVERAGE_ON_INITIALIZE_RATIO: Perbill = Perbill::from_percent(10);
/// We allow `Normal` extrinsics to fill up the block up to 70%, the rest can be used by
/// Operational  extrinsics.
pub const NORMAL_DISPATCH_RATIO: Perbill = Perbill::from_percent(70);

/// We allow for 0.5 seconds of compute with a 6 second average block time.
pub const MAXIMUM_BLOCK_WEIGHT: Weight = WEIGHT_PER_SECOND / 2;

parameter_types! {
	pub const Version: RuntimeVersion = VERSION;
	pub RuntimeBlockLength: BlockLength =
		BlockLength::max_with_normal_ratio(5 * 1024 * 1024, NORMAL_DISPATCH_RATIO);
	pub RuntimeBlockWeights: BlockWeights = BlockWeights::builder()
		.base_block(BlockExecutionWeight::get())
		.for_class(DispatchClass::all(), |weights| {
			weights.base_extrinsic = ExtrinsicBaseWeight::get();
		})
		.for_class(DispatchClass::Normal, |weights| {
			weights.max_total = Some(NORMAL_DISPATCH_RATIO * MAXIMUM_BLOCK_WEIGHT);
		})
		.for_class(DispatchClass::Operational, |weights| {
			weights.max_total = Some(MAXIMUM_BLOCK_WEIGHT);
			// Operational transactions have some extra reserved space, so that they
			// are included even if block reached `MAXIMUM_BLOCK_WEIGHT`.
			weights.reserved = Some(
				MAXIMUM_BLOCK_WEIGHT - NORMAL_DISPATCH_RATIO * MAXIMUM_BLOCK_WEIGHT
			);
		})
		.avg_block_initialization(AVERAGE_ON_INITIALIZE_RATIO)
		.build_or_panic();
	pub const SS58Prefix: u8 = manta_primitives::constants::MANTA_SS58PREFIX;
}

impl pallet_tx_pause::Config for Runtime {
	type Event = Event;
	type UpdateOrigin = EnsureRoot<AccountId>;
	type WeightInfo = weights::pallet_tx_pause::SubstrateWeight<Runtime>;
}

// Don't allow permission-less asset creation.
pub struct MantaFilter;
impl Contains<Call> for MantaFilter {
	fn contains(call: &Call) -> bool {
		if matches!(
			call,
			Call::Timestamp(_) | Call::ParachainSystem(_) | Call::System(_)
		) {
			// always allow core call
			// pallet-timestamp and parachainSystem could not be filtered because they are used in communication between releychain and parachain.
			return true;
		}

		if pallet_tx_pause::PausedTransactionFilter::<Runtime>::contains(call) {
			// no paused call
			return false;
		}

		match call {
			Call::Authorship(_) | Call::Sudo(_) | Call::Multisig(_) | Call::Balances(_) => true,
			// Sudo also cannot be filtered because it is used in runtime upgrade.
			_ => false,
			// Filter Utility to prevent users from setting keys and selecting collator for parachain (couldn't use now).
			// Filter Session and CollatorSelection to prevent users from utility operation.
			// Filter XCM pallet.
		}
	}
}

// Configure FRAME pallets to include in runtime.
impl frame_system::Config for Runtime {
	type BaseCallFilter = MantaFilter; // Customized Filter for Manta
	type BlockWeights = RuntimeBlockWeights;
	type BlockLength = RuntimeBlockLength;
	type AccountId = AccountId;
	type Call = Call;
	type Lookup = AccountIdLookup<AccountId, ()>;
	type Index = Index;
	type BlockNumber = BlockNumber;
	type Hash = Hash;
	type Hashing = BlakeTwo256;
	type Header = Header;
	type Event = Event;
	type Origin = Origin;
	type BlockHashCount = BlockHashCount;
	type DbWeight = RocksDbWeight;
	type Version = Version;
	type PalletInfo = PalletInfo;
	type OnNewAccount = ();
	type OnKilledAccount = ();
	type AccountData = pallet_balances::AccountData<Balance>;
	type SystemWeightInfo = weights::frame_system::SubstrateWeight<Runtime>;
	type SS58Prefix = SS58Prefix;
	type OnSetCode = cumulus_pallet_parachain_system::ParachainSetCode<Self>;
	type MaxConsumers = frame_support::traits::ConstU32<16>;
}

parameter_types! {
	pub const MinimumPeriod: u64 = SLOT_DURATION / 2;
}

impl pallet_timestamp::Config for Runtime {
	/// A timestamp: milliseconds since the unix epoch.
	type Moment = u64;
	type OnTimestampSet = ();
	type MinimumPeriod = MinimumPeriod;
	type WeightInfo = weights::pallet_timestamp::SubstrateWeight<Runtime>;
}

impl pallet_authorship::Config for Runtime {
	type FindAuthor = pallet_session::FindAccountFromAuthorIndex<Self, Aura>;
	type UncleGenerations = ConstU32<0>;
	type FilterUncle = ();
	type EventHandler = (CollatorSelection,);
}

parameter_types! {
	pub const NativeTokenExistentialDeposit: u128 = MANTA;
}

impl pallet_balances::Config for Runtime {
	type MaxLocks = ConstU32<50>;
	type MaxReserves = ConstU32<50>;
	type ReserveIdentifier = [u8; 8];
	type Balance = Balance;
	type DustRemoval = ();
	type Event = Event;
	type ExistentialDeposit = NativeTokenExistentialDeposit;
	type AccountStore = frame_system::Pallet<Runtime>;
	type WeightInfo = weights::pallet_balances::SubstrateWeight<Runtime>;
}

parameter_types! {
	/// Relay Chain `TransactionByteFee` / 10
	pub const TransactionByteFee: Balance = mMANTA/10;
}

impl pallet_transaction_payment::Config for Runtime {
	type OnChargeTransaction = pallet_transaction_payment::CurrencyAdapter<Balances, DealWithFees>;
	type TransactionByteFee = TransactionByteFee;
	type WeightToFee = WeightToFee;
	type FeeMultiplierUpdate = SlowAdjustingFeeUpdate<Self>;
	type OperationalFeeMultiplier = ConstU8<5>;
}

parameter_types! {
	// One storage item; key size is 32; value is size 4+4+16+32 bytes = 56 bytes.
	pub const DepositBase: Balance = deposit(1, 88);
	// Additional storage item size of 32 bytes.
	pub const DepositFactor: Balance = deposit(0, 32);
}

impl pallet_multisig::Config for Runtime {
	type Event = Event;
	type Call = Call;
	type Currency = Balances;
	type DepositBase = DepositBase;
	type DepositFactor = DepositFactor;
	type MaxSignatories = ConstU16<100>;
	type WeightInfo = weights::pallet_multisig::SubstrateWeight<Runtime>;
}

impl pallet_utility::Config for Runtime {
	type Event = Event;
	type Call = Call;
	type PalletsOrigin = OriginCaller;
	type WeightInfo = pallet_utility::weights::SubstrateWeight<Runtime>;
}

impl pallet_sudo::Config for Runtime {
	type Event = Event;
	type Call = Call;
}

parameter_types! {
	// The maximum weight that may be scheduled per block for any
	// dispatchables of less priority than schedule::HARD_DEADLINE.
	pub MaximumSchedulerWeight: Weight = Perbill::from_percent(80) *
		RuntimeBlockWeights::get().max_block;
	pub const NoPreimagePostponement: Option<u32> = Some(10);
}

type ScheduleOrigin = EnsureRoot<AccountId>;
impl pallet_scheduler::Config for Runtime {
	type Event = Event;
	type Origin = Origin;
	type PalletsOrigin = OriginCaller;
	type Call = Call;
	type MaximumWeight = MaximumSchedulerWeight;
	type ScheduleOrigin = ScheduleOrigin;
	type MaxScheduledPerBlock = ConstU32<50>; // 50 scheduled calls at most in the queue for a single block.
	type WeightInfo = weights::pallet_scheduler::SubstrateWeight<Runtime>;
	type OriginPrivilegeCmp = frame_support::traits::EqualPrivilegeOnly;
	type PreimageProvider = Preimage;
	type NoPreimagePostponement = NoPreimagePostponement;
}

parameter_types! {
	// Our NORMAL_DISPATCH_RATIO is 70% of the 5MB limit
	// So anything more than 3.5MB doesn't make sense here
	pub const PreimageMaxSize: u32 = 3584 * 1024;
	pub const PreimageBaseDeposit: Balance = 1 * MANTA;
	// One cent: $10,000 / MB
	pub const PreimageByteDeposit: Balance = 1 * cMANTA;
}

impl pallet_preimage::Config for Runtime {
	type WeightInfo = weights::pallet_preimage::SubstrateWeight<Runtime>;
	type Event = Event;
	type Currency = Balances;
	type ManagerOrigin = EnsureRoot<AccountId>;
	type MaxSize = PreimageMaxSize;
	type BaseDeposit = PreimageBaseDeposit;
	type ByteDeposit = PreimageByteDeposit;
}

parameter_types! {
	pub const ReservedXcmpWeight: Weight = MAXIMUM_BLOCK_WEIGHT / 4;
	pub const ReservedDmpWeight: Weight = MAXIMUM_BLOCK_WEIGHT / 4;
}

impl cumulus_pallet_parachain_system::Config for Runtime {
	type Event = Event;
	type OnSystemEvent = ();
	type SelfParaId = parachain_info::Pallet<Runtime>;
	type DmpMessageHandler = DmpQueue;
	type ReservedDmpWeight = ReservedDmpWeight;
	type OutboundXcmpMessageSource = XcmpQueue;
	type XcmpMessageHandler = XcmpQueue;
	type ReservedXcmpWeight = ReservedXcmpWeight;
}

impl parachain_info::Config for Runtime {}

impl cumulus_pallet_aura_ext::Config for Runtime {}

parameter_types! {
	pub const DotLocation: MultiLocation =  MultiLocation::parent();
	pub const RelayNetwork: NetworkId = NetworkId::Polkadot;
	pub RelayChainOrigin: Origin = cumulus_pallet_xcm::Origin::Relay.into();
	pub Ancestry: MultiLocation = Parachain(ParachainInfo::parachain_id().into()).into();
}

/// Type for specifying how a `MultiLocation` can be converted into an `AccountId`. This is used
/// when determining ownership of accounts for asset transacting and when attempting to use XCM
/// `Transact` in order to determine the dispatch Origin.
pub type LocationToAccountId = (
	// The parent (Relay-chain) origin converts to the default `AccountId`.
	ParentIsPreset<AccountId>,
	// Sibling parachain origins convert to AccountId via the `ParaId::into`.
	SiblingParachainConvertsVia<Sibling, AccountId>,
	// Straight up local `AccountId32` origins just alias directly to `AccountId`.
	AccountId32Aliases<RelayNetwork, AccountId>,
);

/// Means for transacting assets on this chain.
pub type LocalAssetTransactor = CurrencyAdapter<
	// Use this currency:
	Balances,
	// Use this currency when it is a fungible asset matching the given location or name:
	IsConcrete<DotLocation>,
	// Do a simple punn to convert an AccountId32 MultiLocation into a native chain account ID:
	LocationToAccountId,
	// Our chain's account ID type (we can't get away without mentioning it explicitly):
	AccountId,
	// We don't track any teleports.
	(),
>;

/// This is the type we use to convert an (incoming) XCM origin into a local `Origin` instance,
/// ready for dispatching a transaction with Xcm's `Transact`. There is an `OriginKind` which can
/// biases the kind of local `Origin` it will become.
pub type XcmOriginToTransactDispatchOrigin = (
	// Sovereign account converter; this attempts to derive an `AccountId` from the origin location
	// using `LocationToAccountId` and then turn that into the usual `Signed` origin. Useful for
	// foreign chains who want to have a local sovereign account on this chain which they control.
	SovereignSignedViaLocation<LocationToAccountId, Origin>,
	// Native converter for Relay-chain (Parent) location; will converts to a `Relay` origin when
	// recognised.
	RelayChainAsNative<RelayChainOrigin, Origin>,
	// Native converter for sibling Parachains; will convert to a `SiblingPara` origin when
	// recognised.
	SiblingParachainAsNative<cumulus_pallet_xcm::Origin, Origin>,
	// Superuser converter for the Relay-chain (Parent) location. This will allow it to issue a
	// transaction from the Root origin.
	ParentAsSuperuser<Origin>,
	// Native signed account converter; this just converts an `AccountId32` origin into a normal
	// `Origin::Signed` origin of the same 32-byte value.
	SignedAccountId32AsNative<RelayNetwork, Origin>,
	// Xcm origins can be represented natively under the Xcm pallet's Xcm origin.
	XcmPassthrough<Origin>,
);

parameter_types! {
	// One XCM operation is 1_000_000_000 weight - almost certainly a conservative estimate.
	// see https://github.com/paritytech/cumulus/blob/master/polkadot-parachains/statemine/src/lib.rs#L551
	pub UnitWeightCost: Weight = 1_000_000_000;
	pub const MaxInstructions: u32 = 100;
}

match_type! {
	pub type ParentOrParentsExecutivePlurality: impl Contains<MultiLocation> = {
		MultiLocation { parents: 1, interior: Here } |
		MultiLocation { parents: 1, interior: X1(Plurality { id: BodyId::Executive, .. }) }
	};
}
match_type! {
	pub type ParentOrSiblings: impl Contains<MultiLocation> = {
		MultiLocation { parents: 1, interior: Here } |
		MultiLocation { parents: 1, interior: X1(_) }
	};
}

pub type Barrier = (
	TakeWeightCredit,
	AllowTopLevelPaidExecutionFrom<Everything>,
	// Parent and its exec plurality get free execution
	AllowUnpaidExecutionFrom<ParentOrParentsExecutivePlurality>,
	// Expected responses are OK.
	// Allows `Pending` or `VersionNotifier` query responses.
	AllowKnownQueryResponses<PolkadotXcm>,
	// Subscriptions for version tracking are OK.
	// Allows execution of `SubscribeVersion` or `UnsubscribeVersion` instruction,
	// from parent or sibling chains.
	AllowSubscriptionsFrom<ParentOrSiblings>,
);

pub struct XcmConfig;
impl Config for XcmConfig {
	type Call = Call;
	type XcmSender = XcmRouter;
	// How to withdraw and deposit an asset.
	type AssetTransactor = LocalAssetTransactor;
	type OriginConverter = XcmOriginToTransactDispatchOrigin;
	type IsReserve = NativeAsset;
	type IsTeleporter = NativeAsset; // <- should be enough to allow teleportation of DOT
	type LocationInverter = LocationInverter<Ancestry>;
	type Barrier = Barrier;
	type Weigher = FixedWeightBounds<UnitWeightCost, Call, MaxInstructions>;
	type Trader = UsingComponents<IdentityFee<Balance>, DotLocation, AccountId, Balances, ()>;
	type ResponseHandler = PolkadotXcm;
	type AssetTrap = PolkadotXcm;
	type AssetClaims = PolkadotXcm;
	type SubscriptionService = PolkadotXcm;
}

/// No local origins on this chain are allowed to dispatch XCM sends/executions.
pub type LocalOriginToLocation = ();

/// The means for routing XCM messages which are not for local execution into the right message
/// queues.
pub type XcmRouter = (
	// Two routers - use UMP to communicate with the relay chain:
	cumulus_primitives_utility::ParentAsUmp<ParachainSystem, PolkadotXcm>,
	// ..and XCMP to communicate with the sibling chains.
	XcmpQueue,
);

impl pallet_xcm::Config for Runtime {
	const VERSION_DISCOVERY_QUEUE_SIZE: u32 = 100;

	type Origin = Origin;
	type Call = Call;
	type Event = Event;
	type SendXcmOrigin = EnsureXcmOrigin<Origin, LocalOriginToLocation>;
	type XcmRouter = XcmRouter;
	type ExecuteXcmOrigin = EnsureXcmOrigin<Origin, LocalOriginToLocation>;
	type XcmExecuteFilter = Nothing;
	type XcmExecutor = XcmExecutor<XcmConfig>;
	type XcmTeleportFilter = Everything;
	type XcmReserveTransferFilter = Everything;
	type Weigher = FixedWeightBounds<UnitWeightCost, Call, MaxInstructions>;
	type LocationInverter = LocationInverter<Ancestry>;
	type AdvertisedXcmVersion = pallet_xcm::CurrentXcmVersion;
}

impl cumulus_pallet_xcm::Config for Runtime {
	type Event = Event;
	type XcmExecutor = XcmExecutor<XcmConfig>;
}

impl cumulus_pallet_xcmp_queue::Config for Runtime {
	type Event = Event;
	type XcmExecutor = XcmExecutor<XcmConfig>;
	type ChannelInfo = ParachainSystem;
	type VersionWrapper = PolkadotXcm;
	type ExecuteOverweightOrigin = EnsureRoot<AccountId>;
	type ControllerOrigin = CollatorSelectionUpdateOrigin;
	type ControllerOriginConverter = XcmOriginToTransactDispatchOrigin;
	type WeightInfo = ();
}

impl cumulus_pallet_dmp_queue::Config for Runtime {
	type Event = Event;
	type XcmExecutor = XcmExecutor<XcmConfig>;
	type ExecuteOverweightOrigin = EnsureRoot<AccountId>;
}

parameter_types! {
	pub Period: u32 = prod_or_fast!(7 * HOURS, 2 * MINUTES, "MANTA_PERIOD");
	pub const Offset: u32 = 0;
}

impl pallet_session::Config for Runtime {
	type Event = Event;
	type ValidatorId = <Self as frame_system::Config>::AccountId;
	// we don't have stash and controller, thus we don't need the convert as well.
	type ValidatorIdOf = pallet_collator_selection::IdentityCollator;
	type ShouldEndSession = pallet_session::PeriodicSessions<Period, Offset>;
	type NextSessionRotation = pallet_session::PeriodicSessions<Period, Offset>;
	type SessionManager = CollatorSelection;
	// Essentially just Aura, but lets be pedantic.
	type SessionHandler =
		<opaque::SessionKeys as sp_runtime::traits::OpaqueKeys>::KeyTypeIdProviders;
	type Keys = opaque::SessionKeys;
	type WeightInfo = weights::pallet_session::SubstrateWeight<Runtime>;
}

impl pallet_aura::Config for Runtime {
	type AuthorityId = AuraId;
	type DisabledValidators = ();
	type MaxAuthorities = ConstU32<100_000>;
}

parameter_types! {
	// Pallet account for record rewards and give rewards to collator.
	pub const PotId: PalletId = STAKING_PALLET_ID;
}

parameter_types! {
	pub const ExecutiveBody: BodyId = BodyId::Executive;
}

/// We allow root and the Relay Chain council to execute privileged collator selection operations.
pub type CollatorSelectionUpdateOrigin =
	EnsureOneOf<EnsureRoot<AccountId>, EnsureXcm<IsMajorityOfBody<DotLocation, ExecutiveBody>>>;

impl pallet_collator_selection::Config for Runtime {
	type Event = Event;
	type Currency = Balances;
	type UpdateOrigin = CollatorSelectionUpdateOrigin;
	type PotId = PotId;
	type MaxCandidates = ConstU32<50>; // 50 candidates at most
	type MinCandidates = ConstU32<3>; // 3 candidates at least
	type MaxInvulnerables = ConstU32<5>; // 5 invulnerables at most
	type KickThreshold = Period; // should be a multiple of session or things will get inconsistent
	type ValidatorId = <Self as frame_system::Config>::AccountId;
	type ValidatorIdOf = pallet_collator_selection::IdentityCollator;
	type ValidatorRegistration = Session;
	type WeightInfo = pallet_collator_selection::weights::SubstrateWeight<Runtime>;
}

// Create the runtime by composing the FRAME pallets that were previously configured.
construct_runtime!(
	pub enum Runtime where
		Block = Block,
		NodeBlock = opaque::Block,
		UncheckedExtrinsic = UncheckedExtrinsic,
	{
		// System support stuff.
		System: frame_system::{Pallet, Call, Config, Storage, Event<T>} = 0,
		ParachainSystem: cumulus_pallet_parachain_system::{
			Pallet, Call, Config, Storage, Inherent, Event<T>, ValidateUnsigned,
		} = 1,
		Timestamp: pallet_timestamp::{Pallet, Call, Storage, Inherent} = 2,
		ParachainInfo: parachain_info::{Pallet, Storage, Config} = 3,
		TransactionPause: pallet_tx_pause::{Pallet, Call, Storage, Event<T>} = 9,
		// Monetary stuff.
		Balances: pallet_balances::{Pallet, Call, Storage, Config<T>, Event<T>} = 10,
		TransactionPayment: pallet_transaction_payment::{Pallet, Storage} = 11,

		// Collator support. the order of these 5 are important and shall not change.
		Authorship: pallet_authorship::{Pallet, Call, Storage} = 20,
		CollatorSelection: pallet_collator_selection::{Pallet, Call, Storage, Event<T>, Config<T>} = 21,
		Session: pallet_session::{Pallet, Call, Storage, Event, Config<T>} = 22,
		Aura: pallet_aura::{Pallet, Storage, Config<T>} = 23,
		AuraExt: cumulus_pallet_aura_ext::{Pallet, Storage, Config} = 24,

		// Preimage registrar.
		Preimage: pallet_preimage::{Pallet, Call, Storage, Event<T>} = 28,
		// System scheduler
		Scheduler: pallet_scheduler::{Pallet, Call, Storage, Event<T>} = 29,

		// XCM helpers.
		XcmpQueue: cumulus_pallet_xcmp_queue::{Pallet, Call, Storage, Event<T>} = 30,
		PolkadotXcm: pallet_xcm::{Pallet, Call, Storage, Event<T>, Origin, Config} = 31,
		CumulusXcm: cumulus_pallet_xcm::{Pallet, Event<T>, Origin} = 32,
		DmpQueue: cumulus_pallet_dmp_queue::{Pallet, Call, Storage, Event<T>} = 33,

		// Handy utilities.
		Utility: pallet_utility::{Pallet, Call, Event} = 40,
		Multisig: pallet_multisig::{Pallet, Call, Storage, Event<T>} = 41,
		// Temporary
		Sudo: pallet_sudo::{Pallet, Call, Config<T>, Storage, Event<T>} = 42,
	}
);

/// The address format for describing accounts.
pub type Address = sp_runtime::MultiAddress<AccountId, ()>;
/// Block type as expected by this runtime.
pub type Block = generic::Block<Header, UncheckedExtrinsic>;
/// A Block signed with a Justification
pub type SignedBlock = generic::SignedBlock<Block>;
/// BlockId type as expected by this runtime.
pub type BlockId = generic::BlockId<Block>;
/// The SignedExtension to the basic transaction logic.
pub type SignedExtra = (
	frame_system::CheckSpecVersion<Runtime>,
	frame_system::CheckTxVersion<Runtime>,
	frame_system::CheckGenesis<Runtime>,
	frame_system::CheckEra<Runtime>,
	frame_system::CheckNonce<Runtime>,
	frame_system::CheckWeight<Runtime>,
	pallet_transaction_payment::ChargeTransactionPayment<Runtime>,
);
/// Unchecked extrinsic type as expected by this runtime.
pub type UncheckedExtrinsic = generic::UncheckedExtrinsic<Address, Call, Signature, SignedExtra>;
/// Extrinsic type that has already been checked.
pub type CheckedExtrinsic = generic::CheckedExtrinsic<AccountId, Call, SignedExtra>;
/// Executive: handles dispatch to the various modules.
pub type Executive = frame_executive::Executive<
	Runtime,
	Block,
	frame_system::ChainContext<Runtime>,
	Runtime,
	AllPalletsReversedWithSystemFirst,
>;

#[cfg(feature = "runtime-benchmarks")]
#[macro_use]
extern crate frame_benchmarking;

#[cfg(feature = "runtime-benchmarks")]
mod benches {
	frame_benchmarking::define_benchmarks!(
		// Substrate pallets
		[pallet_balances, Balances]
		[pallet_multisig, Multisig]
		[frame_system, SystemBench::<Runtime>]
		[pallet_timestamp, Timestamp]
		[pallet_utility, Utility]
		[pallet_preimage, Preimage]
		[pallet_scheduler, Scheduler]
		[pallet_session, SessionBench::<Runtime>]
		[pallet_collator_selection, CollatorSelection]
		// Manta pallets
		[pallet_tx_pause, TransactionPause]
	);
}

impl_runtime_apis! {
	impl sp_consensus_aura::AuraApi<Block, AuraId> for Runtime {
		fn slot_duration() -> sp_consensus_aura::SlotDuration {
			sp_consensus_aura::SlotDuration::from_millis(Aura::slot_duration())
		}

		fn authorities() -> Vec<AuraId> {
			Aura::authorities().into_inner()
		}
	}

	impl sp_api::Core<Block> for Runtime {
		fn version() -> RuntimeVersion {
			VERSION
		}

		fn execute_block(block: Block) {
			Executive::execute_block(block)
		}

		fn initialize_block(header: &<Block as BlockT>::Header) {
			Executive::initialize_block(header)
		}
	}

	impl sp_api::Metadata<Block> for Runtime {
		fn metadata() -> OpaqueMetadata {
			OpaqueMetadata::new(Runtime::metadata().into())
		}
	}

	impl sp_block_builder::BlockBuilder<Block> for Runtime {
		fn apply_extrinsic(extrinsic: <Block as BlockT>::Extrinsic) -> ApplyExtrinsicResult {
			Executive::apply_extrinsic(extrinsic)
		}

		fn finalize_block() -> <Block as BlockT>::Header {
			Executive::finalize_block()
		}

		fn inherent_extrinsics(data: sp_inherents::InherentData) -> Vec<<Block as BlockT>::Extrinsic> {
			data.create_extrinsics()
		}

		fn check_inherents(
			block: Block,
			data: sp_inherents::InherentData,
		) -> sp_inherents::CheckInherentsResult {
			data.check_extrinsics(&block)
		}
	}

	impl sp_transaction_pool::runtime_api::TaggedTransactionQueue<Block> for Runtime {
		fn validate_transaction(
			source: TransactionSource,
			tx: <Block as BlockT>::Extrinsic,
			block_hash: <Block as BlockT>::Hash,
		) -> TransactionValidity {
			Executive::validate_transaction(source, tx, block_hash)
		}
	}

	impl sp_offchain::OffchainWorkerApi<Block> for Runtime {
		fn offchain_worker(header: &<Block as BlockT>::Header) {
			Executive::offchain_worker(header)
		}
	}

	impl sp_session::SessionKeys<Block> for Runtime {
		fn generate_session_keys(seed: Option<Vec<u8>>) -> Vec<u8> {
			opaque::SessionKeys::generate(seed)
		}

		fn decode_session_keys(
			encoded: Vec<u8>,
		) -> Option<Vec<(Vec<u8>, KeyTypeId)>> {
			opaque::SessionKeys::decode_into_raw_public_keys(&encoded)
		}
	}

	impl frame_system_rpc_runtime_api::AccountNonceApi<Block, AccountId, Index> for Runtime {
		fn account_nonce(account: AccountId) -> Index {
			System::account_nonce(account)
		}
	}

	impl pallet_transaction_payment_rpc_runtime_api::TransactionPaymentApi<Block, Balance> for Runtime {
		fn query_info(
			uxt: <Block as BlockT>::Extrinsic,
			len: u32,
		) -> pallet_transaction_payment_rpc_runtime_api::RuntimeDispatchInfo<Balance> {
			TransactionPayment::query_info(uxt, len)
		}
		fn query_fee_details(
			uxt: <Block as BlockT>::Extrinsic,
			len: u32,
		) -> pallet_transaction_payment::FeeDetails<Balance> {
			TransactionPayment::query_fee_details(uxt, len)
		}
	}

	impl cumulus_primitives_core::CollectCollationInfo<Block> for Runtime {
		fn collect_collation_info(header: &<Block as BlockT>::Header) -> cumulus_primitives_core::CollationInfo {
			ParachainSystem::collect_collation_info(header)
		}
	}

	#[cfg(feature = "try-runtime")]
	impl frame_try_runtime::TryRuntime<Block> for Runtime {
		fn on_runtime_upgrade() -> (Weight, Weight) {
			let weight = Executive::try_runtime_upgrade().unwrap();
			(weight, RuntimeBlockWeights::get().max_block)
		}

		fn execute_block_no_check(block: Block) -> Weight {
			Executive::execute_block_no_check(block)
		}
	}

	#[cfg(feature = "runtime-benchmarks")]
	impl frame_benchmarking::Benchmark<Block> for Runtime {
		fn benchmark_metadata(extra: bool) -> (
			Vec<frame_benchmarking::BenchmarkList>,
			Vec<frame_support::traits::StorageInfo>,
		) {
			use frame_benchmarking::{Benchmarking, BenchmarkList};
			use frame_support::traits::StorageInfoTrait;
			use frame_system_benchmarking::Pallet as SystemBench;
			use cumulus_pallet_session_benchmarking::Pallet as SessionBench;

			let mut list = Vec::<BenchmarkList>::new();
<<<<<<< HEAD

			list_benchmark!(list, extra, frame_system, SystemBench::<Runtime>);
			list_benchmark!(list, extra, pallet_timestamp, Timestamp);
			list_benchmark!(list, extra, pallet_balances, Balances);
			list_benchmark!(list, extra, pallet_collator_selection, CollatorSelection);
			list_benchmark!(list, extra, pallet_scheduler, Scheduler);
			list_benchmark!(list, extra, pallet_preimage, Preimage);
			list_benchmark!(list, extra, pallet_session, SessionBench::<Runtime>);
			list_benchmark!(list, extra, pallet_utility, Utility);
			list_benchmark!(list, extra, pallet_multisig, Multisig);
			list_benchmark!(list, extra, pallet_tx_pause, TransactionPause);
=======
			list_benchmarks!(list, extra);
>>>>>>> 7b421ba7

			let storage_info = AllPalletsReversedWithSystemFirst::storage_info();
			(list, storage_info)
		}

		fn dispatch_benchmark(
			config: frame_benchmarking::BenchmarkConfig
		) -> Result<Vec<frame_benchmarking::BenchmarkBatch>, sp_runtime::RuntimeString> {
			use frame_benchmarking::{Benchmarking, BenchmarkBatch, TrackedStorageKey};

			use frame_system_benchmarking::Pallet as SystemBench;
			impl frame_system_benchmarking::Config for Runtime {}

			use cumulus_pallet_session_benchmarking::Pallet as SessionBench;
			impl cumulus_pallet_session_benchmarking::Config for Runtime {}

			let whitelist: Vec<TrackedStorageKey> = vec![
				// Block Number
				hex_literal::hex!("26aa394eea5630e07c48ae0c9558cef702a5c1b19ab7a04f536c519aca4983ac").to_vec().into(),
				// Total Issuance
				hex_literal::hex!("c2261276cc9d1f8598ea4b6a74b15c2f57c875e4cff74148e4628f264b974c80").to_vec().into(),
				// Execution Phase
				hex_literal::hex!("26aa394eea5630e07c48ae0c9558cef7ff553b5a9862a516939d82b3d3d8661a").to_vec().into(),
				// Event Count
				hex_literal::hex!("26aa394eea5630e07c48ae0c9558cef70a98fdbe9ce6c55837576c60c7af3850").to_vec().into(),
				// System Events
				hex_literal::hex!("26aa394eea5630e07c48ae0c9558cef780d41e5e16056765bc8461851072c9d7").to_vec().into(),
			];

			let mut batches = Vec::<BenchmarkBatch>::new();
			let params = (&config, &whitelist);

			add_benchmarks!(params, batches);

			if batches.is_empty() { return Err("Benchmark not found for this pallet.".into()) }
			Ok(batches)
		}
	}
}

struct CheckInherents;
impl cumulus_pallet_parachain_system::CheckInherents<Block> for CheckInherents {
	fn check_inherents(
		block: &Block,
		relay_state_proof: &cumulus_pallet_parachain_system::RelayChainStateProof,
	) -> sp_inherents::CheckInherentsResult {
		let relay_chain_slot = relay_state_proof
			.read_slot()
			.expect("Could not read the relay chain slot from the proof");
		let inherent_data =
			cumulus_primitives_timestamp::InherentDataProvider::from_relay_chain_slot_and_duration(
				relay_chain_slot,
				sp_std::time::Duration::from_secs(6),
			)
			.create_inherent_data()
			.expect("Could not create the timestamp inherent data");
		inherent_data.check_extrinsics(block)
	}
}

cumulus_pallet_parachain_system::register_validate_block! {
	Runtime = Runtime,
	BlockExecutor = cumulus_pallet_aura_ext::BlockExecutor::<Runtime, Executive>,
	CheckInherents = CheckInherents,
}<|MERGE_RESOLUTION|>--- conflicted
+++ resolved
@@ -810,21 +810,7 @@
 			use cumulus_pallet_session_benchmarking::Pallet as SessionBench;
 
 			let mut list = Vec::<BenchmarkList>::new();
-<<<<<<< HEAD
-
-			list_benchmark!(list, extra, frame_system, SystemBench::<Runtime>);
-			list_benchmark!(list, extra, pallet_timestamp, Timestamp);
-			list_benchmark!(list, extra, pallet_balances, Balances);
-			list_benchmark!(list, extra, pallet_collator_selection, CollatorSelection);
-			list_benchmark!(list, extra, pallet_scheduler, Scheduler);
-			list_benchmark!(list, extra, pallet_preimage, Preimage);
-			list_benchmark!(list, extra, pallet_session, SessionBench::<Runtime>);
-			list_benchmark!(list, extra, pallet_utility, Utility);
-			list_benchmark!(list, extra, pallet_multisig, Multisig);
-			list_benchmark!(list, extra, pallet_tx_pause, TransactionPause);
-=======
 			list_benchmarks!(list, extra);
->>>>>>> 7b421ba7
 
 			let storage_info = AllPalletsReversedWithSystemFirst::storage_info();
 			(list, storage_info)
