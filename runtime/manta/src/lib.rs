// Copyright 2020-2023 Manta Network.
// This file is part of Manta.
//
// Manta is free software: you can redistribute it and/or modify
// it under the terms of the GNU General Public License as published by
// the Free Software Foundation, either version 3 of the License, or
// (at your option) any later version.
//
// Manta is distributed in the hope that it will be useful,
// but WITHOUT ANY WARRANTY; without even the implied warranty of
// MERCHANTABILITY or FITNESS FOR A PARTICULAR PURPOSE.  See the
// GNU General Public License for more details.
//
// You should have received a copy of the GNU General Public License
// along with Manta.  If not, see <http://www.gnu.org/licenses/>.

//! Manta Parachain runtime.

#![allow(clippy::identity_op)] // keep e.g. 1 * DAYS for legibility
#![cfg_attr(not(feature = "std"), no_std)]
#![recursion_limit = "256"]

// Make the WASM binary available.
#[cfg(feature = "std")]
include!(concat!(env!("OUT_DIR"), "/wasm_binary.rs"));

pub use frame_support::traits::Get;
use manta_collator_selection::IdentityCollator;
use sp_api::impl_runtime_apis;
use sp_core::{crypto::KeyTypeId, OpaqueMetadata};
use sp_runtime::{
    create_runtime_str, generic, impl_opaque_keys,
    traits::{AccountIdLookup, BlakeTwo256, Block as BlockT},
    transaction_validity::{TransactionSource, TransactionValidity},
    ApplyExtrinsicResult, Perbill, Percent, Permill,
};

use sp_std::{cmp::Ordering, prelude::*};
#[cfg(feature = "std")]
use sp_version::NativeVersion;
use sp_version::RuntimeVersion;

use cumulus_pallet_parachain_system::{
    register_validate_block, CheckInherents, ParachainSetCode, RelayChainStateProof,
    RelaychainBlockNumberProvider,
};
use frame_support::{
<<<<<<< HEAD
    construct_runtime, parameter_types,
    traits::{
        ConstU128, ConstU16, ConstU32, ConstU8, Contains, Currency, EitherOfDiverse,
        NeverEnsureOrigin, PrivilegeCmp,
    },
    weights::{ConstantMultiplier, DispatchClass, Weight},
=======
    construct_runtime,
    dispatch::DispatchClass,
    parameter_types,
    traits::{ConstU128, ConstU32, ConstU8, Contains, Currency, NeverEnsureOrigin},
    weights::{ConstantMultiplier, Weight},
>>>>>>> b84ad5f9
    PalletId,
};

use frame_system::{
    limits::{BlockLength, BlockWeights},
    EnsureRoot,
};
use manta_primitives::{
    constants::{time::*, RocksDbWeight, STAKING_PALLET_ID, TREASURY_PALLET_ID, WEIGHT_PER_SECOND},
    types::{AccountId, Balance, BlockNumber, Hash, Header, Index, Signature},
};
pub use pallet_parachain_staking::{InflationInfo, Range};
use pallet_session::ShouldEndSession;
use runtime_common::{
    prod_or_fast, BlockExecutionWeight, BlockHashCount, ExtrinsicBaseWeight, SlowAdjustingFeeUpdate,
};
use session_key_primitives::{AuraId, NimbusId, VrfId};

#[cfg(feature = "runtime-benchmarks")]
use xcm::latest::prelude::*;

#[cfg(any(feature = "std", test))]
pub use sp_runtime::BuildStorage;

pub mod assets_config;
pub mod currency;
pub mod fee;
pub mod impls;
mod nimbus_session_adapter;
pub mod staking;
pub mod xcm_config;

use currency::*;
use fee::WeightToFee;
use impls::DealWithFees;

pub type NegativeImbalance = <Balances as Currency<AccountId>>::NegativeImbalance;

/// Opaque types. These are used by the CLI to instantiate machinery that don't need to know
/// the specifics of the runtime. They can then be made to be agnostic over specific formats
/// of data like extrinsics, allowing for them to continue syncing the network through upgrades
/// to even the core data structures.
pub mod opaque {
    use super::*;
    pub use sp_runtime::OpaqueExtrinsic as UncheckedExtrinsic;
    /// Opaque block header type.
    pub type Header = generic::Header<BlockNumber, BlakeTwo256>;
    /// Opaque block type.
    pub type Block = generic::Block<Header, UncheckedExtrinsic>;
    /// Opaque block identifier type.
    pub type BlockId = generic::BlockId<Block>;
    use nimbus_session_adapter::{AuthorInherentWithNoOpSession, VrfWithNoOpSession};
    impl_opaque_keys! {
        pub struct SessionKeys {
            pub nimbus: AuthorInherentWithNoOpSession<Runtime>,
            pub vrf: VrfWithNoOpSession,
        }
    }
    impl SessionKeys {
        pub fn new(tuple: (NimbusId, VrfId)) -> SessionKeys {
            let (nimbus, vrf) = tuple;
            SessionKeys { nimbus, vrf }
        }
        /// Derives all collator keys from `seed` without checking that the `seed` is valid.
        #[cfg(feature = "std")]
        pub fn from_seed_unchecked(seed: &str) -> SessionKeys {
            Self::new((
                session_key_primitives::util::unchecked_public_key::<NimbusId>(seed),
                session_key_primitives::util::unchecked_public_key::<VrfId>(seed),
            ))
        }
    }
}

// Weights used in the runtime.
pub mod weights;

#[sp_version::runtime_version]
pub const VERSION: RuntimeVersion = RuntimeVersion {
    spec_name: create_runtime_str!("manta"),
    impl_name: create_runtime_str!("manta"),
    authoring_version: 1,
    spec_version: 4070,
    impl_version: 1,
    apis: RUNTIME_API_VERSIONS,
    transaction_version: 2,
    state_version: 1,
};

/// The version information used to identify this runtime when compiled natively.
#[cfg(feature = "std")]
pub fn native_version() -> NativeVersion {
    NativeVersion {
        runtime_version: VERSION,
        can_author_with: Default::default(),
    }
}
/// We assume that ~10% of the block weight is consumed by `on_initialize` handlers. This is
/// used to limit the maximal weight of a single extrinsic.
pub const AVERAGE_ON_INITIALIZE_RATIO: Perbill = Perbill::from_percent(10);
/// We allow `Normal` extrinsics to fill up the block up to 70%, the rest can be used by
/// Operational  extrinsics.
pub const NORMAL_DISPATCH_RATIO: Perbill = Perbill::from_percent(70);

/// We allow for 0.5 seconds of compute with a 6 second average block time.
pub const MAXIMUM_BLOCK_WEIGHT: Weight = Weight::from_ref_time(WEIGHT_PER_SECOND)
    .saturating_div(2)
    .set_proof_size(cumulus_primitives_core::relay_chain::v2::MAX_POV_SIZE as u64);

parameter_types! {
    pub const Version: RuntimeVersion = VERSION;
    pub RuntimeBlockLength: BlockLength =
        BlockLength::max_with_normal_ratio(5 * 1024 * 1024, NORMAL_DISPATCH_RATIO);
    pub RuntimeBlockWeights: BlockWeights = BlockWeights::builder()
        .base_block(BlockExecutionWeight::get())
        .for_class(DispatchClass::all(), |weights| {
            weights.base_extrinsic = ExtrinsicBaseWeight::get();
        })
        .for_class(DispatchClass::Normal, |weights| {
            weights.max_total = Some(NORMAL_DISPATCH_RATIO * MAXIMUM_BLOCK_WEIGHT);
        })
        .for_class(DispatchClass::Operational, |weights| {
            weights.max_total = Some(MAXIMUM_BLOCK_WEIGHT);
            // Operational transactions have some extra reserved space, so that they
            // are included even if block reached `MAXIMUM_BLOCK_WEIGHT`.
            weights.reserved = Some(
                MAXIMUM_BLOCK_WEIGHT - NORMAL_DISPATCH_RATIO * MAXIMUM_BLOCK_WEIGHT
            );
        })
        .avg_block_initialization(AVERAGE_ON_INITIALIZE_RATIO)
        .build_or_panic();
    pub const SS58Prefix: u8 = manta_primitives::constants::MANTA_SS58PREFIX;
}

// Don't allow permission-less asset creation.
pub struct MantaFilter;
impl Contains<RuntimeCall> for MantaFilter {
    fn contains(call: &RuntimeCall) -> bool {
        if matches!(
            call,
            RuntimeCall::Timestamp(_) | RuntimeCall::ParachainSystem(_) | RuntimeCall::System(_)
        ) {
            // always allow core call
            // pallet-timestamp and parachainSystem could not be filtered because they are used in communication between releychain and parachain.
            return true;
        }

        #[allow(clippy::match_like_matches_macro)]
        // keep CallFilter with explicit true/false for documentation
        match call {
            // Explicitly DISALLOWED calls ( Pallet user extrinsics we don't want used WITH REASONING )
            // Explicitly ALLOWED calls
<<<<<<< HEAD
            | Call::Authorship(_)
            | Call::Democracy(pallet_democracy::Call::vote {..}
                | pallet_democracy::Call::emergency_cancel {..}
                | pallet_democracy::Call::external_propose_default {..}
                | pallet_democracy::Call::fast_track  {..}
                | pallet_democracy::Call::veto_external {..}
                | pallet_democracy::Call::cancel_referendum {..}
                | pallet_democracy::Call::cancel_queued {..}
                | pallet_democracy::Call::delegate {..}
                | pallet_democracy::Call::undelegate {..}
                | pallet_democracy::Call::note_preimage {..}
                | pallet_democracy::Call::note_preimage_operational {..}
                | pallet_democracy::Call::note_imminent_preimage {..}
                | pallet_democracy::Call::note_imminent_preimage_operational {..}
                | pallet_democracy::Call::reap_preimage {..}
                | pallet_democracy::Call::unlock {..}
                | pallet_democracy::Call::remove_vote {..}
                | pallet_democracy::Call::remove_other_vote {..}
                | pallet_democracy::Call::enact_proposal {..}
                | pallet_democracy::Call::blacklist {..})
            | Call::Council(_)
            | Call::TechnicalCommittee(_)
            | Call::CouncilMembership(_)
            | Call::TechnicalMembership(_)
            | Call::Scheduler(_)
=======
            | RuntimeCall::Authorship(_)
>>>>>>> b84ad5f9
            // Sudo also cannot be filtered because it is used in runtime upgrade.
            | RuntimeCall::Sudo(_)
            | RuntimeCall::Multisig(_)
            | RuntimeCall::AuthorInherent(pallet_author_inherent::Call::kick_off_authorship_validation {..}) // executes unsigned on every block
            | RuntimeCall::XTokens(orml_xtokens::Call::transfer {..})
            | RuntimeCall::Balances(_)
            | RuntimeCall::Preimage(_)
            | RuntimeCall::Utility(_) => true,

            // DISALLOW anything else
            | _ => false
        }
    }
}

// Configure FRAME pallets to include in runtime.
impl frame_system::Config for Runtime {
    type BaseCallFilter = MantaFilter; // Customized Filter for Manta
    type BlockWeights = RuntimeBlockWeights;
    type BlockLength = RuntimeBlockLength;
    type AccountId = AccountId;
    type RuntimeCall = RuntimeCall;
    type Lookup = AccountIdLookup<AccountId, ()>;
    type Index = Index;
    type BlockNumber = BlockNumber;
    type Hash = Hash;
    type Hashing = BlakeTwo256;
    type Header = Header;
    type RuntimeEvent = RuntimeEvent;
    type RuntimeOrigin = RuntimeOrigin;
    type BlockHashCount = BlockHashCount;
    type DbWeight = RocksDbWeight;
    type Version = Version;
    type PalletInfo = PalletInfo;
    type OnNewAccount = ();
    type OnKilledAccount = ();
    type AccountData = pallet_balances::AccountData<Balance>;
    type SystemWeightInfo = weights::frame_system::SubstrateWeight<Runtime>;
    type SS58Prefix = SS58Prefix;
    type OnSetCode = ParachainSetCode<Self>;
    type MaxConsumers = ConstU32<16>;
}

parameter_types! {
    pub const MinimumPeriod: u64 = SLOT_DURATION / 2;
}

impl pallet_timestamp::Config for Runtime {
    /// A timestamp: milliseconds since the unix epoch.
    type Moment = u64;
    type OnTimestampSet = ();
    type MinimumPeriod = MinimumPeriod;
    type WeightInfo = weights::pallet_timestamp::SubstrateWeight<Runtime>;
}

impl pallet_authorship::Config for Runtime {
    type FindAuthor = AuthorInherent;
    type UncleGenerations = ConstU32<0>;
    type FilterUncle = ();
    type EventHandler = (CollatorSelection,);
}

parameter_types! {
    pub const NativeTokenExistentialDeposit: u128 = MANTA;
}

impl pallet_balances::Config for Runtime {
    type MaxLocks = ConstU32<50>;
    type MaxReserves = ConstU32<50>;
    type ReserveIdentifier = [u8; 8];
    type Balance = Balance;
    type DustRemoval = ();
    type RuntimeEvent = RuntimeEvent;
    type ExistentialDeposit = NativeTokenExistentialDeposit;
    type AccountStore = frame_system::Pallet<Runtime>;
    type WeightInfo = weights::pallet_balances::SubstrateWeight<Runtime>;
}

parameter_types! {
    /// Relay Chain `TransactionLengthToFeeCoeff` / 10
    pub const TransactionLengthToFeeCoeff: Balance = mMANTA / 10;
}

impl pallet_transaction_payment::Config for Runtime {
    type OnChargeTransaction = pallet_transaction_payment::CurrencyAdapter<Balances, DealWithFees>;
    type WeightToFee = WeightToFee;
    type LengthToFee = ConstantMultiplier<Balance, TransactionLengthToFeeCoeff>;
    type FeeMultiplierUpdate = SlowAdjustingFeeUpdate<Self>;
    type OperationalFeeMultiplier = ConstU8<5>;
    type RuntimeEvent = RuntimeEvent;
}

parameter_types! {
    // One storage item; key size is 32; value is size 4+4+16+32 bytes = 56 bytes.
    pub const DepositBase: Balance = deposit(1, 88);
    // Additional storage item size of 32 bytes.
    pub const DepositFactor: Balance = deposit(0, 32);
}

impl pallet_multisig::Config for Runtime {
    type RuntimeEvent = RuntimeEvent;
    type RuntimeCall = RuntimeCall;
    type Currency = Balances;
    type DepositBase = DepositBase;
    type DepositFactor = DepositFactor;
    type MaxSignatories = ConstU32<100>;
    type WeightInfo = weights::pallet_multisig::SubstrateWeight<Runtime>;
}

impl pallet_utility::Config for Runtime {
    type RuntimeEvent = RuntimeEvent;
    type RuntimeCall = RuntimeCall;
    type PalletsOrigin = OriginCaller;
    type WeightInfo = weights::pallet_utility::SubstrateWeight<Runtime>;
}

impl pallet_sudo::Config for Runtime {
    type RuntimeEvent = RuntimeEvent;
    type RuntimeCall = RuntimeCall;
}

impl pallet_aura_style_filter::Config for Runtime {
    /// Nimbus filter pipeline (final) step 3:
    /// Choose 1 collator from PotentialAuthors as eligible
    /// for each slot in round-robin fashion
    type PotentialAuthors = ParachainStaking;
}
parameter_types! {
    /// Fixed percentage a collator takes off the top of due rewards
    pub const DefaultCollatorCommission: Perbill = Perbill::from_percent(10);
    /// Default percent of inflation set aside for parachain bond every round
    pub const DefaultParachainBondReservePercent: Percent = Percent::zero();
    pub DefaultBlocksPerRound: BlockNumber = prod_or_fast!(6 * HOURS,15,"MANTA_DEFAULTBLOCKSPERROUND");
    pub LeaveDelayRounds: BlockNumber = prod_or_fast!(28,1,"MANTA_LEAVEDELAYROUNDS"); // == 7 * DAYS / 6 * HOURS
}
impl pallet_parachain_staking::Config for Runtime {
    type RuntimeEvent = RuntimeEvent;
    type Currency = Balances;
    type BlockAuthor = AuthorInherent;
    type MonetaryGovernanceOrigin = EnsureRoot<AccountId>;
    /// Minimum round length is 2 minutes (10 * 12 second block times)
    type MinBlocksPerRound = ConstU32<10>;
    /// Blocks per round
    type DefaultBlocksPerRound = DefaultBlocksPerRound;
    /// Rounds before the collator leaving the candidates request can be executed
    type LeaveCandidatesDelay = LeaveDelayRounds;
    /// Rounds before the candidate bond increase/decrease can be executed
    type CandidateBondLessDelay = LeaveDelayRounds;
    /// Rounds before the delegator exit can be executed
    type LeaveDelegatorsDelay = LeaveDelayRounds;
    /// Rounds before the delegator revocation can be executed
    type RevokeDelegationDelay = LeaveDelayRounds;
    /// Rounds before the delegator bond increase/decrease can be executed
    type DelegationBondLessDelay = LeaveDelayRounds;
    /// Rounds before the reward is paid
    type RewardPaymentDelay = ConstU32<2>;
    /// Minimum collators selected per round, default at genesis and minimum forever after
    type MinSelectedCandidates = ConstU32<5>;
    /// Maximum top delegations per candidate
    type MaxTopDelegationsPerCandidate = ConstU32<100>;
    /// Maximum bottom delegations per candidate
    type MaxBottomDelegationsPerCandidate = ConstU32<50>;
    /// Maximum delegations per delegator
    type MaxDelegationsPerDelegator = ConstU32<25>;
    type DefaultCollatorCommission = DefaultCollatorCommission;
    type DefaultParachainBondReservePercent = DefaultParachainBondReservePercent;
    /// Minimum stake on a collator to be considered for block production
    type MinCollatorStk = ConstU128<{ crate::staking::MIN_BOND_TO_BE_CONSIDERED_COLLATOR }>;
    /// Minimum stake the collator runner must bond to register as collator candidate
    type MinCandidateStk = ConstU128<{ crate::staking::NORMAL_COLLATOR_MINIMUM_STAKE }>;
    /// WHITELIST: Minimum stake required for *a whitelisted* account to be a collator candidate
    type MinWhitelistCandidateStk = ConstU128<{ crate::staking::EARLY_COLLATOR_MINIMUM_STAKE }>;
    /// Smallest amount that can be delegated
    type MinDelegation = ConstU128<{ 50 * MANTA }>;
    /// Minimum stake required to be reserved to be a delegator
    type MinDelegatorStk = ConstU128<{ 50 * MANTA }>;
    type OnCollatorPayout = ();
    type OnNewRound = ();
    type WeightInfo = weights::pallet_parachain_staking::SubstrateWeight<Runtime>;
}

impl pallet_author_inherent::Config for Runtime {
    // We start a new slot each time we see a new relay block.
    type SlotBeacon = RelaychainBlockNumberProvider<Self>;
    type AccountLookup = CollatorSelection;
    type WeightInfo = weights::pallet_author_inherent::SubstrateWeight<Runtime>;
    /// Nimbus filter pipeline step 1:
    /// Filters out NimbusIds not registered as SessionKeys of some AccountId
    type CanAuthor = AuraAuthorFilter;
}

parameter_types! {
    pub MaximumSchedulerWeight: Weight = Perbill::from_percent(80) *
        RuntimeBlockWeights::get().max_block;
    pub const NoPreimagePostponement: Option<u32> = Some(10);
}

type ScheduleOrigin = EnsureRoot<AccountId>;
/// Used the compare the privilege of an origin inside the scheduler.
pub struct OriginPrivilegeCmp;
impl PrivilegeCmp<OriginCaller> for OriginPrivilegeCmp {
    fn cmp_privilege(left: &OriginCaller, right: &OriginCaller) -> Option<Ordering> {
        if left == right {
            return Some(Ordering::Equal);
        }

        match (left, right) {
            // Root is greater than anything.
            (OriginCaller::system(frame_system::RawOrigin::Root), _) => Some(Ordering::Greater),
            // Check which one has more yes votes.
            (
                OriginCaller::Council(pallet_collective::RawOrigin::Members(l_yes_votes, l_count)),
                OriginCaller::Council(pallet_collective::RawOrigin::Members(r_yes_votes, r_count)),
            ) => Some((l_yes_votes * r_count).cmp(&(r_yes_votes * l_count))),
            // For every other origin we don't care, as they are not used for `ScheduleOrigin`.
            _ => None,
        }
    }
}

impl pallet_scheduler::Config for Runtime {
    type Event = Event;
    type Origin = Origin;
    type PalletsOrigin = OriginCaller;
    type Call = Call;
    type MaximumWeight = MaximumSchedulerWeight;
    type ScheduleOrigin = ScheduleOrigin;
    type MaxScheduledPerBlock = ConstU32<50>; // 50 scheduled calls at most in the queue for a single block.
    type WeightInfo = weights::pallet_scheduler::SubstrateWeight<Runtime>;
    type OriginPrivilegeCmp = OriginPrivilegeCmp;
    type PreimageProvider = Preimage;
    type NoPreimagePostponement = NoPreimagePostponement;
}

parameter_types! {
    // Our NORMAL_DISPATCH_RATIO is 70% of the 5MB limit
    // So anything more than 3.5MB doesn't make sense here
    pub const PreimageMaxSize: u32 = 3584 * 1024;
    pub const PreimageBaseDeposit: Balance = 4 * mMANTA;
    // One cent: $10,000 / MB
    pub const PreimageByteDeposit: Balance = 40 * uMANTA;
}

impl pallet_preimage::Config for Runtime {
    type WeightInfo = weights::pallet_preimage::SubstrateWeight<Runtime>;
    type RuntimeEvent = RuntimeEvent;
    type Currency = Balances;
    type ManagerOrigin = EnsureRoot<AccountId>;
    type BaseDeposit = PreimageBaseDeposit;
    type ByteDeposit = PreimageByteDeposit;
}

// NOTE: pallet_parachain_staking rounds are now used,
// session rotation through pallet session no longer needed
// but the pallet is used for SessionKeys storage
pub struct NeverEndSession;
impl ShouldEndSession<u32> for NeverEndSession {
    fn should_end_session(_: u32) -> bool {
        false
    }
}

parameter_types! {
    // Rotate collator's spot each 6 hours.
    pub Period: u32 = prod_or_fast!(6 * HOURS, 2 * MINUTES, "MANTA_PERIOD");
    pub const Offset: u32 = 0;
}
impl pallet_session::Config for Runtime {
    type RuntimeEvent = RuntimeEvent;
    type ValidatorId = <Self as frame_system::Config>::AccountId;
    // we don't have stash and controller, thus we don't need the convert as well.
    type ValidatorIdOf = IdentityCollator;
    type ShouldEndSession = NeverEndSession;
    type NextSessionRotation = pallet_session::PeriodicSessions<Period, Offset>;
    type SessionManager = ();
    type SessionHandler =
        <opaque::SessionKeys as sp_runtime::traits::OpaqueKeys>::KeyTypeIdProviders;
    type Keys = opaque::SessionKeys;
    type WeightInfo = weights::pallet_session::SubstrateWeight<Runtime>;
}

impl pallet_aura::Config for Runtime {
    type AuthorityId = AuraId;
    type DisabledValidators = ();
    type MaxAuthorities = ConstU32<100_000>;
}

parameter_types! {
    // Pallet account for record rewards and give rewards to collator.
    pub const PotId: PalletId = STAKING_PALLET_ID;
}

/// We allow root and the Relay Chain council to execute privileged collator selection operations.
pub type CollatorSelectionUpdateOrigin = EnsureRoot<AccountId>;

impl manta_collator_selection::Config for Runtime {
    type RuntimeEvent = RuntimeEvent;
    type Currency = Balances;
    type UpdateOrigin = CollatorSelectionUpdateOrigin;
    type PotId = PotId;
    type MaxCandidates = ConstU32<50>; // 50 candidates at most
    type MaxInvulnerables = ConstU32<5>; // 5 invulnerables at most
    type ValidatorId = <Self as frame_system::Config>::AccountId;
    type ValidatorIdOf = IdentityCollator;
    type AccountIdOf = IdentityCollator;
    type ValidatorRegistration = Session;
    type WeightInfo = weights::manta_collator_selection::SubstrateWeight<Runtime>;
    /// Nimbus filter pipeline step 2:
    /// Filters collators not part of the current pallet_session::validators()
    type CanAuthor = AuraAuthorFilter;
}

parameter_types! {
    pub LaunchPeriod: BlockNumber = prod_or_fast!(7 * DAYS, 5 * MINUTES, "MANTA_LAUNCHPERIOD");
    pub VotingPeriod: BlockNumber = prod_or_fast!(7 * DAYS, 5 * MINUTES, "MANTA_VOTINGPERIOD");
    pub FastTrackVotingPeriod: BlockNumber = prod_or_fast!(3 * HOURS, 2 * MINUTES, "MANTA_FASTTRACKVOTINGPERIOD");
    pub const InstantAllowed: bool = true;
    pub const MinimumDeposit: Balance = 4 * MANTA;
    pub EnactmentPeriod: BlockNumber = prod_or_fast!(1 * DAYS, 2 * MINUTES, "MANTA_ENACTMENTPERIOD");
    pub CooloffPeriod: BlockNumber = prod_or_fast!(7 * DAYS, 2 * MINUTES, "MANTA_COOLOFFPERIOD");
}

impl pallet_democracy::Config for Runtime {
    type Proposal = Call;
    type Event = Event;
    type Currency = Balances;
    type EnactmentPeriod = EnactmentPeriod;
    type VoteLockingPeriod = EnactmentPeriod;
    type LaunchPeriod = LaunchPeriod;
    type VotingPeriod = VotingPeriod;
    type MinimumDeposit = MinimumDeposit;
    /// A straight majority of the council can decide what their next motion is.
    type ExternalOrigin =
        pallet_collective::EnsureProportionAtLeast<AccountId, CouncilCollective, 1, 2>;
    /// A super-majority can have the next scheduled referendum be a straight majority-carries vote.
    type ExternalMajorityOrigin =
        pallet_collective::EnsureProportionAtLeast<AccountId, CouncilCollective, 3, 4>;
    /// A unanimous council can have the next scheduled referendum be a straight default-carries
    /// (NTB) vote.
    type ExternalDefaultOrigin =
        pallet_collective::EnsureProportionAtLeast<AccountId, CouncilCollective, 1, 1>;
    /// Two thirds of the technical committee can have an ExternalMajority/ExternalDefault vote
    /// be tabled immediately and with a shorter voting/enactment period.
    type FastTrackOrigin =
        pallet_collective::EnsureProportionAtLeast<AccountId, TechnicalCollective, 2, 3>;
    type InstantOrigin =
        pallet_collective::EnsureProportionAtLeast<AccountId, TechnicalCollective, 1, 1>;
    type InstantAllowed = InstantAllowed;
    type FastTrackVotingPeriod = FastTrackVotingPeriod;
    // To cancel a proposal which has been passed, 2/3 of the council must agree to it.
    type CancellationOrigin =
        pallet_collective::EnsureProportionAtLeast<AccountId, CouncilCollective, 2, 3>;
    // To cancel a proposal before it has been passed, the technical committee must be unanimous or
    // Root must agree.
    type CancelProposalOrigin = EitherOfDiverse<
        EnsureRoot<AccountId>,
        pallet_collective::EnsureProportionAtLeast<AccountId, TechnicalCollective, 1, 1>,
    >;
    type BlacklistOrigin = EnsureRoot<AccountId>;
    // Any single technical committee member may veto a coming council proposal, however they can
    // only do it once and it lasts only for the cool-off period.
    type VetoOrigin = pallet_collective::EnsureMember<AccountId, TechnicalCollective>;
    type CooloffPeriod = CooloffPeriod;
    type PreimageByteDeposit = PreimageByteDeposit;
    type OperationalPreimageOrigin = pallet_collective::EnsureMember<AccountId, CouncilCollective>;
    type Slash = ();
    type Scheduler = Scheduler;
    type PalletsOrigin = OriginCaller;
    type MaxVotes = ConstU32<100>;
    type WeightInfo = weights::pallet_democracy::SubstrateWeight<Runtime>;
    type MaxProposals = ConstU32<100>;
}

parameter_types! {
    /// The maximum amount of time (in blocks) for council members to vote on motions.
    /// Motions may end in fewer blocks if enough votes are cast to determine the result.
    pub const CouncilMotionDuration: BlockNumber = 3 * DAYS;
}

type CouncilCollective = pallet_collective::Instance1;
impl pallet_collective::Config<CouncilCollective> for Runtime {
    type Origin = Origin;
    type Proposal = Call;
    type Event = Event;
    type MotionDuration = CouncilMotionDuration;
    type MaxProposals = ConstU32<100>;
    type MaxMembers = ConstU32<100>;
    type DefaultVote = pallet_collective::PrimeDefaultVote;
    type WeightInfo = weights::pallet_collective::SubstrateWeight<Runtime>;
}

pub type EnsureRootOrThreeFourthsCouncil = EitherOfDiverse<
    EnsureRoot<AccountId>,
    pallet_collective::EnsureProportionAtLeast<AccountId, CouncilCollective, 3, 4>,
>;

type CouncilMembershipInstance = pallet_membership::Instance1;
impl pallet_membership::Config<CouncilMembershipInstance> for Runtime {
    type Event = Event;
    type AddOrigin = EnsureRootOrThreeFourthsCouncil;
    type RemoveOrigin = EnsureRootOrThreeFourthsCouncil;
    type SwapOrigin = EnsureRootOrThreeFourthsCouncil;
    type ResetOrigin = EnsureRootOrThreeFourthsCouncil;
    type PrimeOrigin = EnsureRootOrThreeFourthsCouncil;
    type MembershipInitialized = Council;
    type MembershipChanged = Council;
    type MaxMembers = ConstU32<100>;
    type WeightInfo = weights::pallet_membership::SubstrateWeight<Runtime>;
}

parameter_types! {
    pub const TechnicalMotionDuration: BlockNumber = 3 * DAYS;
}

type TechnicalCollective = pallet_collective::Instance2;
impl pallet_collective::Config<TechnicalCollective> for Runtime {
    type Origin = Origin;
    type Proposal = Call;
    type Event = Event;
    type MotionDuration = TechnicalMotionDuration;
    type MaxProposals = ConstU32<100>;
    type MaxMembers = ConstU32<100>;
    type DefaultVote = pallet_collective::PrimeDefaultVote;
    type WeightInfo = weights::pallet_collective::SubstrateWeight<Runtime>;
}

type TechnicalMembershipInstance = pallet_membership::Instance2;
impl pallet_membership::Config<TechnicalMembershipInstance> for Runtime {
    type Event = Event;
    type AddOrigin = EnsureRootOrThreeFourthsCouncil;
    type RemoveOrigin = EnsureRootOrThreeFourthsCouncil;
    type SwapOrigin = EnsureRootOrThreeFourthsCouncil;
    type ResetOrigin = EnsureRootOrThreeFourthsCouncil;
    type PrimeOrigin = EnsureRootOrThreeFourthsCouncil;
    type MembershipInitialized = TechnicalCommittee;
    type MembershipChanged = TechnicalCommittee;
    type MaxMembers = ConstU32<100>;
    type WeightInfo = weights::pallet_membership::SubstrateWeight<Runtime>;
}

parameter_types! {
    pub const ProposalBond: Permill = Permill::from_percent(1);
    pub const ProposalBondMinimum: Balance = 3 * MANTA;
    pub const ProposalBondMaximum: Balance = 50 * MANTA;
    pub SpendPeriod: BlockNumber = prod_or_fast!(14 * DAYS, 2 * MINUTES, "MANTA_SPENDPERIOD");
    pub const Burn: Permill = Permill::from_percent(0);
    pub const TreasuryPalletId: PalletId = TREASURY_PALLET_ID;
}

type EnsureRootOrThreeFifthsCouncil = EitherOfDiverse<
    EnsureRoot<AccountId>,
    pallet_collective::EnsureProportionAtLeast<AccountId, CouncilCollective, 3, 5>,
>;

type EnsureRootOrMoreThanHalfCouncil = EitherOfDiverse<
    EnsureRoot<AccountId>,
    pallet_collective::EnsureProportionMoreThan<AccountId, CouncilCollective, 1, 2>,
>;

impl pallet_treasury::Config for Runtime {
    type PalletId = TreasuryPalletId;
    type Currency = Balances;
<<<<<<< HEAD
    type ApproveOrigin = EnsureRootOrThreeFifthsCouncil;
    type RejectOrigin = EnsureRootOrMoreThanHalfCouncil;
    type Event = Event;
=======
    type ApproveOrigin = EnsureRoot<AccountId>;
    type RejectOrigin = EnsureRoot<AccountId>;
    type RuntimeEvent = RuntimeEvent;
>>>>>>> b84ad5f9
    type OnSlash = Treasury;
    type ProposalBond = ProposalBond;
    type ProposalBondMinimum = ProposalBondMinimum;
    type ProposalBondMaximum = ProposalBondMaximum;
    type SpendPeriod = SpendPeriod;
    type Burn = Burn;
    type BurnDestination = ();
    type MaxApprovals = ConstU32<100>;
    type WeightInfo = weights::pallet_treasury::SubstrateWeight<Runtime>;
    type SpendFunds = ();
    // Expects an implementation of `EnsureOrigin` with a `Success` generic,
    // which is the the maximum amount that this origin is allowed to spend at a time.
    type SpendOrigin = NeverEnsureOrigin<Balance>;
}

// Create the runtime by composing the FRAME pallets that were previously configured.
construct_runtime!(
    pub enum Runtime where
        Block = Block,
        NodeBlock = opaque::Block,
        UncheckedExtrinsic = UncheckedExtrinsic,
    {
        // System support stuff.
        System: frame_system::{Pallet, Call, Config, Storage, Event<T>} = 0,
        ParachainSystem: cumulus_pallet_parachain_system::{
            Pallet, Call, Config, Storage, Inherent, Event<T>, ValidateUnsigned,
        } = 1,
        Timestamp: pallet_timestamp::{Pallet, Call, Storage, Inherent} = 2,
        ParachainInfo: parachain_info::{Pallet, Storage, Config} = 3,

        // Monetary stuff.
        Balances: pallet_balances::{Pallet, Call, Storage, Config<T>, Event<T>} = 10,
        TransactionPayment: pallet_transaction_payment::{Pallet, Storage, Event<T>} = 11,

        // Governance stuff.
        Democracy: pallet_democracy::{Pallet, Call, Storage, Config<T>, Event<T>} = 14,
        Council: pallet_collective::<Instance1>::{Pallet, Call, Storage, Origin<T>, Event<T>, Config<T>} = 15,
        CouncilMembership: pallet_membership::<Instance1>::{Pallet, Call, Storage, Event<T>, Config<T>} = 16,
        TechnicalCommittee: pallet_collective::<Instance2>::{Pallet, Call, Storage, Origin<T>, Event<T>, Config<T>} = 17,
        TechnicalMembership: pallet_membership::<Instance2>::{Pallet, Call, Storage, Event<T>, Config<T>} = 18,

        ParachainStaking: pallet_parachain_staking::{Pallet, Call, Storage, Event<T>, Config<T>} = 48,
        // Collator support.
        AuthorInherent: pallet_author_inherent::{Pallet, Call, Storage, Inherent} = 60,
        AuraAuthorFilter: pallet_aura_style_filter::{Pallet, Storage} = 63,
        // The order of the next 4 is important and shall not change.
        Authorship: pallet_authorship::{Pallet, Call, Storage} = 20,
        CollatorSelection: manta_collator_selection::{Pallet, Call, Storage, Event<T>, Config<T>} = 21,
        Session: pallet_session::{Pallet, Call, Storage, Event, Config<T>} = 22,
        Aura: pallet_aura::{Pallet, Storage, Config<T>} = 23,

        Treasury: pallet_treasury::{Pallet, Call, Storage, Event<T>} = 26,

        // Preimage registry.
        Preimage: pallet_preimage::{Pallet, Call, Storage, Event<T>} = 28,
        Scheduler: pallet_scheduler::{Pallet, Call, Storage, Event<T>} = 29,

        // XCM helpers.
        XcmpQueue: cumulus_pallet_xcmp_queue::{Pallet, Call, Storage, Event<T>} = 30,
        PolkadotXcm: pallet_xcm::{Pallet, Call, Storage, Event<T>, Origin, Config} = 31,
        CumulusXcm: cumulus_pallet_xcm::{Pallet, Event<T>, Origin} = 32,
        DmpQueue: cumulus_pallet_dmp_queue::{Pallet, Call, Storage, Event<T>} = 33,
        XTokens: orml_xtokens::{Pallet, Call, Event<T>, Storage} = 34,

        // Handy utilities.
        Utility: pallet_utility::{Pallet, Call, Event} = 40,
        Multisig: pallet_multisig::{Pallet, Call, Storage, Event<T>} = 41,
        // Temporary
        Sudo: pallet_sudo::{Pallet, Call, Config<T>, Storage, Event<T>} = 42,

        // Assets management
        Assets: pallet_assets::{Pallet, Call, Storage, Event<T>} = 45,
        AssetManager: pallet_asset_manager::{Pallet, Call, Storage, Config<T>, Event<T>} = 46,
    }
);

/// The address format for describing accounts.
pub type Address = sp_runtime::MultiAddress<AccountId, ()>;
/// Block type as expected by this runtime.
pub type Block = generic::Block<Header, UncheckedExtrinsic>;
/// A Block signed with a Justification
pub type SignedBlock = generic::SignedBlock<Block>;
/// BlockId type as expected by this runtime.
pub type BlockId = generic::BlockId<Block>;
/// The SignedExtension to the basic transaction logic.
pub type SignedExtra = (
    frame_system::CheckSpecVersion<Runtime>,
    frame_system::CheckTxVersion<Runtime>,
    frame_system::CheckGenesis<Runtime>,
    frame_system::CheckEra<Runtime>,
    frame_system::CheckNonce<Runtime>,
    frame_system::CheckWeight<Runtime>,
    pallet_transaction_payment::ChargeTransactionPayment<Runtime>,
);
/// Unchecked extrinsic type as expected by this runtime.
pub type UncheckedExtrinsic =
    generic::UncheckedExtrinsic<Address, RuntimeCall, Signature, SignedExtra>;
/// Extrinsic type that has already been checked.
pub type CheckedExtrinsic = generic::CheckedExtrinsic<AccountId, RuntimeCall, SignedExtra>;

/// Types for runtime upgrading.
/// Each type should implement trait `OnRuntimeUpgrade`.
pub type OnRuntimeUpgradeHooks = ();
/// Executive: handles dispatch to the various modules.
pub type Executive = frame_executive::Executive<
    Runtime,
    Block,
    frame_system::ChainContext<Runtime>,
    Runtime,
    AllPalletsWithSystem,
    OnRuntimeUpgradeHooks,
>;

#[cfg(feature = "runtime-benchmarks")]
#[macro_use]
extern crate frame_benchmarking;

#[cfg(feature = "runtime-benchmarks")]
mod benches {
    frame_benchmarking::define_benchmarks!(
        // Substrate pallets
        [pallet_balances, Balances]
        [pallet_democracy, Democracy]
        [pallet_collective, Council]
        [pallet_membership, CouncilMembership]
        [pallet_multisig, Multisig]
        [frame_system, SystemBench::<Runtime>]
        [pallet_timestamp, Timestamp]
        [pallet_utility, Utility]
        [pallet_preimage, Preimage]
        [pallet_treasury, Treasury]
        [pallet_assets, Assets]
        [pallet_asset_manager, AssetManager]
        [pallet_scheduler, Scheduler]
        // XCM
        [cumulus_pallet_xcmp_queue, XcmpQueue]
        [pallet_xcm_benchmarks::fungible, pallet_xcm_benchmarks::fungible::Pallet::<Runtime>]
        [pallet_xcm_benchmarks::generic, pallet_xcm_benchmarks::generic::Pallet::<Runtime>]
        [pallet_session, SessionBench::<Runtime>]
        // Manta pallets
        [manta_collator_selection, CollatorSelection]
        [pallet_parachain_staking, ParachainStaking]
        // Nimbus pallets
        [pallet_author_inherent, AuthorInherent]
    );
}

impl_runtime_apis! {
    impl sp_consensus_aura::AuraApi<Block, AuraId> for Runtime {
        fn slot_duration() -> sp_consensus_aura::SlotDuration {
            sp_consensus_aura::SlotDuration::from_millis(Aura::slot_duration())
        }

        fn authorities() -> Vec<AuraId> {
            // NOTE: AuraAPI must exist for node/src/aura_or_nimbus_consensus.rs
            // But is intentionally DISABLED starting with manta v3.3.0
            vec![]
        }
    }

    impl sp_api::Core<Block> for Runtime {
        fn version() -> RuntimeVersion {
            VERSION
        }

        fn execute_block(block: Block) {
            Executive::execute_block(block)
        }

        fn initialize_block(header: &<Block as BlockT>::Header) {
            Executive::initialize_block(header)
        }
    }

    impl sp_api::Metadata<Block> for Runtime {
        fn metadata() -> OpaqueMetadata {
            OpaqueMetadata::new(Runtime::metadata().into())
        }
    }

    impl sp_block_builder::BlockBuilder<Block> for Runtime {
        fn apply_extrinsic(extrinsic: <Block as BlockT>::Extrinsic) -> ApplyExtrinsicResult {
            Executive::apply_extrinsic(extrinsic)
        }

        fn finalize_block() -> <Block as BlockT>::Header {
            Executive::finalize_block()
        }

        fn inherent_extrinsics(data: sp_inherents::InherentData) -> Vec<<Block as BlockT>::Extrinsic> {
            data.create_extrinsics()
        }

        fn check_inherents(
            block: Block,
            data: sp_inherents::InherentData,
        ) -> sp_inherents::CheckInherentsResult {
            data.check_extrinsics(&block)
        }
    }

    impl sp_transaction_pool::runtime_api::TaggedTransactionQueue<Block> for Runtime {
        fn validate_transaction(
            source: TransactionSource,
            tx: <Block as BlockT>::Extrinsic,
            block_hash: <Block as BlockT>::Hash,
        ) -> TransactionValidity {
            Executive::validate_transaction(source, tx, block_hash)
        }
    }

    impl sp_offchain::OffchainWorkerApi<Block> for Runtime {
        fn offchain_worker(header: &<Block as BlockT>::Header) {
            Executive::offchain_worker(header)
        }
    }

    impl sp_session::SessionKeys<Block> for Runtime {
        fn generate_session_keys(seed: Option<Vec<u8>>) -> Vec<u8> {
            opaque::SessionKeys::generate(seed)
        }

        fn decode_session_keys(
            encoded: Vec<u8>,
        ) -> Option<Vec<(Vec<u8>, KeyTypeId)>> {
            opaque::SessionKeys::decode_into_raw_public_keys(&encoded)
        }
    }

    impl frame_system_rpc_runtime_api::AccountNonceApi<Block, AccountId, Index> for Runtime {
        fn account_nonce(account: AccountId) -> Index {
            System::account_nonce(account)
        }
    }

    impl pallet_transaction_payment_rpc_runtime_api::TransactionPaymentApi<Block, Balance> for Runtime {
        fn query_info(
            uxt: <Block as BlockT>::Extrinsic,
            len: u32,
        ) -> pallet_transaction_payment_rpc_runtime_api::RuntimeDispatchInfo<Balance> {
            TransactionPayment::query_info(uxt, len)
        }
        fn query_fee_details(
            uxt: <Block as BlockT>::Extrinsic,
            len: u32,
        ) -> pallet_transaction_payment::FeeDetails<Balance> {
            TransactionPayment::query_fee_details(uxt, len)
        }
    }

    impl pallet_transaction_payment_rpc_runtime_api::TransactionPaymentCallApi<Block, Balance, RuntimeCall>
        for Runtime
    {
        fn query_call_info(
            call: RuntimeCall,
            len: u32,
        ) -> pallet_transaction_payment::RuntimeDispatchInfo<Balance> {
            TransactionPayment::query_call_info(call, len)
        }
        fn query_call_fee_details(
            call: RuntimeCall,
            len: u32,
        ) -> pallet_transaction_payment::FeeDetails<Balance> {
            TransactionPayment::query_call_fee_details(call, len)
        }
    }

    impl cumulus_primitives_core::CollectCollationInfo<Block> for Runtime {
        fn collect_collation_info(header: &<Block as BlockT>::Header) -> cumulus_primitives_core::CollationInfo {
            ParachainSystem::collect_collation_info(header)
        }
    }

    impl nimbus_primitives::NimbusApi<Block> for Runtime {
        fn can_author(author: NimbusId, relay_parent: u32, parent_header: &<Block as BlockT>::Header) -> bool {
            let next_block_number = parent_header.number + 1;
            let slot = relay_parent;
            // Because the staking solution calculates the next staking set at the beginning
            // of the first block in the new round, the only way to accurately predict the
            // authors is to compute the selection during prediction.
            // NOTE: This logic must manually be kept in sync with the nimbus filter pipeline
            if pallet_parachain_staking::Pallet::<Self>::round().should_update(next_block_number)
            {
                // lookup account from nimbusId
                // mirrors logic in `pallet_author_inherent`
                use nimbus_primitives::AccountLookup;
                let account = match manta_collator_selection::Pallet::<Self>::lookup_account(&author) {
                    Some(account) => account,
                    // Authors whose account lookups fail will not be eligible
                    None => {
                        return false;
                    }
                };
                // manually check aura eligibility (in the new round)
                // mirrors logic in `aura_style_filter`
                let truncated_half_slot = (slot >> 1) as usize;
                let active: Vec<AccountId> = pallet_parachain_staking::Pallet::<Self>::compute_top_candidates();
                account == active[truncated_half_slot % active.len()]
            } else {
                // We're not changing rounds, `PotentialAuthors` is not changing, just use can_author
                <AuthorInherent as nimbus_primitives::CanAuthor<_>>::can_author(&author, &relay_parent)
            }
        }
    }

    #[cfg(feature = "try-runtime")]
    impl frame_try_runtime::TryRuntime<Block> for Runtime {
        fn on_runtime_upgrade(checks: frame_try_runtime::UpgradeCheckSelect) -> (Weight, Weight) {
            let weight = Executive::try_runtime_upgrade(checks).unwrap();
            (weight, RuntimeBlockWeights::get().max_block)
        }

        fn execute_block(
            block: Block,
            state_root_check: bool,
            signature_check: bool,
            select: frame_try_runtime::TryStateSelect
        ) -> Weight {
            Executive::try_execute_block(block, state_root_check, signature_check, select).expect("try_execute_block failed")
        }
    }

    #[cfg(feature = "runtime-benchmarks")]
    impl frame_benchmarking::Benchmark<Block> for Runtime {
        fn benchmark_metadata(extra: bool) -> (
            Vec<frame_benchmarking::BenchmarkList>,
            Vec<frame_support::traits::StorageInfo>,
        ) {
            use frame_benchmarking::{Benchmarking, BenchmarkList};
            use frame_support::traits::StorageInfoTrait;
            use frame_system_benchmarking::Pallet as SystemBench;
            use cumulus_pallet_session_benchmarking::Pallet as SessionBench;

            let mut list = Vec::<BenchmarkList>::new();
            list_benchmarks!(list, extra);

            let storage_info = AllPalletsWithSystem::storage_info();
            (list, storage_info)
        }

        fn dispatch_benchmark(
            config: frame_benchmarking::BenchmarkConfig
        ) -> Result<Vec<frame_benchmarking::BenchmarkBatch>, sp_runtime::RuntimeString> {
            use frame_benchmarking::{Benchmarking, BenchmarkBatch, TrackedStorageKey, BenchmarkError};

            use frame_system_benchmarking::Pallet as SystemBench;
            impl frame_system_benchmarking::Config for Runtime {}

            use cumulus_pallet_session_benchmarking::Pallet as SessionBench;
            impl cumulus_pallet_session_benchmarking::Config for Runtime {}

            use pallet_xcm_benchmarks::asset_instance_from;
            use xcm_config::{LocationToAccountId, XcmExecutorConfig};

            parameter_types! {
                pub const TrustedTeleporter: Option<(MultiLocation, MultiAsset)> = None;
                pub const TrustedReserve: Option<(MultiLocation, MultiAsset)> = Some((
                    DotLocation::get(),
                    // Random amount for the benchmark.
                    MultiAsset { fun: Fungible(1_000_000_000_000), id: Concrete(DotLocation::get()) },
                ));
                pub const CheckedAccount: Option<AccountId> = None;
                pub const DotLocation: MultiLocation = MultiLocation::parent();
                pub MantaLocation: MultiLocation = MultiLocation::new(1, X1(Parachain(ParachainInfo::parachain_id().into())));
            }

            impl pallet_xcm_benchmarks::Config for Runtime {
                type XcmConfig = XcmExecutorConfig;
                type AccountIdConverter = LocationToAccountId;

                fn valid_destination() -> Result<MultiLocation, BenchmarkError> {
                 Ok(DotLocation::get())
                }

                fn worst_case_holding() -> MultiAssets {
                    // A mix of fungible, non-fungible, and concrete assets.
                    const HOLDING_FUNGIBLES: u32 = 100;
                    const HOLDING_NON_FUNGIBLES: u32 = 100;
                    let fungibles_amount: u128 = 100;
                    let mut assets = (0..HOLDING_FUNGIBLES)
                        .map(|i| {
                            MultiAsset {
                                id: Concrete(GeneralIndex(i as u128).into()),
                                fun: Fungible(fungibles_amount * i as u128),
                            }
                        })
                        .chain(core::iter::once(MultiAsset { id: Concrete(Here.into()), fun: Fungible(u128::MAX) }))
                        .chain((0..HOLDING_NON_FUNGIBLES).map(|i| MultiAsset {
                            id: Concrete(GeneralIndex(i as u128).into()),
                            fun: NonFungible(asset_instance_from(i)),
                        }))
                        .collect::<Vec<_>>();

                        assets.push(MultiAsset{
                            id: Concrete(MantaLocation::get()),
                            fun: Fungible(1_000_000 * MANTA),
                        });
                        assets.into()
                }
            }

            impl pallet_xcm_benchmarks::fungible::Config for Runtime {
                type TransactAsset = Balances;

                type CheckedAccount = CheckedAccount;
                type TrustedTeleporter = TrustedTeleporter;
                type TrustedReserve = TrustedReserve;

                fn get_multi_asset() -> MultiAsset {
                    MultiAsset {
                        id: Concrete(MantaLocation::get()),
                        fun: Fungible(1 * MANTA),
                    }
                }
            }

            impl pallet_xcm_benchmarks::generic::Config for Runtime {
                type RuntimeCall = RuntimeCall;

                fn worst_case_response() -> (u64, Response) {
                    (0u64, Response::Version(Default::default()))
                }

                fn transact_origin() -> Result<MultiLocation, BenchmarkError> {
                    Ok(DotLocation::get())
                }

                fn subscribe_origin() -> Result<MultiLocation, BenchmarkError> {
                    Ok(DotLocation::get())
                }

                fn claimable_asset() -> Result<(MultiLocation, MultiLocation, MultiAssets), BenchmarkError> {
                    let origin = MantaLocation::get();
                    let assets: MultiAssets = (Concrete(MantaLocation::get()), 1_000 * MANTA).into();
                    let ticket = MultiLocation { parents: 0, interior: Here };
                    Ok((origin, ticket, assets))
                }
            }

            let whitelist: Vec<TrackedStorageKey> = vec![
                // Block Number
                hex_literal::hex!("26aa394eea5630e07c48ae0c9558cef702a5c1b19ab7a04f536c519aca4983ac").to_vec().into(),
                // Total Issuance
                hex_literal::hex!("c2261276cc9d1f8598ea4b6a74b15c2f57c875e4cff74148e4628f264b974c80").to_vec().into(),
                // Execution Phase
                hex_literal::hex!("26aa394eea5630e07c48ae0c9558cef7ff553b5a9862a516939d82b3d3d8661a").to_vec().into(),
                // Event Count
                hex_literal::hex!("26aa394eea5630e07c48ae0c9558cef70a98fdbe9ce6c55837576c60c7af3850").to_vec().into(),
                // ParachainStaking Round
                hex_literal::hex!("a686a3043d0adcf2fa655e57bc595a7813792e785168f725b60e2969c7fc2552").to_vec().into(),
                // System Events
                hex_literal::hex!("26aa394eea5630e07c48ae0c9558cef780d41e5e16056765bc8461851072c9d7").to_vec().into(),
                // Treasury Account
                hex_literal::hex!("26aa394eea5630e07c48ae0c9558cef7b99d880ec681799c0cf30e8886371da95ecffd7b6c0f78751baa9d281e0bfa3a6d6f646c70792f74727372790000000000000000000000000000000000000000").to_vec().into(),
            ];

            let mut batches = Vec::<BenchmarkBatch>::new();
            let params = (&config, &whitelist);
            add_benchmarks!(params, batches);

            Ok(batches)
        }
    }
}

struct CheckInherentsStruct;
impl CheckInherents<Block> for CheckInherentsStruct {
    fn check_inherents(
        block: &Block,
        relay_state_proof: &RelayChainStateProof,
    ) -> sp_inherents::CheckInherentsResult {
        let relay_chain_slot = relay_state_proof
            .read_slot()
            .expect("Could not read the relay chain slot from the proof");

        let inherent_data =
            cumulus_primitives_timestamp::InherentDataProvider::from_relay_chain_slot_and_duration(
                relay_chain_slot,
                sp_std::time::Duration::from_secs(6),
            )
            .create_inherent_data()
            .expect("Could not create the timestamp inherent data");

        inherent_data.check_extrinsics(block)
    }
}

register_validate_block! {
    Runtime = Runtime,
    BlockExecutor = pallet_author_inherent::BlockExecutor::<Runtime, Executive>,
    CheckInherents = CheckInherentsStruct,
}

impl parachain_info::Config for Runtime {}<|MERGE_RESOLUTION|>--- conflicted
+++ resolved
@@ -45,20 +45,14 @@
     RelaychainBlockNumberProvider,
 };
 use frame_support::{
-<<<<<<< HEAD
-    construct_runtime, parameter_types,
-    traits::{
-        ConstU128, ConstU16, ConstU32, ConstU8, Contains, Currency, EitherOfDiverse,
-        NeverEnsureOrigin, PrivilegeCmp,
-    },
-    weights::{ConstantMultiplier, DispatchClass, Weight},
-=======
     construct_runtime,
     dispatch::DispatchClass,
     parameter_types,
-    traits::{ConstU128, ConstU32, ConstU8, Contains, Currency, NeverEnsureOrigin},
+    traits::{
+        ConstU128, ConstU32, ConstU8, Contains, Currency, EitherOfDiverse, NeverEnsureOrigin,
+        PrivilegeCmp,
+    },
     weights::{ConstantMultiplier, Weight},
->>>>>>> b84ad5f9
     PalletId,
 };
 
@@ -211,35 +205,24 @@
         match call {
             // Explicitly DISALLOWED calls ( Pallet user extrinsics we don't want used WITH REASONING )
             // Explicitly ALLOWED calls
-<<<<<<< HEAD
-            | Call::Authorship(_)
-            | Call::Democracy(pallet_democracy::Call::vote {..}
+            | RuntimeCall::Authorship(_)
+            | RuntimeCall::Democracy(pallet_democracy::Call::vote {..}
                 | pallet_democracy::Call::emergency_cancel {..}
                 | pallet_democracy::Call::external_propose_default {..}
                 | pallet_democracy::Call::fast_track  {..}
                 | pallet_democracy::Call::veto_external {..}
                 | pallet_democracy::Call::cancel_referendum {..}
-                | pallet_democracy::Call::cancel_queued {..}
                 | pallet_democracy::Call::delegate {..}
                 | pallet_democracy::Call::undelegate {..}
-                | pallet_democracy::Call::note_preimage {..}
-                | pallet_democracy::Call::note_preimage_operational {..}
-                | pallet_democracy::Call::note_imminent_preimage {..}
-                | pallet_democracy::Call::note_imminent_preimage_operational {..}
-                | pallet_democracy::Call::reap_preimage {..}
                 | pallet_democracy::Call::unlock {..}
                 | pallet_democracy::Call::remove_vote {..}
                 | pallet_democracy::Call::remove_other_vote {..}
-                | pallet_democracy::Call::enact_proposal {..}
                 | pallet_democracy::Call::blacklist {..})
-            | Call::Council(_)
-            | Call::TechnicalCommittee(_)
-            | Call::CouncilMembership(_)
-            | Call::TechnicalMembership(_)
-            | Call::Scheduler(_)
-=======
-            | RuntimeCall::Authorship(_)
->>>>>>> b84ad5f9
+            | RuntimeCall::Council(_)
+            | RuntimeCall::TechnicalCommittee(_)
+            | RuntimeCall::CouncilMembership(_)
+            | RuntimeCall::TechnicalMembership(_)
+            | RuntimeCall::Scheduler(_)
             // Sudo also cannot be filtered because it is used in runtime upgrade.
             | RuntimeCall::Sudo(_)
             | RuntimeCall::Multisig(_)
@@ -461,17 +444,16 @@
 }
 
 impl pallet_scheduler::Config for Runtime {
-    type Event = Event;
-    type Origin = Origin;
+    type RuntimeEvent = RuntimeEvent;
+    type RuntimeOrigin = RuntimeOrigin;
     type PalletsOrigin = OriginCaller;
-    type Call = Call;
+    type RuntimeCall = RuntimeCall;
     type MaximumWeight = MaximumSchedulerWeight;
     type ScheduleOrigin = ScheduleOrigin;
     type MaxScheduledPerBlock = ConstU32<50>; // 50 scheduled calls at most in the queue for a single block.
     type WeightInfo = weights::pallet_scheduler::SubstrateWeight<Runtime>;
     type OriginPrivilegeCmp = OriginPrivilegeCmp;
-    type PreimageProvider = Preimage;
-    type NoPreimagePostponement = NoPreimagePostponement;
+    type Preimages = Preimage;
 }
 
 parameter_types! {
@@ -563,8 +545,7 @@
 }
 
 impl pallet_democracy::Config for Runtime {
-    type Proposal = Call;
-    type Event = Event;
+    type RuntimeEvent = RuntimeEvent;
     type Currency = Balances;
     type EnactmentPeriod = EnactmentPeriod;
     type VoteLockingPeriod = EnactmentPeriod;
@@ -603,14 +584,15 @@
     // only do it once and it lasts only for the cool-off period.
     type VetoOrigin = pallet_collective::EnsureMember<AccountId, TechnicalCollective>;
     type CooloffPeriod = CooloffPeriod;
-    type PreimageByteDeposit = PreimageByteDeposit;
-    type OperationalPreimageOrigin = pallet_collective::EnsureMember<AccountId, CouncilCollective>;
     type Slash = ();
     type Scheduler = Scheduler;
     type PalletsOrigin = OriginCaller;
     type MaxVotes = ConstU32<100>;
     type WeightInfo = weights::pallet_democracy::SubstrateWeight<Runtime>;
     type MaxProposals = ConstU32<100>;
+    type Preimages = Preimage;
+    type MaxDeposits = ConstU32<100>;
+    type MaxBlacklisted = ConstU32<100>;
 }
 
 parameter_types! {
@@ -621,9 +603,9 @@
 
 type CouncilCollective = pallet_collective::Instance1;
 impl pallet_collective::Config<CouncilCollective> for Runtime {
-    type Origin = Origin;
-    type Proposal = Call;
-    type Event = Event;
+    type RuntimeOrigin = RuntimeOrigin;
+    type Proposal = RuntimeCall;
+    type RuntimeEvent = RuntimeEvent;
     type MotionDuration = CouncilMotionDuration;
     type MaxProposals = ConstU32<100>;
     type MaxMembers = ConstU32<100>;
@@ -638,7 +620,7 @@
 
 type CouncilMembershipInstance = pallet_membership::Instance1;
 impl pallet_membership::Config<CouncilMembershipInstance> for Runtime {
-    type Event = Event;
+    type RuntimeEvent = RuntimeEvent;
     type AddOrigin = EnsureRootOrThreeFourthsCouncil;
     type RemoveOrigin = EnsureRootOrThreeFourthsCouncil;
     type SwapOrigin = EnsureRootOrThreeFourthsCouncil;
@@ -656,9 +638,9 @@
 
 type TechnicalCollective = pallet_collective::Instance2;
 impl pallet_collective::Config<TechnicalCollective> for Runtime {
-    type Origin = Origin;
-    type Proposal = Call;
-    type Event = Event;
+    type RuntimeOrigin = RuntimeOrigin;
+    type Proposal = RuntimeCall;
+    type RuntimeEvent = RuntimeEvent;
     type MotionDuration = TechnicalMotionDuration;
     type MaxProposals = ConstU32<100>;
     type MaxMembers = ConstU32<100>;
@@ -668,7 +650,7 @@
 
 type TechnicalMembershipInstance = pallet_membership::Instance2;
 impl pallet_membership::Config<TechnicalMembershipInstance> for Runtime {
-    type Event = Event;
+    type RuntimeEvent = RuntimeEvent;
     type AddOrigin = EnsureRootOrThreeFourthsCouncil;
     type RemoveOrigin = EnsureRootOrThreeFourthsCouncil;
     type SwapOrigin = EnsureRootOrThreeFourthsCouncil;
@@ -702,15 +684,9 @@
 impl pallet_treasury::Config for Runtime {
     type PalletId = TreasuryPalletId;
     type Currency = Balances;
-<<<<<<< HEAD
     type ApproveOrigin = EnsureRootOrThreeFifthsCouncil;
     type RejectOrigin = EnsureRootOrMoreThanHalfCouncil;
-    type Event = Event;
-=======
-    type ApproveOrigin = EnsureRoot<AccountId>;
-    type RejectOrigin = EnsureRoot<AccountId>;
-    type RuntimeEvent = RuntimeEvent;
->>>>>>> b84ad5f9
+    type RuntimeEvent = RuntimeEvent;
     type OnSlash = Treasury;
     type ProposalBond = ProposalBond;
     type ProposalBondMinimum = ProposalBondMinimum;
