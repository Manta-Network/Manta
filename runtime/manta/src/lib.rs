--- conflicted
+++ resolved
@@ -130,11 +130,7 @@
     spec_name: create_runtime_str!("manta"),
     impl_name: create_runtime_str!("manta"),
     authoring_version: 1,
-<<<<<<< HEAD
-    spec_version: 4040,
-=======
     spec_version: 4060,
->>>>>>> ceb9e46c
     impl_version: 1,
     apis: RUNTIME_API_VERSIONS,
     transaction_version: 2,
