--- conflicted
+++ resolved
@@ -62,13 +62,8 @@
 };
 use manta_primitives::{
     constants::{
-<<<<<<< HEAD
-        time::*, RocksDbWeight, LOTTERY_PALLET_ID, STAKING_PALLET_ID, TREASURY_PALLET_ID,
-        WEIGHT_PER_SECOND,
-=======
         time::*, RocksDbWeight, LOTTERY_PALLET_ID, NAME_SERVICE_PALLET_ID, STAKING_PALLET_ID,
         TREASURY_PALLET_ID, WEIGHT_PER_SECOND,
->>>>>>> 852ef1de
     },
     types::{AccountId, Balance, BlockNumber, Hash, Header, Index, PoolId, Signature},
 };
@@ -406,9 +401,9 @@
 parameter_types! {
     pub const LotteryPotId: PalletId = LOTTERY_PALLET_ID;
     /// Time in blocks between lottery drawings
-    pub DrawingInterval: BlockNumber = prod_or_fast!(7 * DAYS, 3 * MINUTES);
+    pub DrawingInterval: BlockNumber = prod_or_fast!(7 * DAYS, 10 * MINUTES);
     /// Time in blocks *before* a drawing in which modifications of the win-eligble pool are prevented
-    pub DrawingFreezeout: BlockNumber = prod_or_fast!(1 * DAYS, 1 * MINUTES);
+    pub DrawingFreezeout: BlockNumber = prod_or_fast!(1 * DAYS, 3 * MINUTES);
     /// Time in blocks until a collator is done unstaking
     pub UnstakeLockTime: BlockNumber = LeaveDelayRounds::get() * DefaultBlocksPerRound::get();
 }
