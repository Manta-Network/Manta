--- conflicted
+++ resolved
@@ -45,17 +45,9 @@
     RelaychainBlockNumberProvider,
 };
 use frame_support::{
-<<<<<<< HEAD
-    construct_runtime,
-    dispatch::DispatchClass,
-    parameter_types,
-    traits::{ConstU128, ConstU32, ConstU8, Contains, Currency},
-    weights::{ConstantMultiplier, Weight},
-=======
     construct_runtime, parameter_types,
     traits::{ConstU128, ConstU16, ConstU32, ConstU8, Contains, Currency, NeverEnsureOrigin},
     weights::{ConstantMultiplier, DispatchClass, Weight},
->>>>>>> ceb9e46c
     PalletId,
 };
 
@@ -210,22 +202,13 @@
             // Explicitly ALLOWED calls
             | RuntimeCall::Authorship(_)
             // Sudo also cannot be filtered because it is used in runtime upgrade.
-<<<<<<< HEAD
             | RuntimeCall::Sudo(_)
             | RuntimeCall::Multisig(_)
             | RuntimeCall::AuthorInherent(pallet_author_inherent::Call::kick_off_authorship_validation {..}) // executes unsigned on every block
+            | RuntimeCall::XTokens(orml_xtokens::Call::transfer {..})
             | RuntimeCall::Balances(_)
             | RuntimeCall::Preimage(_)
             | RuntimeCall::Utility(_) => true,
-=======
-            | Call::Sudo(_)
-            | Call::Multisig(_)
-            | Call::AuthorInherent(pallet_author_inherent::Call::kick_off_authorship_validation {..}) // executes unsigned on every block
-            | Call::Balances(_)
-            | Call::XTokens(orml_xtokens::Call::transfer {..})
-            | Call::Preimage(_)
-            | Call::Utility(_) => true,
->>>>>>> ceb9e46c
 
             // DISALLOW anything else
             | _ => false
@@ -427,25 +410,6 @@
     type ByteDeposit = PreimageByteDeposit;
 }
 
-<<<<<<< HEAD
-parameter_types! {
-    pub const ReservedDmpWeight: Weight = MAXIMUM_BLOCK_WEIGHT.saturating_div(4);
-}
-
-impl cumulus_pallet_parachain_system::Config for Runtime {
-    type RuntimeEvent = RuntimeEvent;
-    type SelfParaId = parachain_info::Pallet<Runtime>;
-    type DmpMessageHandler = DmpQueue;
-    type ReservedDmpWeight = ReservedDmpWeight;
-    type OutboundXcmpMessageSource = ();
-    type XcmpMessageHandler = ();
-    type ReservedXcmpWeight = ();
-    type OnSystemEvent = ();
-    type CheckAssociatedRelayNumber = RelayNumberStrictlyIncreases;
-}
-
-=======
->>>>>>> ceb9e46c
 // NOTE: pallet_parachain_staking rounds are now used,
 // session rotation through pallet session no longer needed
 // but the pallet is used for SessionKeys storage
@@ -520,7 +484,7 @@
     type Currency = Balances;
     type ApproveOrigin = EnsureRoot<AccountId>;
     type RejectOrigin = EnsureRoot<AccountId>;
-    type Event = Event;
+    type RuntimeEvent = RuntimeEvent;
     type OnSlash = Treasury;
     type ProposalBond = ProposalBond;
     type ProposalBondMinimum = ProposalBondMinimum;
@@ -926,7 +890,7 @@
             }
 
             impl pallet_xcm_benchmarks::generic::Config for Runtime {
-                type Call = Call;
+                type RuntimeCall = RuntimeCall;
 
                 fn worst_case_response() -> (u64, Response) {
                     (0u64, Response::Version(Default::default()))
