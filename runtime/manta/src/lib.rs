// Copyright 2020-2023 Manta Network.
// This file is part of Manta.
//
// Manta is free software: you can redistribute it and/or modify
// it under the terms of the GNU General Public License as published by
// the Free Software Foundation, either version 3 of the License, or
// (at your option) any later version.
//
// Manta is distributed in the hope that it will be useful,
// but WITHOUT ANY WARRANTY; without even the implied warranty of
// MERCHANTABILITY or FITNESS FOR A PARTICULAR PURPOSE.  See the
// GNU General Public License for more details.
//
// You should have received a copy of the GNU General Public License
// along with Manta.  If not, see <http://www.gnu.org/licenses/>.

//! Manta Parachain runtime.

#![allow(clippy::identity_op)] // keep e.g. 1 * DAYS for legibility
#![cfg_attr(not(feature = "std"), no_std)]
#![recursion_limit = "256"]

// Make the WASM binary available.
#[cfg(feature = "std")]
include!(concat!(env!("OUT_DIR"), "/wasm_binary.rs"));

pub use frame_support::traits::{Get, IsInVec};
use manta_collator_selection::IdentityCollator;
use sp_api::impl_runtime_apis;
use sp_core::{crypto::KeyTypeId, OpaqueMetadata};
use sp_runtime::{
    create_runtime_str, generic, impl_opaque_keys,
    traits::{AccountIdLookup, BlakeTwo256, Block as BlockT},
    transaction_validity::{TransactionSource, TransactionValidity},
    ApplyExtrinsicResult, Perbill, Percent, Permill,
};

use sp_std::{cmp::Ordering, prelude::*};
#[cfg(feature = "std")]
use sp_version::NativeVersion;
use sp_version::RuntimeVersion;

use cumulus_pallet_parachain_system::{
    register_validate_block, CheckInherents, ParachainSetCode, RelayChainStateProof,
    RelaychainBlockNumberProvider,
};
use frame_support::{
    construct_runtime,
    dispatch::DispatchClass,
    parameter_types,
    traits::{
        ConstU128, ConstU32, ConstU8, Contains, Currency, EitherOfDiverse, NeverEnsureOrigin,
        PrivilegeCmp,
    },
    weights::{ConstantMultiplier, Weight},
    PalletId,
};

use frame_system::{
    limits::{BlockLength, BlockWeights},
    EnsureRoot,
};
use manta_primitives::{
    constants::{time::*, RocksDbWeight, STAKING_PALLET_ID, TREASURY_PALLET_ID, WEIGHT_PER_SECOND},
    types::{AccountId, Balance, BlockNumber, Hash, Header, Index, Signature},
};
<<<<<<< HEAD
use manta_support::manta_pay::{InitialSyncResponse, PullResponse, RawCheckpoint};
=======
use manta_support::manta_pay::{PullResponse, RawCheckpoint};
>>>>>>> 3a7f7b96
pub use pallet_parachain_staking::{InflationInfo, Range};
use pallet_session::ShouldEndSession;
use runtime_common::{
    prod_or_fast, BlockExecutionWeight, BlockHashCount, ExtrinsicBaseWeight, SlowAdjustingFeeUpdate,
};
use session_key_primitives::{AuraId, NimbusId, VrfId};

#[cfg(feature = "runtime-benchmarks")]
use xcm::latest::prelude::*;

#[cfg(any(feature = "std", test))]
pub use sp_runtime::BuildStorage;

pub mod assets_config;
pub mod currency;
pub mod fee;
pub mod impls;
pub mod migrations;
mod nimbus_session_adapter;
pub mod staking;
pub mod xcm_config;

use currency::*;
use impls::DealWithFees;

pub type NegativeImbalance = <Balances as Currency<AccountId>>::NegativeImbalance;

/// Opaque types. These are used by the CLI to instantiate machinery that don't need to know
/// the specifics of the runtime. They can then be made to be agnostic over specific formats
/// of data like extrinsics, allowing for them to continue syncing the network through upgrades
/// to even the core data structures.
pub mod opaque {
    use super::*;
    pub use sp_runtime::OpaqueExtrinsic as UncheckedExtrinsic;
    /// Opaque block header type.
    pub type Header = generic::Header<BlockNumber, BlakeTwo256>;
    /// Opaque block type.
    pub type Block = generic::Block<Header, UncheckedExtrinsic>;
    /// Opaque block identifier type.
    pub type BlockId = generic::BlockId<Block>;
    use nimbus_session_adapter::{AuthorInherentWithNoOpSession, VrfWithNoOpSession};
    impl_opaque_keys! {
        pub struct SessionKeys {
            pub nimbus: AuthorInherentWithNoOpSession<Runtime>,
            pub vrf: VrfWithNoOpSession,
        }
    }
    impl SessionKeys {
        pub fn new(tuple: (NimbusId, VrfId)) -> SessionKeys {
            let (nimbus, vrf) = tuple;
            SessionKeys { nimbus, vrf }
        }
        /// Derives all collator keys from `seed` without checking that the `seed` is valid.
        #[cfg(feature = "std")]
        pub fn from_seed_unchecked(seed: &str) -> SessionKeys {
            Self::new((
                session_key_primitives::util::unchecked_public_key::<NimbusId>(seed),
                session_key_primitives::util::unchecked_public_key::<VrfId>(seed),
            ))
        }
    }
}

// Weights used in the runtime.
pub mod weights;

#[sp_version::runtime_version]
pub const VERSION: RuntimeVersion = RuntimeVersion {
    spec_name: create_runtime_str!("manta"),
    impl_name: create_runtime_str!("manta"),
    authoring_version: 1,
    spec_version: 4081,
    impl_version: 1,
    apis: RUNTIME_API_VERSIONS,
    transaction_version: 3,
    state_version: 1,
};

/// The version information used to identify this runtime when compiled natively.
#[cfg(feature = "std")]
pub fn native_version() -> NativeVersion {
    NativeVersion {
        runtime_version: VERSION,
        can_author_with: Default::default(),
    }
}
/// We assume that ~10% of the block weight is consumed by `on_initialize` handlers. This is
/// used to limit the maximal weight of a single extrinsic.
pub const AVERAGE_ON_INITIALIZE_RATIO: Perbill = Perbill::from_percent(10);
/// We allow `Normal` extrinsics to fill up the block up to 70%, the rest can be used by
/// Operational  extrinsics.
pub const NORMAL_DISPATCH_RATIO: Perbill = Perbill::from_percent(70);

/// We allow for 0.5 seconds of compute with a 6 second average block time.
pub const MAXIMUM_BLOCK_WEIGHT: Weight = Weight::from_ref_time(WEIGHT_PER_SECOND)
    .saturating_div(2)
    .set_proof_size(cumulus_primitives_core::relay_chain::v2::MAX_POV_SIZE as u64);

parameter_types! {
    pub const Version: RuntimeVersion = VERSION;
    pub RuntimeBlockLength: BlockLength =
        BlockLength::max_with_normal_ratio(5 * 1024 * 1024, NORMAL_DISPATCH_RATIO);
    pub RuntimeBlockWeights: BlockWeights = BlockWeights::builder()
        .base_block(BlockExecutionWeight::get())
        .for_class(DispatchClass::all(), |weights| {
            weights.base_extrinsic = ExtrinsicBaseWeight::get();
        })
        .for_class(DispatchClass::Normal, |weights| {
            weights.max_total = Some(NORMAL_DISPATCH_RATIO * MAXIMUM_BLOCK_WEIGHT);
        })
        .for_class(DispatchClass::Operational, |weights| {
            weights.max_total = Some(MAXIMUM_BLOCK_WEIGHT);
            // Operational transactions have some extra reserved space, so that they
            // are included even if block reached `MAXIMUM_BLOCK_WEIGHT`.
            weights.reserved = Some(
                MAXIMUM_BLOCK_WEIGHT - NORMAL_DISPATCH_RATIO * MAXIMUM_BLOCK_WEIGHT
            );
        })
        .avg_block_initialization(AVERAGE_ON_INITIALIZE_RATIO)
        .build_or_panic();
    pub const SS58Prefix: u8 = manta_primitives::constants::MANTA_SS58PREFIX;
}

// Don't allow permission-less asset creation.
pub struct MantaFilter;
impl Contains<RuntimeCall> for MantaFilter {
    fn contains(call: &RuntimeCall) -> bool {
        if matches!(
            call,
            RuntimeCall::Timestamp(_) | RuntimeCall::ParachainSystem(_) | RuntimeCall::System(_)
        ) {
            // always allow core call
            // pallet-timestamp and parachainSystem could not be filtered because they are used in communication between releychain and parachain.
            return true;
        }

        if pallet_tx_pause::PausedTransactionFilter::<Runtime>::contains(call) {
            // no paused call
            return false;
        }

        #[allow(clippy::match_like_matches_macro)]
        // keep CallFilter with explicit true/false for documentation
        match call {
            // Explicitly DISALLOWED calls ( Pallet user extrinsics we don't want used WITH REASONING )
            // Explicitly ALLOWED calls
            | RuntimeCall::Authorship(_)
            | RuntimeCall::Democracy(pallet_democracy::Call::vote {..}
                | pallet_democracy::Call::emergency_cancel {..}
                | pallet_democracy::Call::external_propose_default {..}
                | pallet_democracy::Call::external_propose_majority {..}
                | pallet_democracy::Call::external_propose {..}
                | pallet_democracy::Call::fast_track  {..}
                | pallet_democracy::Call::veto_external {..}
                | pallet_democracy::Call::cancel_referendum {..}
                | pallet_democracy::Call::delegate {..}
                | pallet_democracy::Call::undelegate {..}
                | pallet_democracy::Call::unlock {..}
                | pallet_democracy::Call::remove_vote {..}
                | pallet_democracy::Call::remove_other_vote {..}
                | pallet_democracy::Call::blacklist {..})
            | RuntimeCall::Council(_)
            | RuntimeCall::TechnicalCommittee(_)
            | RuntimeCall::CouncilMembership(_)
            | RuntimeCall::TechnicalMembership(_)
            | RuntimeCall::Scheduler(_)
            // Sudo also cannot be filtered because it is used in runtime upgrade.
            | RuntimeCall::Sudo(_)
            | RuntimeCall::Multisig(_)
            | RuntimeCall::AuthorInherent(pallet_author_inherent::Call::kick_off_authorship_validation {..}) // executes unsigned on every block
            | RuntimeCall::Session(_) // User must be able to set their session key when applying for a collator
            | RuntimeCall::ParachainStaking(
                // Collator extrinsics
                pallet_parachain_staking::Call::join_candidates{..}
                | pallet_parachain_staking::Call::schedule_leave_candidates{..}
                | pallet_parachain_staking::Call::execute_leave_candidates{..}
                | pallet_parachain_staking::Call::cancel_leave_candidates{..}
                | pallet_parachain_staking::Call::go_offline{..}
                | pallet_parachain_staking::Call::go_online{..}
                | pallet_parachain_staking::Call::candidate_bond_more{..}
                | pallet_parachain_staking::Call::schedule_candidate_bond_less{..}
                | pallet_parachain_staking::Call::execute_candidate_bond_less{..}
                | pallet_parachain_staking::Call::cancel_candidate_bond_less{..}
                // Delegator extrinsics
                | pallet_parachain_staking::Call::delegate{..}
                | pallet_parachain_staking::Call::schedule_leave_delegators{..}
                | pallet_parachain_staking::Call::execute_leave_delegators{..}
                | pallet_parachain_staking::Call::cancel_leave_delegators{..}
                | pallet_parachain_staking::Call::schedule_revoke_delegation{..}
                | pallet_parachain_staking::Call::delegator_bond_more{..}
                | pallet_parachain_staking::Call::schedule_delegator_bond_less{..}
                | pallet_parachain_staking::Call::execute_delegation_request{..}
                | pallet_parachain_staking::Call::cancel_delegation_request{..})
            | RuntimeCall::XTokens(orml_xtokens::Call::transfer {..})
            | RuntimeCall::Balances(_)
            | RuntimeCall::Preimage(_)
            | RuntimeCall::MantaSbt(_)
            | RuntimeCall::TransactionPause(_)
            | RuntimeCall::AssetManager(pallet_asset_manager::Call::update_outgoing_filtered_assets {..})
            | RuntimeCall::Utility(_) => true,

            // DISALLOW anything else
            | _ => false
        }
    }
}

// Configure FRAME pallets to include in runtime.
impl frame_system::Config for Runtime {
    type BaseCallFilter = MantaFilter; // Customized Filter for Manta
    type BlockWeights = RuntimeBlockWeights;
    type BlockLength = RuntimeBlockLength;
    type AccountId = AccountId;
    type RuntimeCall = RuntimeCall;
    type Lookup = AccountIdLookup<AccountId, ()>;
    type Index = Index;
    type BlockNumber = BlockNumber;
    type Hash = Hash;
    type Hashing = BlakeTwo256;
    type Header = Header;
    type RuntimeEvent = RuntimeEvent;
    type RuntimeOrigin = RuntimeOrigin;
    type BlockHashCount = BlockHashCount;
    type DbWeight = RocksDbWeight;
    type Version = Version;
    type PalletInfo = PalletInfo;
    type OnNewAccount = ();
    type OnKilledAccount = ();
    type AccountData = pallet_balances::AccountData<Balance>;
    type SystemWeightInfo = weights::frame_system::SubstrateWeight<Runtime>;
    type SS58Prefix = SS58Prefix;
    type OnSetCode = ParachainSetCode<Self>;
    type MaxConsumers = ConstU32<16>;
}

parameter_types! {
    pub NonPausablePallets: Vec<Vec<u8>> = vec![b"Democracy".to_vec(), b"Balances".to_vec(), b"Council".to_vec(), b"CouncilMembership".to_vec(), b"TechnicalCommittee".to_vec(), b"TechnicalMembership".to_vec()];
}

impl pallet_tx_pause::Config for Runtime {
    type RuntimeEvent = RuntimeEvent;
    type RuntimeCall = RuntimeCall;
    type MaxCallNames = ConstU32<25>;
    type PauseOrigin = EitherOfDiverse<
        EnsureRoot<AccountId>,
        pallet_collective::EnsureMembers<AccountId, TechnicalCollective, 2>,
    >;
    type UnpauseOrigin = EnsureRoot<AccountId>;
    type NonPausablePallets = IsInVec<NonPausablePallets>;
    type WeightInfo = weights::pallet_tx_pause::SubstrateWeight<Runtime>;
}

parameter_types! {
    pub const MinimumPeriod: u64 = SLOT_DURATION / 2;
}

impl pallet_timestamp::Config for Runtime {
    /// A timestamp: milliseconds since the unix epoch.
    type Moment = u64;
    type OnTimestampSet = ();
    type MinimumPeriod = MinimumPeriod;
    type WeightInfo = weights::pallet_timestamp::SubstrateWeight<Runtime>;
}

impl pallet_authorship::Config for Runtime {
    type FindAuthor = AuthorInherent;
    type UncleGenerations = ConstU32<0>;
    type FilterUncle = ();
    type EventHandler = (CollatorSelection,);
}

parameter_types! {
    pub const NativeTokenExistentialDeposit: u128 = 10 * cMANTA; // 0.1 MANTA
}

impl pallet_balances::Config for Runtime {
    type MaxLocks = ConstU32<50>;
    type MaxReserves = ConstU32<50>;
    type ReserveIdentifier = [u8; 8];
    type Balance = Balance;
    type DustRemoval = ();
    type RuntimeEvent = RuntimeEvent;
    type ExistentialDeposit = NativeTokenExistentialDeposit;
    type AccountStore = frame_system::Pallet<Runtime>;
    type WeightInfo = weights::pallet_balances::SubstrateWeight<Runtime>;
}

parameter_types! {
    pub const TransactionLengthToFeeCoeff: Balance = 40 * mMANTA;
    pub const WeightToFeeCoeff: Balance = 50_000_000;
}

impl pallet_transaction_payment::Config for Runtime {
    type OnChargeTransaction = pallet_transaction_payment::CurrencyAdapter<Balances, DealWithFees>;
    type WeightToFee = ConstantMultiplier<Balance, WeightToFeeCoeff>;
    type LengthToFee = ConstantMultiplier<Balance, TransactionLengthToFeeCoeff>;
    type FeeMultiplierUpdate = SlowAdjustingFeeUpdate<Self>;
    type OperationalFeeMultiplier = ConstU8<5>;
    type RuntimeEvent = RuntimeEvent;
}

parameter_types! {
    // One storage item; key size is 32; value is size 4+4+16+32 bytes = 56 bytes.
    pub const DepositBase: Balance = deposit(1, 88);
    // Additional storage item size of 32 bytes.
    pub const DepositFactor: Balance = deposit(0, 32);
}

impl pallet_multisig::Config for Runtime {
    type RuntimeEvent = RuntimeEvent;
    type RuntimeCall = RuntimeCall;
    type Currency = Balances;
    type DepositBase = DepositBase;
    type DepositFactor = DepositFactor;
    type MaxSignatories = ConstU32<100>;
    type WeightInfo = weights::pallet_multisig::SubstrateWeight<Runtime>;
}

impl pallet_utility::Config for Runtime {
    type RuntimeEvent = RuntimeEvent;
    type RuntimeCall = RuntimeCall;
    type PalletsOrigin = OriginCaller;
    type WeightInfo = weights::pallet_utility::SubstrateWeight<Runtime>;
}

impl pallet_sudo::Config for Runtime {
    type RuntimeEvent = RuntimeEvent;
    type RuntimeCall = RuntimeCall;
}

impl pallet_aura_style_filter::Config for Runtime {
    /// Nimbus filter pipeline (final) step 3:
    /// Choose 1 collator from PotentialAuthors as eligible
    /// for each slot in round-robin fashion
    type PotentialAuthors = ParachainStaking;
}
parameter_types! {
    /// Fixed percentage a collator takes off the top of due rewards
    pub const DefaultCollatorCommission: Perbill = Perbill::from_percent(10);
    /// Default percent of inflation set aside for parachain bond every round
    pub const DefaultParachainBondReservePercent: Percent = Percent::zero();
    pub DefaultBlocksPerRound: BlockNumber = prod_or_fast!(6 * HOURS,15,"MANTA_DEFAULT_BLOCKS_PER_ROUND");
    pub LeaveDelayRounds: BlockNumber = prod_or_fast!(28,1,"MANTA_LEAVE_DELAY_ROUNDS"); // == 7 * DAYS / 6 * HOURS
}
impl pallet_parachain_staking::Config for Runtime {
    type RuntimeEvent = RuntimeEvent;
    type Currency = Balances;
    type BlockAuthor = AuthorInherent;
    type MonetaryGovernanceOrigin = EnsureRoot<AccountId>;
    /// Minimum round length is 2 minutes (10 * 12 second block times)
    type MinBlocksPerRound = ConstU32<10>;
    /// Blocks per round
    type DefaultBlocksPerRound = DefaultBlocksPerRound;
    /// Rounds before the collator leaving the candidates request can be executed
    type LeaveCandidatesDelay = LeaveDelayRounds;
    /// Rounds before the candidate bond increase/decrease can be executed
    type CandidateBondLessDelay = LeaveDelayRounds;
    /// Rounds before the delegator exit can be executed
    type LeaveDelegatorsDelay = LeaveDelayRounds;
    /// Rounds before the delegator revocation can be executed
    type RevokeDelegationDelay = LeaveDelayRounds;
    /// Rounds before the delegator bond increase/decrease can be executed
    type DelegationBondLessDelay = LeaveDelayRounds;
    /// Rounds before the reward is paid
    type RewardPaymentDelay = ConstU32<2>;
    /// Minimum collators selected per round, default at genesis and minimum forever after
    type MinSelectedCandidates = ConstU32<5>;
    /// Maximum top delegations per candidate
    type MaxTopDelegationsPerCandidate = ConstU32<100>;
    /// Maximum bottom delegations per candidate
    type MaxBottomDelegationsPerCandidate = ConstU32<50>;
    /// Maximum delegations per delegator
    type MaxDelegationsPerDelegator = ConstU32<25>;
    type DefaultCollatorCommission = DefaultCollatorCommission;
    type DefaultParachainBondReservePercent = DefaultParachainBondReservePercent;
    /// Minimum stake on a collator to be considered for block production
    type MinCollatorStk = ConstU128<{ crate::staking::MIN_BOND_TO_BE_CONSIDERED_COLLATOR }>;
    /// Minimum stake the collator runner must bond to register as collator candidate
    type MinCandidateStk = ConstU128<{ crate::staking::NORMAL_COLLATOR_MINIMUM_STAKE }>;
    /// WHITELIST: Minimum stake required for *a whitelisted* account to be a collator candidate
    type MinWhitelistCandidateStk = ConstU128<{ crate::staking::EARLY_COLLATOR_MINIMUM_STAKE }>;
    /// Smallest amount that can be delegated
    type MinDelegation = ConstU128<{ 500 * MANTA }>;
    /// Minimum stake required to be reserved to be a delegator
    type MinDelegatorStk = ConstU128<{ 500 * MANTA }>;
    type OnCollatorPayout = ();
    type OnNewRound = ();
    type WeightInfo = weights::pallet_parachain_staking::SubstrateWeight<Runtime>;
}

impl pallet_author_inherent::Config for Runtime {
    // We start a new slot each time we see a new relay block.
    type SlotBeacon = RelaychainBlockNumberProvider<Self>;
    type AccountLookup = CollatorSelection;
    type WeightInfo = weights::pallet_author_inherent::SubstrateWeight<Runtime>;
    /// Nimbus filter pipeline step 1:
    /// Filters out NimbusIds not registered as SessionKeys of some AccountId
    type CanAuthor = AuraAuthorFilter;
}

parameter_types! {
    pub MaximumSchedulerWeight: Weight = Perbill::from_percent(80) *
        RuntimeBlockWeights::get().max_block;
    pub const NoPreimagePostponement: Option<u32> = Some(10);
}

type ScheduleOrigin = EnsureRoot<AccountId>;
/// Used the compare the privilege of an origin inside the scheduler.
pub struct OriginPrivilegeCmp;
impl PrivilegeCmp<OriginCaller> for OriginPrivilegeCmp {
    fn cmp_privilege(left: &OriginCaller, right: &OriginCaller) -> Option<Ordering> {
        if left == right {
            return Some(Ordering::Equal);
        }

        match (left, right) {
            // Root is greater than anything.
            (OriginCaller::system(frame_system::RawOrigin::Root), _) => Some(Ordering::Greater),
            // Check which one has more yes votes.
            (
                OriginCaller::Council(pallet_collective::RawOrigin::Members(l_yes_votes, l_count)),
                OriginCaller::Council(pallet_collective::RawOrigin::Members(r_yes_votes, r_count)),
            ) => Some((l_yes_votes * r_count).cmp(&(r_yes_votes * l_count))),
            // For every other origin we don't care, as they are not used for `ScheduleOrigin`.
            _ => None,
        }
    }
}

impl pallet_scheduler::Config for Runtime {
    type RuntimeEvent = RuntimeEvent;
    type RuntimeOrigin = RuntimeOrigin;
    type PalletsOrigin = OriginCaller;
    type RuntimeCall = RuntimeCall;
    type MaximumWeight = MaximumSchedulerWeight;
    type ScheduleOrigin = ScheduleOrigin;
    type MaxScheduledPerBlock = ConstU32<50>; // 50 scheduled calls at most in the queue for a single block.
    type WeightInfo = weights::pallet_scheduler::SubstrateWeight<Runtime>;
    type OriginPrivilegeCmp = OriginPrivilegeCmp;
    type Preimages = Preimage;
}

parameter_types! {
    // Our NORMAL_DISPATCH_RATIO is 70% of the 5MB limit
    // So anything more than 3.5MB doesn't make sense here
    pub const PreimageMaxSize: u32 = 3584 * 1024;
    pub const PreimageBaseDeposit: Balance = 40 * mMANTA;
    // One cent: $10,000 / MB
    pub const PreimageByteDeposit: Balance = 400 * uMANTA;
}

impl pallet_preimage::Config for Runtime {
    type WeightInfo = weights::pallet_preimage::SubstrateWeight<Runtime>;
    type RuntimeEvent = RuntimeEvent;
    type Currency = Balances;
    type ManagerOrigin = EnsureRoot<AccountId>;
    type BaseDeposit = PreimageBaseDeposit;
    type ByteDeposit = PreimageByteDeposit;
}

// NOTE: pallet_parachain_staking rounds are now used,
// session rotation through pallet session no longer needed
// but the pallet is used for SessionKeys storage
pub struct NeverEndSession;
impl ShouldEndSession<u32> for NeverEndSession {
    fn should_end_session(_: u32) -> bool {
        false
    }
}

parameter_types! {
    // Rotate collator's spot each 6 hours.
    pub Period: u32 = prod_or_fast!(6 * HOURS, 2 * MINUTES, "MANTA_PERIOD");
    pub const Offset: u32 = 0;
}
impl pallet_session::Config for Runtime {
    type RuntimeEvent = RuntimeEvent;
    type ValidatorId = <Self as frame_system::Config>::AccountId;
    // we don't have stash and controller, thus we don't need the convert as well.
    type ValidatorIdOf = IdentityCollator;
    type ShouldEndSession = NeverEndSession;
    type NextSessionRotation = pallet_session::PeriodicSessions<Period, Offset>;
    type SessionManager = ();
    type SessionHandler =
        <opaque::SessionKeys as sp_runtime::traits::OpaqueKeys>::KeyTypeIdProviders;
    type Keys = opaque::SessionKeys;
    type WeightInfo = weights::pallet_session::SubstrateWeight<Runtime>;
}

impl pallet_aura::Config for Runtime {
    type AuthorityId = AuraId;
    type DisabledValidators = ();
    type MaxAuthorities = ConstU32<100_000>;
}

parameter_types! {
    // Pallet account for record rewards and give rewards to collator.
    pub const PotId: PalletId = STAKING_PALLET_ID;
}

/// We allow root and the Relay Chain council to execute privileged collator selection operations.
pub type CollatorSelectionUpdateOrigin = EnsureRoot<AccountId>;

impl manta_collator_selection::Config for Runtime {
    type RuntimeEvent = RuntimeEvent;
    type Currency = Balances;
    type UpdateOrigin = CollatorSelectionUpdateOrigin;
    type PotId = PotId;
    type MaxCandidates = ConstU32<50>; // 50 candidates at most
    type MaxInvulnerables = ConstU32<5>; // 5 invulnerables at most
    type ValidatorId = <Self as frame_system::Config>::AccountId;
    type ValidatorIdOf = IdentityCollator;
    type AccountIdOf = IdentityCollator;
    type ValidatorRegistration = Session;
    type WeightInfo = weights::manta_collator_selection::SubstrateWeight<Runtime>;
    /// Nimbus filter pipeline step 2:
    /// Filters collators not part of the current pallet_session::validators()
    type CanAuthor = AuraAuthorFilter;
}

parameter_types! {
    pub LaunchPeriod: BlockNumber = prod_or_fast!(7 * DAYS, 5 * MINUTES, "MANTA_LAUNCH_PERIOD");
    pub VotingPeriod: BlockNumber = prod_or_fast!(7 * DAYS, 5 * MINUTES, "MANTA_VOTING_PERIOD");
    pub FastTrackVotingPeriod: BlockNumber = prod_or_fast!(3 * HOURS, 2 * MINUTES, "MANTA_FAST_TRACK_VOTING_PERIOD");
    pub const InstantAllowed: bool = true;
    pub const MinimumDeposit: Balance = 40 * MANTA;
    pub EnactmentPeriod: BlockNumber = prod_or_fast!(1 * DAYS, 2 * MINUTES, "MANTA_ENACTMENTPERIOD");
    pub CooloffPeriod: BlockNumber = prod_or_fast!(7 * DAYS, 2 * MINUTES, "MANTA_COOLOFFPERIOD");
}

impl pallet_democracy::Config for Runtime {
    type RuntimeEvent = RuntimeEvent;
    type Currency = Balances;
    type EnactmentPeriod = EnactmentPeriod;
    type VoteLockingPeriod = EnactmentPeriod;
    type LaunchPeriod = LaunchPeriod;
    type VotingPeriod = VotingPeriod;
    type MinimumDeposit = MinimumDeposit;
    /// A straight majority of the council can decide what their next motion is.
    type ExternalOrigin =
        pallet_collective::EnsureProportionAtLeast<AccountId, CouncilCollective, 1, 2>;
    /// A super-majority can have the next scheduled referendum be a straight majority-carries vote.
    type ExternalMajorityOrigin =
        pallet_collective::EnsureProportionAtLeast<AccountId, CouncilCollective, 3, 4>;
    /// A unanimous council can have the next scheduled referendum be a straight default-carries
    /// (NTB) vote.
    type ExternalDefaultOrigin =
        pallet_collective::EnsureProportionAtLeast<AccountId, CouncilCollective, 1, 1>;
    /// Two thirds of the technical committee can have an ExternalMajority/ExternalDefault vote
    /// be tabled immediately and with a shorter voting/enactment period.
    type FastTrackOrigin =
        pallet_collective::EnsureProportionAtLeast<AccountId, TechnicalCollective, 2, 3>;
    type InstantOrigin =
        pallet_collective::EnsureProportionAtLeast<AccountId, TechnicalCollective, 1, 1>;
    type InstantAllowed = InstantAllowed;
    type FastTrackVotingPeriod = FastTrackVotingPeriod;
    // To cancel a proposal which has been passed, 2/3 of the council must agree to it.
    type CancellationOrigin =
        pallet_collective::EnsureProportionAtLeast<AccountId, CouncilCollective, 2, 3>;
    // To cancel a proposal before it has been passed, the technical committee must be unanimous or
    // Root must agree.
    type CancelProposalOrigin = EitherOfDiverse<
        EnsureRoot<AccountId>,
        pallet_collective::EnsureProportionAtLeast<AccountId, TechnicalCollective, 1, 1>,
    >;
    type BlacklistOrigin = EnsureRoot<AccountId>;
    // Any single technical committee member may veto a coming council proposal, however they can
    // only do it once and it lasts only for the cool-off period.
    type VetoOrigin = pallet_collective::EnsureMember<AccountId, TechnicalCollective>;
    type CooloffPeriod = CooloffPeriod;
    type Slash = ();
    type Scheduler = Scheduler;
    type PalletsOrigin = OriginCaller;
    type MaxVotes = ConstU32<100>;
    type WeightInfo = weights::pallet_democracy::SubstrateWeight<Runtime>;
    type MaxProposals = ConstU32<100>;
    type Preimages = Preimage;
    type MaxDeposits = ConstU32<100>;
    type MaxBlacklisted = ConstU32<100>;
}

parameter_types! {
    /// The maximum amount of time (in blocks) for council members to vote on motions.
    /// Motions may end in fewer blocks if enough votes are cast to determine the result.
    pub const CouncilMotionDuration: BlockNumber = 3 * DAYS;
}

type CouncilCollective = pallet_collective::Instance1;
impl pallet_collective::Config<CouncilCollective> for Runtime {
    type RuntimeOrigin = RuntimeOrigin;
    type Proposal = RuntimeCall;
    type RuntimeEvent = RuntimeEvent;
    type MotionDuration = CouncilMotionDuration;
    type MaxProposals = ConstU32<100>;
    type MaxMembers = ConstU32<100>;
    type DefaultVote = pallet_collective::PrimeDefaultVote;
    type WeightInfo = weights::pallet_collective::SubstrateWeight<Runtime>;
}

pub type EnsureRootOrThreeFourthsCouncil = EitherOfDiverse<
    EnsureRoot<AccountId>,
    pallet_collective::EnsureProportionAtLeast<AccountId, CouncilCollective, 3, 4>,
>;

type CouncilMembershipInstance = pallet_membership::Instance1;
impl pallet_membership::Config<CouncilMembershipInstance> for Runtime {
    type RuntimeEvent = RuntimeEvent;
    type AddOrigin = EnsureRootOrThreeFourthsCouncil;
    type RemoveOrigin = EnsureRootOrThreeFourthsCouncil;
    type SwapOrigin = EnsureRootOrThreeFourthsCouncil;
    type ResetOrigin = EnsureRootOrThreeFourthsCouncil;
    type PrimeOrigin = EnsureRootOrThreeFourthsCouncil;
    type MembershipInitialized = Council;
    type MembershipChanged = Council;
    type MaxMembers = ConstU32<100>;
    type WeightInfo = weights::pallet_membership::SubstrateWeight<Runtime>;
}

parameter_types! {
    pub const TechnicalMotionDuration: BlockNumber = 3 * DAYS;
}

type TechnicalCollective = pallet_collective::Instance2;
impl pallet_collective::Config<TechnicalCollective> for Runtime {
    type RuntimeOrigin = RuntimeOrigin;
    type Proposal = RuntimeCall;
    type RuntimeEvent = RuntimeEvent;
    type MotionDuration = TechnicalMotionDuration;
    type MaxProposals = ConstU32<100>;
    type MaxMembers = ConstU32<100>;
    type DefaultVote = pallet_collective::PrimeDefaultVote;
    type WeightInfo = weights::pallet_collective::SubstrateWeight<Runtime>;
}

type TechnicalMembershipInstance = pallet_membership::Instance2;
impl pallet_membership::Config<TechnicalMembershipInstance> for Runtime {
    type RuntimeEvent = RuntimeEvent;
    type AddOrigin = EnsureRootOrThreeFourthsCouncil;
    type RemoveOrigin = EnsureRootOrThreeFourthsCouncil;
    type SwapOrigin = EnsureRootOrThreeFourthsCouncil;
    type ResetOrigin = EnsureRootOrThreeFourthsCouncil;
    type PrimeOrigin = EnsureRootOrThreeFourthsCouncil;
    type MembershipInitialized = TechnicalCommittee;
    type MembershipChanged = TechnicalCommittee;
    type MaxMembers = ConstU32<100>;
    type WeightInfo = weights::pallet_membership::SubstrateWeight<Runtime>;
}

parameter_types! {
    pub const ProposalBond: Permill = Permill::from_percent(1);
    pub const ProposalBondMinimum: Balance = 30 * MANTA;
    pub const ProposalBondMaximum: Balance = 500 * MANTA;
    pub SpendPeriod: BlockNumber = prod_or_fast!(14 * DAYS, 2 * MINUTES, "MANTA_SPEND_PERIOD");
    pub const Burn: Permill = Permill::from_percent(0);
    pub const TreasuryPalletId: PalletId = TREASURY_PALLET_ID;
}

type EnsureRootOrThreeFifthsCouncil = EitherOfDiverse<
    EnsureRoot<AccountId>,
    pallet_collective::EnsureProportionAtLeast<AccountId, CouncilCollective, 3, 5>,
>;

type EnsureRootOrMoreThanHalfCouncil = EitherOfDiverse<
    EnsureRoot<AccountId>,
    pallet_collective::EnsureProportionMoreThan<AccountId, CouncilCollective, 1, 2>,
>;

impl pallet_treasury::Config for Runtime {
    type PalletId = TreasuryPalletId;
    type Currency = Balances;
    type ApproveOrigin = EnsureRootOrThreeFifthsCouncil;
    type RejectOrigin = EnsureRootOrMoreThanHalfCouncil;
    type RuntimeEvent = RuntimeEvent;
    type OnSlash = Treasury;
    type ProposalBond = ProposalBond;
    type ProposalBondMinimum = ProposalBondMinimum;
    type ProposalBondMaximum = ProposalBondMaximum;
    type SpendPeriod = SpendPeriod;
    type Burn = Burn;
    type BurnDestination = ();
    type MaxApprovals = ConstU32<100>;
    type WeightInfo = weights::pallet_treasury::SubstrateWeight<Runtime>;
    type SpendFunds = ();
    // Expects an implementation of `EnsureOrigin` with a `Success` generic,
    // which is the the maximum amount that this origin is allowed to spend at a time.
    type SpendOrigin = NeverEnsureOrigin<Balance>;
}

// Create the runtime by composing the FRAME pallets that were previously configured.
construct_runtime!(
    pub enum Runtime where
        Block = Block,
        NodeBlock = opaque::Block,
        UncheckedExtrinsic = UncheckedExtrinsic,
    {
        // System support stuff.
        System: frame_system::{Pallet, Call, Config, Storage, Event<T>} = 0,
        ParachainSystem: cumulus_pallet_parachain_system::{
            Pallet, Call, Config, Storage, Inherent, Event<T>, ValidateUnsigned,
        } = 1,
        Timestamp: pallet_timestamp::{Pallet, Call, Storage, Inherent} = 2,
        ParachainInfo: parachain_info::{Pallet, Storage, Config} = 3,
        TransactionPause: pallet_tx_pause::{Pallet, Call, Storage, Event<T>} = 9,

        // Monetary stuff.
        Balances: pallet_balances::{Pallet, Call, Storage, Config<T>, Event<T>} = 10,
        TransactionPayment: pallet_transaction_payment::{Pallet, Storage, Event<T>} = 11,

        // Governance stuff.
        Democracy: pallet_democracy::{Pallet, Call, Storage, Config<T>, Event<T>} = 14,
        Council: pallet_collective::<Instance1>::{Pallet, Call, Storage, Origin<T>, Event<T>, Config<T>} = 15,
        CouncilMembership: pallet_membership::<Instance1>::{Pallet, Call, Storage, Event<T>, Config<T>} = 16,
        TechnicalCommittee: pallet_collective::<Instance2>::{Pallet, Call, Storage, Origin<T>, Event<T>, Config<T>} = 17,
        TechnicalMembership: pallet_membership::<Instance2>::{Pallet, Call, Storage, Event<T>, Config<T>} = 18,

        ParachainStaking: pallet_parachain_staking::{Pallet, Call, Storage, Event<T>, Config<T>} = 48,
        // Collator support.
        AuthorInherent: pallet_author_inherent::{Pallet, Call, Storage, Inherent} = 60,
        AuraAuthorFilter: pallet_aura_style_filter::{Pallet, Storage} = 63,
        // The order of the next 4 is important and shall not change.
        Authorship: pallet_authorship::{Pallet, Call, Storage} = 20,
        CollatorSelection: manta_collator_selection::{Pallet, Call, Storage, Event<T>, Config<T>} = 21,
        Session: pallet_session::{Pallet, Call, Storage, Event, Config<T>} = 22,
        Aura: pallet_aura::{Pallet, Storage, Config<T>} = 23,

        Treasury: pallet_treasury::{Pallet, Call, Storage, Event<T>} = 26,

        // Preimage registry.
        Preimage: pallet_preimage::{Pallet, Call, Storage, Event<T>} = 28,
        Scheduler: pallet_scheduler::{Pallet, Call, Storage, Event<T>} = 29,

        // XCM helpers.
        XcmpQueue: cumulus_pallet_xcmp_queue::{Pallet, Call, Storage, Event<T>} = 30,
        PolkadotXcm: pallet_xcm::{Pallet, Call, Storage, Event<T>, Origin, Config} = 31,
        CumulusXcm: cumulus_pallet_xcm::{Pallet, Event<T>, Origin} = 32,
        DmpQueue: cumulus_pallet_dmp_queue::{Pallet, Call, Storage, Event<T>} = 33,
        XTokens: orml_xtokens::{Pallet, Call, Event<T>, Storage} = 34,

        // Handy utilities.
        Utility: pallet_utility::{Pallet, Call, Event} = 40,
        Multisig: pallet_multisig::{Pallet, Call, Storage, Event<T>} = 41,
        // Temporary
        Sudo: pallet_sudo::{Pallet, Call, Config<T>, Storage, Event<T>} = 42,

        // Assets management
        Assets: pallet_assets::{Pallet, Call, Storage, Event<T>} = 45,
        AssetManager: pallet_asset_manager::{Pallet, Call, Storage, Config<T>, Event<T>} = 46,
<<<<<<< HEAD
        MantaPay: pallet_manta_pay::{Pallet, Call, Storage, Event<T>} = 47,
=======
        MantaSbt: pallet_manta_sbt::{Pallet, Call, Storage, Event<T>} = 49,
>>>>>>> 3a7f7b96
    }
);

/// The address format for describing accounts.
pub type Address = sp_runtime::MultiAddress<AccountId, ()>;
/// Block type as expected by this runtime.
pub type Block = generic::Block<Header, UncheckedExtrinsic>;
/// A Block signed with a Justification
pub type SignedBlock = generic::SignedBlock<Block>;
/// BlockId type as expected by this runtime.
pub type BlockId = generic::BlockId<Block>;
/// The SignedExtension to the basic transaction logic.
pub type SignedExtra = (
    frame_system::CheckSpecVersion<Runtime>,
    frame_system::CheckTxVersion<Runtime>,
    frame_system::CheckGenesis<Runtime>,
    frame_system::CheckEra<Runtime>,
    frame_system::CheckNonce<Runtime>,
    frame_system::CheckWeight<Runtime>,
    pallet_transaction_payment::ChargeTransactionPayment<Runtime>,
);
/// Unchecked extrinsic type as expected by this runtime.
pub type UncheckedExtrinsic =
    generic::UncheckedExtrinsic<Address, RuntimeCall, Signature, SignedExtra>;
/// Extrinsic type that has already been checked.
pub type CheckedExtrinsic = generic::CheckedExtrinsic<AccountId, RuntimeCall, SignedExtra>;

/// Types for runtime upgrading.
/// Each type should implement trait `OnRuntimeUpgrade`.
pub type OnRuntimeUpgradeHooks = migrations::assets_genesis::AssetsGenesis<Runtime>;
/// Executive: handles dispatch to the various modules.
pub type Executive = frame_executive::Executive<
    Runtime,
    Block,
    frame_system::ChainContext<Runtime>,
    Runtime,
    AllPalletsWithSystem,
    OnRuntimeUpgradeHooks,
>;

#[cfg(feature = "runtime-benchmarks")]
#[macro_use]
extern crate frame_benchmarking;

#[cfg(feature = "runtime-benchmarks")]
mod benches {
    frame_benchmarking::define_benchmarks!(
        // Substrate pallets
        [pallet_balances, Balances]
        [pallet_democracy, Democracy]
        [pallet_collective, Council]
        [pallet_membership, CouncilMembership]
        [pallet_multisig, Multisig]
        [frame_system, SystemBench::<Runtime>]
        [pallet_timestamp, Timestamp]
        [pallet_utility, Utility]
        [pallet_preimage, Preimage]
        [pallet_treasury, Treasury]
        [pallet_assets, Assets]
        [pallet_asset_manager, AssetManager]
        [pallet_scheduler, Scheduler]
        // XCM
        [cumulus_pallet_xcmp_queue, XcmpQueue]
        [pallet_xcm_benchmarks::fungible, pallet_xcm_benchmarks::fungible::Pallet::<Runtime>]
        [pallet_xcm_benchmarks::generic, pallet_xcm_benchmarks::generic::Pallet::<Runtime>]
        [pallet_session, SessionBench::<Runtime>]
        // Manta pallets
        [pallet_tx_pause, TransactionPause]
        [manta_collator_selection, CollatorSelection]
        [pallet_parachain_staking, ParachainStaking]
<<<<<<< HEAD
        [pallet_manta_pay, MantaPay]
=======
        [pallet_manta_sbt, MantaSbt]
>>>>>>> 3a7f7b96
        // Nimbus pallets
        [pallet_author_inherent, AuthorInherent]
    );
}

impl_runtime_apis! {
    impl sp_consensus_aura::AuraApi<Block, AuraId> for Runtime {
        fn slot_duration() -> sp_consensus_aura::SlotDuration {
            sp_consensus_aura::SlotDuration::from_millis(Aura::slot_duration())
        }

        fn authorities() -> Vec<AuraId> {
            // NOTE: AuraAPI must exist for node/src/aura_or_nimbus_consensus.rs
            // But is intentionally DISABLED starting with manta v3.3.0
            vec![]
        }
    }

    impl sp_api::Core<Block> for Runtime {
        fn version() -> RuntimeVersion {
            VERSION
        }

        fn execute_block(block: Block) {
            Executive::execute_block(block)
        }

        fn initialize_block(header: &<Block as BlockT>::Header) {
            Executive::initialize_block(header)
        }
    }

    impl sp_api::Metadata<Block> for Runtime {
        fn metadata() -> OpaqueMetadata {
            OpaqueMetadata::new(Runtime::metadata().into())
        }
    }

    impl sp_block_builder::BlockBuilder<Block> for Runtime {
        fn apply_extrinsic(extrinsic: <Block as BlockT>::Extrinsic) -> ApplyExtrinsicResult {
            Executive::apply_extrinsic(extrinsic)
        }

        fn finalize_block() -> <Block as BlockT>::Header {
            Executive::finalize_block()
        }

        fn inherent_extrinsics(data: sp_inherents::InherentData) -> Vec<<Block as BlockT>::Extrinsic> {
            data.create_extrinsics()
        }

        fn check_inherents(
            block: Block,
            data: sp_inherents::InherentData,
        ) -> sp_inherents::CheckInherentsResult {
            data.check_extrinsics(&block)
        }
    }

    impl sp_transaction_pool::runtime_api::TaggedTransactionQueue<Block> for Runtime {
        fn validate_transaction(
            source: TransactionSource,
            tx: <Block as BlockT>::Extrinsic,
            block_hash: <Block as BlockT>::Hash,
        ) -> TransactionValidity {
            Executive::validate_transaction(source, tx, block_hash)
        }
    }

    impl sp_offchain::OffchainWorkerApi<Block> for Runtime {
        fn offchain_worker(header: &<Block as BlockT>::Header) {
            Executive::offchain_worker(header)
        }
    }

    impl sp_session::SessionKeys<Block> for Runtime {
        fn generate_session_keys(seed: Option<Vec<u8>>) -> Vec<u8> {
            opaque::SessionKeys::generate(seed)
        }

        fn decode_session_keys(
            encoded: Vec<u8>,
        ) -> Option<Vec<(Vec<u8>, KeyTypeId)>> {
            opaque::SessionKeys::decode_into_raw_public_keys(&encoded)
        }
    }

    impl frame_system_rpc_runtime_api::AccountNonceApi<Block, AccountId, Index> for Runtime {
        fn account_nonce(account: AccountId) -> Index {
            System::account_nonce(account)
        }
    }

    impl pallet_transaction_payment_rpc_runtime_api::TransactionPaymentApi<Block, Balance> for Runtime {
        fn query_info(
            uxt: <Block as BlockT>::Extrinsic,
            len: u32,
        ) -> pallet_transaction_payment_rpc_runtime_api::RuntimeDispatchInfo<Balance> {
            TransactionPayment::query_info(uxt, len)
        }
        fn query_fee_details(
            uxt: <Block as BlockT>::Extrinsic,
            len: u32,
        ) -> pallet_transaction_payment::FeeDetails<Balance> {
            TransactionPayment::query_fee_details(uxt, len)
        }
    }

    impl pallet_transaction_payment_rpc_runtime_api::TransactionPaymentCallApi<Block, Balance, RuntimeCall>
        for Runtime
    {
        fn query_call_info(
            call: RuntimeCall,
            len: u32,
        ) -> pallet_transaction_payment::RuntimeDispatchInfo<Balance> {
            TransactionPayment::query_call_info(call, len)
        }
        fn query_call_fee_details(
            call: RuntimeCall,
            len: u32,
        ) -> pallet_transaction_payment::FeeDetails<Balance> {
            TransactionPayment::query_call_fee_details(call, len)
        }
    }

    impl cumulus_primitives_core::CollectCollationInfo<Block> for Runtime {
        fn collect_collation_info(header: &<Block as BlockT>::Header) -> cumulus_primitives_core::CollationInfo {
            ParachainSystem::collect_collation_info(header)
        }
    }

    impl pallet_manta_pay::runtime::PullLedgerDiffApi<Block> for Runtime {
        fn pull_ledger_diff(
            checkpoint: RawCheckpoint,
            max_receiver: u64,
            max_sender: u64
        ) -> PullResponse {
            MantaPay::pull_ledger_diff(checkpoint.into(), max_receiver, max_sender)
        }
        fn pull_ledger_total_count() -> [u8; 16] {
            MantaPay::pull_ledger_total_count()
        }
        fn initial_pull(checkpoint: RawCheckpoint, max_receiver: u64) -> InitialSyncResponse {
            MantaPay::initial_pull(checkpoint.into(), max_receiver)
        }
    }

    impl nimbus_primitives::NimbusApi<Block> for Runtime {
        fn can_author(author: NimbusId, relay_parent: u32, parent_header: &<Block as BlockT>::Header) -> bool {
            let next_block_number = parent_header.number + 1;
            let slot = relay_parent;
            // Because the staking solution calculates the next staking set at the beginning
            // of the first block in the new round, the only way to accurately predict the
            // authors is to compute the selection during prediction.
            // NOTE: This logic must manually be kept in sync with the nimbus filter pipeline
            if pallet_parachain_staking::Pallet::<Self>::round().should_update(next_block_number)
            {
                // lookup account from nimbusId
                // mirrors logic in `pallet_author_inherent`
                use nimbus_primitives::AccountLookup;
                let account = match manta_collator_selection::Pallet::<Self>::lookup_account(&author) {
                    Some(account) => account,
                    // Authors whose account lookups fail will not be eligible
                    None => {
                        return false;
                    }
                };
                // manually check aura eligibility (in the new round)
                // mirrors logic in `aura_style_filter`
                let truncated_half_slot = (slot >> 1) as usize;
                let mut active: Vec<AccountId> = pallet_parachain_staking::Pallet::<Self>::compute_top_candidates();
                if active.is_empty() {
                    // `SelectedCandidates` remains unchanged from last round (fallback)
                    active = pallet_parachain_staking::Pallet::<Self>::selected_candidates();
                    if active.is_empty() {
                        log::error!("NimbusApi::can_author found no valid authors");
                        return false;
                    }
                }
                account == active[truncated_half_slot % active.len()]
            } else {
                // We're not changing rounds, `PotentialAuthors` is not changing, just use can_author
                <AuthorInherent as nimbus_primitives::CanAuthor<_>>::can_author(&author, &relay_parent)
            }
        }
    }

    impl pallet_manta_sbt::runtime::SBTPullLedgerDiffApi<Block> for Runtime {
        fn sbt_pull_ledger_diff(
            checkpoint: RawCheckpoint,
            max_receiver: u64,
            max_sender: u64
        ) -> PullResponse {
            MantaSbt::pull_ledger_diff(checkpoint.into(), max_receiver, max_sender)
        }
        fn sbt_pull_ledger_total_count() -> [u8; 16] {
            MantaSbt::pull_ledger_total_count()
        }
    }

    #[cfg(feature = "try-runtime")]
    impl frame_try_runtime::TryRuntime<Block> for Runtime {
        fn on_runtime_upgrade(checks: frame_try_runtime::UpgradeCheckSelect) -> (Weight, Weight) {
            let weight = Executive::try_runtime_upgrade(checks).unwrap();
            (weight, RuntimeBlockWeights::get().max_block)
        }

        fn execute_block(
            block: Block,
            state_root_check: bool,
            signature_check: bool,
            select: frame_try_runtime::TryStateSelect
        ) -> Weight {
            Executive::try_execute_block(block, state_root_check, signature_check, select).expect("try_execute_block failed")
        }
    }

    #[cfg(feature = "runtime-benchmarks")]
    impl frame_benchmarking::Benchmark<Block> for Runtime {
        fn benchmark_metadata(extra: bool) -> (
            Vec<frame_benchmarking::BenchmarkList>,
            Vec<frame_support::traits::StorageInfo>,
        ) {
            use frame_benchmarking::{Benchmarking, BenchmarkList};
            use frame_support::traits::StorageInfoTrait;
            use frame_system_benchmarking::Pallet as SystemBench;
            use cumulus_pallet_session_benchmarking::Pallet as SessionBench;

            let mut list = Vec::<BenchmarkList>::new();
            list_benchmarks!(list, extra);

            let storage_info = AllPalletsWithSystem::storage_info();
            (list, storage_info)
        }

        fn dispatch_benchmark(
            config: frame_benchmarking::BenchmarkConfig
        ) -> Result<Vec<frame_benchmarking::BenchmarkBatch>, sp_runtime::RuntimeString> {
            use frame_benchmarking::{Benchmarking, BenchmarkBatch, TrackedStorageKey, BenchmarkError};

            use frame_system_benchmarking::Pallet as SystemBench;
            impl frame_system_benchmarking::Config for Runtime {}

            use cumulus_pallet_session_benchmarking::Pallet as SessionBench;
            impl cumulus_pallet_session_benchmarking::Config for Runtime {}

            use pallet_xcm_benchmarks::asset_instance_from;
            use xcm_config::{LocationToAccountId, XcmExecutorConfig};

            parameter_types! {
                pub const TrustedTeleporter: Option<(MultiLocation, MultiAsset)> = None;
                pub const TrustedReserve: Option<(MultiLocation, MultiAsset)> = Some((
                    DotLocation::get(),
                    // Random amount for the benchmark.
                    MultiAsset { fun: Fungible(1_000_000_000_000), id: Concrete(DotLocation::get()) },
                ));
                pub const CheckedAccount: Option<AccountId> = None;
                pub const DotLocation: MultiLocation = MultiLocation::parent();
                pub MantaLocation: MultiLocation = MultiLocation::new(1, X1(Parachain(ParachainInfo::parachain_id().into())));
            }

            impl pallet_xcm_benchmarks::Config for Runtime {
                type XcmConfig = XcmExecutorConfig;
                type AccountIdConverter = LocationToAccountId;

                fn valid_destination() -> Result<MultiLocation, BenchmarkError> {
                 Ok(DotLocation::get())
                }

                fn worst_case_holding() -> MultiAssets {
                    // A mix of fungible, non-fungible, and concrete assets.
                    const HOLDING_FUNGIBLES: u32 = 100;
                    const HOLDING_NON_FUNGIBLES: u32 = 100;
                    let fungibles_amount: u128 = 100;
                    let mut assets = (0..HOLDING_FUNGIBLES)
                        .map(|i| {
                            MultiAsset {
                                id: Concrete(GeneralIndex(i as u128).into()),
                                fun: Fungible(fungibles_amount * i as u128),
                            }
                        })
                        .chain(core::iter::once(MultiAsset { id: Concrete(Here.into()), fun: Fungible(u128::MAX) }))
                        .chain((0..HOLDING_NON_FUNGIBLES).map(|i| MultiAsset {
                            id: Concrete(GeneralIndex(i as u128).into()),
                            fun: NonFungible(asset_instance_from(i)),
                        }))
                        .collect::<Vec<_>>();

                        assets.push(MultiAsset{
                            id: Concrete(MantaLocation::get()),
                            fun: Fungible(1_000_000 * MANTA),
                        });
                        assets.into()
                }
            }

            impl pallet_xcm_benchmarks::fungible::Config for Runtime {
                type TransactAsset = Balances;

                type CheckedAccount = CheckedAccount;
                type TrustedTeleporter = TrustedTeleporter;
                type TrustedReserve = TrustedReserve;

                fn get_multi_asset() -> MultiAsset {
                    MultiAsset {
                        id: Concrete(MantaLocation::get()),
                        fun: Fungible(1 * MANTA),
                    }
                }
            }

            impl pallet_xcm_benchmarks::generic::Config for Runtime {
                type RuntimeCall = RuntimeCall;

                fn worst_case_response() -> (u64, Response) {
                    (0u64, Response::Version(Default::default()))
                }

                fn transact_origin() -> Result<MultiLocation, BenchmarkError> {
                    Ok(DotLocation::get())
                }

                fn subscribe_origin() -> Result<MultiLocation, BenchmarkError> {
                    Ok(DotLocation::get())
                }

                fn claimable_asset() -> Result<(MultiLocation, MultiLocation, MultiAssets), BenchmarkError> {
                    let origin = MantaLocation::get();
                    let assets: MultiAssets = (Concrete(MantaLocation::get()), 1_000 * MANTA).into();
                    let ticket = MultiLocation { parents: 0, interior: Here };
                    Ok((origin, ticket, assets))
                }
            }

            let whitelist: Vec<TrackedStorageKey> = vec![
                // Block Number
                hex_literal::hex!("26aa394eea5630e07c48ae0c9558cef702a5c1b19ab7a04f536c519aca4983ac").to_vec().into(),
                // Total Issuance
                hex_literal::hex!("c2261276cc9d1f8598ea4b6a74b15c2f57c875e4cff74148e4628f264b974c80").to_vec().into(),
                // Execution Phase
                hex_literal::hex!("26aa394eea5630e07c48ae0c9558cef7ff553b5a9862a516939d82b3d3d8661a").to_vec().into(),
                // Event Count
                hex_literal::hex!("26aa394eea5630e07c48ae0c9558cef70a98fdbe9ce6c55837576c60c7af3850").to_vec().into(),
                // ParachainStaking Round
                hex_literal::hex!("a686a3043d0adcf2fa655e57bc595a7813792e785168f725b60e2969c7fc2552").to_vec().into(),
                // System Events
                hex_literal::hex!("26aa394eea5630e07c48ae0c9558cef780d41e5e16056765bc8461851072c9d7").to_vec().into(),
                // Treasury Account
                hex_literal::hex!("26aa394eea5630e07c48ae0c9558cef7b99d880ec681799c0cf30e8886371da95ecffd7b6c0f78751baa9d281e0bfa3a6d6f646c70792f74727372790000000000000000000000000000000000000000").to_vec().into(),
            ];

            let mut batches = Vec::<BenchmarkBatch>::new();
            let params = (&config, &whitelist);
            add_benchmarks!(params, batches);

            Ok(batches)
        }
    }
}

struct CheckInherentsStruct;
impl CheckInherents<Block> for CheckInherentsStruct {
    fn check_inherents(
        block: &Block,
        relay_state_proof: &RelayChainStateProof,
    ) -> sp_inherents::CheckInherentsResult {
        let relay_chain_slot = relay_state_proof
            .read_slot()
            .expect("Could not read the relay chain slot from the proof");

        let inherent_data =
            cumulus_primitives_timestamp::InherentDataProvider::from_relay_chain_slot_and_duration(
                relay_chain_slot,
                sp_std::time::Duration::from_secs(6),
            )
            .create_inherent_data()
            .expect("Could not create the timestamp inherent data");

        inherent_data.check_extrinsics(block)
    }
}

register_validate_block! {
    Runtime = Runtime,
    BlockExecutor = pallet_author_inherent::BlockExecutor::<Runtime, Executive>,
    CheckInherents = CheckInherentsStruct,
}

impl parachain_info::Config for Runtime {}<|MERGE_RESOLUTION|>--- conflicted
+++ resolved
@@ -64,11 +64,7 @@
     constants::{time::*, RocksDbWeight, STAKING_PALLET_ID, TREASURY_PALLET_ID, WEIGHT_PER_SECOND},
     types::{AccountId, Balance, BlockNumber, Hash, Header, Index, Signature},
 };
-<<<<<<< HEAD
 use manta_support::manta_pay::{InitialSyncResponse, PullResponse, RawCheckpoint};
-=======
-use manta_support::manta_pay::{PullResponse, RawCheckpoint};
->>>>>>> 3a7f7b96
 pub use pallet_parachain_staking::{InflationInfo, Range};
 use pallet_session::ShouldEndSession;
 use runtime_common::{
@@ -265,6 +261,7 @@
             | RuntimeCall::XTokens(orml_xtokens::Call::transfer {..})
             | RuntimeCall::Balances(_)
             | RuntimeCall::Preimage(_)
+            | RuntimeCall::MantaPay(_)
             | RuntimeCall::MantaSbt(_)
             | RuntimeCall::TransactionPause(_)
             | RuntimeCall::AssetManager(pallet_asset_manager::Call::update_outgoing_filtered_assets {..})
@@ -816,11 +813,8 @@
         // Assets management
         Assets: pallet_assets::{Pallet, Call, Storage, Event<T>} = 45,
         AssetManager: pallet_asset_manager::{Pallet, Call, Storage, Config<T>, Event<T>} = 46,
-<<<<<<< HEAD
         MantaPay: pallet_manta_pay::{Pallet, Call, Storage, Event<T>} = 47,
-=======
         MantaSbt: pallet_manta_sbt::{Pallet, Call, Storage, Event<T>} = 49,
->>>>>>> 3a7f7b96
     }
 );
 
@@ -891,11 +885,8 @@
         [pallet_tx_pause, TransactionPause]
         [manta_collator_selection, CollatorSelection]
         [pallet_parachain_staking, ParachainStaking]
-<<<<<<< HEAD
         [pallet_manta_pay, MantaPay]
-=======
         [pallet_manta_sbt, MantaSbt]
->>>>>>> 3a7f7b96
         // Nimbus pallets
         [pallet_author_inherent, AuthorInherent]
     );
