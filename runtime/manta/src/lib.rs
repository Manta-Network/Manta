--- conflicted
+++ resolved
@@ -122,11 +122,7 @@
     spec_name: create_runtime_str!("manta"),
     impl_name: create_runtime_str!("manta"),
     authoring_version: 1,
-<<<<<<< HEAD
-    spec_version: 3433,
-=======
     spec_version: 4001,
->>>>>>> ea6e3eef
     impl_version: 1,
     apis: RUNTIME_API_VERSIONS,
     transaction_version: 1,
