// Copyright 2020-2021 Manta Network.
// This file is part of Manta.
//
// Manta is free software: you can redistribute it and/or modify
// it under the terms of the GNU General Public License as published by
// the Free Software Foundation, either version 3 of the License, or
// (at your option) any later version.
//
// Manta is distributed in the hope that it will be useful,
// but WITHOUT ANY WARRANTY; without even the implied warranty of
// MERCHANTABILITY or FITNESS FOR A PARTICULAR PURPOSE.  See the
// GNU General Public License for more details.
//
// You should have received a copy of the GNU General Public License
// along with Manta.  If not, see <http://www.gnu.org/licenses/>.

//! Manta Parachain runtime.

#![cfg_attr(not(feature = "std"), no_std)]
#![recursion_limit = "256"]

// Make the WASM binary available.
#[cfg(feature = "std")]
include!(concat!(env!("OUT_DIR"), "/wasm_binary.rs"));

use sp_api::impl_runtime_apis;
use sp_core::{crypto::KeyTypeId, OpaqueMetadata};
use sp_runtime::{
	create_runtime_str, generic, impl_opaque_keys,
	traits::{AccountIdLookup, BlakeTwo256, Block as BlockT},
	transaction_validity::{TransactionSource, TransactionValidity},
	ApplyExtrinsicResult,
};

use sp_std::prelude::*;
#[cfg(feature = "std")]
use sp_version::NativeVersion;
use sp_version::RuntimeVersion;

use frame_support::{
	construct_runtime, match_type, parameter_types,
	traits::{Contains, Everything, Nothing},
	weights::{
		constants::{BlockExecutionWeight, ExtrinsicBaseWeight, WEIGHT_PER_SECOND},
		DispatchClass, IdentityFee, Weight,
	},
	PalletId,
};
use frame_system::{
	limits::{BlockLength, BlockWeights},
	EnsureOneOf, EnsureRoot,
};
use manta_primitives::{
	time::*, AccountId, AuraId, Balance, BlockNumber, Hash, Header, Index, Signature,
};
use sp_runtime::Perbill;

#[cfg(any(feature = "std", test))]
pub use sp_runtime::BuildStorage;

// Polkadot imports
use pallet_xcm::{EnsureXcm, IsMajorityOfBody, XcmPassthrough};
use polkadot_parachain::primitives::Sibling;
use polkadot_runtime_common::{BlockHashCount, RocksDbWeight, SlowAdjustingFeeUpdate};
use xcm::latest::prelude::*;
use xcm_builder::{
	AccountId32Aliases, AllowTopLevelPaidExecutionFrom, AllowUnpaidExecutionFrom, CurrencyAdapter,
	EnsureXcmOrigin, FixedWeightBounds, IsConcrete, LocationInverter, NativeAsset,
	ParentAsSuperuser, ParentIsDefault, RelayChainAsNative, SiblingParachainAsNative,
	SiblingParachainConvertsVia, SignedAccountId32AsNative, SovereignSignedViaLocation,
	TakeWeightCredit, UsingComponents,
};
use xcm_executor::{Config, XcmExecutor};

pub mod currency;
pub mod fee;

use currency::*;
use fee::WeightToFee;

/// Opaque types. These are used by the CLI to instantiate machinery that don't need to know
/// the specifics of the runtime. They can then be made to be agnostic over specific formats
/// of data like extrinsics, allowing for them to continue syncing the network through upgrades
/// to even the core data structures.
pub mod opaque {
	use super::*;
	pub use sp_runtime::OpaqueExtrinsic as UncheckedExtrinsic;
	/// Opaque block header type.
	pub type Header = generic::Header<BlockNumber, BlakeTwo256>;
	/// Opaque block type.
	pub type Block = generic::Block<Header, UncheckedExtrinsic>;
	/// Opaque block identifier type.
	pub type BlockId = generic::BlockId<Block>;
	impl_opaque_keys! {
		pub struct SessionKeys {
			pub aura: Aura,
		}
	}
}

// Weights used in the runtime.
mod weights;

#[sp_version::runtime_version]
pub const VERSION: RuntimeVersion = RuntimeVersion {
	spec_name: create_runtime_str!("manta"),
	impl_name: create_runtime_str!("manta"),
	authoring_version: 1,
	spec_version: 3090,
	impl_version: 1,
	apis: RUNTIME_API_VERSIONS,
	transaction_version: 1,
};

/// The version information used to identify this runtime when compiled natively.
#[cfg(feature = "std")]
pub fn native_version() -> NativeVersion {
	NativeVersion {
		runtime_version: VERSION,
		can_author_with: Default::default(),
	}
}

/// We assume that ~5% of the block weight is consumed by `on_initialize` handlers. This is
/// used to limit the maximal weight of a single extrinsic.
pub const AVERAGE_ON_INITIALIZE_RATIO: Perbill = Perbill::from_percent(10);
/// We allow `Normal` extrinsics to fill up the block up to 75%, the rest can be used by
/// Operational  extrinsics.
pub const NORMAL_DISPATCH_RATIO: Perbill = Perbill::from_percent(70);

/// We allow for 0.5 seconds of compute with a 6 second average block time.
pub const MAXIMUM_BLOCK_WEIGHT: Weight = WEIGHT_PER_SECOND / 2;

parameter_types! {
	pub const Version: RuntimeVersion = VERSION;
	pub RuntimeBlockLength: BlockLength =
		BlockLength::max_with_normal_ratio(5 * 1024 * 1024, NORMAL_DISPATCH_RATIO);
	pub RuntimeBlockWeights: BlockWeights = BlockWeights::builder()
		.base_block(BlockExecutionWeight::get())
		.for_class(DispatchClass::all(), |weights| {
			weights.base_extrinsic = ExtrinsicBaseWeight::get();
		})
		.for_class(DispatchClass::Normal, |weights| {
			weights.max_total = Some(NORMAL_DISPATCH_RATIO * MAXIMUM_BLOCK_WEIGHT);
		})
		.for_class(DispatchClass::Operational, |weights| {
			weights.max_total = Some(MAXIMUM_BLOCK_WEIGHT);
			// Operational transactions have some extra reserved space, so that they
			// are included even if block reached `MAXIMUM_BLOCK_WEIGHT`.
			weights.reserved = Some(
				MAXIMUM_BLOCK_WEIGHT - NORMAL_DISPATCH_RATIO * MAXIMUM_BLOCK_WEIGHT
			);
		})
		.avg_block_initialization(AVERAGE_ON_INITIALIZE_RATIO)
		.build_or_panic();
	pub const SS58Prefix: u8 = manta_primitives::constants::MANTA_SS58PREFIX;
}

impl pallet_tx_pause::Config for Runtime {
	type Event = Event;
	type UpdateOrigin = EnsureRoot<AccountId>;
	type WeightInfo = weights::pallet_tx_pause::SubstrateWeight<Runtime>;
}

// Don't allow permission-less asset creation.
pub struct MantaFilter;
impl Contains<Call> for MantaFilter {
<<<<<<< HEAD
	fn contains(call: &Call) -> bool {
		if matches!(call, Call::Timestamp(_) | Call::ParachainSystem(_)) {
			// always allow core call
			return true;
		}

		if pallet_tx_pause::PausedTransactionFilter::<Runtime>::contains(call) {
			// no paused call
			return false;
		}

		match call {
			Call::Authorship(_) | Call::Sudo(_) | Call::Multisig(_) | Call::Balances(_) => true,
=======
	fn contains(c: &Call) -> bool {
		match c {
			Call::Timestamp(_)
			| Call::System(_)
			| Call::ParachainSystem(_)
			| Call::Authorship(_)
			| Call::Sudo(_)
			| Call::Multisig(_)
			| Call::Balances(_) => true,
>>>>>>> c08426ac
			// pallet-timestamp and parachainSystem could not be filtered because they are used in commuication between releychain and parachain.
			// Sudo also cannot be filtered because it is used in runtime upgrade.
			_ => false,
			// Filter System to prevent users from runtime upgrade without sudo privilege.
			// Filter Utility and Multisig to prevent users from setting keys and selecting collator for parachain (couldn't use now).
			// Filter Session and CollatorSelection to prevent users from utility operation.
			// Filter XCM pallet.
		}
	}
}

// Configure FRAME pallets to include in runtime.
impl frame_system::Config for Runtime {
	type BaseCallFilter = MantaFilter; // Customized Filter for Manta
	type BlockWeights = RuntimeBlockWeights;
	type BlockLength = RuntimeBlockLength;
	type AccountId = AccountId;
	type Call = Call;
	type Lookup = AccountIdLookup<AccountId, ()>;
	type Index = Index;
	type BlockNumber = BlockNumber;
	type Hash = Hash;
	type Hashing = BlakeTwo256;
	type Header = Header;
	type Event = Event;
	type Origin = Origin;
	type BlockHashCount = BlockHashCount;
	type DbWeight = RocksDbWeight;
	type Version = Version;
	type PalletInfo = PalletInfo;
	type OnNewAccount = ();
	type OnKilledAccount = ();
	type AccountData = pallet_balances::AccountData<Balance>;
	type SystemWeightInfo = ();
	type SS58Prefix = SS58Prefix;
	type OnSetCode = cumulus_pallet_parachain_system::ParachainSetCode<Self>;
}

parameter_types! {
	pub const MinimumPeriod: u64 = SLOT_DURATION / 2;
}

impl pallet_timestamp::Config for Runtime {
	/// A timestamp: milliseconds since the unix epoch.
	type Moment = u64;
	type OnTimestampSet = ();
	type MinimumPeriod = MinimumPeriod;
	type WeightInfo = pallet_timestamp::weights::SubstrateWeight<Runtime>;
}

parameter_types! {
	pub const UncleGenerations: u32 = 0;
}

impl pallet_authorship::Config for Runtime {
	type FindAuthor = pallet_session::FindAccountFromAuthorIndex<Self, Aura>;
	type UncleGenerations = UncleGenerations;
	type FilterUncle = ();
	type EventHandler = (CollatorSelection,);
}

parameter_types! {
	pub const NativeTokenExistentialDeposit: u128 = MANTA;
	pub const MaxLocks: u32 = 50;
	pub const MaxReserves: u32 = 50;
}

impl pallet_balances::Config for Runtime {
	type MaxLocks = MaxLocks;
	type MaxReserves = MaxReserves;
	type ReserveIdentifier = [u8; 8];
	type Balance = Balance;
	type DustRemoval = ();
	type Event = Event;
	type ExistentialDeposit = NativeTokenExistentialDeposit;
	type AccountStore = frame_system::Pallet<Runtime>;
	type WeightInfo = pallet_balances::weights::SubstrateWeight<Runtime>;
}

parameter_types! {
	/// Relay Chain `TransactionByteFee` / 10
	pub const TransactionByteFee: Balance = mMANTA/10;
	pub const OperationalFeeMultiplier: u8 = 5;
}

impl pallet_transaction_payment::Config for Runtime {
	type OnChargeTransaction = pallet_transaction_payment::CurrencyAdapter<Balances, ()>;
	type TransactionByteFee = TransactionByteFee;
	type WeightToFee = WeightToFee;
	type FeeMultiplierUpdate = SlowAdjustingFeeUpdate<Self>;
	type OperationalFeeMultiplier = OperationalFeeMultiplier;
}

parameter_types! {
	// One storage item; key size is 32; value is size 4+4+16+32 bytes = 56 bytes.
	pub const DepositBase: Balance = deposit(1, 88);
	// Additional storage item size of 32 bytes.
	pub const DepositFactor: Balance = deposit(0, 32);
	pub const MaxSignatories: u16 = 100;
}

impl pallet_multisig::Config for Runtime {
	type Event = Event;
	type Call = Call;
	type Currency = Balances;
	type DepositBase = DepositBase;
	type DepositFactor = DepositFactor;
	type MaxSignatories = MaxSignatories;
	type WeightInfo = weights::pallet_multisig::SubstrateWeight<Runtime>;
}

impl pallet_utility::Config for Runtime {
	type Event = Event;
	type Call = Call;
	type WeightInfo = pallet_utility::weights::SubstrateWeight<Runtime>;
}

impl pallet_sudo::Config for Runtime {
	type Event = Event;
	type Call = Call;
}

parameter_types! {
	// The maximum weight that may be scheduled per block for any
	// dispatchables of less priority than schedule::HARD_DEADLINE.
	pub MaximumSchedulerWeight: Weight = Perbill::from_percent(80) *
		RuntimeBlockWeights::get().max_block;
	// The maximum number of scheduled calls in the queue for a single block.
	// Not strictly enforced, but used for weight estimation.
	pub const MaxScheduledPerBlock: u32 = 50;
}

impl pallet_scheduler::Config for Runtime {
	type Event = Event;
	type Origin = Origin;
	type PalletsOrigin = OriginCaller;
	type Call = Call;
	type MaximumWeight = MaximumSchedulerWeight;
	type ScheduleOrigin = EnsureRoot<AccountId>;
	type MaxScheduledPerBlock = MaxScheduledPerBlock;
	type WeightInfo = pallet_scheduler::weights::SubstrateWeight<Runtime>;
}

parameter_types! {
	pub const ReservedXcmpWeight: Weight = MAXIMUM_BLOCK_WEIGHT / 4;
	pub const ReservedDmpWeight: Weight = MAXIMUM_BLOCK_WEIGHT / 4;
}

impl cumulus_pallet_parachain_system::Config for Runtime {
	type Event = Event;
	type OnValidationData = ();
	type SelfParaId = parachain_info::Pallet<Runtime>;
	type DmpMessageHandler = DmpQueue;
	type ReservedDmpWeight = ReservedDmpWeight;
	type OutboundXcmpMessageSource = XcmpQueue;
	type XcmpMessageHandler = XcmpQueue;
	type ReservedXcmpWeight = ReservedXcmpWeight;
}

impl parachain_info::Config for Runtime {}

impl cumulus_pallet_aura_ext::Config for Runtime {}

parameter_types! {
	pub const DotLocation: MultiLocation =  MultiLocation::parent();
	pub const RelayNetwork: NetworkId = NetworkId::Polkadot;
	pub RelayChainOrigin: Origin = cumulus_pallet_xcm::Origin::Relay.into();
	pub Ancestry: MultiLocation = Parachain(ParachainInfo::parachain_id().into()).into();
}

/// Type for specifying how a `MultiLocation` can be converted into an `AccountId`. This is used
/// when determining ownership of accounts for asset transacting and when attempting to use XCM
/// `Transact` in order to determine the dispatch Origin.
pub type LocationToAccountId = (
	// The parent (Relay-chain) origin converts to the default `AccountId`.
	ParentIsDefault<AccountId>,
	// Sibling parachain origins convert to AccountId via the `ParaId::into`.
	SiblingParachainConvertsVia<Sibling, AccountId>,
	// Straight up local `AccountId32` origins just alias directly to `AccountId`.
	AccountId32Aliases<RelayNetwork, AccountId>,
);

/// Means for transacting assets on this chain.
pub type LocalAssetTransactor = CurrencyAdapter<
	// Use this currency:
	Balances,
	// Use this currency when it is a fungible asset matching the given location or name:
	IsConcrete<DotLocation>,
	// Do a simple punn to convert an AccountId32 MultiLocation into a native chain account ID:
	LocationToAccountId,
	// Our chain's account ID type (we can't get away without mentioning it explicitly):
	AccountId,
	// We don't track any teleports.
	(),
>;

/// This is the type we use to convert an (incoming) XCM origin into a local `Origin` instance,
/// ready for dispatching a transaction with Xcm's `Transact`. There is an `OriginKind` which can
/// biases the kind of local `Origin` it will become.
pub type XcmOriginToTransactDispatchOrigin = (
	// Sovereign account converter; this attempts to derive an `AccountId` from the origin location
	// using `LocationToAccountId` and then turn that into the usual `Signed` origin. Useful for
	// foreign chains who want to have a local sovereign account on this chain which they control.
	SovereignSignedViaLocation<LocationToAccountId, Origin>,
	// Native converter for Relay-chain (Parent) location; will converts to a `Relay` origin when
	// recognised.
	RelayChainAsNative<RelayChainOrigin, Origin>,
	// Native converter for sibling Parachains; will convert to a `SiblingPara` origin when
	// recognised.
	SiblingParachainAsNative<cumulus_pallet_xcm::Origin, Origin>,
	// Superuser converter for the Relay-chain (Parent) location. This will allow it to issue a
	// transaction from the Root origin.
	ParentAsSuperuser<Origin>,
	// Native signed account converter; this just converts an `AccountId32` origin into a normal
	// `Origin::Signed` origin of the same 32-byte value.
	SignedAccountId32AsNative<RelayNetwork, Origin>,
	// Xcm origins can be represented natively under the Xcm pallet's Xcm origin.
	XcmPassthrough<Origin>,
);

parameter_types! {
	// One XCM operation is 1_000_000_000 weight - almost certainly a conservative estimate.
	// see https://github.com/paritytech/cumulus/blob/master/polkadot-parachains/statemine/src/lib.rs#L551
	pub UnitWeightCost: Weight = 1_000_000_000;
	pub const MaxInstructions: u32 = 100;
}

match_type! {
	pub type ParentOrParentsExecutivePlurality: impl Contains<MultiLocation> = {
		MultiLocation { parents: 1, interior: Here } |
		MultiLocation { parents: 1, interior: X1(Plurality { id: BodyId::Executive, .. }) }
	};
}

pub type Barrier = (
	TakeWeightCredit,
	AllowTopLevelPaidExecutionFrom<Everything>,
	AllowUnpaidExecutionFrom<ParentOrParentsExecutivePlurality>,
	// ^^^ Parent and its exec plurality get free execution
);

pub struct XcmConfig;
impl Config for XcmConfig {
	type Call = Call;
	type XcmSender = XcmRouter;
	// How to withdraw and deposit an asset.
	type AssetTransactor = LocalAssetTransactor;
	type OriginConverter = XcmOriginToTransactDispatchOrigin;
	type IsReserve = NativeAsset;
	type IsTeleporter = NativeAsset; // <- should be enough to allow teleportation of DOT
	type LocationInverter = LocationInverter<Ancestry>;
	type Barrier = Barrier;
	type Weigher = FixedWeightBounds<UnitWeightCost, Call, MaxInstructions>;
	type Trader = UsingComponents<IdentityFee<Balance>, DotLocation, AccountId, Balances, ()>;
	type ResponseHandler = PolkadotXcm;
	type AssetTrap = PolkadotXcm;
	type AssetClaims = PolkadotXcm;
	type SubscriptionService = PolkadotXcm;
}

/// No local origins on this chain are allowed to dispatch XCM sends/executions.
pub type LocalOriginToLocation = ();

/// The means for routing XCM messages which are not for local execution into the right message
/// queues.
pub type XcmRouter = (
	// Two routers - use UMP to communicate with the relay chain:
	cumulus_primitives_utility::ParentAsUmp<ParachainSystem, ()>,
	// ..and XCMP to communicate with the sibling chains.
	XcmpQueue,
);

impl pallet_xcm::Config for Runtime {
	const VERSION_DISCOVERY_QUEUE_SIZE: u32 = 100;

	type Origin = Origin;
	type Call = Call;
	type Event = Event;
	type SendXcmOrigin = EnsureXcmOrigin<Origin, LocalOriginToLocation>;
	type XcmRouter = XcmRouter;
	type ExecuteXcmOrigin = EnsureXcmOrigin<Origin, LocalOriginToLocation>;
	type XcmExecuteFilter = Nothing;
	type XcmExecutor = XcmExecutor<XcmConfig>;
	type XcmTeleportFilter = Everything;
	type XcmReserveTransferFilter = Everything;
	type Weigher = FixedWeightBounds<UnitWeightCost, Call, MaxInstructions>;
	type LocationInverter = LocationInverter<Ancestry>;
	type AdvertisedXcmVersion = pallet_xcm::CurrentXcmVersion;
}

impl cumulus_pallet_xcm::Config for Runtime {
	type Event = Event;
	type XcmExecutor = XcmExecutor<XcmConfig>;
}

impl cumulus_pallet_xcmp_queue::Config for Runtime {
	type Event = Event;
	type XcmExecutor = XcmExecutor<XcmConfig>;
	type ChannelInfo = ParachainSystem;
	type VersionWrapper = ();
}

impl cumulus_pallet_dmp_queue::Config for Runtime {
	type Event = Event;
	type XcmExecutor = XcmExecutor<XcmConfig>;
	type ExecuteOverweightOrigin = EnsureRoot<AccountId>;
}

parameter_types! {
	pub const Period: u32 = 6 * HOURS;
	pub const Offset: u32 = 0;
	pub const MaxAuthorities: u32 = 100_000;
}

impl pallet_session::Config for Runtime {
	type Event = Event;
	type ValidatorId = <Self as frame_system::Config>::AccountId;
	// we don't have stash and controller, thus we don't need the convert as well.
	type ValidatorIdOf = pallet_collator_selection::IdentityCollator;
	type ShouldEndSession = pallet_session::PeriodicSessions<Period, Offset>;
	type NextSessionRotation = pallet_session::PeriodicSessions<Period, Offset>;
	type SessionManager = CollatorSelection;
	// Essentially just Aura, but lets be pedantic.
	type SessionHandler =
		<opaque::SessionKeys as sp_runtime::traits::OpaqueKeys>::KeyTypeIdProviders;
	type Keys = opaque::SessionKeys;
	type WeightInfo = pallet_session::weights::SubstrateWeight<Runtime>;
}

impl pallet_aura::Config for Runtime {
	type AuthorityId = AuraId;
	type DisabledValidators = ();
	type MaxAuthorities = MaxAuthorities;
}

parameter_types! {
	// Pallet account for record rewards and give rewards to collator.
	pub const PotId: PalletId = PalletId(*b"PotStake");
	// How many collator candidates is allowed.
	pub const MaxCandidates: u32 = 50;
	pub const MinCandidates: u32 = 3;
	// How many collators who cannot be slashed.
	pub const MaxInvulnerables: u32 = 5;
}

parameter_types! {
	pub const ExecutiveBody: BodyId = BodyId::Executive;
}

/// We allow root and the Relay Chain council to execute privileged collator selection operations.
pub type CollatorSelectionUpdateOrigin = EnsureOneOf<
	AccountId,
	EnsureRoot<AccountId>,
	EnsureXcm<IsMajorityOfBody<DotLocation, ExecutiveBody>>,
>;

impl pallet_collator_selection::Config for Runtime {
	type Event = Event;
	type Currency = Balances;
	type UpdateOrigin = CollatorSelectionUpdateOrigin;
	type PotId = PotId;
	type MaxCandidates = MaxCandidates;
	type MinCandidates = MinCandidates;
	type MaxInvulnerables = MaxInvulnerables;
	// should be a multiple of session or things will get inconsistent
	type KickThreshold = Period;
	type ValidatorId = <Self as frame_system::Config>::AccountId;
	type ValidatorIdOf = pallet_collator_selection::IdentityCollator;
	type ValidatorRegistration = Session;
	type WeightInfo = pallet_collator_selection::weights::SubstrateWeight<Runtime>;
}

// Create the runtime by composing the FRAME pallets that were previously configured.
construct_runtime!(
	pub enum Runtime where
		Block = Block,
		NodeBlock = opaque::Block,
		UncheckedExtrinsic = UncheckedExtrinsic,
	{
		// System support stuff.
		System: frame_system::{Pallet, Call, Config, Storage, Event<T>} = 0,
		ParachainSystem: cumulus_pallet_parachain_system::{
			Pallet, Call, Config, Storage, Inherent, Event<T>, ValidateUnsigned,
		} = 1,
		Timestamp: pallet_timestamp::{Pallet, Call, Storage, Inherent} = 2,
		ParachainInfo: parachain_info::{Pallet, Storage, Config} = 3,
		TransactionPause: pallet_tx_pause::{Pallet, Call, Storage, Event<T>} = 9,
		// Monetary stuff.
		Balances: pallet_balances::{Pallet, Call, Storage, Config<T>, Event<T>} = 10,
		TransactionPayment: pallet_transaction_payment::{Pallet, Storage} = 11,

		// Collator support. the order of these 4 are important and shall not change.
		Authorship: pallet_authorship::{Pallet, Call, Storage} = 20,
		CollatorSelection: pallet_collator_selection::{Pallet, Call, Storage, Event<T>, Config<T>} = 21,
		Session: pallet_session::{Pallet, Call, Storage, Event, Config<T>} = 22,
		Aura: pallet_aura::{Pallet, Storage, Config<T>} = 23,
		AuraExt: cumulus_pallet_aura_ext::{Pallet, Storage, Config} = 24,

		// System scheduler
		Scheduler: pallet_scheduler::{Pallet, Call, Storage, Event<T>} = 29,

		// XCM helpers.
		XcmpQueue: cumulus_pallet_xcmp_queue::{Pallet, Call, Storage, Event<T>} = 30,
		PolkadotXcm: pallet_xcm::{Pallet, Call, Event<T>, Origin} = 31,
		CumulusXcm: cumulus_pallet_xcm::{Pallet, Event<T>, Origin} = 32,
		DmpQueue: cumulus_pallet_dmp_queue::{Pallet, Call, Storage, Event<T>} = 33,

		// Handy utilities.
		Utility: pallet_utility::{Pallet, Call, Event} = 40,
		Multisig: pallet_multisig::{Pallet, Call, Storage, Event<T>} = 41,
		// Temporary
		Sudo: pallet_sudo::{Pallet, Call, Config<T>, Storage, Event<T>} = 42,
	}
);

/// The address format for describing accounts.
pub type Address = sp_runtime::MultiAddress<AccountId, ()>;
/// Block type as expected by this runtime.
pub type Block = generic::Block<Header, UncheckedExtrinsic>;
/// A Block signed with a Justification
pub type SignedBlock = generic::SignedBlock<Block>;
/// BlockId type as expected by this runtime.
pub type BlockId = generic::BlockId<Block>;
/// The SignedExtension to the basic transaction logic.
pub type SignedExtra = (
	frame_system::CheckSpecVersion<Runtime>,
	frame_system::CheckTxVersion<Runtime>,
	frame_system::CheckGenesis<Runtime>,
	frame_system::CheckEra<Runtime>,
	frame_system::CheckNonce<Runtime>,
	frame_system::CheckWeight<Runtime>,
	pallet_transaction_payment::ChargeTransactionPayment<Runtime>,
);
/// Unchecked extrinsic type as expected by this runtime.
pub type UncheckedExtrinsic = generic::UncheckedExtrinsic<Address, Call, Signature, SignedExtra>;
/// Extrinsic type that has already been checked.
pub type CheckedExtrinsic = generic::CheckedExtrinsic<AccountId, Call, SignedExtra>;
/// Executive: handles dispatch to the various modules.
pub type Executive = frame_executive::Executive<
	Runtime,
	Block,
	frame_system::ChainContext<Runtime>,
	Runtime,
	AllPallets,
>;

impl_runtime_apis! {
	impl sp_consensus_aura::AuraApi<Block, AuraId> for Runtime {
		fn slot_duration() -> sp_consensus_aura::SlotDuration {
			sp_consensus_aura::SlotDuration::from_millis(Aura::slot_duration())
		}

		fn authorities() -> Vec<AuraId> {
			Aura::authorities().into_inner()
		}
	}

	impl sp_api::Core<Block> for Runtime {
		fn version() -> RuntimeVersion {
			VERSION
		}

		fn execute_block(block: Block) {
			Executive::execute_block(block)
		}

		fn initialize_block(header: &<Block as BlockT>::Header) {
			Executive::initialize_block(header)
		}
	}

	impl sp_api::Metadata<Block> for Runtime {
		fn metadata() -> OpaqueMetadata {
			OpaqueMetadata::new(Runtime::metadata().into())
		}
	}

	impl sp_block_builder::BlockBuilder<Block> for Runtime {
		fn apply_extrinsic(extrinsic: <Block as BlockT>::Extrinsic) -> ApplyExtrinsicResult {
			Executive::apply_extrinsic(extrinsic)
		}

		fn finalize_block() -> <Block as BlockT>::Header {
			Executive::finalize_block()
		}

		fn inherent_extrinsics(data: sp_inherents::InherentData) -> Vec<<Block as BlockT>::Extrinsic> {
			data.create_extrinsics()
		}

		fn check_inherents(
			block: Block,
			data: sp_inherents::InherentData,
		) -> sp_inherents::CheckInherentsResult {
			data.check_extrinsics(&block)
		}
	}

	impl sp_transaction_pool::runtime_api::TaggedTransactionQueue<Block> for Runtime {
		fn validate_transaction(
			source: TransactionSource,
			tx: <Block as BlockT>::Extrinsic,
			block_hash: <Block as BlockT>::Hash,
		) -> TransactionValidity {
			Executive::validate_transaction(source, tx, block_hash)
		}
	}

	impl sp_offchain::OffchainWorkerApi<Block> for Runtime {
		fn offchain_worker(header: &<Block as BlockT>::Header) {
			Executive::offchain_worker(header)
		}
	}

	impl sp_session::SessionKeys<Block> for Runtime {
		fn generate_session_keys(seed: Option<Vec<u8>>) -> Vec<u8> {
			opaque::SessionKeys::generate(seed)
		}

		fn decode_session_keys(
			encoded: Vec<u8>,
		) -> Option<Vec<(Vec<u8>, KeyTypeId)>> {
			opaque::SessionKeys::decode_into_raw_public_keys(&encoded)
		}
	}

	impl frame_system_rpc_runtime_api::AccountNonceApi<Block, AccountId, Index> for Runtime {
		fn account_nonce(account: AccountId) -> Index {
			System::account_nonce(account)
		}
	}

	impl pallet_transaction_payment_rpc_runtime_api::TransactionPaymentApi<Block, Balance> for Runtime {
		fn query_info(
			uxt: <Block as BlockT>::Extrinsic,
			len: u32,
		) -> pallet_transaction_payment_rpc_runtime_api::RuntimeDispatchInfo<Balance> {
			TransactionPayment::query_info(uxt, len)
		}
		fn query_fee_details(
			uxt: <Block as BlockT>::Extrinsic,
			len: u32,
		) -> pallet_transaction_payment::FeeDetails<Balance> {
			TransactionPayment::query_fee_details(uxt, len)
		}
	}

	impl cumulus_primitives_core::CollectCollationInfo<Block> for Runtime {
		fn collect_collation_info() -> cumulus_primitives_core::CollationInfo {
			ParachainSystem::collect_collation_info()
		}
	}

	#[cfg(feature = "try-runtime")]
	impl frame_try_runtime::TryRuntime<Block> for Runtime {
		fn on_runtime_upgrade() -> (Weight, Weight) {
			let weight = Executive::try_runtime_upgrade().unwrap();
			(weight, RuntimeBlockWeights::get().max_block)
		}

		fn execute_block_no_check(block: Block) -> Weight {
			Executive::execute_block_no_check(block)
		}
	}

	#[cfg(feature = "runtime-benchmarks")]
	impl frame_benchmarking::Benchmark<Block> for Runtime {
		fn benchmark_metadata(extra: bool) -> (
			Vec<frame_benchmarking::BenchmarkList>,
			Vec<frame_support::traits::StorageInfo>,
		) {
			use frame_benchmarking::{list_benchmark, Benchmarking, BenchmarkList};
			use frame_support::traits::StorageInfoTrait;
			use frame_system_benchmarking::Pallet as SystemBench;

			let mut list = Vec::<BenchmarkList>::new();

			list_benchmark!(list, extra, pallet_balances, Balances);
			list_benchmark!(list, extra, pallet_multisig, Multisig);
			list_benchmark!(list, extra, frame_system, SystemBench::<Runtime>);
			list_benchmark!(list, extra, pallet_timestamp, Timestamp);
			list_benchmark!(list, extra, pallet_utility, Utility);
			list_benchmark!(list, extra, pallet_collator_selection, CollatorSelection);
			list_benchmark!(list, extra, pallet_scheduler, Scheduler);
			list_benchmark!(list, extra, pallet_tx_pause, TransactionPause);

			let storage_info = AllPalletsWithSystem::storage_info();

			return (list, storage_info)
		}

		fn dispatch_benchmark(
			config: frame_benchmarking::BenchmarkConfig
		) -> Result<Vec<frame_benchmarking::BenchmarkBatch>, sp_runtime::RuntimeString> {
			use frame_benchmarking::{Benchmarking, BenchmarkBatch, add_benchmark, TrackedStorageKey};

			use frame_system_benchmarking::Pallet as SystemBench;
			impl frame_system_benchmarking::Config for Runtime {}

			use cumulus_pallet_session_benchmarking::Pallet as SessionBench;
			impl cumulus_pallet_session_benchmarking::Config for Runtime {}

			let whitelist: Vec<TrackedStorageKey> = vec![
				// Block Number
				hex_literal::hex!("26aa394eea5630e07c48ae0c9558cef702a5c1b19ab7a04f536c519aca4983ac").to_vec().into(),
				// Total Issuance
				hex_literal::hex!("c2261276cc9d1f8598ea4b6a74b15c2f57c875e4cff74148e4628f264b974c80").to_vec().into(),
				// Execution Phase
				hex_literal::hex!("26aa394eea5630e07c48ae0c9558cef7ff553b5a9862a516939d82b3d3d8661a").to_vec().into(),
				// Event Count
				hex_literal::hex!("26aa394eea5630e07c48ae0c9558cef70a98fdbe9ce6c55837576c60c7af3850").to_vec().into(),
				// System Events
				hex_literal::hex!("26aa394eea5630e07c48ae0c9558cef780d41e5e16056765bc8461851072c9d7").to_vec().into(),
			];

			let mut batches = Vec::<BenchmarkBatch>::new();
			let params = (&config, &whitelist);

			add_benchmark!(params, batches, frame_system, SystemBench::<Runtime>);
			add_benchmark!(params, batches, pallet_balances, Balances);
			add_benchmark!(params, batches, pallet_multisig, Multisig);
			add_benchmark!(params, batches, pallet_session, SessionBench::<Runtime>);
			add_benchmark!(params, batches, pallet_utility, Utility);
			add_benchmark!(params, batches, pallet_timestamp, Timestamp);
			add_benchmark!(params, batches, pallet_collator_selection, CollatorSelection);
			add_benchmark!(params, batches, pallet_scheduler, Scheduler);
			add_benchmark!(params, batches, pallet_tx_pause, TransactionPause);

			if batches.is_empty() { return Err("Benchmark not found for this pallet.".into()) }
			Ok(batches)
		}
	}
}

struct CheckInherents;
impl cumulus_pallet_parachain_system::CheckInherents<Block> for CheckInherents {
	fn check_inherents(
		block: &Block,
		relay_state_proof: &cumulus_pallet_parachain_system::RelayChainStateProof,
	) -> sp_inherents::CheckInherentsResult {
		let relay_chain_slot = relay_state_proof
			.read_slot()
			.expect("Could not read the relay chain slot from the proof");

		let inherent_data =
			cumulus_primitives_timestamp::InherentDataProvider::from_relay_chain_slot_and_duration(
				relay_chain_slot,
				sp_std::time::Duration::from_secs(6),
			)
			.create_inherent_data()
			.expect("Could not create the timestamp inherent data");

		inherent_data.check_extrinsics(block)
	}
}

cumulus_pallet_parachain_system::register_validate_block! {
	Runtime = Runtime,
	BlockExecutor = cumulus_pallet_aura_ext::BlockExecutor::<Runtime, Executive>,
	CheckInherents = CheckInherents,
}<|MERGE_RESOLUTION|>--- conflicted
+++ resolved
@@ -165,10 +165,13 @@
 // Don't allow permission-less asset creation.
 pub struct MantaFilter;
 impl Contains<Call> for MantaFilter {
-<<<<<<< HEAD
 	fn contains(call: &Call) -> bool {
-		if matches!(call, Call::Timestamp(_) | Call::ParachainSystem(_)) {
+		if matches!(
+			call,
+			Call::Timestamp(_) | Call::ParachainSystem(_) | Call::System(_)
+		) {
 			// always allow core call
+			// pallet-timestamp and parachainSystem could not be filtered because they are used in commuication between releychain and parachain.
 			return true;
 		}
 
@@ -179,22 +182,9 @@
 
 		match call {
 			Call::Authorship(_) | Call::Sudo(_) | Call::Multisig(_) | Call::Balances(_) => true,
-=======
-	fn contains(c: &Call) -> bool {
-		match c {
-			Call::Timestamp(_)
-			| Call::System(_)
-			| Call::ParachainSystem(_)
-			| Call::Authorship(_)
-			| Call::Sudo(_)
-			| Call::Multisig(_)
-			| Call::Balances(_) => true,
->>>>>>> c08426ac
-			// pallet-timestamp and parachainSystem could not be filtered because they are used in commuication between releychain and parachain.
 			// Sudo also cannot be filtered because it is used in runtime upgrade.
 			_ => false,
-			// Filter System to prevent users from runtime upgrade without sudo privilege.
-			// Filter Utility and Multisig to prevent users from setting keys and selecting collator for parachain (couldn't use now).
+			// Filter Utility to prevent users from setting keys and selecting collator for parachain (couldn't use now).
 			// Filter Session and CollatorSelection to prevent users from utility operation.
 			// Filter XCM pallet.
 		}
