--- conflicted
+++ resolved
@@ -16,18 +16,12 @@
 
 use crate::{
     fee::{
-<<<<<<< HEAD
-        FEES_PERCENTAGE_TO_AUTHOR, FEES_PERCENTAGE_TO_BURN, FEES_PERCENTAGE_TO_TREASURY,
-        TIPS_PERCENTAGE_TO_AUTHOR, TIPS_PERCENTAGE_TO_TREASURY,
-=======
         FEES_PERCENTAGE_TO_AUTHOR, FEES_PERCENTAGE_TO_TREASURY, TIPS_PERCENTAGE_TO_AUTHOR,
         TIPS_PERCENTAGE_TO_TREASURY,
->>>>>>> ba4e886f
     },
     Authorship, Balances, NegativeImbalance, Treasury,
 };
 use frame_support::traits::{Currency, Imbalance, OnUnbalanced};
-use sp_arithmetic::Percent;
 
 pub struct Author;
 impl OnUnbalanced<NegativeImbalance> for Author {
@@ -42,32 +36,6 @@
 impl OnUnbalanced<NegativeImbalance> for DealWithFees {
     fn on_unbalanceds<B>(mut fees_then_tips: impl Iterator<Item = NegativeImbalance>) {
         if let Some(fees) = fees_then_tips.next() {
-<<<<<<< HEAD
-            const REMAINING_PERCENTAGE_AFTER_COLLATOR_SPLIT: u8 = 100 - FEES_PERCENTAGE_TO_AUTHOR;
-            let (mut to_author, rest) = fees.ration(
-                FEES_PERCENTAGE_TO_AUTHOR as u32,
-                REMAINING_PERCENTAGE_AFTER_COLLATOR_SPLIT as u32,
-            );
-
-            // NOTE: `from_rational` always rounds DOWN, so if these don't divide cleanly, we'll burn more and distribute less
-            let to_treasury_from_rest = Percent::from_rational(
-                FEES_PERCENTAGE_TO_TREASURY,
-                REMAINING_PERCENTAGE_AFTER_COLLATOR_SPLIT,
-            )
-            .deconstruct();
-            let to_burn_from_rest = Percent::from_rational(
-                FEES_PERCENTAGE_TO_BURN,
-                REMAINING_PERCENTAGE_AFTER_COLLATOR_SPLIT,
-            )
-            .deconstruct();
-            let (mut to_treasury, _to_burn) =
-                rest.ration(to_treasury_from_rest as u32, to_burn_from_rest as u32);
-
-            if let Some(tips) = fees_then_tips.next() {
-                let (tips_to_treasury, tips_to_author) = tips.ration(
-                    TIPS_PERCENTAGE_TO_TREASURY as u32,
-                    TIPS_PERCENTAGE_TO_AUTHOR as u32,
-=======
             let (mut to_author, mut to_treasury) = fees.ration(
                 FEES_PERCENTAGE_TO_AUTHOR as u32,
                 FEES_PERCENTAGE_TO_TREASURY as u32,
@@ -76,7 +44,6 @@
                 let (tips_to_author, tips_to_treasury) = tips.ration(
                     TIPS_PERCENTAGE_TO_AUTHOR as u32,
                     TIPS_PERCENTAGE_TO_TREASURY as u32,
->>>>>>> ba4e886f
                 );
                 tips_to_treasury.merge_into(&mut to_treasury);
                 tips_to_author.merge_into(&mut to_author);
