// Copyright 2020-2023 Manta Network.
// This file is part of Manta.
//
// Manta is free software: you can redistribute it and/or modify
// it under the terms of the GNU General Public License as published by
// the Free Software Foundation, either version 3 of the License, or
// (at your option) any later version.
//
// Manta is distributed in the hope that it will be useful,
// but WITHOUT ANY WARRANTY; without even the implied warranty of
// MERCHANTABILITY or FITNESS FOR A PARTICULAR PURPOSE.  See the
// GNU General Public License for more details.
//
// You should have received a copy of the GNU General Public License
// along with Manta.  If not, see <http://www.gnu.org/licenses/>.

//! Calamari Parachain Integration Tests.

#![cfg(test)]
#![allow(clippy::identity_op)] // keep e.g. 1 * DAYS for legibility

use super::{mock::*, *};

pub use calamari_runtime::{
    assets_config::{CalamariAssetConfig, CalamariConcreteFungibleLedger},
    currency::KMA,
    fee::{FEES_PERCENTAGE_TO_AUTHOR, FEES_PERCENTAGE_TO_TREASURY},
    xcm_config::{XcmExecutorConfig, XcmFeesAccount},
    AssetManager, Assets, Authorship, Balances, CalamariVesting, Council, DefaultBlocksPerRound,
    Democracy, EnactmentPeriod, LaunchPeriod, LeaveDelayRounds, NativeTokenExistentialDeposit,
    ParachainStaking, Period, PolkadotXcm, Preimage, Runtime, RuntimeEvent as Event, RuntimeOrigin,
    TechnicalCommittee, Timestamp, TransactionPause, Treasury, Utility, VotingPeriod,
};

use calamari_runtime::opaque::SessionKeys;
use frame_support::{
    assert_err, assert_noop, assert_ok,
    codec::Encode,
    dispatch::Dispatchable,
    traits::{
        tokens::ExistenceRequirement, Get, PalletInfo, StorageInfo, StorageInfoTrait, StorePreimage,
    },
    StorageHasher, Twox128,
};
use runtime_common::test_helpers::{
    self_reserve_xcm_message_receiver_side, self_reserve_xcm_message_sender_side,
    to_reserve_xcm_message_receiver_side, to_reserve_xcm_message_sender_side,
    ADVERTISED_DEST_WEIGHT,
};

use manta_primitives::{
    assets::{
        AssetConfig, AssetLocation, AssetRegistryMetadata, AssetStorageMetadata, FungibleLedger,
        FungibleLedgerError,
    },
    constants::time::{DAYS, HOURS},
    types::{AccountId, Balance, CalamariAssetId, Header},
};
use session_key_primitives::util::unchecked_account_id;
use xcm::{
    opaque::latest::{
        Junction::{PalletInstance, Parachain},
        Junctions::X2,
        MultiLocation,
    },
    VersionedMultiLocation,
};
use xcm_executor::traits::WeightBounds;

use nimbus_primitives::NIMBUS_ENGINE_ID;
use pallet_transaction_payment::ChargeTransactionPayment;
use sp_core::{sr25519, H256};
use sp_runtime::{
    generic::DigestItem,
    traits::{BadOrigin, BlakeTwo256, Hash, Header as HeaderT, SignedExtension},
    DispatchError, ModuleError, Percent,
};

fn note_preimage(proposer: &AccountId, proposal_call: &RuntimeCall) -> H256 {
    let preimage = proposal_call.encode();
    let preimage_hash = BlakeTwo256::hash(&preimage[..]);
    assert_ok!(Preimage::note_preimage(
        RuntimeOrigin::signed(proposer.clone()),
        preimage
    ));
    preimage_hash
}

fn propose_council_motion(council_motion: &RuntimeCall, proposer: &AccountId) -> H256 {
    let council_motion_len: u32 = council_motion.using_encoded(|p| p.len() as u32);
    assert_ok!(Council::propose(
        RuntimeOrigin::signed(proposer.clone()),
        1,
        Box::new(council_motion.clone()),
        council_motion_len
    ));

    BlakeTwo256::hash_of(&council_motion)
}

fn start_supermajority_against_governance_assertions(proposer: &AccountId) -> H256 {
    // Setup the preimage and preimage hash
    let runtime_call = RuntimeCall::System(frame_system::Call::remark { remark: vec![0] });
    let preimage_hash = note_preimage(proposer, &runtime_call);
    let proposal = Preimage::bound(runtime_call).unwrap();

    // Setup the Council and Technical Committee
    assert_ok!(Council::set_members(
        root_origin(),
        vec![proposer.clone()],
        None,
        0
    ));
    assert_ok!(TechnicalCommittee::set_members(
        root_origin(),
        vec![proposer.clone()],
        None,
        0
    ));

    // Setup and propose the Council motion for external_propose_default routine
    // No voting required because there's only 1 seat.
    let council_motion =
        RuntimeCall::Democracy(pallet_democracy::Call::external_propose_default { proposal });
    let council_motion_hash = propose_council_motion(&council_motion, proposer);

    assert_eq!(
        last_event(),
        calamari_runtime::RuntimeEvent::Council(pallet_collective::Event::Executed {
            proposal_hash: council_motion_hash,
            result: Ok(())
        })
    );

    preimage_hash
}

fn start_majority_carries_governance_assertions(proposer: &AccountId) -> H256 {
    // Setup the preimage and preimage hash
    let preimage_hash = note_preimage(
        proposer,
        &Call::System(frame_system::Call::remark { remark: vec![0] }),
    );

    // Setup the Council and Technical Committee
    assert_ok!(Council::set_members(
        root_origin(),
        vec![proposer.clone()],
        None,
        0
    ));
    assert_ok!(TechnicalCommittee::set_members(
        root_origin(),
        vec![proposer.clone()],
        None,
        0
    ));

    // Setup and propose the Council motion for external_propose_default routine
    // No voting required because there's only 1 seat.
    let council_motion = Call::Democracy(pallet_democracy::Call::external_propose_majority {
        proposal_hash: preimage_hash,
    });
    let council_motion_hash = propose_council_motion(&council_motion, proposer);

    assert_eq!(
        last_event(),
        calamari_runtime::Event::Council(pallet_collective::Event::Executed {
            proposal_hash: council_motion_hash,
            result: Ok(())
        })
    );

    preimage_hash
}

fn end_governance_assertions(referendum_index: u32, end_of_referendum: u32, enactment_period: u32) {
    let time_of_enactment = end_of_referendum + enactment_period;
    run_to_block(end_of_referendum - 1);
    assert_eq!(1, Democracy::referendum_count());

    // After the voting period the referendum ends and is scheduled for enactment:
    run_to_block(end_of_referendum);
    assert_eq!(
        last_event(),
        calamari_runtime::RuntimeEvent::Scheduler(pallet_scheduler::Event::Scheduled {
            when: time_of_enactment,
            index: referendum_index
        })
    );

    // After the enactment period the proposal is dispatched:
    run_to_block(time_of_enactment);
    assert_eq!(
        last_event(),
        calamari_runtime::RuntimeEvent::Scheduler(pallet_scheduler::Event::Dispatched {
            task: (time_of_enactment, referendum_index),
            id: Some([
                100, 101, 109, 111, 99, 114, 97, 99, 0, 0, 0, 0, 0, 0, 0, 0, 0, 0, 0, 0, 0, 0, 0,
                0, 0, 0, 0, 0, 0, 0, 0, 0
            ]),
            result: Ok(())
        })
    );
}

fn assert_proposal_is_filtered(proposer: &AccountId, motion: &RuntimeCall) {
    let council_motion_hash = propose_council_motion(motion, proposer);

    assert_eq!(
        last_event(),
        calamari_runtime::RuntimeEvent::Council(pallet_collective::Event::Executed {
            proposal_hash: council_motion_hash,
            result: Err(DispatchError::Module(ModuleError {
                index: 0,
                error: [5, 0, 0, 0],
                message: None
            }))
        })
    );
}

#[test]
fn fast_track_available() {
    assert!(<calamari_runtime::Runtime as pallet_democracy::Config>::InstantAllowed::get());
}

#[test]
fn sanity_check_governance_periods() {
    assert_eq!(LaunchPeriod::get(), 7 * DAYS);
    assert_eq!(VotingPeriod::get(), 7 * DAYS);
    assert_eq!(EnactmentPeriod::get(), 1 * DAYS);
}

#[test]
fn ensure_block_per_round_and_leave_delays_equal_7days() {
    // NOTE: If you change one, change the other as well
    type LeaveCandidatesDelay =
        <calamari_runtime::Runtime as pallet_parachain_staking::Config>::LeaveCandidatesDelay;
    type LeaveDelegatorsDelay =
        <calamari_runtime::Runtime as pallet_parachain_staking::Config>::LeaveDelegatorsDelay;
    type CandidateBondLessDelay =
        <calamari_runtime::Runtime as pallet_parachain_staking::Config>::CandidateBondLessDelay;
    type DelegationBondLessDelay =
        <calamari_runtime::Runtime as pallet_parachain_staking::Config>::DelegationBondLessDelay;
    assert_eq!(
        7 * DAYS,
        DefaultBlocksPerRound::get() * LeaveDelayRounds::get()
    );
    assert_eq!(
        7 * DAYS,
        DefaultBlocksPerRound::get() * LeaveCandidatesDelay::get()
    );
    assert_eq!(
        7 * DAYS,
        DefaultBlocksPerRound::get() * LeaveDelegatorsDelay::get()
    );
    assert_eq!(
        7 * DAYS,
        DefaultBlocksPerRound::get() * CandidateBondLessDelay::get()
    );
    assert_eq!(
        7 * DAYS,
        DefaultBlocksPerRound::get() * DelegationBondLessDelay::get()
    );
}

#[test]
fn slow_majority_carries_governance_works() {
    ExtBuilder::default().build().execute_with(|| {
        let _preimage_hash = start_majority_carries_governance_assertions(&ALICE);

        let start_of_referendum = LaunchPeriod::get();
        let referendum_index = 0;

        run_to_block(start_of_referendum - 1);
        assert_eq!(0, Democracy::referendum_count());

        // 7 days in the external proposal queue before the referendum starts.
        run_to_block(start_of_referendum);
        assert_eq!(
            last_event(),
            calamari_runtime::Event::Democracy(pallet_democracy::Event::Started {
                ref_index: referendum_index,
                threshold: pallet_democracy::VoteThreshold::SimpleMajority
            })
        );
        // Time to vote for the referendum with some amount
        assert_ok!(Democracy::vote(
            Origin::signed(ALICE.clone()),
            0,
            pallet_democracy::AccountVote::Standard {
                vote: pallet_democracy::Vote {
                    aye: true,
                    conviction: pallet_democracy::Conviction::None
                },
                balance: 10 * KMA
            }
        ));

        end_governance_assertions(
            referendum_index,
            start_of_referendum + VotingPeriod::get(),
            EnactmentPeriod::get(),
        );
    });
}

#[test]
fn slow_supermajority_against_governance_works() {
    ExtBuilder::default().build().execute_with(|| {
        let _preimage_hash = start_supermajority_against_governance_assertions(&ALICE);

        let start_of_referendum = LaunchPeriod::get();
        let referendum_index = 0;

        run_to_block(start_of_referendum - 1);
        assert_eq!(0, Democracy::referendum_count());

        // 7 days in the external proposal queue before the referendum starts.
        run_to_block(start_of_referendum);
        assert_eq!(
            last_event(),
            calamari_runtime::RuntimeEvent::Democracy(pallet_democracy::Event::Started {
                ref_index: referendum_index,
                threshold: pallet_democracy::VoteThreshold::SuperMajorityAgainst
            })
        );
        // Time to vote for the referendum with some amount
        assert_ok!(Democracy::vote(
            RuntimeOrigin::signed(ALICE.clone()),
            0,
            pallet_democracy::AccountVote::Standard {
                vote: pallet_democracy::Vote {
                    aye: true,
                    conviction: pallet_democracy::Conviction::None
                },
                balance: 10 * KMA
            }
        ));

        end_governance_assertions(
            referendum_index,
            start_of_referendum + VotingPeriod::get(),
            EnactmentPeriod::get(),
        );
    });
}

#[test]
fn fast_track_governance_works() {
    ExtBuilder::default().build().execute_with(|| {
        let preimage_hash = start_supermajority_against_governance_assertions(&ALICE);

        let voting_period = 5;
        let enactment_period = 5;
        let referendum_index = 0;

        // Setup and propose the Technical Committee motion for the fast_track routine
        // No voting required because there's only 1 seat.
        // Voting and delay periods of 5 blocks so this should be enacted on block 11
        let tech_committee_motion = RuntimeCall::Democracy(pallet_democracy::Call::fast_track {
            proposal_hash: preimage_hash,
            voting_period,
            delay: enactment_period,
        });
        let tech_committee_motion_len: u32 =
            tech_committee_motion.using_encoded(|p| p.len() as u32);
        let tech_committee_motion_hash = BlakeTwo256::hash_of(&tech_committee_motion);
        assert_ok!(TechnicalCommittee::propose(
            RuntimeOrigin::signed(ALICE.clone()),
            1,
            Box::new(tech_committee_motion),
            tech_committee_motion_len
        ));
        // Make sure the motion was actually executed
        assert_eq!(
            last_event(),
            calamari_runtime::RuntimeEvent::TechnicalCommittee(
                pallet_collective::Event::Executed {
                    proposal_hash: tech_committee_motion_hash,
                    result: Ok(())
                }
            )
        );

        // Time to vote for the referendum with some amount
        assert_ok!(Democracy::vote(
            RuntimeOrigin::signed(ALICE.clone()),
            referendum_index,
            pallet_democracy::AccountVote::Standard {
                vote: pallet_democracy::Vote {
                    aye: true,
                    conviction: pallet_democracy::Conviction::None
                },
                balance: 10 * KMA
            }
        ));

        // No launch period because of the fast track.
        end_governance_assertions(
            referendum_index,
            System::block_number() + voting_period,
            enactment_period,
        );
    });
}

#[test]
fn governance_filters_work() {
    assert!(<calamari_runtime::Runtime as pallet_democracy::Config>::InstantAllowed::get());

    ExtBuilder::default().build().execute_with(|| {
        // Setup the preimage and preimage hash
        let runtime_call = RuntimeCall::System(frame_system::Call::remark { remark: vec![0] });
        let proposal = Preimage::bound(runtime_call).unwrap();

        // Setup the Council
        assert_ok!(Council::set_members(
            root_origin(),
            vec![ALICE.clone()],
            None,
            0
        ));

        // Public proposals should be filtered out.
        assert_proposal_is_filtered(
            &ALICE,
            &RuntimeCall::Democracy(pallet_democracy::Call::propose {
                proposal: proposal.clone(),
                value: 100 * KMA,
            }),
        );
<<<<<<< HEAD

        // External proposals other than external_proposal_default should be filtered out.
        assert_proposal_is_filtered(
            &ALICE,
            &RuntimeCall::Democracy(pallet_democracy::Call::external_propose {
                proposal: proposal.clone(),
            }),
        );

        // External proposals other than external_proposal_default should be filtered out.
        assert_proposal_is_filtered(
            &ALICE,
            &RuntimeCall::Democracy(pallet_democracy::Call::external_propose_majority { proposal }),
        );
=======
>>>>>>> db873750
    });
}

#[test]
fn balances_operations_should_work() {
    ExtBuilder::default()
        .with_balances(vec![
            (ALICE.clone(), INITIAL_BALANCE),
            (BOB.clone(), INITIAL_BALANCE),
            (CHARLIE.clone(), INITIAL_BALANCE),
            (DAVE.clone(), INITIAL_BALANCE),
        ])
        .build()
        .execute_with(|| {
            let transfer_amount = 10 * KMA;

            // Basic transfer should work
            assert_ok!(Balances::transfer(
                RuntimeOrigin::signed(ALICE.clone()),
                sp_runtime::MultiAddress::Id(CHARLIE.clone()),
                transfer_amount,
            ));
            assert_eq!(
                Balances::free_balance(ALICE.clone()),
                INITIAL_BALANCE - transfer_amount
            );
            assert_eq!(
                Balances::free_balance(CHARLIE.clone()),
                INITIAL_BALANCE + transfer_amount
            );

            // Force transfer some tokens from one account to another with Root
            assert_ok!(Balances::force_transfer(
                root_origin(),
                sp_runtime::MultiAddress::Id(CHARLIE.clone()),
                sp_runtime::MultiAddress::Id(ALICE.clone()),
                transfer_amount,
            ));
            assert_eq!(Balances::free_balance(ALICE.clone()), INITIAL_BALANCE);
            assert_eq!(Balances::free_balance(CHARLIE.clone()), INITIAL_BALANCE);

            // Should not be able to transfer all with this call
            assert_err!(
                Balances::transfer_keep_alive(
                    RuntimeOrigin::signed(ALICE.clone()),
                    sp_runtime::MultiAddress::Id(CHARLIE.clone()),
                    INITIAL_BALANCE,
                ),
                pallet_balances::Error::<Runtime>::KeepAlive
            );

            // Transfer all down to zero
            assert_ok!(Balances::transfer_all(
                RuntimeOrigin::signed(BOB.clone()),
                sp_runtime::MultiAddress::Id(CHARLIE.clone()),
                false
            ));
            assert_eq!(Balances::free_balance(BOB.clone()), 0);
            assert_eq!(Balances::free_balance(CHARLIE.clone()), INITIAL_BALANCE * 2);

            // Transfer all but keep alive with ED
            assert_ok!(Balances::transfer_all(
                RuntimeOrigin::signed(DAVE.clone()),
                sp_runtime::MultiAddress::Id(ALICE.clone()),
                true
            ));
            assert_eq!(
                Balances::free_balance(DAVE.clone()),
                NativeTokenExistentialDeposit::get()
            );

            // Even though keep alive is set to false alice cannot fall below the ED
            // because it has an outstanding consumer reference, from being a collator.
            assert_ok!(Balances::transfer_all(
                RuntimeOrigin::signed(ALICE.clone()),
                sp_runtime::MultiAddress::Id(CHARLIE.clone()),
                false
            ));
            assert_eq!(
                Balances::free_balance(ALICE.clone()),
                NativeTokenExistentialDeposit::get()
            );
        });
}

fn seal_header(mut header: Header, author: AccountId) -> Header {
    {
        let digest = header.digest_mut();
        digest
            .logs
            .push(DigestItem::PreRuntime(NIMBUS_ENGINE_ID, author.encode()));
        digest
            .logs
            .push(DigestItem::Seal(NIMBUS_ENGINE_ID, author.encode()));
    }

    header
}

#[test]
fn reward_fees_to_block_author_and_treasury() {
    ExtBuilder::default()
        .with_balances(vec![
            (ALICE.clone(), INITIAL_BALANCE),
            (BOB.clone(), INITIAL_BALANCE),
            (CHARLIE.clone(), INITIAL_BALANCE),
        ])
        .with_authorities(vec![(
            ALICE.clone(),
            SessionKeys::from_seed_unchecked("Alice"),
        )])
        .build()
        .execute_with(|| {
            let author = ALICE.clone();
            let mut header = seal_header(
                Header::new(
                    0,
                    Default::default(),
                    Default::default(),
                    Default::default(),
                    Default::default(),
                ),
                author.clone(),
            );

            header.digest_mut().pop(); // pop the seal off.
            calamari_runtime::System::initialize(&1, &Default::default(), header.digest());
            assert_eq!(Authorship::author().unwrap(), author);

            let call = RuntimeCall::Balances(pallet_balances::Call::transfer {
                dest: sp_runtime::MultiAddress::Id(CHARLIE.clone()),
                value: 10 * KMA,
            });

            let len = 10;
            let info = info_from_weight(Weight::from_ref_time(100));
            let maybe_pre = ChargeTransactionPayment::<Runtime>::from(0)
                .pre_dispatch(&BOB, &call, &info, len)
                .unwrap();

            let res = call.dispatch(RuntimeOrigin::signed(BOB.clone()));

            let post_info = match res {
                Ok(info) => info,
                Err(err) => err.post_info,
            };

            let _res = ChargeTransactionPayment::<Runtime>::post_dispatch(
                Some(maybe_pre),
                &info,
                &post_info,
                len,
                &res.map(|_| ()).map_err(|e| e.error),
            );

            let author_received_reward = Balances::free_balance(ALICE.clone()) - INITIAL_BALANCE;
            println!("The rewarded_amount is: {author_received_reward:?}");

            // Fees split: 40% burned, 40% to treasury, 10% to author.
            let author_percent = Percent::from_percent(FEES_PERCENTAGE_TO_AUTHOR);
            let expected_fee =
                TransactionPayment::compute_actual_fee(len as u32, &info, &post_info, 0);
            assert_eq!(author_received_reward, author_percent * expected_fee);

            let treasury_percent = Percent::from_percent(FEES_PERCENTAGE_TO_TREASURY);
            assert_eq!(
                Balances::free_balance(Treasury::account_id()),
                treasury_percent * expected_fee
            );
        });
}

#[test]
fn root_can_change_default_xcm_vers() {
    ExtBuilder::default().build().execute_with(|| {
        // Root sets the defaultXcm
        assert_ok!(PolkadotXcm::force_default_xcm_version(
            root_origin(),
            Some(2)
        ));
    })
}

#[test]
fn sanity_check_round_duration() {
    assert_eq!(DefaultBlocksPerRound::get(), 6 * HOURS);
}

#[test]
fn collator_can_join_with_min_bond() {
    ExtBuilder::default()
        .with_collators(vec![(ALICE.clone(), MIN_BOND_TO_BE_CONSIDERED_COLLATOR)])
        .with_balances(vec![
            (ALICE.clone(), INITIAL_BALANCE),
            (BOB.clone(), MIN_BOND_TO_BE_CONSIDERED_COLLATOR + 100),
        ])
        .build()
        .execute_with(|| {
            // Create and bond session keys to Bob's account.
            assert_ok!(Session::set_keys(
                RuntimeOrigin::signed(BOB.clone()),
                BOB_SESSION_KEYS.clone(),
                vec![]
            ));
            assert!(<Session as frame_support::traits::ValidatorRegistration<AccountId>>::is_registered(&BOB));

            assert_ok!(ParachainStaking::join_candidates(
                RuntimeOrigin::signed(BOB.clone()),
                <calamari_runtime::Runtime as pallet_parachain_staking::Config>::MinCandidateStk::get(),
                3u32
            ));

            // BOB is now a candidate
            assert!(ParachainStaking::candidate_pool().contains(&pallet_parachain_staking::Bond{ owner: BOB.clone(), amount: MIN_BOND_TO_BE_CONSIDERED_COLLATOR }));

            // After one round
            run_to_block(<calamari_runtime::Runtime as pallet_parachain_staking::Config>::DefaultBlocksPerRound::get() + 1);

            // BOB becomes part of the selected candidates set
            assert!(ParachainStaking::selected_candidates().contains(&BOB));
        });
}

#[test]
fn collator_cant_join_below_standard_bond() {
    ExtBuilder::default()
        .with_balances(vec![
            (ALICE.clone(), MIN_BOND_TO_BE_CONSIDERED_COLLATOR + 100),
            (BOB.clone(), MIN_BOND_TO_BE_CONSIDERED_COLLATOR + 100),
            (CHARLIE.clone(), EARLY_COLLATOR_MINIMUM_STAKE + 100),
        ])
        .with_collators(vec![(ALICE.clone(), 50)])
        .build()
        .execute_with(|| {
            assert_noop!(
                ParachainStaking::join_candidates(
                    RuntimeOrigin::signed(BOB.clone()),
                    MIN_BOND_TO_BE_CONSIDERED_COLLATOR - 1,
                    6u32
                ),
                pallet_parachain_staking::Error::<Runtime>::CandidateBondBelowMin
            );
        });
}

#[test]
fn collator_with_large_stake_but_too_low_self_bond_not_selected_for_block_production() {
    ExtBuilder::default()
        .with_balances(vec![
            (ALICE.clone(), EARLY_COLLATOR_MINIMUM_STAKE + 100),
            (BOB.clone(), MIN_BOND_TO_BE_CONSIDERED_COLLATOR + 100),
            (CHARLIE.clone(), MIN_BOND_TO_BE_CONSIDERED_COLLATOR + 100),
            (DAVE.clone(), MIN_BOND_TO_BE_CONSIDERED_COLLATOR + 100),
            (EVE.clone(), MIN_BOND_TO_BE_CONSIDERED_COLLATOR + 100),
            (FERDIE.clone(), MIN_BOND_TO_BE_CONSIDERED_COLLATOR + 100),
            (USER.clone(), 400_000_000 * KMA),
        ])
        .with_invulnerables(vec![])
        .with_authorities(vec![
            (ALICE.clone(), ALICE_SESSION_KEYS.clone()),
            (BOB.clone(), BOB_SESSION_KEYS.clone()),
            (CHARLIE.clone(), CHARLIE_SESSION_KEYS.clone()),
            (DAVE.clone(), DAVE_SESSION_KEYS.clone()),
            (EVE.clone(), EVE_SESSION_KEYS.clone()),
            (FERDIE.clone(), FERDIE_SESSION_KEYS.clone()),
        ])
        .build()
        .execute_with(|| {
            initialize_collators_through_whitelist(vec![
                ALICE.clone(),
                BOB.clone(),
                CHARLIE.clone(),
                DAVE.clone(),
                EVE.clone(),
                FERDIE.clone(),
            ]);
            // Increase self-bond for everyone but ALICE
            for collator in vec![
                BOB.clone(),
                CHARLIE.clone(),
                DAVE.clone(),
                EVE.clone(),
                FERDIE.clone(),
            ] {
                assert_ok!(ParachainStaking::candidate_bond_more(
                    RuntimeOrigin::signed(collator.clone()),
                    MIN_BOND_TO_BE_CONSIDERED_COLLATOR - EARLY_COLLATOR_MINIMUM_STAKE
                ));
            }

            // Delegate a large amount of tokens to EVE and ALICE
            for collator in vec![EVE.clone(), ALICE.clone()] {
                assert_ok!(ParachainStaking::delegate(
                    RuntimeOrigin::signed(USER.clone()),
                    collator,
                    100_000_000 * KMA,
                    50,
                    50
                ));
            }

            // Ensure ALICE is not selected despite having a large total stake through delegation
            // NOTE: Must use 6 or more collators because 5 is the minimum on calamari
            assert!(!ParachainStaking::compute_top_candidates().contains(&ALICE));
            assert!(ParachainStaking::compute_top_candidates().contains(&BOB));
            assert!(ParachainStaking::compute_top_candidates().contains(&CHARLIE));
            assert!(ParachainStaking::compute_top_candidates().contains(&DAVE));
            assert!(ParachainStaking::compute_top_candidates().contains(&EVE));
            assert!(ParachainStaking::compute_top_candidates().contains(&FERDIE));
        });
}

#[test]
fn collator_can_leave_if_below_standard_bond() {
    ExtBuilder::default()
        .with_balances(vec![
            (ALICE.clone(), EARLY_COLLATOR_MINIMUM_STAKE + 100),
            (BOB.clone(), EARLY_COLLATOR_MINIMUM_STAKE + 100),
            (CHARLIE.clone(), EARLY_COLLATOR_MINIMUM_STAKE + 100),
            (DAVE.clone(), EARLY_COLLATOR_MINIMUM_STAKE + 100),
            (EVE.clone(), EARLY_COLLATOR_MINIMUM_STAKE + 100),
            (FERDIE.clone(), EARLY_COLLATOR_MINIMUM_STAKE + 100),
        ])
        .with_invulnerables(vec![])
        .with_authorities(vec![
            (ALICE.clone(), ALICE_SESSION_KEYS.clone()),
            (BOB.clone(), BOB_SESSION_KEYS.clone()),
            (CHARLIE.clone(), CHARLIE_SESSION_KEYS.clone()),
            (DAVE.clone(), DAVE_SESSION_KEYS.clone()),
            (EVE.clone(), EVE_SESSION_KEYS.clone()),
            (FERDIE.clone(), FERDIE_SESSION_KEYS.clone()),
        ])
        .build()
        .execute_with(|| {
            initialize_collators_through_whitelist(vec![
                ALICE.clone(),
                BOB.clone(),
                CHARLIE.clone(),
                DAVE.clone(),
                EVE.clone(),
                FERDIE.clone(),
            ]);
            // Attempt to leave as whitelist collator
            assert_ok!(ParachainStaking::schedule_leave_candidates(
                RuntimeOrigin::signed(FERDIE.clone()),
                6
            ));
        });
}

#[test]
fn collator_with_400k_not_selected_for_block_production() {
    ExtBuilder::default()
        .with_balances(vec![
            (ALICE.clone(), EARLY_COLLATOR_MINIMUM_STAKE + 100),
            (BOB.clone(), MIN_BOND_TO_BE_CONSIDERED_COLLATOR + 100),
            (CHARLIE.clone(), MIN_BOND_TO_BE_CONSIDERED_COLLATOR + 100),
            (DAVE.clone(), MIN_BOND_TO_BE_CONSIDERED_COLLATOR + 100),
            (EVE.clone(), MIN_BOND_TO_BE_CONSIDERED_COLLATOR + 100),
            (FERDIE.clone(), MIN_BOND_TO_BE_CONSIDERED_COLLATOR + 100),
        ])
        .with_invulnerables(vec![])
        .with_authorities(vec![
            (ALICE.clone(), ALICE_SESSION_KEYS.clone()),
            (BOB.clone(), BOB_SESSION_KEYS.clone()),
            (CHARLIE.clone(), CHARLIE_SESSION_KEYS.clone()),
            (DAVE.clone(), DAVE_SESSION_KEYS.clone()),
            (EVE.clone(), EVE_SESSION_KEYS.clone()),
            (FERDIE.clone(), FERDIE_SESSION_KEYS.clone()),
        ])
        .build()
        .execute_with(|| {
            initialize_collators_through_whitelist(vec![
                ALICE.clone(),
                BOB.clone(),
                CHARLIE.clone(),
                DAVE.clone(),
                EVE.clone(),
                FERDIE.clone(),
            ]);
            // Increase bond for everyone but FERDIE
            for collator in vec![
                BOB.clone(),
                CHARLIE.clone(),
                DAVE.clone(),
                EVE.clone(),
                FERDIE.clone(),
            ] {
                assert_ok!(ParachainStaking::candidate_bond_more(
                    RuntimeOrigin::signed(collator.clone()),
                    MIN_BOND_TO_BE_CONSIDERED_COLLATOR - EARLY_COLLATOR_MINIMUM_STAKE
                ));
            }

            // Ensure CHARLIE and later are not selected
            // NOTE: Must use 6 or more collators because 5 is the minimum on calamari
            assert!(!ParachainStaking::compute_top_candidates().contains(&ALICE));
            assert!(ParachainStaking::compute_top_candidates().contains(&BOB));
            assert!(ParachainStaking::compute_top_candidates().contains(&CHARLIE));
            assert!(ParachainStaking::compute_top_candidates().contains(&DAVE));
            assert!(ParachainStaking::compute_top_candidates().contains(&EVE));
            assert!(ParachainStaking::compute_top_candidates().contains(&FERDIE));
        });
}

#[test]
fn calamari_vesting_works() {
    ExtBuilder::default().build().execute_with(|| {
        let unvested = 100 * KMA;
        assert_ok!(CalamariVesting::vested_transfer(
            RuntimeOrigin::signed(ALICE.clone()),
            sp_runtime::MultiAddress::Id(BOB.clone()),
            unvested
        ));

        assert_eq!(Balances::free_balance(BOB.clone()), 100 * KMA);
        assert_eq!(Balances::usable_balance(BOB.clone()), 0);

        let schedule = calamari_vesting::Pallet::<Runtime>::vesting_schedule();
        let mut vested = 0;

        for period in 0..schedule.len() {
            // Timestamp expects milliseconds, so multiply by 1_000 to convert from seconds.
            let now = schedule[period].1 * 1_000 + 1;
            Timestamp::set_timestamp(now);
            assert_ok!(CalamariVesting::vest(RuntimeOrigin::signed(BOB.clone())));
            vested += schedule[period].0 * unvested;
            assert_eq!(Balances::usable_balance(BOB.clone()), vested);
        }
    });
}

#[test]
fn verify_pallet_prefixes() {
    fn is_pallet_prefix<P: 'static>(name: &str) {
        // Compares the unhashed pallet prefix in the `StorageInstance` implementation by every
        // storage item in the pallet P. This pallet prefix is used in conjunction with the
        // item name to get the unique storage key: hash(PalletPrefix) + hash(StorageName)
        // https://github.com/paritytech/substrate/blob/master/frame/support/procedural/src/pallet/
        // expand/storage.rs#L389-L401
        assert_eq!(
            <calamari_runtime::Runtime as frame_system::Config>::PalletInfo::name::<P>(),
            Some(name)
        );
    }

    is_pallet_prefix::<calamari_runtime::System>("System");
    is_pallet_prefix::<calamari_runtime::ParachainSystem>("ParachainSystem");
    is_pallet_prefix::<calamari_runtime::Timestamp>("Timestamp");
    is_pallet_prefix::<calamari_runtime::ParachainInfo>("ParachainInfo");
    is_pallet_prefix::<calamari_runtime::TransactionPause>("TransactionPause");
    is_pallet_prefix::<calamari_runtime::Balances>("Balances");
    is_pallet_prefix::<calamari_runtime::TransactionPayment>("TransactionPayment");
    is_pallet_prefix::<calamari_runtime::Democracy>("Democracy");
    is_pallet_prefix::<calamari_runtime::Council>("Council");
    is_pallet_prefix::<calamari_runtime::CouncilMembership>("CouncilMembership");
    is_pallet_prefix::<calamari_runtime::TechnicalCommittee>("TechnicalCommittee");
    is_pallet_prefix::<calamari_runtime::TechnicalMembership>("TechnicalMembership");
    is_pallet_prefix::<calamari_runtime::Authorship>("Authorship");
    is_pallet_prefix::<calamari_runtime::CollatorSelection>("CollatorSelection");
    is_pallet_prefix::<calamari_runtime::Session>("Session");
    is_pallet_prefix::<calamari_runtime::Aura>("Aura");
    is_pallet_prefix::<calamari_runtime::Treasury>("Treasury");
    is_pallet_prefix::<calamari_runtime::Scheduler>("Scheduler");
    is_pallet_prefix::<calamari_runtime::XcmpQueue>("XcmpQueue");
    is_pallet_prefix::<calamari_runtime::PolkadotXcm>("PolkadotXcm");
    is_pallet_prefix::<calamari_runtime::CumulusXcm>("CumulusXcm");
    is_pallet_prefix::<calamari_runtime::DmpQueue>("DmpQueue");
    is_pallet_prefix::<calamari_runtime::Utility>("Utility");
    is_pallet_prefix::<calamari_runtime::Multisig>("Multisig");
    is_pallet_prefix::<calamari_runtime::CalamariVesting>("CalamariVesting");
    is_pallet_prefix::<calamari_runtime::AuthorInherent>("AuthorInherent");
    is_pallet_prefix::<calamari_runtime::AuraAuthorFilter>("AuraAuthorFilter");
    is_pallet_prefix::<calamari_runtime::ParachainStaking>("ParachainStaking");

    let prefix = |pallet_name, storage_name| {
        let mut res = [0u8; 32];
        res[0..16].copy_from_slice(&Twox128::hash(pallet_name));
        res[16..32].copy_from_slice(&Twox128::hash(storage_name));
        res.to_vec()
    };
    assert_eq!(
        <calamari_runtime::Timestamp as StorageInfoTrait>::storage_info(),
        vec![
            StorageInfo {
                pallet_name: b"Timestamp".to_vec(),
                storage_name: b"Now".to_vec(),
                prefix: prefix(b"Timestamp", b"Now"),
                max_values: Some(1),
                max_size: Some(8),
            },
            StorageInfo {
                pallet_name: b"Timestamp".to_vec(),
                storage_name: b"DidUpdate".to_vec(),
                prefix: prefix(b"Timestamp", b"DidUpdate"),
                max_values: Some(1),
                max_size: Some(1),
            }
        ]
    );
    assert_eq!(
        <calamari_runtime::Balances as StorageInfoTrait>::storage_info(),
        vec![
            StorageInfo {
                pallet_name: b"Balances".to_vec(),
                storage_name: b"TotalIssuance".to_vec(),
                prefix: prefix(b"Balances", b"TotalIssuance"),
                max_values: Some(1),
                max_size: Some(16),
            },
            StorageInfo {
                pallet_name: b"Balances".to_vec(),
                storage_name: b"InactiveIssuance".to_vec(),
                prefix: prefix(b"Balances", b"InactiveIssuance"),
                max_values: Some(1),
                max_size: Some(16),
            },
            StorageInfo {
                pallet_name: b"Balances".to_vec(),
                storage_name: b"Account".to_vec(),
                prefix: prefix(b"Balances", b"Account"),
                max_values: None,
                max_size: Some(112),
            },
            StorageInfo {
                pallet_name: b"Balances".to_vec(),
                storage_name: b"Locks".to_vec(),
                prefix: prefix(b"Balances", b"Locks"),
                max_values: None,
                max_size: Some(1299),
            },
            StorageInfo {
                pallet_name: b"Balances".to_vec(),
                storage_name: b"Reserves".to_vec(),
                prefix: prefix(b"Balances", b"Reserves"),
                max_values: None,
                max_size: Some(1249),
            },
        ]
    );
}

#[test]
fn test_collectives_storage_item_prefixes() {
    for StorageInfo { pallet_name, .. } in
        <calamari_runtime::CouncilMembership as StorageInfoTrait>::storage_info()
    {
        assert_eq!(pallet_name, b"CouncilMembership".to_vec());
    }

    for StorageInfo { pallet_name, .. } in
        <calamari_runtime::TechnicalMembership as StorageInfoTrait>::storage_info()
    {
        assert_eq!(pallet_name, b"TechnicalMembership".to_vec());
    }
}

#[test]
fn verify_pallet_indices() {
    fn is_pallet_index<P: 'static>(index: usize) {
        assert_eq!(
            <calamari_runtime::Runtime as frame_system::Config>::PalletInfo::index::<P>(),
            Some(index)
        );
    }

    is_pallet_index::<calamari_runtime::System>(0);
    is_pallet_index::<calamari_runtime::ParachainSystem>(1);
    is_pallet_index::<calamari_runtime::Timestamp>(2);
    is_pallet_index::<calamari_runtime::ParachainInfo>(3);
    is_pallet_index::<calamari_runtime::TransactionPause>(9);
    is_pallet_index::<calamari_runtime::Balances>(10);
    is_pallet_index::<calamari_runtime::TransactionPayment>(11);
    is_pallet_index::<calamari_runtime::Democracy>(14);
    is_pallet_index::<calamari_runtime::Council>(15);
    is_pallet_index::<calamari_runtime::CouncilMembership>(16);
    is_pallet_index::<calamari_runtime::TechnicalCommittee>(17);
    is_pallet_index::<calamari_runtime::TechnicalMembership>(18);
    is_pallet_index::<calamari_runtime::Authorship>(20);
    is_pallet_index::<calamari_runtime::CollatorSelection>(21);
    is_pallet_index::<calamari_runtime::Session>(22);
    is_pallet_index::<calamari_runtime::Aura>(23);
    is_pallet_index::<calamari_runtime::Treasury>(26);
    is_pallet_index::<calamari_runtime::Preimage>(28);
    is_pallet_index::<calamari_runtime::Scheduler>(29);
    is_pallet_index::<calamari_runtime::XcmpQueue>(30);
    is_pallet_index::<calamari_runtime::PolkadotXcm>(31);
    is_pallet_index::<calamari_runtime::CumulusXcm>(32);
    is_pallet_index::<calamari_runtime::DmpQueue>(33);
    is_pallet_index::<calamari_runtime::XTokens>(34);
    is_pallet_index::<calamari_runtime::Utility>(40);
    is_pallet_index::<calamari_runtime::Multisig>(41);
    is_pallet_index::<calamari_runtime::Assets>(45);
    is_pallet_index::<calamari_runtime::AssetManager>(46);
    is_pallet_index::<calamari_runtime::ParachainStaking>(48);
    is_pallet_index::<calamari_runtime::CalamariVesting>(50);
    is_pallet_index::<calamari_runtime::AuthorInherent>(60);
    is_pallet_index::<calamari_runtime::AuraAuthorFilter>(63);

    // Check removed pallets.
    ExtBuilder::default().build().execute_with(|| {
        use frame_support::metadata::{v14::META_RESERVED, RuntimeMetadata};

        let runtime_metadata = calamari_runtime::Runtime::metadata();
        assert_eq!(runtime_metadata.0, META_RESERVED);
        if let RuntimeMetadata::V14(v14) = runtime_metadata.1 {
            // Ensure sudo=42 has been removed, no one is taking this index.
            assert!(v14.pallets.iter().any(|pallet| pallet.index != 42));
            // AuraExt
            assert!(v14.pallets.iter().any(|pallet| pallet.index != 24));
        }
    });
}

#[test]
fn concrete_fungible_ledger_transfers_work() {
    ExtBuilder::default()
        .with_balances(vec![
            (ALICE.clone(), INITIAL_BALANCE),
            (BOB.clone(), INITIAL_BALANCE),
            (CHARLIE.clone(), INITIAL_BALANCE),
        ])
        .build()
        .execute_with(|| {
            let transfer_amount = 10 * KMA;
            let mut current_balance_alice = INITIAL_BALANCE;
            let mut current_balance_charlie = INITIAL_BALANCE;

            // Transfer tests for native assets:

            // Try to transfer more than available
            assert_err!(
                CalamariConcreteFungibleLedger::transfer(
                    <CalamariAssetConfig as AssetConfig<Runtime>>::NativeAssetId::get(),
                    &ALICE.clone(),
                    &CHARLIE.clone(),
                    INITIAL_BALANCE + 1,
                    ExistenceRequirement::KeepAlive
                ),
                FungibleLedgerError::InvalidTransfer(DispatchError::Module(ModuleError {
                    index: <calamari_runtime::Runtime as frame_system::Config>::PalletInfo::index::<
                        Balances,
                    >()
                    .unwrap() as u8,
                    error: [2, 0, 0, 0],
                    message: Some("InsufficientBalance")
                }))
            );
            assert_eq!(Balances::free_balance(ALICE.clone()), current_balance_alice);
            assert_eq!(
                Balances::free_balance(CHARLIE.clone()),
                current_balance_charlie
            );

            // Try to transfer and go below existential deposit
            assert_err!(
                CalamariConcreteFungibleLedger::transfer(
                    <CalamariAssetConfig as AssetConfig<Runtime>>::NativeAssetId::get(),
                    &ALICE.clone(),
                    &CHARLIE.clone(),
                    INITIAL_BALANCE,
                    ExistenceRequirement::KeepAlive
                ),
                FungibleLedgerError::InvalidTransfer(DispatchError::Module(ModuleError {
                    index: <calamari_runtime::Runtime as frame_system::Config>::PalletInfo::index::<
                        Balances,
                    >()
                    .unwrap() as u8,
                    error: [4, 0, 0, 0],
                    message: Some("KeepAlive")
                }))
            );
            assert_eq!(Balances::free_balance(ALICE.clone()), current_balance_alice);
            assert_eq!(
                Balances::free_balance(CHARLIE.clone()),
                current_balance_charlie
            );

            // A normal transfer should work
            assert_ok!(CalamariConcreteFungibleLedger::transfer(
                <CalamariAssetConfig as AssetConfig<Runtime>>::NativeAssetId::get(),
                &ALICE.clone(),
                &CHARLIE.clone(),
                transfer_amount,
                ExistenceRequirement::KeepAlive
            ));
            current_balance_alice -= transfer_amount;
            current_balance_charlie += transfer_amount;
            assert_eq!(Balances::free_balance(ALICE.clone()), current_balance_alice);
            assert_eq!(
                Balances::free_balance(CHARLIE.clone()),
                current_balance_charlie
            );

            // Should not be able to create new account with lower than ED balance
            let new_account = unchecked_account_id::<sr25519::Public>("NewAccount");
            assert_err!(
                CalamariConcreteFungibleLedger::transfer(
                    <CalamariAssetConfig as AssetConfig<Runtime>>::NativeAssetId::get(),
                    &ALICE.clone(),
                    &new_account,
                    NativeTokenExistentialDeposit::get() - 1,
                    ExistenceRequirement::KeepAlive
                ),
                FungibleLedgerError::InvalidTransfer(DispatchError::Module(ModuleError {
                    index: <calamari_runtime::Runtime as frame_system::Config>::PalletInfo::index::<
                        Balances,
                    >()
                    .unwrap() as u8,
                    error: [3, 0, 0, 0],
                    message: Some("ExistentialDeposit")
                }))
            );

            // Should be able to create new account with enough balance
            assert_ok!(CalamariConcreteFungibleLedger::transfer(
                <CalamariAssetConfig as AssetConfig<Runtime>>::NativeAssetId::get(),
                &ALICE.clone(),
                &new_account,
                NativeTokenExistentialDeposit::get(),
                ExistenceRequirement::KeepAlive
            ));
            current_balance_alice -= NativeTokenExistentialDeposit::get();
            assert_eq!(Balances::free_balance(ALICE.clone()), current_balance_alice);
            assert_eq!(
                Balances::free_balance(new_account),
                NativeTokenExistentialDeposit::get()
            );

            // Transfer all of your balance without dropping below ED should work
            assert_ok!(CalamariConcreteFungibleLedger::transfer(
                <CalamariAssetConfig as AssetConfig<Runtime>>::NativeAssetId::get(),
                &BOB.clone(),
                &ALICE.clone(),
                INITIAL_BALANCE - NativeTokenExistentialDeposit::get(),
                ExistenceRequirement::KeepAlive
            ));
            current_balance_alice += INITIAL_BALANCE - NativeTokenExistentialDeposit::get();
            assert_eq!(Balances::free_balance(ALICE.clone()), current_balance_alice);
            assert_eq!(
                Balances::free_balance(BOB.clone()),
                NativeTokenExistentialDeposit::get()
            );

            // Transfer the ED should work if AllowDeath is selected
            assert_ok!(CalamariConcreteFungibleLedger::transfer(
                <CalamariAssetConfig as AssetConfig<Runtime>>::NativeAssetId::get(),
                &BOB.clone(),
                &ALICE.clone(),
                NativeTokenExistentialDeposit::get(),
                ExistenceRequirement::AllowDeath
            ));
            current_balance_alice += NativeTokenExistentialDeposit::get();
            assert_eq!(Balances::free_balance(ALICE.clone()), current_balance_alice);
            assert_eq!(Balances::free_balance(BOB.clone()), 0);
            assert!(!frame_system::Account::<Runtime>::contains_key(BOB.clone()));

            // Transfer tests for non-native assets:

            let min_balance = 10u128;
            let asset_metadata = AssetRegistryMetadata {
                metadata: AssetStorageMetadata {
                    name: b"Kusama".to_vec(),
                    symbol: b"KSM".to_vec(),
                    decimals: 12,
                    is_frozen: false,
                },
                min_balance,
                is_sufficient: true,
            };
            let source_location =
                AssetLocation(VersionedMultiLocation::V1(MultiLocation::parent()));
            assert_ok!(AssetManager::register_asset(
                root_origin(),
                source_location,
                asset_metadata
            ),);

            // Register and mint for testing.
            let amount = Balance::MAX;
            assert_ok!(CalamariConcreteFungibleLedger::deposit_minting(
                <CalamariAssetConfig as AssetConfig<Runtime>>::StartNonNativeAssetId::get(),
                &ALICE.clone(),
                amount,
            ),);
            assert_eq!(
                Assets::balance(
                    <CalamariAssetConfig as AssetConfig<Runtime>>::StartNonNativeAssetId::get(),
                    ALICE.clone()
                ),
                amount
            );

            // Transferring and falling below ED of the asset should not work with KeepAlive.
            assert_err!(
                CalamariConcreteFungibleLedger::transfer(
                    <CalamariAssetConfig as AssetConfig<Runtime>>::StartNonNativeAssetId::get(),
                    &ALICE.clone(),
                    &BOB.clone(),
                    amount,
                    ExistenceRequirement::KeepAlive
                ),
                FungibleLedgerError::InvalidTransfer(DispatchError::Module(ModuleError {
                    index: <calamari_runtime::Runtime as frame_system::Config>::PalletInfo::index::<
                        Assets,
                    >()
                    .unwrap() as u8,
                    error: [0, 0, 0, 0],
                    message: Some("BalanceLow")
                }))
            );
            assert_eq!(
                Assets::balance(
                    <CalamariAssetConfig as AssetConfig<Runtime>>::StartNonNativeAssetId::get(),
                    ALICE.clone()
                ),
                amount
            );

            assert_err!(
                CalamariConcreteFungibleLedger::transfer(
                    <CalamariAssetConfig as AssetConfig<Runtime>>::StartNonNativeAssetId::get(),
                    &ALICE.clone(),
                    &BOB.clone(),
                    min_balance - 1,
                    ExistenceRequirement::KeepAlive
                ),
                FungibleLedgerError::InvalidTransfer(DispatchError::Token(
                    sp_runtime::TokenError::BelowMinimum
                ))
            );
            assert_eq!(
                Assets::balance(
                    <CalamariAssetConfig as AssetConfig<Runtime>>::StartNonNativeAssetId::get(),
                    ALICE.clone()
                ),
                amount
            );

            // Transferring normal amounts should work.
            assert_ok!(CalamariConcreteFungibleLedger::transfer(
                <CalamariAssetConfig as AssetConfig<Runtime>>::StartNonNativeAssetId::get(),
                &ALICE.clone(),
                &BOB.clone(),
                transfer_amount,
                ExistenceRequirement::KeepAlive
            ),);
            assert_eq!(
                Assets::balance(
                    <CalamariAssetConfig as AssetConfig<Runtime>>::StartNonNativeAssetId::get(),
                    ALICE.clone()
                ),
                u128::MAX - transfer_amount
            );
            assert_eq!(
                Assets::balance(
                    <CalamariAssetConfig as AssetConfig<Runtime>>::StartNonNativeAssetId::get(),
                    BOB.clone()
                ),
                transfer_amount
            );

            // Transferring all of the balance of an account should work.
            assert_ok!(CalamariConcreteFungibleLedger::transfer(
                <CalamariAssetConfig as AssetConfig<Runtime>>::StartNonNativeAssetId::get(),
                &BOB.clone(),
                &ALICE.clone(),
                transfer_amount,
                ExistenceRequirement::AllowDeath
            ),);
            assert_eq!(
                Assets::balance(
                    <CalamariAssetConfig as AssetConfig<Runtime>>::StartNonNativeAssetId::get(),
                    BOB.clone()
                ),
                0
            );

            // Transferring unregistered asset ID should not work.
            assert_err!(
                CalamariConcreteFungibleLedger::transfer(
                    CalamariAssetId::MAX,
                    &ALICE.clone(),
                    &CHARLIE.clone(),
                    transfer_amount,
                    ExistenceRequirement::KeepAlive
                ),
                FungibleLedgerError::InvalidTransfer(DispatchError::Module(ModuleError {
                    index: <calamari_runtime::Runtime as frame_system::Config>::PalletInfo::index::<
                        Assets,
                    >()
                    .unwrap() as u8,
                    error: [3, 0, 0, 0],
                    message: Some("Unknown")
                }))
            );
        });
}

#[test]
fn concrete_fungible_ledger_can_deposit_and_mint_works() {
    ExtBuilder::default()
        .with_balances(vec![(ALICE.clone(), INITIAL_BALANCE)])
        .build()
        .execute_with(|| {
            // Native asset tests:

            let new_account = unchecked_account_id::<sr25519::Public>("NewAccount");
            assert_err!(
                CalamariConcreteFungibleLedger::can_deposit(
                    <CalamariAssetConfig as AssetConfig<Runtime>>::NativeAssetId::get(),
                    &new_account,
                    NativeTokenExistentialDeposit::get() - 1,
                    true,
                ),
                FungibleLedgerError::BelowMinimum
            );

            // Non-native asset tests:

            let min_balance = 10u128;
            let asset_metadata = AssetRegistryMetadata {
                metadata: AssetStorageMetadata {
                    name: b"Kusama".to_vec(),
                    symbol: b"KSM".to_vec(),
                    decimals: 12,
                    is_frozen: false,
                },
                min_balance,
                is_sufficient: true,
            };
            let source_location =
                AssetLocation(VersionedMultiLocation::V1(MultiLocation::parent()));
            assert_ok!(AssetManager::register_asset(
                root_origin(),
                source_location,
                asset_metadata
            ),);

            assert_err!(
                CalamariConcreteFungibleLedger::can_deposit(
                    <CalamariAssetConfig as AssetConfig<Runtime>>::StartNonNativeAssetId::get(),
                    &ALICE.clone(),
                    0,
                    true,
                ),
                FungibleLedgerError::BelowMinimum
            );
            assert_err!(
                CalamariConcreteFungibleLedger::can_deposit(
                    <CalamariAssetConfig as AssetConfig<Runtime>>::StartNonNativeAssetId::get() + 1,
                    &ALICE.clone(),
                    11,
                    true,
                ),
                FungibleLedgerError::UnknownAsset
            );
            assert_ok!(CalamariConcreteFungibleLedger::deposit_minting(
                <CalamariAssetConfig as AssetConfig<Runtime>>::StartNonNativeAssetId::get(),
                &ALICE.clone(),
                u128::MAX,
            ),);
            assert_eq!(
                Assets::balance(
                    <CalamariAssetConfig as AssetConfig<Runtime>>::StartNonNativeAssetId::get(),
                    ALICE.clone()
                ),
                u128::MAX
            );
            assert_err!(
                CalamariConcreteFungibleLedger::can_deposit(
                    <CalamariAssetConfig as AssetConfig<Runtime>>::StartNonNativeAssetId::get(),
                    &ALICE.clone(),
                    1,
                    true,
                ),
                FungibleLedgerError::Overflow
            );

            let asset_metadata = AssetRegistryMetadata {
                metadata: AssetStorageMetadata {
                    name: b"Rococo".to_vec(),
                    symbol: b"Roc".to_vec(),
                    decimals: 12,
                    is_frozen: false,
                },
                min_balance,
                is_sufficient: false,
            };

            let source_location = AssetLocation(VersionedMultiLocation::V1(MultiLocation::new(
                1,
                X2(Parachain(1), PalletInstance(1)),
            )));
            assert_ok!(AssetManager::register_asset(
                root_origin(),
                source_location,
                asset_metadata
            ),);
            assert_err!(
                CalamariConcreteFungibleLedger::can_deposit(
                    <CalamariAssetConfig as AssetConfig<Runtime>>::StartNonNativeAssetId::get() + 1,
                    &XcmFeesAccount::get(),
                    11,
                    true,
                ),
                FungibleLedgerError::CannotCreate
            );
        });
}

// `can_withdraw` uses `reducible_amount` implementation in order to use the `keep_alive` argument.
// Unfortunately that function does not return the reason for failure cases like `can_withdraw`.
// The errors that would've been returned if `can_withdraw` was used instead of `reducible_amount`
// are included as comments on top of each case for more clarity.
#[test]
fn concrete_fungible_ledger_can_withdraw_works() {
    ExtBuilder::default()
        .with_balances(vec![(CHARLIE.clone(), INITIAL_BALANCE)])
        .build()
        .execute_with(|| {
            let existential_deposit = NativeTokenExistentialDeposit::get();

            // Native asset tests:

            assert_err!(
                CalamariConcreteFungibleLedger::can_withdraw(
                    <CalamariAssetConfig as AssetConfig<Runtime>>::NativeAssetId::get(),
                    &CHARLIE.clone(),
                    &(INITIAL_BALANCE + 1),
                    ExistenceRequirement::KeepAlive
                ),
                // Underflow
                FungibleLedgerError::CannotWithdrawMoreThan(INITIAL_BALANCE - existential_deposit)
            );

            assert_err!(
                CalamariConcreteFungibleLedger::can_withdraw(
                    <CalamariAssetConfig as AssetConfig<Runtime>>::NativeAssetId::get(),
                    &CHARLIE.clone(),
                    &INITIAL_BALANCE,
                    ExistenceRequirement::KeepAlive
                ),
                // WouldDie
                FungibleLedgerError::CannotWithdrawMoreThan(INITIAL_BALANCE - existential_deposit)
            );

            assert_ok!(CalamariConcreteFungibleLedger::can_withdraw(
                <CalamariAssetConfig as AssetConfig<Runtime>>::NativeAssetId::get(),
                &CHARLIE.clone(),
                &INITIAL_BALANCE,
                ExistenceRequirement::AllowDeath
            ),);

            assert_err!(
                CalamariConcreteFungibleLedger::can_withdraw(
                    <CalamariAssetConfig as AssetConfig<Runtime>>::NativeAssetId::get(),
                    &BOB.clone(),
                    &INITIAL_BALANCE,
                    ExistenceRequirement::KeepAlive
                ),
                // NoFunds
                FungibleLedgerError::CannotWithdrawMoreThan(0)
            );

            // Non-native asset tests:

            let min_balance = 10u128;
            let asset_metadata = AssetRegistryMetadata {
                metadata: AssetStorageMetadata {
                    name: b"Kusama".to_vec(),
                    symbol: b"KSM".to_vec(),
                    decimals: 12,
                    is_frozen: false,
                },
                min_balance,
                is_sufficient: true,
            };
            let source_location =
                AssetLocation(VersionedMultiLocation::V1(MultiLocation::parent()));
            assert_ok!(AssetManager::register_asset(
                root_origin(),
                source_location,
                asset_metadata
            ),);

            assert_ok!(CalamariConcreteFungibleLedger::deposit_minting(
                <CalamariAssetConfig as AssetConfig<Runtime>>::StartNonNativeAssetId::get(),
                &ALICE.clone(),
                INITIAL_BALANCE,
            ),);
            assert_eq!(
                Assets::balance(
                    <CalamariAssetConfig as AssetConfig<Runtime>>::StartNonNativeAssetId::get(),
                    ALICE.clone()
                ),
                INITIAL_BALANCE
            );

            assert_err!(
                CalamariConcreteFungibleLedger::can_withdraw(
                    <CalamariAssetConfig as AssetConfig<Runtime>>::StartNonNativeAssetId::get(),
                    &ALICE.clone(),
                    &(INITIAL_BALANCE + 1),
                    ExistenceRequirement::AllowDeath
                ),
                // Underflow
                FungibleLedgerError::CannotWithdrawMoreThan(INITIAL_BALANCE)
            );

            assert_ok!(CalamariConcreteFungibleLedger::can_withdraw(
                <CalamariAssetConfig as AssetConfig<Runtime>>::StartNonNativeAssetId::get(),
                &ALICE.clone(),
                &INITIAL_BALANCE,
                ExistenceRequirement::AllowDeath
            ),);

            assert_err!(
                CalamariConcreteFungibleLedger::can_withdraw(
                    <CalamariAssetConfig as AssetConfig<Runtime>>::StartNonNativeAssetId::get(),
                    &BOB.clone(),
                    &10u128,
                    ExistenceRequirement::AllowDeath
                ),
                // NoFunds
                FungibleLedgerError::CannotWithdrawMoreThan(0)
            );

            assert_ok!(CalamariConcreteFungibleLedger::deposit_minting(
                <CalamariAssetConfig as AssetConfig<Runtime>>::StartNonNativeAssetId::get(),
                &BOB.clone(),
                INITIAL_BALANCE,
            ),);
            assert_err!(
                CalamariConcreteFungibleLedger::can_withdraw(
                    <CalamariAssetConfig as AssetConfig<Runtime>>::StartNonNativeAssetId::get(),
                    &ALICE.clone(),
                    &INITIAL_BALANCE,
                    ExistenceRequirement::KeepAlive
                ),
                FungibleLedgerError::CannotWithdrawMoreThan(INITIAL_BALANCE - min_balance)
            );

            assert_ok!(Assets::freeze(
                RuntimeOrigin::signed(AssetManager::account_id()),
                <CalamariAssetConfig as AssetConfig<Runtime>>::StartNonNativeAssetId::get(),
                sp_runtime::MultiAddress::Id(ALICE.clone()),
            ));
            assert_err!(
                CalamariConcreteFungibleLedger::can_withdraw(
                    <CalamariAssetConfig as AssetConfig<Runtime>>::StartNonNativeAssetId::get(),
                    &ALICE.clone(),
                    &10u128,
                    ExistenceRequirement::AllowDeath
                ),
                // Frozen
                FungibleLedgerError::CannotWithdrawMoreThan(0)
            );
        });
}

#[test]
fn test_receiver_side_weights() {
    let weight = <XcmExecutorConfig as xcm_executor::Config>::Weigher::weight(
        &mut self_reserve_xcm_message_receiver_side::<RuntimeCall>(),
    )
    .unwrap();
    assert!(weight <= ADVERTISED_DEST_WEIGHT);

    let weight = <XcmExecutorConfig as xcm_executor::Config>::Weigher::weight(
        &mut to_reserve_xcm_message_receiver_side::<RuntimeCall>(),
    )
    .unwrap();
    assert!(weight <= ADVERTISED_DEST_WEIGHT);
}

#[test]
fn test_sender_side_xcm_weights() {
    let mut msg = self_reserve_xcm_message_sender_side::<RuntimeCall>();
    let weight = <XcmExecutorConfig as xcm_executor::Config>::Weigher::weight(&mut msg).unwrap();
    assert!(weight < ADVERTISED_DEST_WEIGHT);

    let mut msg = to_reserve_xcm_message_sender_side::<RuntimeCall>();
    let weight = <XcmExecutorConfig as xcm_executor::Config>::Weigher::weight(&mut msg).unwrap();
    assert!(weight < ADVERTISED_DEST_WEIGHT);
}

const PALLET_NAME: &[u8] = b"Utility";
const FUNCTION_NAME: &[u8] = b"batch";

fn pause_transaction_storage_event_works(pause: bool) {
    if pause {
        System::assert_last_event(Event::TransactionPause(
            pallet_tx_pause::Event::<Runtime>::TransactionPaused(
                PALLET_NAME.to_vec(),
                FUNCTION_NAME.to_vec(),
            ),
        ));
        assert_eq!(
            TransactionPause::paused_transactions((PALLET_NAME.to_vec(), FUNCTION_NAME.to_vec(),)),
            Some(())
        );
    } else {
        System::assert_has_event(Event::TransactionPause(
            pallet_tx_pause::Event::<Runtime>::TransactionUnpaused(
                PALLET_NAME.to_vec(),
                FUNCTION_NAME.to_vec(),
            ),
        ));
        assert_eq!(
            TransactionPause::paused_transactions((PALLET_NAME.to_vec(), FUNCTION_NAME.to_vec(),)),
            None
        );
    }
}

fn pause_transactions_storage_event_works(pause: bool, pallet: bool) {
    let function_names: Vec<Vec<u8>> = vec![b"batch".to_vec(), b"batch_all".to_vec()];

    if pause {
        if pallet {
            System::assert_last_event(Event::TransactionPause(
                pallet_tx_pause::Event::<Runtime>::PalletPaused(PALLET_NAME.to_vec()),
            ));
        } else {
            for function_name in function_names.clone() {
                System::assert_has_event(Event::TransactionPause(
                    pallet_tx_pause::Event::<Runtime>::TransactionPaused(
                        PALLET_NAME.to_vec(),
                        function_name,
                    ),
                ));
            }
        }
        for function_name in function_names {
            assert_eq!(
                TransactionPause::paused_transactions((PALLET_NAME.to_vec(), function_name)),
                Some(())
            );
        }
    } else {
        if pallet {
            System::assert_last_event(Event::TransactionPause(
                pallet_tx_pause::Event::<Runtime>::PalletUnpaused(PALLET_NAME.to_vec()),
            ));
        } else {
            for function_name in function_names.clone() {
                System::assert_has_event(Event::TransactionPause(
                    pallet_tx_pause::Event::<Runtime>::TransactionUnpaused(
                        PALLET_NAME.to_vec(),
                        function_name,
                    ),
                ));
            }
        }
        for function_name in function_names {
            assert_eq!(
                TransactionPause::paused_transactions((PALLET_NAME.to_vec(), function_name)),
                None
            );
        }
    }
}

#[test]
fn tx_pause_works() {
    let alice = unchecked_account_id::<sr25519::Public>("Alice");
    ExtBuilder::default().build().execute_with(|| {
        assert_noop!(
            TransactionPause::pause_transaction(
                RuntimeOrigin::signed(alice),
                b"Balances".to_vec(),
                b"transfer".to_vec()
            ),
            BadOrigin
        );
        assert_noop!(
            TransactionPause::pause_pallets(root_origin(), vec![b"Balances".to_vec()]),
            pallet_tx_pause::Error::<Runtime>::CannotPause
        );
        assert_noop!(
            TransactionPause::pause_pallets(root_origin(), vec![b"TransactionPause".to_vec()]),
            pallet_tx_pause::Error::<Runtime>::CannotPause
        );

        let function_names: Vec<Vec<u8>> = vec![b"batch".to_vec(), b"batch_all".to_vec()];

        // pause transaction
        assert_ok!(TransactionPause::pause_transaction(
            root_origin(),
            PALLET_NAME.to_vec(),
            FUNCTION_NAME.to_vec(),
        ));
        pause_transaction_storage_event_works(true);

        // unpause transaction
        assert_ok!(TransactionPause::unpause_transaction(
            root_origin(),
            PALLET_NAME.to_vec(),
            FUNCTION_NAME.to_vec(),
        ));
        pause_transaction_storage_event_works(false);

        // pause transactions
        System::reset_events();
        assert_ok!(TransactionPause::pause_transactions(
            root_origin(),
            vec![(PALLET_NAME.to_vec(), function_names.clone())]
        ));
        pause_transactions_storage_event_works(true, false);

        // unpause transactions
        assert_ok!(TransactionPause::unpause_transactions(
            root_origin(),
            vec![(PALLET_NAME.to_vec(), function_names)]
        ));
        pause_transactions_storage_event_works(false, false);

        // pause pallet
        assert_ok!(TransactionPause::pause_pallets(
            root_origin(),
            vec![PALLET_NAME.to_vec()]
        ));
        pause_transactions_storage_event_works(true, true);

        // unpause pallet
        assert_ok!(TransactionPause::unpause_pallets(
            root_origin(),
            vec![PALLET_NAME.to_vec()]
        ));
        pause_transactions_storage_event_works(false, true);
    });
}<|MERGE_RESOLUTION|>--- conflicted
+++ resolved
@@ -136,10 +136,12 @@
 }
 
 fn start_majority_carries_governance_assertions(proposer: &AccountId) -> H256 {
+    let democracy_proposal = RuntimeCall::System(frame_system::Call::remark { remark: vec![0] });
+
     // Setup the preimage and preimage hash
     let preimage_hash = note_preimage(
         proposer,
-        &Call::System(frame_system::Call::remark { remark: vec![0] }),
+        &RuntimeCall::System(frame_system::Call::remark { remark: vec![0] }),
     );
 
     // Setup the Council and Technical Committee
@@ -156,16 +158,18 @@
         0
     ));
 
+    let bounded_democracy_proposal = Preimage::bound(democracy_proposal).unwrap();
     // Setup and propose the Council motion for external_propose_default routine
     // No voting required because there's only 1 seat.
-    let council_motion = Call::Democracy(pallet_democracy::Call::external_propose_majority {
-        proposal_hash: preimage_hash,
-    });
+    let council_motion =
+        RuntimeCall::Democracy(pallet_democracy::Call::external_propose_majority {
+            proposal: bounded_democracy_proposal,
+        });
     let council_motion_hash = propose_council_motion(&council_motion, proposer);
 
     assert_eq!(
         last_event(),
-        calamari_runtime::Event::Council(pallet_collective::Event::Executed {
+        calamari_runtime::RuntimeEvent::Council(pallet_collective::Event::Executed {
             proposal_hash: council_motion_hash,
             result: Ok(())
         })
@@ -280,14 +284,14 @@
         run_to_block(start_of_referendum);
         assert_eq!(
             last_event(),
-            calamari_runtime::Event::Democracy(pallet_democracy::Event::Started {
+            calamari_runtime::RuntimeEvent::Democracy(pallet_democracy::Event::Started {
                 ref_index: referendum_index,
                 threshold: pallet_democracy::VoteThreshold::SimpleMajority
             })
         );
         // Time to vote for the referendum with some amount
         assert_ok!(Democracy::vote(
-            Origin::signed(ALICE.clone()),
+            RuntimeOrigin::signed(ALICE.clone()),
             0,
             pallet_democracy::AccountVote::Standard {
                 vote: pallet_democracy::Vote {
@@ -431,23 +435,6 @@
                 value: 100 * KMA,
             }),
         );
-<<<<<<< HEAD
-
-        // External proposals other than external_proposal_default should be filtered out.
-        assert_proposal_is_filtered(
-            &ALICE,
-            &RuntimeCall::Democracy(pallet_democracy::Call::external_propose {
-                proposal: proposal.clone(),
-            }),
-        );
-
-        // External proposals other than external_proposal_default should be filtered out.
-        assert_proposal_is_filtered(
-            &ALICE,
-            &RuntimeCall::Democracy(pallet_democracy::Call::external_propose_majority { proposal }),
-        );
-=======
->>>>>>> db873750
     });
 }
 
