--- conflicted
+++ resolved
@@ -37,12 +37,7 @@
     assert_err, assert_noop, assert_ok,
     codec::Encode,
     dispatch::Dispatchable,
-<<<<<<< HEAD
     traits::{tokens::ExistenceRequirement, Get, PalletInfo, StorageInfo, StorageInfoTrait},
-    weights::constants::*,
-=======
-    traits::{tokens::ExistenceRequirement, PalletInfo, StorageInfo, StorageInfoTrait},
->>>>>>> b0095a5d
     StorageHasher, Twox128,
 };
 
