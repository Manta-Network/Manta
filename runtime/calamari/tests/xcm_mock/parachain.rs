// Copyright 2020-2023 Manta Network.
// This file is part of Manta.
//
// Manta is free software: you can redistribute it and/or modify
// it under the terms of the GNU General Public License as published by
// the Free Software Foundation, either version 3 of the License, or
// (at your option) any later version.
//
// Manta is distributed in the hope that it will be useful,
// but WITHOUT ANY WARRANTY; without even the implied warranty of
// MERCHANTABILITY or FITNESS FOR A PARTICULAR PURPOSE.  See the
// GNU General Public License for more details.
//
// You should have received a copy of the GNU General Public License
// along with Manta.  If not, see <http://www.gnu.org/licenses/>.

//! Parachain runtime mock.

#![cfg(test)]

use codec::{Decode, Encode};
use cumulus_pallet_parachain_system::RelayNumberStrictlyIncreases;
use frame_support::{
    assert_ok, construct_runtime, match_types,
    pallet_prelude::DispatchResult,
    parameter_types,
<<<<<<< HEAD
    traits::{ConstU32, Everything, Nothing},
    weights::Weight,
=======
    traits::{ConstU32, Currency, Everything, Nothing},
    weights::{constants::WEIGHT_PER_SECOND, Weight},
>>>>>>> ea6e3eef
    PalletId,
};
use frame_system::EnsureRoot;
use scale_info::TypeInfo;
use sp_core::H256;
use sp_runtime::{
    traits::{BlakeTwo256, Hash, IdentityLookup},
    AccountId32,
};
use sp_std::prelude::*;

use manta_primitives::{
    assets::{
        AssetConfig, AssetIdLocationConvert, AssetIdType, AssetLocation, AssetRegistry,
        AssetRegistryMetadata, AssetStorageMetadata, BalanceType, LocationType, NativeAndNonNative,
    },
    constants::{ASSET_MANAGER_PALLET_ID, CALAMARI_DECIMAL, WEIGHT_PER_SECOND},
    types::{BlockNumber, CalamariAssetId, Header},
    xcm::{FirstAssetTrader, IsNativeConcrete, MultiAssetAdapter, MultiNativeAsset},
};
use pallet_xcm::XcmPassthrough;
use polkadot_core_primitives::BlockNumber as RelayBlockNumber;
use polkadot_parachain::primitives::{
    DmpMessageHandler, Id as ParaId, Sibling, XcmpMessageFormat, XcmpMessageHandler,
};
use xcm::{latest::prelude::*, Version as XcmVersion, VersionedMultiLocation, VersionedXcm};
use xcm_builder::{
    AccountId32Aliases, AllowKnownQueryResponses, AllowSubscriptionsFrom,
    AllowTopLevelPaidExecutionFrom, AllowUnpaidExecutionFrom, ConvertedConcreteAssetId,
    EnsureXcmOrigin, FixedRateOfFungible, LocationInverter, ParentIsPreset,
    SiblingParachainAsNative, SiblingParachainConvertsVia, SignedAccountId32AsNative,
    SovereignSignedViaLocation, TakeRevenue, TakeWeightCredit, WeightInfoBounds,
};
use xcm_executor::{traits::JustTry, Config, XcmExecutor};
use xcm_simulator::{DmpMessageHandlerT, Get, TestExt, XcmpMessageHandlerT};

pub type AccountId = AccountId32;
pub type Balance = u128;

parameter_types! {
    pub const BlockHashCount: BlockNumber = 250;
}

impl frame_system::Config for Runtime {
    type Origin = Origin;
    type Call = Call;
    type Index = u64;
    type BlockNumber = BlockNumber;
    type Hash = H256;
    type Hashing = BlakeTwo256;
    type AccountId = AccountId;
    type Lookup = IdentityLookup<Self::AccountId>;
    type Header = Header;
    type Event = Event;
    type BlockHashCount = BlockHashCount;
    type BlockWeights = ();
    type BlockLength = ();
    type Version = ();
    type PalletInfo = PalletInfo;
    type AccountData = pallet_balances::AccountData<Balance>;
    type OnNewAccount = ();
    type OnKilledAccount = ();
    type DbWeight = ();
    type BaseCallFilter = Everything;
    type SystemWeightInfo = ();
    type SS58Prefix = ();
    type OnSetCode = cumulus_pallet_parachain_system::ParachainSetCode<Self>;
    type MaxConsumers = ConstU32<16>;
}

parameter_types! {
    pub ExistentialDeposit: Balance = 1;
    pub const MaxLocks: u32 = 50;
    pub const MaxReserves: u32 = 50;
}

impl pallet_balances::Config for Runtime {
    type MaxLocks = MaxLocks;
    type Balance = Balance;
    type Event = Event;
    type DustRemoval = ();
    type ExistentialDeposit = ExistentialDeposit;
    type AccountStore = System;
    type WeightInfo = ();
    type MaxReserves = MaxReserves;
    type ReserveIdentifier = [u8; 8];
}

parameter_types! {
    pub const ReservedXcmpWeight: Weight = WEIGHT_PER_SECOND / 4;
    pub const ReservedDmpWeight: Weight = WEIGHT_PER_SECOND / 4;
}

parameter_types! {
    pub const KsmLocation: MultiLocation = MultiLocation::parent();
    pub const RelayNetwork: NetworkId = NetworkId::Kusama;
    pub Ancestry: MultiLocation = Parachain(ParachainInfo::parachain_id().into()).into();
    pub SelfReserve: MultiLocation = MultiLocation::new(1, X1(Parachain(ParachainInfo::parachain_id().into())));
    pub CheckingAccount: AccountId = PolkadotXcm::check_account();
}

parameter_types! {
    pub const AssetDeposit: Balance = 0; // Does not really matter as this will be only called by root
    pub const AssetAccountDeposit: Balance = 0;
    pub const ApprovalDeposit: Balance = 0;
    pub const AssetsStringLimit: u32 = 50;
    pub const MetadataDepositBase: Balance = 0;
    pub const MetadataDepositPerByte: Balance = 0;
}

impl pallet_assets::Config for Runtime {
    type Event = Event;
    type Balance = Balance;
    type AssetId = CalamariAssetId;
    type Currency = Balances;
    type ForceOrigin = EnsureRoot<AccountId>;
    type AssetDeposit = AssetDeposit;
    type AssetAccountDeposit = AssetAccountDeposit;
    type MetadataDepositBase = MetadataDepositBase;
    type MetadataDepositPerByte = MetadataDepositPerByte;
    type ApprovalDeposit = ApprovalDeposit;
    type StringLimit = AssetsStringLimit;
    type Freezer = ();
    type Extra = ();
    type WeightInfo = pallet_assets::weights::SubstrateWeight<Runtime>;
}

/// Type for specifying how a `MultiLocation` can be converted into an `AccountId`. This is used
/// when determining ownership of accounts for asset transacting and when attempting to use XCM
/// `Transact` in order to determine the dispatch Origin.
pub type LocationToAccountId = (
    // The parent (Relay-chain) origin converts to the default `AccountId`.
    ParentIsPreset<AccountId>,
    // Sibling parachain origins convert to AccountId via the `ParaId::into`.
    SiblingParachainConvertsVia<Sibling, AccountId>,
    AccountId32Aliases<RelayNetwork, AccountId>,
);

/// This is the type to convert an (incoming) XCM origin into a local `Origin` instance,
/// ready for dispatching a transaction with Xcm's `Transact`.
/// It uses some Rust magic macro to do the pattern matching sequentially.
/// There is an `OriginKind` which can biases the kind of local `Origin` it will become.
pub type XcmOriginToCallOrigin = (
    // Sovereign account converter; this attempts to derive an `AccountId` from the origin location
    // using `LocationToAccountId` and then turn that into the usual `Signed` origin. Useful for
    // foreign chains who want to have a local sovereign account on this chain which they control.
    SovereignSignedViaLocation<LocationToAccountId, Origin>,
    // If the incoming XCM origin is of type `AccountId32` and the Network is Network::Any
    // or `RelayNetwork`, convert it to a Native 32 byte account.
    SignedAccountId32AsNative<RelayNetwork, Origin>,
    // Native converter for sibling Parachains; will convert to a `SiblingPara` origin when
    // recognised.
    SiblingParachainAsNative<cumulus_pallet_xcm::Origin, Origin>,
    // Xcm origins can be represented natively under the Xcm pallet's Xcm origin.
    XcmPassthrough<Origin>,
);

parameter_types! {
    pub const UnitWeightCost: Weight = 1_000_000_000;
    // Used in native traders
    // This might be able to skipped.
    // We have to use `here()` because of reanchoring logic
    pub ParaTokenPerSecond: (xcm::v2::AssetId, u128) = (Concrete(MultiLocation::here()), 1_000_000_000);
    pub const MaxInstructions: u32 = 100;
}

/// Transactor for the native asset which implements `fungible` trait, as well as
/// Transactor for assets in pallet-assets, i.e. implements `fungibles` trait
pub type MultiAssetTransactor = MultiAssetAdapter<
    Runtime,
    // Used to find the query the native asset id of the chain.
    ParachainAssetConfig,
    // "default" implementation of converting a `MultiLocation` to an `AccountId`
    LocationToAccountId,
    // Used when the incoming asset is a fungible concrete asset matching the given location or name:
    IsNativeConcrete<SelfReserve>,
    // Used to match incoming assets which are not the native asset.
    ConvertedConcreteAssetId<
        CalamariAssetId,
        Balance,
        AssetIdLocationConvert<AssetManager>,
        JustTry,
    >,
>;

pub type XcmRouter = super::ParachainXcmRouter<MsgQueue>;

match_types! {
    pub type ParentLocation: impl Contains<MultiLocation> = {
        MultiLocation { parents: 1, interior: Here }
    };
}
match_types! {
    pub type ParentOrSiblings: impl Contains<MultiLocation> = {
        MultiLocation { parents: 1, interior: Here } |
        MultiLocation { parents: 1, interior: X1(_) }
    };
}
pub type Barrier = (
    // Allows local origin messages which call weight_credit >= weight_limit.
    TakeWeightCredit,
    // Allows non-local origin messages, for example from from the xcmp queue,
    // which have the ability to deposit assets and pay for their own execution.
    AllowTopLevelPaidExecutionFrom<Everything>,
    // Parent root gets free execution
    AllowUnpaidExecutionFrom<ParentLocation>,
    // Expected responses are OK.
    // Allows `Pending` or `VersionNotifier` query responses.
    AllowKnownQueryResponses<PolkadotXcm>,
    // Subscriptions for version tracking are OK.
    // Allows execution of `SubscribeVersion` or `UnsubscribeVersion` instruction,
    // from parent or sibling chains.
    AllowSubscriptionsFrom<ParentOrSiblings>,
);

parameter_types! {
    /// Xcm fees will go to the asset manager (we don't implement treasury yet for mock parachain)
    pub XcmFeesAccount: AccountId = AssetManager::account_id();
}

/// Xcm fee of native token
pub struct XcmNativeFeeToTreasury;

impl TakeRevenue for XcmNativeFeeToTreasury {
    #[inline]
    fn take_revenue(revenue: MultiAsset) {
        if let MultiAsset {
            id: Concrete(location),
            fun: Fungible(amount),
        } = revenue
        {
            if location == MultiLocation::here() {
                let _ = Balances::deposit_creating(&XcmFeesAccount::get(), amount);
            }
        }
    }
}

/// Xcm fee of non native token
pub type XcmFeesToAccount = manta_primitives::xcm::XcmFeesToAccount<
    AccountId,
    Assets,
    ConvertedConcreteAssetId<
        CalamariAssetId,
        Balance,
        AssetIdLocationConvert<AssetManager>,
        JustTry,
    >,
    XcmFeesAccount,
>;

pub struct XcmExecutorConfig;
impl Config for XcmExecutorConfig {
    type Call = Call;
    type XcmSender = XcmRouter;
    // Defines how to Withdraw and Deposit instruction work
    type AssetTransactor = MultiAssetTransactor;
    type OriginConverter = XcmOriginToCallOrigin;
    // Combinations of (Location, Asset) pairs which we trust as reserves.
    type IsReserve = MultiNativeAsset;
    type IsTeleporter = ();
    type LocationInverter = LocationInverter<Ancestry>;
    type Barrier = Barrier;
    type Weigher = WeightInfoBounds<
        calamari_runtime::weights::xcm::CalamariXcmWeight<Call>,
        Call,
        MaxInstructions,
    >;
    // Trader is the means to purchasing weight credit for XCM execution.
    // We define two traders:
    // The first one will charge parachain's native currency, who's `MultiLocation`
    // is defined in `SelfReserve`.
    // The second one will charge the first asset in the MultiAssets with pre-defined rate
    // i.e. units_per_second in `AssetManager`
    type Trader = (
        FixedRateOfFungible<ParaTokenPerSecond, XcmNativeFeeToTreasury>,
        FirstAssetTrader<AssetManager, XcmFeesToAccount>,
    );
    type ResponseHandler = PolkadotXcm;
    type AssetTrap = PolkadotXcm;
    type AssetClaims = PolkadotXcm;
    // This is needed for the version change notifier work
    type SubscriptionService = PolkadotXcm;
}

impl cumulus_pallet_xcmp_queue::Config for Runtime {
    type Event = Event;
    type XcmExecutor = XcmExecutor<XcmExecutorConfig>;
    type ChannelInfo = ParachainSystem;
    type VersionWrapper = PolkadotXcm;
    type ExecuteOverweightOrigin = EnsureRoot<AccountId>;
    type ControllerOrigin = EnsureRoot<AccountId>;
    type ControllerOriginConverter = XcmOriginToCallOrigin;
    type WeightInfo = ();
}

#[frame_support::pallet]
pub mod mock_msg_queue {
    use super::*;
    use frame_support::pallet_prelude::*;

    #[pallet::config]
    pub trait Config: frame_system::Config {
        type Event: From<Event<Self>> + IsType<<Self as frame_system::Config>::Event>;
        type XcmExecutor: ExecuteXcm<Self::Call>;
    }

    #[pallet::call]
    impl<T: Config> Pallet<T> {}

    // without storage info is a work around
    #[pallet::pallet]
    #[pallet::generate_store(pub(super) trait Store)]
    #[pallet::without_storage_info]
    pub struct Pallet<T>(_);

    #[pallet::storage]
    #[pallet::getter(fn parachain_id)]
    pub(super) type ParachainId<T: Config> = StorageValue<_, ParaId, ValueQuery>;

    #[pallet::storage]
    #[pallet::getter(fn received_dmp)]
    /// A queue of received DMP messages
    pub(super) type ReceivedDmp<T: Config> = StorageValue<_, Vec<Xcm<T::Call>>, ValueQuery>;

    impl<T: Config> Get<ParaId> for Pallet<T> {
        fn get() -> ParaId {
            Self::parachain_id()
        }
    }

    pub type MessageId = [u8; 32];

    #[pallet::event]
    #[pallet::generate_deposit(pub(super) fn deposit_event)]
    pub enum Event<T: Config> {
        // XCMP
        /// Some XCM was executed OK.
        Success(Option<T::Hash>),
        /// Some XCM failed.
        Fail(Option<T::Hash>, XcmError),
        /// Bad XCM version used.
        BadVersion(Option<T::Hash>),
        /// Bad XCM format used.
        BadFormat(Option<T::Hash>),

        // DMP
        /// Downward message is invalid XCM.
        InvalidFormat(MessageId),
        /// Downward message is unsupported version of XCM.
        UnsupportedVersion(MessageId),
        /// Downward message executed with the given outcome.
        ExecutedDownward(MessageId, Outcome),
    }

    impl<T: Config> Pallet<T> {
        pub fn set_para_id(para_id: ParaId) {
            ParachainId::<T>::put(para_id);
        }

        fn handle_xcmp_message(
            sender: ParaId,
            _sent_at: RelayBlockNumber,
            xcm: VersionedXcm<T::Call>,
            max_weight: Weight,
        ) -> Result<Weight, XcmError> {
            let hash = Encode::using_encoded(&xcm, T::Hashing::hash);
            let (result, event) = match Xcm::<T::Call>::try_from(xcm) {
                Ok(xcm) => {
                    let location = (1, Parachain(sender.into()));
                    match T::XcmExecutor::execute_xcm(location, xcm, max_weight) {
                        Outcome::Error(e) => (Err(e), Event::Fail(Some(hash), e)),
                        Outcome::Complete(w) => (Ok(w), Event::Success(Some(hash))),
                        // As far as the caller is concerned, this was dispatched without error, so
                        // we just report the weight used.
                        Outcome::Incomplete(w, e) => (Ok(w), Event::Fail(Some(hash), e)),
                    }
                }
                Err(()) => (
                    Err(XcmError::UnhandledXcmVersion),
                    Event::BadVersion(Some(hash)),
                ),
            };
            Self::deposit_event(event);
            result
        }
    }

    impl<T: Config> XcmpMessageHandler for Pallet<T> {
        fn handle_xcmp_messages<'a, I: Iterator<Item = (ParaId, RelayBlockNumber, &'a [u8])>>(
            iter: I,
            max_weight: Weight,
        ) -> Weight {
            for (sender, sent_at, data) in iter {
                let mut data_ref = data;
                let _ = XcmpMessageFormat::decode(&mut data_ref)
                    .expect("Simulator encodes with versioned xcm format; qed");

                let mut remaining_fragments = data_ref;
                while !remaining_fragments.is_empty() {
                    if let Ok(xcm) = VersionedXcm::<T::Call>::decode(&mut remaining_fragments) {
                        let _ = Self::handle_xcmp_message(sender, sent_at, xcm, max_weight);
                    } else {
                        debug_assert!(false, "Invalid incoming XCMP message data");
                    }
                }
            }
            max_weight
        }
    }

    impl<T: Config> DmpMessageHandler for Pallet<T> {
        fn handle_dmp_messages(
            iter: impl Iterator<Item = (RelayBlockNumber, Vec<u8>)>,
            limit: Weight,
        ) -> Weight {
            for (_i, (_sent_at, data)) in iter.enumerate() {
                let id = sp_io::hashing::blake2_256(&data[..]);
                let maybe_msg =
                    VersionedXcm::<T::Call>::decode(&mut &data[..]).map(Xcm::<T::Call>::try_from);
                match maybe_msg {
                    Err(_) => {
                        Self::deposit_event(Event::InvalidFormat(id));
                    }
                    Ok(Err(())) => {
                        Self::deposit_event(Event::UnsupportedVersion(id));
                    }
                    Ok(Ok(x)) => {
                        let outcome = T::XcmExecutor::execute_xcm(Parent, x.clone(), limit);
                        <ReceivedDmp<T>>::append(x);
                        Self::deposit_event(Event::ExecutedDownward(id, outcome));
                    }
                }
            }
            limit
        }
    }
}

impl mock_msg_queue::Config for Runtime {
    type Event = Event;
    type XcmExecutor = XcmExecutor<XcmExecutorConfig>;
}

impl cumulus_pallet_parachain_system::Config for Runtime {
    type Event = Event;
    type SelfParaId = parachain_info::Pallet<Runtime>;
    type DmpMessageHandler = MsgQueue;
    type ReservedDmpWeight = ReservedDmpWeight;
    type OutboundXcmpMessageSource = XcmpQueue;
    type XcmpMessageHandler = XcmpQueue;
    type ReservedXcmpWeight = ReservedXcmpWeight;
    type OnSystemEvent = ();
    type CheckAssociatedRelayNumber = RelayNumberStrictlyIncreases;
}

pub type LocalOriginToLocation = ();

impl pallet_xcm::Config for Runtime {
    type Event = Event;
    type SendXcmOrigin = EnsureXcmOrigin<Origin, LocalOriginToLocation>;
    type XcmRouter = XcmRouter;
    type ExecuteXcmOrigin = EnsureXcmOrigin<Origin, LocalOriginToLocation>;
    type XcmExecuteFilter = Nothing;
    type XcmExecutor = XcmExecutor<XcmExecutorConfig>;
    // Do not allow teleports
    type XcmTeleportFilter = Nothing;
    type XcmReserveTransferFilter = Nothing;
    type Weigher = WeightInfoBounds<
        calamari_runtime::weights::xcm::CalamariXcmWeight<Call>,
        Call,
        MaxInstructions,
    >;
    type LocationInverter = LocationInverter<Ancestry>;
    type Origin = Origin;
    type Call = Call;
    const VERSION_DISCOVERY_QUEUE_SIZE: u32 = 100;
    type AdvertisedXcmVersion = CurrentXcmVersion;
}

parameter_types! {
    /// An implementation of `Get<u32>` which just returns the latest XCM version which we can
    /// support.
    pub static CurrentXcmVersion: u32 = 0;
}

pub(crate) fn set_current_xcm_version(version: XcmVersion) {
    CurrentXcmVersion::set(version);
}

pub struct CalamariAssetRegistry;
impl BalanceType for CalamariAssetRegistry {
    type Balance = Balance;
}
impl AssetIdType for CalamariAssetRegistry {
    type AssetId = CalamariAssetId;
}
impl AssetRegistry for CalamariAssetRegistry {
    type Metadata = AssetStorageMetadata;
    type Error = sp_runtime::DispatchError;

    fn create_asset(
        asset_id: CalamariAssetId,
        metadata: AssetStorageMetadata,
        min_balance: Balance,
        is_sufficient: bool,
    ) -> DispatchResult {
        Assets::force_create(
            Origin::root(),
            asset_id,
            AssetManager::account_id(),
            is_sufficient,
            min_balance,
        )?;

        Assets::force_set_metadata(
            Origin::root(),
            asset_id,
            metadata.name,
            metadata.symbol,
            metadata.decimals,
            metadata.is_frozen,
        )
    }

    fn update_asset_metadata(
        asset_id: &CalamariAssetId,
        metadata: AssetStorageMetadata,
    ) -> DispatchResult {
        Assets::force_set_metadata(
            Origin::root(),
            *asset_id,
            metadata.name,
            metadata.symbol,
            metadata.decimals,
            metadata.is_frozen,
        )
    }
}

parameter_types! {
    pub const StartNonNativeAssetId: CalamariAssetId = 8;
    pub const NativeAssetId: CalamariAssetId = 1;
    pub NativeAssetLocation: AssetLocation = AssetLocation(
        VersionedMultiLocation::V1(SelfReserve::get()));
    pub NativeAssetMetadata: AssetRegistryMetadata<Balance> = AssetRegistryMetadata {
        metadata: AssetStorageMetadata {
            name: b"ParaAToken".to_vec(),
            symbol: b"ParaA".to_vec(),
            decimals: CALAMARI_DECIMAL,
            is_frozen: false,
        },
        min_balance: 1,
        is_sufficient: true,
    };
    pub const AssetManagerPalletId: PalletId = ASSET_MANAGER_PALLET_ID;
}

/// AssetConfig implementations for this runtime
#[derive(Clone, Eq, PartialEq)]
pub struct ParachainAssetConfig;
impl LocationType for ParachainAssetConfig {
    type Location = AssetLocation;
}
impl AssetIdType for ParachainAssetConfig {
    type AssetId = CalamariAssetId;
}
impl BalanceType for ParachainAssetConfig {
    type Balance = Balance;
}
impl AssetConfig<Runtime> for ParachainAssetConfig {
    type StartNonNativeAssetId = StartNonNativeAssetId;
    type NativeAssetId = NativeAssetId;
    type AssetRegistryMetadata = AssetRegistryMetadata<Balance>;
    type NativeAssetLocation = NativeAssetLocation;
    type NativeAssetMetadata = NativeAssetMetadata;
    type StorageMetadata = AssetStorageMetadata;
    type AssetRegistry = CalamariAssetRegistry;
    type FungibleLedger = NativeAndNonNative<Runtime, ParachainAssetConfig, Balances, Assets>;
}

impl pallet_asset_manager::Config for Runtime {
    type Event = Event;
    type AssetId = CalamariAssetId;
    type Balance = Balance;
    type Location = AssetLocation;
    type AssetConfig = ParachainAssetConfig;
    type ModifierOrigin = EnsureRoot<AccountId>;
    type PalletId = AssetManagerPalletId;
    type WeightInfo = ();
}

impl cumulus_pallet_xcm::Config for Runtime {
    type Event = Event;
    type XcmExecutor = XcmExecutor<XcmExecutorConfig>;
}

// We wrap AssetId for XToken
#[derive(Clone, Eq, Debug, PartialEq, Ord, PartialOrd, Encode, Decode, TypeInfo)]
pub enum CurrencyId {
    MantaCurrency(CalamariAssetId),
}

/// Maps a xTokens CurrencyId to a xcm MultiLocation implemented by some asset manager
pub struct CurrencyIdtoMultiLocation<AssetXConverter>(sp_std::marker::PhantomData<AssetXConverter>);
impl<AssetXConverter> sp_runtime::traits::Convert<CurrencyId, Option<MultiLocation>>
    for CurrencyIdtoMultiLocation<AssetXConverter>
where
    AssetXConverter: xcm_executor::traits::Convert<MultiLocation, CalamariAssetId>,
{
    fn convert(currency: CurrencyId) -> Option<MultiLocation> {
        match currency {
            CurrencyId::MantaCurrency(asset_id) => match AssetXConverter::reverse_ref(asset_id) {
                Ok(location) => Some(location),
                Err(_) => None,
            },
        }
    }
}

parameter_types! {
    pub const BaseXcmWeight: Weight = 100_000_000;
    pub const MaxAssetsForTransfer: usize = 3;
}

// The XCM message wrapper wrapper
impl orml_xtokens::Config for Runtime {
    type Event = Event;
    type Balance = Balance;
    type CurrencyId = CurrencyId;
    type AccountIdToMultiLocation = manta_primitives::xcm::AccountIdToMultiLocation;
    type CurrencyIdConvert = CurrencyIdtoMultiLocation<AssetIdLocationConvert<AssetManager>>;
    type XcmExecutor = XcmExecutor<XcmExecutorConfig>;
    type SelfLocation = SelfReserve;
    type Weigher = WeightInfoBounds<
        calamari_runtime::weights::xcm::CalamariXcmWeight<Call>,
        Call,
        MaxInstructions,
    >;
    type BaseXcmWeight = BaseXcmWeight;
    type LocationInverter = LocationInverter<Ancestry>;
    type MaxAssetsForTransfer = MaxAssetsForTransfer;
    type MinXcmFee = AssetManager;
    type MultiLocationsFilter = AssetManager;
    type ReserveProvider = orml_traits::location::AbsoluteReserveProvider;
}

impl parachain_info::Config for Runtime {}

type UncheckedExtrinsic = frame_system::mocking::MockUncheckedExtrinsic<Runtime>;
type Block = frame_system::mocking::MockBlock<Runtime>;

pub const PALLET_ASSET_INDEX: u8 = 1;

construct_runtime!(
    pub enum Runtime where
        Block = Block,
        NodeBlock = Block,
        UncheckedExtrinsic = UncheckedExtrinsic,
    {
        System: frame_system::{Pallet, Call, Storage, Config, Event<T>} = 0,
        Assets: pallet_assets::{Pallet, Storage, Event<T>} = 1,
        AssetManager: pallet_asset_manager::{Pallet, Call, Storage, Event<T>} = 2,
        Balances: pallet_balances::{Pallet, Call, Storage, Config<T>, Event<T>} = 3,
        MsgQueue: mock_msg_queue::{Pallet, Storage, Event<T>} = 4,
        PolkadotXcm: pallet_xcm::{Pallet, Call, Event<T>, Origin} = 5,
        XTokens: orml_xtokens::{Pallet, Call, Event<T>, Storage} = 6,
        CumulusXcm: cumulus_pallet_xcm::{Pallet, Event<T>, Origin} = 7,
        ParachainInfo: parachain_info::{Pallet, Storage, Config} = 8,
        XcmpQueue: cumulus_pallet_xcmp_queue::{Pallet, Call, Storage, Event<T>} = 9,
        ParachainSystem: cumulus_pallet_parachain_system::{Pallet, Call, Config, Storage, Inherent, Event<T>, ValidateUnsigned} = 10,
    }
);

pub(crate) fn para_events() -> Vec<Event> {
    System::events()
        .into_iter()
        .map(|r| r.event)
        .filter_map(Some)
        .collect::<Vec<_>>()
}

use frame_support::traits::{OnFinalize, OnInitialize, OnRuntimeUpgrade};
pub(crate) fn on_runtime_upgrade() {
    PolkadotXcm::on_runtime_upgrade();
}

pub(crate) fn para_roll_to(n: u32) {
    while System::block_number() < n {
        PolkadotXcm::on_finalize(System::block_number());
        Balances::on_finalize(System::block_number());
        System::on_finalize(System::block_number());
        System::set_block_number(System::block_number() + 1);
        System::on_initialize(System::block_number());
        Balances::on_initialize(System::block_number());
        PolkadotXcm::on_initialize(System::block_number());
    }
}

pub(crate) fn create_asset_metadata(
    name: &str,
    symbol: &str,
    decimals: u8,
    min_balance: u128,
    is_frozen: bool,
    is_sufficient: bool,
) -> AssetRegistryMetadata<Balance> {
    AssetRegistryMetadata {
        metadata: AssetStorageMetadata {
            name: name.as_bytes().to_vec(),
            symbol: symbol.as_bytes().to_vec(),
            decimals,
            is_frozen,
        },
        min_balance,
        is_sufficient,
    }
}

pub(crate) fn create_asset_location(parents: u8, para_id: u32) -> AssetLocation {
    AssetLocation(VersionedMultiLocation::V1(MultiLocation::new(
        parents,
        X1(Parachain(para_id)),
    )))
}

fn insert_dummy_data(
    dummy_mult_loc: MultiLocation,
    dummy_asset_metadata: &AssetRegistryMetadata<Balance>,
    start_from: CalamariAssetId,
    insert_until: CalamariAssetId,
) {
    let mut next_asset_id = start_from;
    let mut next_dummy_mult_loc = dummy_mult_loc;
    while next_asset_id < insert_until {
        assert_ok!(AssetManager::register_asset(
            self::Origin::root(),
            AssetLocation::from(next_dummy_mult_loc.clone()),
            dummy_asset_metadata.clone()
        ));
        next_dummy_mult_loc.parents += 1;
        next_asset_id += 1;
    }
}

pub(crate) fn register_assets_on_parachain<P>(
    source_location: &AssetLocation,
    asset_metadata: &AssetRegistryMetadata<Balance>,
    units_per_second: Option<u128>,
    mint_asset: Option<(AccountId, Balance, bool, bool)>,
) -> CalamariAssetId
where
    P: XcmpMessageHandlerT + DmpMessageHandlerT + TestExt,
{
    let mut asset_id = 0;
    let mut dummy_mult_loc = match source_location.0.clone() {
        VersionedMultiLocation::V1(some_location) => some_location,
        _ => MultiLocation::default(),
    };
    // Use some fake location as dummy to fill in gaps between Native and Non-Native assets
    dummy_mult_loc.parents = 50;
    let native_asset_id = <ParachainAssetConfig as AssetConfig<Runtime>>::NativeAssetId::get();
    let non_native_asset_id_start =
        <ParachainAssetConfig as AssetConfig<Runtime>>::StartNonNativeAssetId::get();

    P::execute_with(|| {
        asset_id = AssetManager::next_asset_id();

        if asset_id < native_asset_id {
            insert_dummy_data(dummy_mult_loc, asset_metadata, asset_id, native_asset_id);
        } else if asset_id < non_native_asset_id_start {
            insert_dummy_data(
                dummy_mult_loc,
                asset_metadata,
                asset_id,
                non_native_asset_id_start,
            );
        }

        asset_id = AssetManager::next_asset_id();

        assert_ok!(AssetManager::register_asset(
            self::Origin::root(),
            source_location.clone(),
            asset_metadata.clone()
        ));

        if let Some((owner, min_balance, is_sufficient, is_frozen)) = mint_asset {
            assert_ok!(self::Assets::force_asset_status(
                self::Origin::root(),
                asset_id,
                owner.clone(),
                owner.clone(),
                owner.clone(),
                owner,
                min_balance,
                is_sufficient,
                is_frozen,
            ));
        }

        if let Some(ups) = units_per_second {
            assert_ok!(AssetManager::set_units_per_second(
                self::Origin::root(),
                asset_id,
                ups,
            ));
        }

        assert_eq!(
            Some(asset_id),
            AssetManager::location_asset_id(source_location.clone())
        );
    });

    asset_id
}<|MERGE_RESOLUTION|>--- conflicted
+++ resolved
@@ -24,13 +24,8 @@
     assert_ok, construct_runtime, match_types,
     pallet_prelude::DispatchResult,
     parameter_types,
-<<<<<<< HEAD
-    traits::{ConstU32, Everything, Nothing},
+    traits::{ConstU32, Currency, Everything, Nothing},
     weights::Weight,
-=======
-    traits::{ConstU32, Currency, Everything, Nothing},
-    weights::{constants::WEIGHT_PER_SECOND, Weight},
->>>>>>> ea6e3eef
     PalletId,
 };
 use frame_system::EnsureRoot;
