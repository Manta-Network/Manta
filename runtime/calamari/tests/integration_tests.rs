// Copyright 2020-2022 Manta Network.
// This file is part of Manta.
//
// Manta is free software: you can redistribute it and/or modify
// it under the terms of the GNU General Public License as published by
// the Free Software Foundation, either version 3 of the License, or
// (at your option) any later version.
//
// Manta is distributed in the hope that it will be useful,
// but WITHOUT ANY WARRANTY; without even the implied warranty of
// MERCHANTABILITY or FITNESS FOR A PARTICULAR PURPOSE.  See the
// GNU General Public License for more details.
//
// You should have received a copy of the GNU General Public License
// along with Manta.  If not, see <http://www.gnu.org/licenses/>.

//! Calamari Parachain Integration Tests.

#![allow(clippy::identity_op)] // keep e.g. 1 * DAYS for legibility

mod common;
use common::{info_from_weight, last_event, mock::*, root_origin, BOND_AMOUNT, INITIAL_BALANCE};

pub use calamari_runtime::{
    assets_config::{CalamariAssetConfig, CalamariConcreteFungibleLedger},
    currency::KMA,
    fee::{
        FEES_PERCENTAGE_TO_AUTHOR, FEES_PERCENTAGE_TO_TREASURY, TIPS_PERCENTAGE_TO_AUTHOR,
        TIPS_PERCENTAGE_TO_TREASURY,
    },
    xcm_config::XcmFeesAccount,
    AssetManager, Assets, Authorship, Balances, CalamariVesting, Council, Democracy,
    EnactmentPeriod, LaunchPeriod, NativeTokenExistentialDeposit, Origin, Period, PolkadotXcm,
    Runtime, TechnicalCommittee, Timestamp, Treasury, Utility, VotingPeriod,
};

use calamari_runtime::opaque::SessionKeys;
use frame_support::{
    assert_err, assert_ok,
    codec::Encode,
    dispatch::Dispatchable,
    traits::{
        tokens::ExistenceRequirement, PalletInfo, StorageInfo, StorageInfoTrait, ValidatorSet,
    },
    weights::constants::*,
    StorageHasher, Twox128,
};
use manta_primitives::{
    assets::{
        AssetConfig, AssetLocation, AssetRegistrarMetadata, FungibleLedger, FungibleLedgerError,
    },
    constants::time::{DAYS, HOURS},
    types::{AccountId, Balance, Header},
};
use session_key_primitives::helpers::{get_account_id_from_seed, get_collator_keys_from_seed};
use xcm::{
    opaque::latest::{
        Junction::{PalletInstance, Parachain},
        Junctions::X2,
        MultiLocation,
    },
    VersionedMultiLocation,
};

use pallet_transaction_payment::ChargeTransactionPayment;

use sp_consensus_aura::AURA_ENGINE_ID;
use sp_core::{sr25519, H256};
use sp_runtime::{
    generic::DigestItem,
    traits::{BlakeTwo256, Hash, Header as HeaderT, SignedExtension},
    DispatchError, ModuleError, Percent,
};

fn note_preimage(proposer: &AccountId, proposal_call: &Call) -> H256 {
    let preimage = proposal_call.encode();
    let preimage_hash = BlakeTwo256::hash(&preimage[..]);
    assert_ok!(Democracy::note_preimage(
        Origin::signed(proposer.clone()),
        preimage
    ));
    preimage_hash
}

fn propose_council_motion(council_motion: &Call, proposer: &AccountId) -> H256 {
    let council_motion_len: u32 = council_motion.using_encoded(|p| p.len() as u32);
    assert_ok!(Council::propose(
        Origin::signed(proposer.clone()),
        1,
        Box::new(council_motion.clone()),
        council_motion_len
    ));

    BlakeTwo256::hash_of(&council_motion)
}

fn start_governance_assertions(proposer: &AccountId) -> H256 {
    // Setup the preimage and preimage hash
    let preimage_hash = note_preimage(
        proposer,
        &Call::System(frame_system::Call::remark { remark: vec![0] }),
    );

    // Setup the Council and Technical Committee
    assert_ok!(Council::set_members(
        root_origin(),
        vec![proposer.clone()],
        None,
        0
    ));
    assert_ok!(TechnicalCommittee::set_members(
        root_origin(),
        vec![proposer.clone()],
        None,
        0
    ));

    // Setup and propose the Council motion for external_propose_default routine
    // No voting required because there's only 1 seat.
    let council_motion = Call::Democracy(pallet_democracy::Call::external_propose_default {
        proposal_hash: preimage_hash,
    });
    let council_motion_hash = propose_council_motion(&council_motion, proposer);

    assert_eq!(
        last_event(),
        calamari_runtime::Event::Council(pallet_collective::Event::Executed {
            proposal_hash: council_motion_hash,
            result: Ok(())
        })
    );

    preimage_hash
}

fn end_governance_assertions(referendum_index: u32, end_of_referendum: u32, enactment_period: u32) {
    let time_of_enactment = end_of_referendum + enactment_period;
    run_to_block(end_of_referendum - 1);
    assert_eq!(1, Democracy::referendum_count());

    // After the voting period the referendum ends and is scheduled for enactment:
    run_to_block(end_of_referendum);
    assert_eq!(
        last_event(),
        calamari_runtime::Event::Scheduler(pallet_scheduler::Event::Scheduled {
            when: time_of_enactment,
            index: referendum_index
        })
    );

    // After the enactment period the proposal is dispatched:
    run_to_block(time_of_enactment);
    assert_eq!(
        last_event(),
        calamari_runtime::Event::Scheduler(pallet_scheduler::Event::Dispatched {
            task: (time_of_enactment, referendum_index),
            id: Some(vec![100, 101, 109, 111, 99, 114, 97, 99, 0, 0, 0, 0]),
            result: Ok(())
        })
    );
}

fn assert_proposal_is_filtered(proposer: &AccountId, motion: &Call) {
    let council_motion_hash = propose_council_motion(motion, proposer);

    assert_eq!(
        last_event(),
        calamari_runtime::Event::Council(pallet_collective::Event::Executed {
            proposal_hash: council_motion_hash,
            result: Err(DispatchError::Module(ModuleError {
                index: 0,
                error: [5, 0, 0, 0],
                message: None
            }))
        })
    );
}

#[test]
fn fast_track_available() {
    assert!(<calamari_runtime::Runtime as pallet_democracy::Config>::InstantAllowed::get());
}

#[test]
fn sanity_check_governance_periods() {
    assert_eq!(LaunchPeriod::get(), 7 * DAYS);
    assert_eq!(VotingPeriod::get(), 7 * DAYS);
    assert_eq!(EnactmentPeriod::get(), 1 * DAYS);
}

#[test]
fn slow_governance_works() {
    let alice = get_account_id_from_seed::<sr25519::Public>("Alice");

    ExtBuilder::default().build().execute_with(|| {
        let _preimage_hash = start_governance_assertions(&alice);

        let start_of_referendum = LaunchPeriod::get();
        let referendum_index = 0;

        run_to_block(start_of_referendum - 1);
        assert_eq!(0, Democracy::referendum_count());

        // 7 days in the external proposal queue before the referendum starts.
        run_to_block(start_of_referendum);
        assert_eq!(
            last_event(),
            calamari_runtime::Event::Democracy(pallet_democracy::Event::Started {
                ref_index: referendum_index,
                threshold: pallet_democracy::VoteThreshold::SuperMajorityAgainst
            })
        );
        // Time to vote for the referendum with some amount
        assert_ok!(Democracy::vote(
            Origin::signed(alice.clone()),
            0,
            pallet_democracy::AccountVote::Standard {
                vote: pallet_democracy::Vote {
                    aye: true,
                    conviction: pallet_democracy::Conviction::None
                },
                balance: 10 * KMA
            }
        ));

        end_governance_assertions(
            referendum_index,
            start_of_referendum + VotingPeriod::get(),
            EnactmentPeriod::get(),
        );
    });
}

#[test]
fn fast_track_governance_works() {
    let alice = get_account_id_from_seed::<sr25519::Public>("Alice");

    ExtBuilder::default().build().execute_with(|| {
        let preimage_hash = start_governance_assertions(&alice);

        let voting_period = 5;
        let enactment_period = 5;
        let referendum_index = 0;

        // Setup and propose the Technical Committee motion for the fast_track routine
        // No voting required because there's only 1 seat.
        // Voting and delay periods of 5 blocks so this should be enacted on block 11
        let tech_committee_motion = Call::Democracy(pallet_democracy::Call::fast_track {
            proposal_hash: preimage_hash,
            voting_period,
            delay: enactment_period,
        });
        let tech_committee_motion_len: u32 =
            tech_committee_motion.using_encoded(|p| p.len() as u32);
        let tech_committee_motion_hash = BlakeTwo256::hash_of(&tech_committee_motion);
        assert_ok!(TechnicalCommittee::propose(
            Origin::signed(alice.clone()),
            1,
            Box::new(tech_committee_motion),
            tech_committee_motion_len
        ));
        // Make sure the motion was actually executed
        assert_eq!(
            last_event(),
            calamari_runtime::Event::TechnicalCommittee(pallet_collective::Event::Executed {
                proposal_hash: tech_committee_motion_hash,
                result: Ok(())
            })
        );

        // Time to vote for the referendum with some amount
        assert_ok!(Democracy::vote(
            Origin::signed(alice.clone()),
            referendum_index,
            pallet_democracy::AccountVote::Standard {
                vote: pallet_democracy::Vote {
                    aye: true,
                    conviction: pallet_democracy::Conviction::None
                },
                balance: 10 * KMA
            }
        ));

        // No launch period because of the fast track.
        end_governance_assertions(
            referendum_index,
            System::block_number() + voting_period,
            enactment_period,
        );
    });
}

#[test]
fn governance_filters_work() {
    assert!(<calamari_runtime::Runtime as pallet_democracy::Config>::InstantAllowed::get());

    let alice = get_account_id_from_seed::<sr25519::Public>("Alice");

    ExtBuilder::default().build().execute_with(|| {
        // Setup the preimage and preimage hash
        let preimage_hash = note_preimage(
            &alice,
            &Call::System(frame_system::Call::remark { remark: vec![0] }),
        );

        // Setup the Council
        assert_ok!(Council::set_members(
            root_origin(),
            vec![alice.clone()],
            None,
            0
        ));

        // Public proposals should be filtered out.
        assert_proposal_is_filtered(
            &alice,
            &Call::Democracy(pallet_democracy::Call::propose {
                proposal_hash: preimage_hash,
                value: 100 * KMA,
            }),
        );

        // External proposals other than external_proposal_default should be filtered out.
        assert_proposal_is_filtered(
            &alice,
            &Call::Democracy(pallet_democracy::Call::external_propose {
                proposal_hash: preimage_hash,
            }),
        );

        // External proposals other than external_proposal_default should be filtered out.
        assert_proposal_is_filtered(
            &alice,
            &Call::Democracy(pallet_democracy::Call::external_propose_majority {
                proposal_hash: preimage_hash,
            }),
        );
    });
}

#[test]
fn balances_operations_should_work() {
    let alice = get_account_id_from_seed::<sr25519::Public>("Alice");
    let bob = get_account_id_from_seed::<sr25519::Public>("Bob");
    let charlie = get_account_id_from_seed::<sr25519::Public>("Charlie");
    let dave = get_account_id_from_seed::<sr25519::Public>("Dave");

    ExtBuilder::default()
        .with_balances(vec![
            (alice.clone(), INITIAL_BALANCE),
            (bob.clone(), INITIAL_BALANCE),
            (charlie.clone(), INITIAL_BALANCE),
            (dave.clone(), INITIAL_BALANCE),
        ])
        .with_authorities(vec![(
            alice.clone(),
            SessionKeys::new(get_collator_keys_from_seed("Alice")),
        )])
        .with_collators(vec![alice.clone()], 0)
        .build()
        .execute_with(|| {
            let transfer_amount = 10 * KMA;

            // Basic transfer should work
            assert_ok!(Balances::transfer(
                Origin::signed(alice.clone()),
                sp_runtime::MultiAddress::Id(charlie.clone()),
                transfer_amount,
            ));
            assert_eq!(
                Balances::free_balance(alice.clone()),
                INITIAL_BALANCE - transfer_amount
            );
            assert_eq!(
                Balances::free_balance(charlie.clone()),
                INITIAL_BALANCE + transfer_amount
            );

            // Force transfer some tokens from one account to another with Root
            assert_ok!(Balances::force_transfer(
                root_origin(),
                sp_runtime::MultiAddress::Id(charlie.clone()),
                sp_runtime::MultiAddress::Id(alice.clone()),
                transfer_amount,
            ));
            assert_eq!(Balances::free_balance(alice.clone()), INITIAL_BALANCE);
            assert_eq!(Balances::free_balance(charlie.clone()), INITIAL_BALANCE);

            // Should not be able to transfer all with this call
            assert_err!(
                Balances::transfer_keep_alive(
                    Origin::signed(alice.clone()),
                    sp_runtime::MultiAddress::Id(charlie.clone()),
                    INITIAL_BALANCE,
                ),
                pallet_balances::Error::<Runtime>::KeepAlive
            );

            // Transfer all down to zero
            assert_ok!(Balances::transfer_all(
                Origin::signed(bob.clone()),
                sp_runtime::MultiAddress::Id(charlie.clone()),
                false
            ));
            assert_eq!(Balances::free_balance(bob.clone()), 0);
            assert_eq!(Balances::free_balance(charlie.clone()), INITIAL_BALANCE * 2);

            // Transfer all but keep alive with ED
            assert_ok!(Balances::transfer_all(
                Origin::signed(dave.clone()),
                sp_runtime::MultiAddress::Id(alice.clone()),
                true
            ));
            assert_eq!(
                Balances::free_balance(dave.clone()),
                NativeTokenExistentialDeposit::get()
            );

            // Even though keep alive is set to false alice cannot fall below the ED
            // because it has an outstanding consumer reference, from being a collator.
            assert_ok!(Balances::transfer_all(
                Origin::signed(alice.clone()),
                sp_runtime::MultiAddress::Id(charlie.clone()),
                false
            ));
            assert_eq!(
                Balances::free_balance(alice.clone()),
                NativeTokenExistentialDeposit::get()
            );
        });
}

fn seal_header(mut header: Header, author: AccountId) -> Header {
    {
        let digest = header.digest_mut();
        digest
            .logs
            .push(DigestItem::PreRuntime(AURA_ENGINE_ID, author.encode()));
        digest
            .logs
            .push(DigestItem::Seal(AURA_ENGINE_ID, author.encode()));
    }

    header
}

#[test]
fn sanity_check_fees_and_tips_splits() {
    assert_eq!(100, TIPS_PERCENTAGE_TO_AUTHOR + TIPS_PERCENTAGE_TO_TREASURY);
    assert_eq!(100, FEES_PERCENTAGE_TO_AUTHOR + FEES_PERCENTAGE_TO_TREASURY);
}

#[test]
fn reward_fees_to_block_author_and_treasury() {
    let alice = get_account_id_from_seed::<sr25519::Public>("Alice");
    let bob = get_account_id_from_seed::<sr25519::Public>("Bob");
    let charlie = get_account_id_from_seed::<sr25519::Public>("Charlie");
    let desired_candidates = 0;

    ExtBuilder::default()
        .with_balances(vec![
            (alice.clone(), INITIAL_BALANCE),
            (bob.clone(), INITIAL_BALANCE),
            (charlie.clone(), INITIAL_BALANCE),
        ])
        .with_authorities(vec![(
            alice.clone(),
            SessionKeys::new(get_collator_keys_from_seed("Alice")),
        )])
        .with_collators(vec![alice.clone()], desired_candidates)
        .build()
        .execute_with(|| {
            let author = alice.clone();
            let mut header = seal_header(
                Header::new(
                    0,
                    Default::default(),
                    Default::default(),
                    Default::default(),
                    Default::default(),
                ),
                author.clone(),
            );

            header.digest_mut().pop(); // pop the seal off.
            calamari_runtime::System::initialize(&1, &Default::default(), header.digest());
            assert_eq!(Authorship::author().unwrap(), author);

            let call = Call::Balances(pallet_balances::Call::transfer {
                dest: sp_runtime::MultiAddress::Id(charlie),
                value: 10 * KMA,
            });

            let len = 10;
            let info = info_from_weight(100);
            let maybe_pre = ChargeTransactionPayment::<Runtime>::from(0)
                .pre_dispatch(&bob, &call, &info, len)
                .unwrap();

            let res = call.dispatch(Origin::signed(bob));

            let post_info = match res {
                Ok(info) => info,
                Err(err) => err.post_info,
            };

            let _res = ChargeTransactionPayment::<Runtime>::post_dispatch(
                Some(maybe_pre),
                &info,
                &post_info,
                len,
                &res.map(|_| ()).map_err(|e| e.error),
            );

            let author_received_reward = Balances::free_balance(alice) - INITIAL_BALANCE;
            println!("The rewarded_amount is: {:?}", author_received_reward);

            let author_percent = Percent::from_percent(FEES_PERCENTAGE_TO_AUTHOR);
            let expected_fee =
                TransactionPayment::compute_actual_fee(len as u32, &info, &post_info, 0);
            assert_eq!(author_received_reward, author_percent * expected_fee);

            let treasury_percent = Percent::from_percent(FEES_PERCENTAGE_TO_TREASURY);
            assert_eq!(
                Balances::free_balance(Treasury::account_id()),
                treasury_percent * expected_fee
            );
        });
}

#[test]
fn root_can_change_default_xcm_vers() {
    ExtBuilder::default().build().execute_with(|| {
        // Root sets the defaultXcm
        assert_ok!(PolkadotXcm::force_default_xcm_version(
            root_origin(),
            Some(2)
        ));
    })
}

#[test]
fn sanity_check_session_period() {
    assert_eq!(Period::get(), 6 * HOURS);
}

fn advance_session_assertions(session_index: &mut u32, advance_by: u32) {
    *session_index += advance_by;

    run_to_block(*session_index * Period::get() - 1);
    assert_eq!(Session::session_index(), *session_index - 1);

    run_to_block(*session_index * Period::get());
    assert_eq!(Session::session_index(), *session_index);
}

#[test]
fn session_and_collator_selection_work() {
    let alice = get_account_id_from_seed::<sr25519::Public>("Alice");
    let bob = get_account_id_from_seed::<sr25519::Public>("Bob");
    let alice_session_keys = SessionKeys::new(get_collator_keys_from_seed("Alice"));
    let bob_session_keys = SessionKeys::new(get_collator_keys_from_seed("Bob"));
    let desired_candidates = 1;

    ExtBuilder::default()
        .with_collators(vec![alice.clone()], desired_candidates)
        .with_balances(vec![
            (alice.clone(), INITIAL_BALANCE),
            (bob.clone(), INITIAL_BALANCE),
        ])
        .build()
        .execute_with(|| {
            // Alice is in the invulnerables set, so not part of the candidates set.
            assert_eq!(CollatorSelection::candidates(), vec![]);

            // Create and bond session keys to Bob's account.
            assert_ok!(Session::set_keys(
                Origin::signed(bob.clone()),
                bob_session_keys.clone(),
                vec![]
            ));

            assert_ok!(CollatorSelection::register_candidate(
                root_origin(),
                bob.clone()
            ));
            let candidate = manta_collator_selection::CandidateInfo {
                who: bob.clone(),
                deposit: BOND_AMOUNT,
            };

            // Bob is a candidate but only Alice is queued as a collator in this session.
            assert_eq!(CollatorSelection::candidates(), vec![candidate]);
            assert_eq!(
                Session::queued_keys(),
                vec![(alice.clone(), alice_session_keys.clone())]
            );
            assert_eq!(Session::validators(), vec![alice.clone()]);

            let mut session_index = 0;
            assert_eq!(Session::session_index(), session_index);

            advance_session_assertions(&mut session_index, 1);

            // After 1 sessions both Alice and Bob are queued for collators
            // But only Alice is actually a collator for now.
            assert_eq!(
                Session::queued_keys(),
                vec![
                    (alice.clone(), alice_session_keys.clone()),
                    (bob.clone(), bob_session_keys.clone())
                ]
            );
            assert_eq!(Session::validators(), vec![alice.clone()]);

            advance_session_assertions(&mut session_index, 1);

            // Bob has finally been included as a collator
            // Note that we started from block 1, so the delay period of 1 full session
            // required us to wait until session index 2.
            assert_eq!(Session::validators(), vec![alice.clone(), bob.clone()]);

            // Once Bob decides to leave he will be removed from the candidates set immediately.
            assert_ok!(CollatorSelection::leave_intent(Origin::signed(bob.clone())));
            assert_eq!(CollatorSelection::candidates(), vec![]);

            // But will not leave as a validator until after one full session.
            assert_eq!(Session::validators(), vec![alice.clone(), bob.clone()]);

            advance_session_assertions(&mut session_index, 1);

            assert_eq!(Session::validators(), vec![alice.clone(), bob.clone()]);

            advance_session_assertions(&mut session_index, 1);

            // Bob was removed as a collator.
            assert_eq!(Session::validators(), vec![alice.clone()]);
        });
}

#[test]
fn batched_registration_of_collator_candidates_works() {
    let alice = get_account_id_from_seed::<sr25519::Public>("Alice");
    let bob = get_account_id_from_seed::<sr25519::Public>("Bob");
    let charlie = get_account_id_from_seed::<sr25519::Public>("Charlie");
    let alice_session_keys = SessionKeys::new(get_collator_keys_from_seed("Alice"));
    let bob_session_keys = SessionKeys::new(get_collator_keys_from_seed("Bob"));
    let charlie_session_keys = SessionKeys::new(get_collator_keys_from_seed("Charlie"));
    let desired_candidates = 2;

    ExtBuilder::default()
        .with_balances(vec![
            (alice.clone(), INITIAL_BALANCE),
            (bob.clone(), INITIAL_BALANCE),
            (charlie.clone(), INITIAL_BALANCE),
        ])
        .with_collators(vec![alice.clone()], desired_candidates)
        .build()
        .execute_with(|| {
            assert_ok!(Session::set_keys(
                Origin::signed(bob.clone()),
                bob_session_keys.clone(),
                vec![]
            ));

            assert_ok!(Session::set_keys(
                Origin::signed(charlie.clone()),
                charlie_session_keys.clone(),
                vec![]
            ));

            assert_eq!(CollatorSelection::candidates(), vec![]);

            assert_ok!(Utility::batch(
                root_origin(),
                vec![
                    Call::CollatorSelection(manta_collator_selection::Call::register_candidate {
                        new_candidate: bob.clone(),
                    }),
                    Call::CollatorSelection(manta_collator_selection::Call::register_candidate {
                        new_candidate: charlie.clone(),
                    }),
                ],
            ));

            let candidate_bob = manta_collator_selection::CandidateInfo {
                who: bob.clone(),
                deposit: BOND_AMOUNT,
            };
            let candidate_charlie = manta_collator_selection::CandidateInfo {
                who: charlie.clone(),
                deposit: BOND_AMOUNT,
            };
            assert_eq!(
                CollatorSelection::candidates(),
                vec![candidate_bob, candidate_charlie]
            );
            assert_eq!(
                Session::queued_keys(),
                vec![(alice.clone(), alice_session_keys.clone()),]
            );
            assert_eq!(Session::validators(), vec![alice.clone()]);

            let mut session_index = 1;
            run_to_block(session_index * Period::get());

            let all_collator_pairs = vec![
                (alice.clone(), alice_session_keys.clone()),
                (bob.clone(), bob_session_keys.clone()),
                (charlie.clone(), charlie_session_keys.clone()),
            ];

            assert_eq!(Session::queued_keys(), all_collator_pairs);
            assert_eq!(Session::validators(), vec![alice.clone()]);

            session_index += 1;
            run_to_block(session_index * Period::get());

            assert_eq!(Session::queued_keys(), all_collator_pairs);
            assert_eq!(
                Session::validators(),
                vec![alice.clone(), bob.clone(), charlie.clone()]
            );
        });
}

#[test]
fn sanity_check_weight_per_time_constants_are_as_expected() {
    // These values comes from Substrate, we want to make sure that if it
    // ever changes we don't accidentally break Polkadot
    assert_eq!(WEIGHT_PER_SECOND, 1_000_000_000_000);
    assert_eq!(WEIGHT_PER_MILLIS, WEIGHT_PER_SECOND / 1000);
    assert_eq!(WEIGHT_PER_MICROS, WEIGHT_PER_MILLIS / 1000);
    assert_eq!(WEIGHT_PER_NANOS, WEIGHT_PER_MICROS / 1000);
}

#[test]
fn calamari_vesting_works() {
    ExtBuilder::default().build().execute_with(|| {
        let alice = get_account_id_from_seed::<sr25519::Public>("Alice");
        let bob = get_account_id_from_seed::<sr25519::Public>("Bob");

        let unvested = 100 * KMA;
        assert_ok!(CalamariVesting::vested_transfer(
            Origin::signed(alice),
            sp_runtime::MultiAddress::Id(bob.clone()),
            unvested
        ));

        assert_eq!(Balances::free_balance(&bob), 100 * KMA);
        assert_eq!(Balances::usable_balance(&bob), 0);

        let schedule = calamari_vesting::Pallet::<Runtime>::vesting_schedule();
        let mut vested = 0;

        for period in 0..schedule.len() {
            // Timestamp expects milliseconds, so multiply by 1_000 to convert from seconds.
            let now = schedule[period].1 * 1_000 + 1;
            Timestamp::set_timestamp(now);
            assert_ok!(CalamariVesting::vest(Origin::signed(bob.clone())));
            vested += schedule[period].0 * unvested;
            assert_eq!(Balances::usable_balance(&bob), vested);
        }
    });
}

#[test]
fn verify_pallet_prefixes() {
    fn is_pallet_prefix<P: 'static>(name: &str) {
        // Compares the unhashed pallet prefix in the `StorageInstance` implementation by every
        // storage item in the pallet P. This pallet prefix is used in conjunction with the
        // item name to get the unique storage key: hash(PalletPrefix) + hash(StorageName)
        // https://github.com/paritytech/substrate/blob/master/frame/support/procedural/src/pallet/
        // expand/storage.rs#L389-L401
        assert_eq!(
            <calamari_runtime::Runtime as frame_system::Config>::PalletInfo::name::<P>(),
            Some(name)
        );
    }

    is_pallet_prefix::<calamari_runtime::System>("System");
    is_pallet_prefix::<calamari_runtime::ParachainSystem>("ParachainSystem");
    is_pallet_prefix::<calamari_runtime::Timestamp>("Timestamp");
    is_pallet_prefix::<calamari_runtime::ParachainInfo>("ParachainInfo");
    is_pallet_prefix::<calamari_runtime::TransactionPause>("TransactionPause");
    is_pallet_prefix::<calamari_runtime::Balances>("Balances");
    is_pallet_prefix::<calamari_runtime::TransactionPayment>("TransactionPayment");
    is_pallet_prefix::<calamari_runtime::Democracy>("Democracy");
    is_pallet_prefix::<calamari_runtime::Council>("Council");
    is_pallet_prefix::<calamari_runtime::CouncilMembership>("CouncilMembership");
    is_pallet_prefix::<calamari_runtime::TechnicalCommittee>("TechnicalCommittee");
    is_pallet_prefix::<calamari_runtime::TechnicalMembership>("TechnicalMembership");
    is_pallet_prefix::<calamari_runtime::Authorship>("Authorship");
    is_pallet_prefix::<calamari_runtime::CollatorSelection>("CollatorSelection");
    is_pallet_prefix::<calamari_runtime::Session>("Session");
    is_pallet_prefix::<calamari_runtime::Aura>("Aura");
    is_pallet_prefix::<calamari_runtime::AuraExt>("AuraExt");
    is_pallet_prefix::<calamari_runtime::Treasury>("Treasury");
    is_pallet_prefix::<calamari_runtime::Scheduler>("Scheduler");
    is_pallet_prefix::<calamari_runtime::XcmpQueue>("XcmpQueue");
    is_pallet_prefix::<calamari_runtime::PolkadotXcm>("PolkadotXcm");
    is_pallet_prefix::<calamari_runtime::CumulusXcm>("CumulusXcm");
    is_pallet_prefix::<calamari_runtime::DmpQueue>("DmpQueue");
    is_pallet_prefix::<calamari_runtime::Utility>("Utility");
    is_pallet_prefix::<calamari_runtime::Multisig>("Multisig");
    is_pallet_prefix::<calamari_runtime::CalamariVesting>("CalamariVesting");

    let prefix = |pallet_name, storage_name| {
        let mut res = [0u8; 32];
        res[0..16].copy_from_slice(&Twox128::hash(pallet_name));
        res[16..32].copy_from_slice(&Twox128::hash(storage_name));
        res.to_vec()
    };
    assert_eq!(
        <calamari_runtime::Timestamp as StorageInfoTrait>::storage_info(),
        vec![
            StorageInfo {
                pallet_name: b"Timestamp".to_vec(),
                storage_name: b"Now".to_vec(),
                prefix: prefix(b"Timestamp", b"Now"),
                max_values: Some(1),
                max_size: Some(8),
            },
            StorageInfo {
                pallet_name: b"Timestamp".to_vec(),
                storage_name: b"DidUpdate".to_vec(),
                prefix: prefix(b"Timestamp", b"DidUpdate"),
                max_values: Some(1),
                max_size: Some(1),
            }
        ]
    );
    assert_eq!(
        <calamari_runtime::Balances as StorageInfoTrait>::storage_info(),
        vec![
            StorageInfo {
                pallet_name: b"Balances".to_vec(),
                storage_name: b"TotalIssuance".to_vec(),
                prefix: prefix(b"Balances", b"TotalIssuance"),
                max_values: Some(1),
                max_size: Some(16),
            },
            StorageInfo {
                pallet_name: b"Balances".to_vec(),
                storage_name: b"Account".to_vec(),
                prefix: prefix(b"Balances", b"Account"),
                max_values: Some(300_000),
                max_size: Some(112),
            },
            StorageInfo {
                pallet_name: b"Balances".to_vec(),
                storage_name: b"Locks".to_vec(),
                prefix: prefix(b"Balances", b"Locks"),
                max_values: Some(300_000),
                max_size: Some(1299),
            },
            StorageInfo {
                pallet_name: b"Balances".to_vec(),
                storage_name: b"Reserves".to_vec(),
                prefix: prefix(b"Balances", b"Reserves"),
                max_values: None,
                max_size: Some(1249),
            },
            StorageInfo {
                pallet_name: b"Balances".to_vec(),
                storage_name: b"StorageVersion".to_vec(),
                prefix: prefix(b"Balances", b"StorageVersion"),
                max_values: Some(1),
                max_size: Some(1),
            }
        ]
    );
}

#[test]
fn test_collectives_storage_item_prefixes() {
    for StorageInfo { pallet_name, .. } in
        <calamari_runtime::CouncilMembership as StorageInfoTrait>::storage_info()
    {
        assert_eq!(pallet_name, b"CouncilMembership".to_vec());
    }

    for StorageInfo { pallet_name, .. } in
        <calamari_runtime::TechnicalMembership as StorageInfoTrait>::storage_info()
    {
        assert_eq!(pallet_name, b"TechnicalMembership".to_vec());
    }
}

#[test]
fn verify_pallet_indices() {
    fn is_pallet_index<P: 'static>(index: usize) {
        assert_eq!(
            <calamari_runtime::Runtime as frame_system::Config>::PalletInfo::index::<P>(),
            Some(index)
        );
    }

    is_pallet_index::<calamari_runtime::System>(0);
    is_pallet_index::<calamari_runtime::ParachainSystem>(1);
    is_pallet_index::<calamari_runtime::Timestamp>(2);
    is_pallet_index::<calamari_runtime::ParachainInfo>(3);
    is_pallet_index::<calamari_runtime::TransactionPause>(9);
    is_pallet_index::<calamari_runtime::Balances>(10);
    is_pallet_index::<calamari_runtime::TransactionPayment>(11);
    is_pallet_index::<calamari_runtime::Democracy>(14);
    is_pallet_index::<calamari_runtime::Council>(15);
    is_pallet_index::<calamari_runtime::CouncilMembership>(16);
    is_pallet_index::<calamari_runtime::TechnicalCommittee>(17);
    is_pallet_index::<calamari_runtime::TechnicalMembership>(18);
    is_pallet_index::<calamari_runtime::Authorship>(20);
    is_pallet_index::<calamari_runtime::CollatorSelection>(21);
    is_pallet_index::<calamari_runtime::Session>(22);
    is_pallet_index::<calamari_runtime::Aura>(23);
    is_pallet_index::<calamari_runtime::AuraExt>(24);
    is_pallet_index::<calamari_runtime::Treasury>(26);
    is_pallet_index::<calamari_runtime::Preimage>(28);
    is_pallet_index::<calamari_runtime::Scheduler>(29);
    is_pallet_index::<calamari_runtime::XcmpQueue>(30);
    is_pallet_index::<calamari_runtime::PolkadotXcm>(31);
    is_pallet_index::<calamari_runtime::CumulusXcm>(32);
    is_pallet_index::<calamari_runtime::DmpQueue>(33);
    is_pallet_index::<calamari_runtime::XTokens>(34);
    is_pallet_index::<calamari_runtime::Utility>(40);
    is_pallet_index::<calamari_runtime::Multisig>(41);
    is_pallet_index::<calamari_runtime::Assets>(45);
    is_pallet_index::<calamari_runtime::AssetManager>(46);
    is_pallet_index::<calamari_runtime::CalamariVesting>(50);

    // Check removed pallets.
    ExtBuilder::default().build().execute_with(|| {
        use frame_support::metadata::{v14::META_RESERVED, RuntimeMetadata};

        let runtime_metadata = calamari_runtime::Runtime::metadata();
        assert_eq!(runtime_metadata.0, META_RESERVED);
        if let RuntimeMetadata::V14(v14) = runtime_metadata.1 {
            // Ensure sudo=42 has been removed, no one is taking this index.
            assert!(v14.pallets.iter().any(|pallet| pallet.index != 42));
        }
    });
}

#[test]
fn concrete_fungible_ledger_transfers_work() {
    let alice = get_account_id_from_seed::<sr25519::Public>("Alice");
    let bob = get_account_id_from_seed::<sr25519::Public>("Bob");
    let charlie = get_account_id_from_seed::<sr25519::Public>("Charlie");

    ExtBuilder::default()
        .with_balances(vec![
            (alice.clone(), INITIAL_BALANCE),
            (bob.clone(), INITIAL_BALANCE),
            (charlie.clone(), INITIAL_BALANCE),
        ])
        .build()
        .execute_with(|| {
            let transfer_amount = 10 * KMA;
            let mut current_balance_alice = INITIAL_BALANCE;
            let mut current_balance_charlie = INITIAL_BALANCE;

            // Transfer tests for native assets:

            // Try to transfer more than available
            assert_err!(
                CalamariConcreteFungibleLedger::transfer(
                    <CalamariAssetConfig as AssetConfig<Runtime>>::NativeAssetId::get(),
                    &alice.clone(),
                    &charlie.clone(),
                    INITIAL_BALANCE + 1,
                    ExistenceRequirement::KeepAlive
                ),
                FungibleLedgerError::InvalidTransfer(DispatchError::Module(ModuleError {
                    index: <calamari_runtime::Runtime as frame_system::Config>::PalletInfo::index::<
                        Balances,
                    >()
                    .unwrap() as u8,
                    error: [2, 0, 0, 0],
                    message: Some("InsufficientBalance")
                }))
            );
            assert_eq!(Balances::free_balance(alice.clone()), current_balance_alice);
            assert_eq!(
                Balances::free_balance(charlie.clone()),
                current_balance_charlie
            );

            // Try to transfer and go below existential deposit
            assert_err!(
                CalamariConcreteFungibleLedger::transfer(
                    <CalamariAssetConfig as AssetConfig<Runtime>>::NativeAssetId::get(),
                    &alice.clone(),
                    &charlie.clone(),
                    INITIAL_BALANCE,
                    ExistenceRequirement::KeepAlive
                ),
                FungibleLedgerError::InvalidTransfer(DispatchError::Module(ModuleError {
                    index: <calamari_runtime::Runtime as frame_system::Config>::PalletInfo::index::<
                        Balances,
                    >()
                    .unwrap() as u8,
                    error: [4, 0, 0, 0],
                    message: Some("KeepAlive")
                }))
            );
            assert_eq!(Balances::free_balance(alice.clone()), current_balance_alice);
            assert_eq!(
                Balances::free_balance(charlie.clone()),
                current_balance_charlie
            );

            // A normal transfer should work
            assert_ok!(CalamariConcreteFungibleLedger::transfer(
                <CalamariAssetConfig as AssetConfig<Runtime>>::NativeAssetId::get(),
                &alice.clone(),
                &charlie.clone(),
                transfer_amount,
                ExistenceRequirement::KeepAlive
            ));
            current_balance_alice -= transfer_amount;
            current_balance_charlie += transfer_amount;
            assert_eq!(Balances::free_balance(alice.clone()), current_balance_alice);
            assert_eq!(
                Balances::free_balance(charlie.clone()),
                current_balance_charlie
            );

            // Should not be able to create new account with lower than ED balance
            let new_account = get_account_id_from_seed::<sr25519::Public>("NewAccount");
            assert_err!(
                CalamariConcreteFungibleLedger::transfer(
                    <CalamariAssetConfig as AssetConfig<Runtime>>::NativeAssetId::get(),
                    &alice.clone(),
                    &new_account,
                    NativeTokenExistentialDeposit::get() - 1,
                    ExistenceRequirement::KeepAlive
                ),
                FungibleLedgerError::InvalidTransfer(DispatchError::Module(ModuleError {
                    index: <calamari_runtime::Runtime as frame_system::Config>::PalletInfo::index::<
                        Balances,
                    >()
                    .unwrap() as u8,
                    error: [3, 0, 0, 0],
                    message: Some("ExistentialDeposit")
                }))
            );

            // Should be able to create new account with enough balance
            assert_ok!(CalamariConcreteFungibleLedger::transfer(
                <CalamariAssetConfig as AssetConfig<Runtime>>::NativeAssetId::get(),
                &alice.clone(),
                &new_account,
                NativeTokenExistentialDeposit::get(),
                ExistenceRequirement::KeepAlive
            ));
            current_balance_alice -= NativeTokenExistentialDeposit::get();
            assert_eq!(Balances::free_balance(alice.clone()), current_balance_alice);
            assert_eq!(
                Balances::free_balance(new_account),
                NativeTokenExistentialDeposit::get()
            );

            // Transfer all of your balance without dropping below ED should work
            assert_ok!(CalamariConcreteFungibleLedger::transfer(
                <CalamariAssetConfig as AssetConfig<Runtime>>::NativeAssetId::get(),
                &bob.clone(),
                &alice.clone(),
                INITIAL_BALANCE - NativeTokenExistentialDeposit::get(),
                ExistenceRequirement::KeepAlive
            ));
            current_balance_alice += INITIAL_BALANCE - NativeTokenExistentialDeposit::get();
            assert_eq!(Balances::free_balance(alice.clone()), current_balance_alice);
            assert_eq!(
                Balances::free_balance(bob.clone()),
                NativeTokenExistentialDeposit::get()
            );

            // Transfer the ED should work if AllowDeath is selected
            assert_ok!(CalamariConcreteFungibleLedger::transfer(
                <CalamariAssetConfig as AssetConfig<Runtime>>::NativeAssetId::get(),
                &bob.clone(),
                &alice.clone(),
                NativeTokenExistentialDeposit::get(),
                ExistenceRequirement::AllowDeath
            ));
            current_balance_alice += NativeTokenExistentialDeposit::get();
            assert_eq!(Balances::free_balance(alice.clone()), current_balance_alice);
            assert_eq!(Balances::free_balance(bob.clone()), 0);
            assert!(!frame_system::Account::<Runtime>::contains_key(bob.clone()));

            // Transfer tests for non-native assets:

            let min_balance = 10u128;
            let asset_metadata = AssetRegistrarMetadata {
                name: b"Kusama".to_vec(),
                symbol: b"KSM".to_vec(),
                decimals: 12,
                min_balance,
                evm_address: None,
                is_frozen: false,
                is_sufficient: true,
            };
            let source_location =
                AssetLocation(VersionedMultiLocation::V1(MultiLocation::parent()));
            assert_ok!(AssetManager::register_asset(
                root_origin(),
                source_location,
                asset_metadata
            ),);

            // Register and mint for testing.
<<<<<<< HEAD
            // TODO:: Switch to u128::MAX when we start using https://github.com/paritytech/substrate/pull/11241
            let amount = INITIAL_BALANCE;
            assert_ok!(CalamariConcreteFungibleLedger::deposit_can_mint(
=======
            let amount = Balance::MAX;
            assert_ok!(CalamariConcreteFungibleLedger::mint(
>>>>>>> 44cb43d3
                <CalamariAssetConfig as AssetConfig<Runtime>>::StartNonNativeAssetId::get(),
                &alice.clone(),
                amount,
            ),);
            assert_eq!(
                Assets::balance(
                    <CalamariAssetConfig as AssetConfig<Runtime>>::StartNonNativeAssetId::get(),
                    alice.clone()
                ),
                amount
            );

            // Transferring and falling below ED of the asset should not work with KeepAlive.
            assert_err!(
                CalamariConcreteFungibleLedger::transfer(
                    <CalamariAssetConfig as AssetConfig<Runtime>>::StartNonNativeAssetId::get(),
                    &alice.clone(),
                    &bob.clone(),
                    amount,
                    ExistenceRequirement::KeepAlive
                ),
                FungibleLedgerError::InvalidTransfer(DispatchError::Module(ModuleError {
                    index: <calamari_runtime::Runtime as frame_system::Config>::PalletInfo::index::<
                        Assets,
                    >()
                    .unwrap() as u8,
                    error: [0, 0, 0, 0],
                    message: Some("BalanceLow")
                }))
            );
            assert_eq!(
                Assets::balance(
                    <CalamariAssetConfig as AssetConfig<Runtime>>::StartNonNativeAssetId::get(),
                    alice.clone()
                ),
                amount
            );

            assert_err!(
                CalamariConcreteFungibleLedger::transfer(
                    <CalamariAssetConfig as AssetConfig<Runtime>>::StartNonNativeAssetId::get(),
                    &alice.clone(),
                    &bob.clone(),
                    min_balance - 1,
                    ExistenceRequirement::KeepAlive
                ),
                FungibleLedgerError::InvalidTransfer(DispatchError::Token(
                    sp_runtime::TokenError::BelowMinimum
                ))
            );
            assert_eq!(
                Assets::balance(
                    <CalamariAssetConfig as AssetConfig<Runtime>>::StartNonNativeAssetId::get(),
                    alice.clone()
                ),
                amount
            );

            // Transferring normal amounts should work.
            assert_ok!(CalamariConcreteFungibleLedger::transfer(
                <CalamariAssetConfig as AssetConfig<Runtime>>::StartNonNativeAssetId::get(),
                &alice.clone(),
                &bob.clone(),
                transfer_amount,
                ExistenceRequirement::KeepAlive
            ),);
            assert_eq!(
                Assets::balance(
                    <CalamariAssetConfig as AssetConfig<Runtime>>::StartNonNativeAssetId::get(),
                    alice.clone()
                ),
                u128::MAX - transfer_amount
            );
            assert_eq!(
                Assets::balance(
                    <CalamariAssetConfig as AssetConfig<Runtime>>::StartNonNativeAssetId::get(),
                    bob.clone()
                ),
                transfer_amount
            );

            // Transferring all of the balance of an account should work.
            assert_ok!(CalamariConcreteFungibleLedger::transfer(
                <CalamariAssetConfig as AssetConfig<Runtime>>::StartNonNativeAssetId::get(),
                &bob.clone(),
                &alice.clone(),
                transfer_amount,
                ExistenceRequirement::AllowDeath
            ),);
            assert_eq!(
                Assets::balance(
                    <CalamariAssetConfig as AssetConfig<Runtime>>::StartNonNativeAssetId::get(),
                    bob.clone()
                ),
                0
            );

            // Transferring invalid asset ID should not work.
            assert_err!(
                CalamariConcreteFungibleLedger::transfer(
                    <CalamariAssetConfig as AssetConfig<Runtime>>::DummyAssetId::get(),
                    &alice.clone(),
                    &charlie.clone(),
                    transfer_amount,
                    ExistenceRequirement::KeepAlive
                ),
                FungibleLedgerError::InvalidAssetId
            );
            assert_eq!(Balances::free_balance(alice.clone()), current_balance_alice);
            assert_eq!(
                Balances::free_balance(charlie.clone()),
                current_balance_charlie
            );

            // Transferring unregistered asset ID should not work.
            assert_err!(
                CalamariConcreteFungibleLedger::transfer(
                    u32::MAX,
                    &alice.clone(),
                    &charlie.clone(),
                    transfer_amount,
                    ExistenceRequirement::KeepAlive
                ),
                FungibleLedgerError::InvalidTransfer(DispatchError::Module(ModuleError {
                    index: <calamari_runtime::Runtime as frame_system::Config>::PalletInfo::index::<
                        Assets,
                    >()
                    .unwrap() as u8,
                    error: [3, 0, 0, 0],
                    message: Some("Unknown")
                }))
            );
        });
}

#[test]
fn concrete_fungible_ledger_can_deposit_and_mint_works() {
    let alice = get_account_id_from_seed::<sr25519::Public>("Alice");

    ExtBuilder::default()
        .with_balances(vec![(alice.clone(), INITIAL_BALANCE)])
        .build()
        .execute_with(|| {
            // Native asset tests:

            let new_account = get_account_id_from_seed::<sr25519::Public>("NewAccount");
            assert_err!(
                CalamariConcreteFungibleLedger::can_deposit(
                    <CalamariAssetConfig as AssetConfig<Runtime>>::NativeAssetId::get(),
                    &new_account,
                    NativeTokenExistentialDeposit::get() - 1,
                    true,
                ),
                FungibleLedgerError::BelowMinimum
            );

            // Non-native asset tests:

            let min_balance = 10u128;
            let asset_metadata = AssetRegistrarMetadata {
                name: b"Kusama".to_vec(),
                symbol: b"KSM".to_vec(),
                decimals: 12,
                min_balance,
                evm_address: None,
                is_frozen: false,
                is_sufficient: true,
            };
            let source_location =
                AssetLocation(VersionedMultiLocation::V1(MultiLocation::parent()));
            assert_ok!(AssetManager::register_asset(
                root_origin(),
                source_location,
                asset_metadata
            ),);

            assert_err!(
                CalamariConcreteFungibleLedger::can_deposit(
                    <CalamariAssetConfig as AssetConfig<Runtime>>::StartNonNativeAssetId::get(),
                    &alice.clone(),
                    0,
                    true,
                ),
                FungibleLedgerError::BelowMinimum
            );
            assert_err!(
                CalamariConcreteFungibleLedger::can_deposit(
                    <CalamariAssetConfig as AssetConfig<Runtime>>::StartNonNativeAssetId::get() + 1,
                    &alice.clone(),
                    11,
                    true,
                ),
                FungibleLedgerError::UnknownAsset
            );
            assert_ok!(CalamariConcreteFungibleLedger::deposit_can_mint(
                <CalamariAssetConfig as AssetConfig<Runtime>>::StartNonNativeAssetId::get(),
                &alice.clone(),
                u128::MAX,
            ),);
            assert_eq!(
                Assets::balance(
                    <CalamariAssetConfig as AssetConfig<Runtime>>::StartNonNativeAssetId::get(),
                    alice.clone()
                ),
                u128::MAX
            );
            assert_err!(
                CalamariConcreteFungibleLedger::can_deposit(
                    <CalamariAssetConfig as AssetConfig<Runtime>>::StartNonNativeAssetId::get(),
                    &alice.clone(),
                    1,
                    true,
                ),
                FungibleLedgerError::Overflow
            );

            let asset_metadata = AssetRegistrarMetadata {
                name: b"Rococo".to_vec(),
                symbol: b"Roc".to_vec(),
                decimals: 12,
                min_balance,
                evm_address: None,
                is_frozen: false,
                is_sufficient: false,
            };

            let source_location = AssetLocation(VersionedMultiLocation::V1(MultiLocation::new(
                1,
                X2(Parachain(1), PalletInstance(1)),
            )));
            assert_ok!(AssetManager::register_asset(
                root_origin(),
                source_location,
                asset_metadata
            ),);
            assert_err!(
                CalamariConcreteFungibleLedger::can_deposit(
                    <CalamariAssetConfig as AssetConfig<Runtime>>::StartNonNativeAssetId::get() + 1,
                    &XcmFeesAccount::get(),
                    11,
                    true,
                ),
                FungibleLedgerError::CannotCreate
            );
        });
}

// `can_reduce_by_amount` uses `reducible_amount` implementation in order to use the `keep_alive` argument.
// Unfortunately that function does not return the reason for failure cases like `can_withdraw`.
// The errors that would've been returned if `can_withdraw` was used instead of `reducible_amount`
// are included as comments on top of each case for more clarity.
#[test]
fn concrete_fungible_ledger_can_reduce_by_amount_works() {
    let alice = get_account_id_from_seed::<sr25519::Public>("Alice");
    let bob = get_account_id_from_seed::<sr25519::Public>("Bob");
    let charlie = get_account_id_from_seed::<sr25519::Public>("Charlie");

    ExtBuilder::default()
        .with_balances(vec![(charlie.clone(), INITIAL_BALANCE)])
        .build()
        .execute_with(|| {
            let existential_deposit = NativeTokenExistentialDeposit::get();

            // Native asset tests:

            assert_err!(
                CalamariConcreteFungibleLedger::can_reduce_by_amount(
                    <CalamariAssetConfig as AssetConfig<Runtime>>::NativeAssetId::get(),
                    &charlie.clone(),
                    INITIAL_BALANCE + 1,
                    ExistenceRequirement::KeepAlive
                ),
                // Underflow
                FungibleLedgerError::CannotWithdrawMoreThan(INITIAL_BALANCE - existential_deposit)
            );

            assert_err!(
                CalamariConcreteFungibleLedger::can_reduce_by_amount(
                    <CalamariAssetConfig as AssetConfig<Runtime>>::NativeAssetId::get(),
                    &charlie.clone(),
                    INITIAL_BALANCE,
                    ExistenceRequirement::KeepAlive
                ),
                // WouldDie
                FungibleLedgerError::CannotWithdrawMoreThan(INITIAL_BALANCE - existential_deposit)
            );

            assert_ok!(CalamariConcreteFungibleLedger::can_reduce_by_amount(
                <CalamariAssetConfig as AssetConfig<Runtime>>::NativeAssetId::get(),
                &charlie.clone(),
                INITIAL_BALANCE,
                ExistenceRequirement::AllowDeath
            ),);

            assert_err!(
                CalamariConcreteFungibleLedger::can_reduce_by_amount(
                    <CalamariAssetConfig as AssetConfig<Runtime>>::NativeAssetId::get(),
                    &bob.clone(),
                    INITIAL_BALANCE,
                    ExistenceRequirement::KeepAlive
                ),
                // NoFunds
                FungibleLedgerError::CannotWithdrawMoreThan(0)
            );

            // Non-native asset tests:

            let min_balance = 10u128;
            let asset_metadata = AssetRegistrarMetadata {
                name: b"Kusama".to_vec(),
                symbol: b"KSM".to_vec(),
                decimals: 12,
                min_balance,
                evm_address: None,
                is_frozen: false,
                is_sufficient: true,
            };
            let source_location =
                AssetLocation(VersionedMultiLocation::V1(MultiLocation::parent()));
            assert_ok!(AssetManager::register_asset(
                root_origin(),
                source_location,
                asset_metadata
            ),);

            assert_ok!(CalamariConcreteFungibleLedger::deposit_can_mint(
                <CalamariAssetConfig as AssetConfig<Runtime>>::StartNonNativeAssetId::get(),
                &alice.clone(),
                INITIAL_BALANCE,
            ),);
            assert_eq!(
                Assets::balance(
                    <CalamariAssetConfig as AssetConfig<Runtime>>::StartNonNativeAssetId::get(),
                    alice.clone()
                ),
                INITIAL_BALANCE
            );

            assert_err!(
                CalamariConcreteFungibleLedger::can_reduce_by_amount(
                    <CalamariAssetConfig as AssetConfig<Runtime>>::StartNonNativeAssetId::get(),
                    &alice.clone(),
                    INITIAL_BALANCE + 1,
                    ExistenceRequirement::AllowDeath
                ),
                // Underflow
                FungibleLedgerError::CannotWithdrawMoreThan(INITIAL_BALANCE)
            );

            assert_ok!(CalamariConcreteFungibleLedger::can_reduce_by_amount(
                <CalamariAssetConfig as AssetConfig<Runtime>>::StartNonNativeAssetId::get(),
                &alice.clone(),
                INITIAL_BALANCE,
                ExistenceRequirement::AllowDeath
            ),);

            assert_err!(
                CalamariConcreteFungibleLedger::can_reduce_by_amount(
                    <CalamariAssetConfig as AssetConfig<Runtime>>::StartNonNativeAssetId::get(),
                    &bob.clone(),
                    10,
                    ExistenceRequirement::AllowDeath
                ),
                // NoFunds
                FungibleLedgerError::CannotWithdrawMoreThan(0)
            );

            assert_ok!(CalamariConcreteFungibleLedger::deposit_can_mint(
                <CalamariAssetConfig as AssetConfig<Runtime>>::StartNonNativeAssetId::get(),
                &bob.clone(),
                INITIAL_BALANCE,
            ),);
            assert_err!(
                CalamariConcreteFungibleLedger::can_reduce_by_amount(
                    <CalamariAssetConfig as AssetConfig<Runtime>>::StartNonNativeAssetId::get(),
                    &alice.clone(),
                    INITIAL_BALANCE,
                    ExistenceRequirement::KeepAlive
                ),
                FungibleLedgerError::CannotWithdrawMoreThan(INITIAL_BALANCE - min_balance)
            );

            assert_ok!(Assets::freeze(
                Origin::signed(AssetManager::account_id()),
                <CalamariAssetConfig as AssetConfig<Runtime>>::StartNonNativeAssetId::get(),
                sp_runtime::MultiAddress::Id(alice.clone()),
            ));
            assert_err!(
                CalamariConcreteFungibleLedger::can_reduce_by_amount(
                    <CalamariAssetConfig as AssetConfig<Runtime>>::StartNonNativeAssetId::get(),
                    &alice.clone(),
                    10,
                    ExistenceRequirement::AllowDeath
                ),
                // Frozen
                FungibleLedgerError::CannotWithdrawMoreThan(0)
            );
        });
}<|MERGE_RESOLUTION|>--- conflicted
+++ resolved
@@ -1108,14 +1108,8 @@
             ),);
 
             // Register and mint for testing.
-<<<<<<< HEAD
-            // TODO:: Switch to u128::MAX when we start using https://github.com/paritytech/substrate/pull/11241
-            let amount = INITIAL_BALANCE;
-            assert_ok!(CalamariConcreteFungibleLedger::deposit_can_mint(
-=======
             let amount = Balance::MAX;
             assert_ok!(CalamariConcreteFungibleLedger::mint(
->>>>>>> 44cb43d3
                 <CalamariAssetConfig as AssetConfig<Runtime>>::StartNonNativeAssetId::get(),
                 &alice.clone(),
                 amount,
