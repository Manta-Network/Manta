// Copyright 2020-2022 Manta Network.
// This file is part of Manta.
//
// Manta is free software: you can redistribute it and/or modify
// it under the terms of the GNU General Public License as published by
// the Free Software Foundation, either version 3 of the License, or
// (at your option) any later version.
//
// Manta is distributed in the hope that it will be useful,
// but WITHOUT ANY WARRANTY; without even the implied warranty of
// MERCHANTABILITY or FITNESS FOR A PARTICULAR PURPOSE.  See the
// GNU General Public License for more details.
//
// You should have received a copy of the GNU General Public License
// along with Manta.  If not, see <http://www.gnu.org/licenses/>.

//! Calamari Parachain Integration Tests.

#![allow(clippy::identity_op)] // keep e.g. 1 * DAYS for legibility

mod common;
use common::{info_from_weight, last_event, mock::*, root_origin, BOND_AMOUNT, INITIAL_BALANCE};

pub use calamari_runtime::{
    assets_config::{CalamariAssetConfig, CalamariConcreteFungibleLedger},
    currency::KMA,
    fee::{
<<<<<<< HEAD
        FEES_PERCENTAGE_TO_AUTHOR, FEES_PERCENTAGE_TO_TREASURY
=======
        FEES_PERCENTAGE_TO_BURN, FEES_PERCENTAGE_TO_TREASURY, TIPS_PERCENTAGE_TO_AUTHOR,
        TIPS_PERCENTAGE_TO_TREASURY,
>>>>>>> 9aabe15d
    },
    xcm_config::XcmFeesAccount,
    AssetManager, Assets, Authorship, Balances, CalamariVesting, Council, Democracy,
    EnactmentPeriod, LaunchPeriod, NativeTokenExistentialDeposit, Origin, Period, PolkadotXcm,
    Runtime, TechnicalCommittee, Timestamp, Treasury, Utility, VotingPeriod,
};

use calamari_runtime::opaque::SessionKeys;
use frame_support::{
    assert_err, assert_ok,
    codec::Encode,
    dispatch::Dispatchable,
    traits::{
        tokens::ExistenceRequirement, PalletInfo, StorageInfo, StorageInfoTrait, ValidatorSet,
    },
    weights::constants::*,
    StorageHasher, Twox128,
};
use manta_primitives::{
    assets::{
        AssetConfig, AssetLocation, AssetRegistrarMetadata, FungibleLedger, FungibleLedgerError,
    },
    constants::time::{DAYS, HOURS},
    types::{AccountId, Balance, Header},
};
use session_key_primitives::helpers::{get_account_id_from_seed, get_collator_keys_from_seed};
use xcm::{
    opaque::latest::{
        Junction::{PalletInstance, Parachain},
        Junctions::X2,
        MultiLocation,
    },
    VersionedMultiLocation,
};

use pallet_transaction_payment::ChargeTransactionPayment;

use nimbus_primitives::NIMBUS_ENGINE_ID;
use sp_core::{sr25519, H256};
use sp_runtime::{
    generic::DigestItem,
    traits::{BlakeTwo256, Hash, Header as HeaderT, SignedExtension},
    DispatchError, ModuleError, Percent,
};

fn note_preimage(proposer: &AccountId, proposal_call: &Call) -> H256 {
    let preimage = proposal_call.encode();
    let preimage_hash = BlakeTwo256::hash(&preimage[..]);
    assert_ok!(Democracy::note_preimage(
        Origin::signed(proposer.clone()),
        preimage
    ));
    preimage_hash
}

fn propose_council_motion(council_motion: &Call, proposer: &AccountId) -> H256 {
    let council_motion_len: u32 = council_motion.using_encoded(|p| p.len() as u32);
    assert_ok!(Council::propose(
        Origin::signed(proposer.clone()),
        1,
        Box::new(council_motion.clone()),
        council_motion_len
    ));

    BlakeTwo256::hash_of(&council_motion)
}

fn start_governance_assertions(proposer: &AccountId) -> H256 {
    // Setup the preimage and preimage hash
    let preimage_hash = note_preimage(
        proposer,
        &Call::System(frame_system::Call::remark { remark: vec![0] }),
    );

    // Setup the Council and Technical Committee
    assert_ok!(Council::set_members(
        root_origin(),
        vec![proposer.clone()],
        None,
        0
    ));
    assert_ok!(TechnicalCommittee::set_members(
        root_origin(),
        vec![proposer.clone()],
        None,
        0
    ));

    // Setup and propose the Council motion for external_propose_default routine
    // No voting required because there's only 1 seat.
    let council_motion = Call::Democracy(pallet_democracy::Call::external_propose_default {
        proposal_hash: preimage_hash,
    });
    let council_motion_hash = propose_council_motion(&council_motion, proposer);

    assert_eq!(
        last_event(),
        calamari_runtime::Event::Council(pallet_collective::Event::Executed {
            proposal_hash: council_motion_hash,
            result: Ok(())
        })
    );

    preimage_hash
}

fn end_governance_assertions(referendum_index: u32, end_of_referendum: u32, enactment_period: u32) {
    let time_of_enactment = end_of_referendum + enactment_period;
    run_to_block(end_of_referendum - 1);
    assert_eq!(1, Democracy::referendum_count());

    // After the voting period the referendum ends and is scheduled for enactment:
    run_to_block(end_of_referendum);
    assert_eq!(
        last_event(),
        calamari_runtime::Event::Scheduler(pallet_scheduler::Event::Scheduled {
            when: time_of_enactment,
            index: referendum_index
        })
    );

    // After the enactment period the proposal is dispatched:
    run_to_block(time_of_enactment);
    assert_eq!(
        last_event(),
        calamari_runtime::Event::Scheduler(pallet_scheduler::Event::Dispatched {
            task: (time_of_enactment, referendum_index),
            id: Some(vec![100, 101, 109, 111, 99, 114, 97, 99, 0, 0, 0, 0]),
            result: Ok(())
        })
    );
}

fn assert_proposal_is_filtered(proposer: &AccountId, motion: &Call) {
    let council_motion_hash = propose_council_motion(motion, proposer);

    assert_eq!(
        last_event(),
        calamari_runtime::Event::Council(pallet_collective::Event::Executed {
            proposal_hash: council_motion_hash,
            result: Err(DispatchError::Module(ModuleError {
                index: 0,
                error: [5, 0, 0, 0],
                message: None
            }))
        })
    );
}

#[test]
fn fast_track_available() {
    assert!(<calamari_runtime::Runtime as pallet_democracy::Config>::InstantAllowed::get());
}

#[test]
fn sanity_check_governance_periods() {
    assert_eq!(LaunchPeriod::get(), 7 * DAYS);
    assert_eq!(VotingPeriod::get(), 7 * DAYS);
    assert_eq!(EnactmentPeriod::get(), 1 * DAYS);
}

#[test]
fn slow_governance_works() {
    let alice = get_account_id_from_seed::<sr25519::Public>("Alice");

    ExtBuilder::default().build().execute_with(|| {
        let _preimage_hash = start_governance_assertions(&alice);

        let start_of_referendum = LaunchPeriod::get();
        let referendum_index = 0;

        run_to_block(start_of_referendum - 1);
        assert_eq!(0, Democracy::referendum_count());

        // 7 days in the external proposal queue before the referendum starts.
        run_to_block(start_of_referendum);
        assert_eq!(
            last_event(),
            calamari_runtime::Event::Democracy(pallet_democracy::Event::Started {
                ref_index: referendum_index,
                threshold: pallet_democracy::VoteThreshold::SuperMajorityAgainst
            })
        );
        // Time to vote for the referendum with some amount
        assert_ok!(Democracy::vote(
            Origin::signed(alice.clone()),
            0,
            pallet_democracy::AccountVote::Standard {
                vote: pallet_democracy::Vote {
                    aye: true,
                    conviction: pallet_democracy::Conviction::None
                },
                balance: 10 * KMA
            }
        ));

        end_governance_assertions(
            referendum_index,
            start_of_referendum + VotingPeriod::get(),
            EnactmentPeriod::get(),
        );
    });
}

#[test]
fn fast_track_governance_works() {
    let alice = get_account_id_from_seed::<sr25519::Public>("Alice");

    ExtBuilder::default().build().execute_with(|| {
        let preimage_hash = start_governance_assertions(&alice);

        let voting_period = 5;
        let enactment_period = 5;
        let referendum_index = 0;

        // Setup and propose the Technical Committee motion for the fast_track routine
        // No voting required because there's only 1 seat.
        // Voting and delay periods of 5 blocks so this should be enacted on block 11
        let tech_committee_motion = Call::Democracy(pallet_democracy::Call::fast_track {
            proposal_hash: preimage_hash,
            voting_period,
            delay: enactment_period,
        });
        let tech_committee_motion_len: u32 =
            tech_committee_motion.using_encoded(|p| p.len() as u32);
        let tech_committee_motion_hash = BlakeTwo256::hash_of(&tech_committee_motion);
        assert_ok!(TechnicalCommittee::propose(
            Origin::signed(alice.clone()),
            1,
            Box::new(tech_committee_motion),
            tech_committee_motion_len
        ));
        // Make sure the motion was actually executed
        assert_eq!(
            last_event(),
            calamari_runtime::Event::TechnicalCommittee(pallet_collective::Event::Executed {
                proposal_hash: tech_committee_motion_hash,
                result: Ok(())
            })
        );

        // Time to vote for the referendum with some amount
        assert_ok!(Democracy::vote(
            Origin::signed(alice.clone()),
            referendum_index,
            pallet_democracy::AccountVote::Standard {
                vote: pallet_democracy::Vote {
                    aye: true,
                    conviction: pallet_democracy::Conviction::None
                },
                balance: 10 * KMA
            }
        ));

        // No launch period because of the fast track.
        end_governance_assertions(
            referendum_index,
            System::block_number() + voting_period,
            enactment_period,
        );
    });
}

#[test]
fn governance_filters_work() {
    assert!(<calamari_runtime::Runtime as pallet_democracy::Config>::InstantAllowed::get());

    let alice = get_account_id_from_seed::<sr25519::Public>("Alice");

    ExtBuilder::default().build().execute_with(|| {
        // Setup the preimage and preimage hash
        let preimage_hash = note_preimage(
            &alice,
            &Call::System(frame_system::Call::remark { remark: vec![0] }),
        );

        // Setup the Council
        assert_ok!(Council::set_members(
            root_origin(),
            vec![alice.clone()],
            None,
            0
        ));

        // Public proposals should be filtered out.
        assert_proposal_is_filtered(
            &alice,
            &Call::Democracy(pallet_democracy::Call::propose {
                proposal_hash: preimage_hash,
                value: 100 * KMA,
            }),
        );

        // External proposals other than external_proposal_default should be filtered out.
        assert_proposal_is_filtered(
            &alice,
            &Call::Democracy(pallet_democracy::Call::external_propose {
                proposal_hash: preimage_hash,
            }),
        );

        // External proposals other than external_proposal_default should be filtered out.
        assert_proposal_is_filtered(
            &alice,
            &Call::Democracy(pallet_democracy::Call::external_propose_majority {
                proposal_hash: preimage_hash,
            }),
        );
    });
}

#[test]
fn balances_operations_should_work() {
    let alice = get_account_id_from_seed::<sr25519::Public>("Alice");
    let bob = get_account_id_from_seed::<sr25519::Public>("Bob");
    let charlie = get_account_id_from_seed::<sr25519::Public>("Charlie");
    let dave = get_account_id_from_seed::<sr25519::Public>("Dave");

    ExtBuilder::default()
        .with_balances(vec![
            (alice.clone(), INITIAL_BALANCE),
            (bob.clone(), INITIAL_BALANCE),
            (charlie.clone(), INITIAL_BALANCE),
            (dave.clone(), INITIAL_BALANCE),
        ])
        .with_authorities(vec![(
            alice.clone(),
            SessionKeys::new(get_collator_keys_from_seed("Alice")),
        )])
        .with_collators(vec![alice.clone()], 0)
        .build()
        .execute_with(|| {
            let transfer_amount = 10 * KMA;

            // Basic transfer should work
            assert_ok!(Balances::transfer(
                Origin::signed(alice.clone()),
                sp_runtime::MultiAddress::Id(charlie.clone()),
                transfer_amount,
            ));
            assert_eq!(
                Balances::free_balance(alice.clone()),
                INITIAL_BALANCE - transfer_amount
            );
            assert_eq!(
                Balances::free_balance(charlie.clone()),
                INITIAL_BALANCE + transfer_amount
            );

            // Force transfer some tokens from one account to another with Root
            assert_ok!(Balances::force_transfer(
                root_origin(),
                sp_runtime::MultiAddress::Id(charlie.clone()),
                sp_runtime::MultiAddress::Id(alice.clone()),
                transfer_amount,
            ));
            assert_eq!(Balances::free_balance(alice.clone()), INITIAL_BALANCE);
            assert_eq!(Balances::free_balance(charlie.clone()), INITIAL_BALANCE);

            // Should not be able to transfer all with this call
            assert_err!(
                Balances::transfer_keep_alive(
                    Origin::signed(alice.clone()),
                    sp_runtime::MultiAddress::Id(charlie.clone()),
                    INITIAL_BALANCE,
                ),
                pallet_balances::Error::<Runtime>::KeepAlive
            );

            // Transfer all down to zero
            assert_ok!(Balances::transfer_all(
                Origin::signed(bob.clone()),
                sp_runtime::MultiAddress::Id(charlie.clone()),
                false
            ));
            assert_eq!(Balances::free_balance(bob.clone()), 0);
            assert_eq!(Balances::free_balance(charlie.clone()), INITIAL_BALANCE * 2);

            // Transfer all but keep alive with ED
            assert_ok!(Balances::transfer_all(
                Origin::signed(dave.clone()),
                sp_runtime::MultiAddress::Id(alice.clone()),
                true
            ));
            assert_eq!(
                Balances::free_balance(dave.clone()),
                NativeTokenExistentialDeposit::get()
            );

            // Even though keep alive is set to false alice cannot fall below the ED
            // because it has an outstanding consumer reference, from being a collator.
            assert_ok!(Balances::transfer_all(
                Origin::signed(alice.clone()),
                sp_runtime::MultiAddress::Id(charlie.clone()),
                false
            ));
            assert_eq!(
                Balances::free_balance(alice.clone()),
                NativeTokenExistentialDeposit::get()
            );
        });
}

fn seal_header(mut header: Header, author: AccountId) -> Header {
    {
        let digest = header.digest_mut();
        digest
            .logs
            .push(DigestItem::PreRuntime(NIMBUS_ENGINE_ID, author.encode()));
        digest
            .logs
            .push(DigestItem::Seal(NIMBUS_ENGINE_ID, author.encode()));
    }

    header
}

#[test]
<<<<<<< HEAD
=======
fn sanity_check_fees_and_tips_splits() {
    assert_eq!(100, TIPS_PERCENTAGE_TO_AUTHOR + TIPS_PERCENTAGE_TO_TREASURY);
    assert_eq!(100, FEES_PERCENTAGE_TO_BURN + FEES_PERCENTAGE_TO_TREASURY);
}

#[test]
>>>>>>> 9aabe15d
fn reward_fees_to_block_author_and_treasury() {
    let alice = get_account_id_from_seed::<sr25519::Public>("Alice");
    let bob = get_account_id_from_seed::<sr25519::Public>("Bob");
    let charlie = get_account_id_from_seed::<sr25519::Public>("Charlie");
    let desired_candidates = 0;

    ExtBuilder::default()
        .with_balances(vec![
            (alice.clone(), INITIAL_BALANCE),
            (bob.clone(), INITIAL_BALANCE),
            (charlie.clone(), INITIAL_BALANCE),
        ])
        .with_authorities(vec![(
            alice.clone(),
            SessionKeys::new(get_collator_keys_from_seed("Alice")),
        )])
        .with_collators(vec![alice.clone()], desired_candidates)
        .build()
        .execute_with(|| {
            let author = alice.clone();
            let mut header = seal_header(
                Header::new(
                    0,
                    Default::default(),
                    Default::default(),
                    Default::default(),
                    Default::default(),
                ),
                author.clone(),
            );

            header.digest_mut().pop(); // pop the seal off.
            calamari_runtime::System::initialize(&1, &Default::default(), header.digest());
            assert_eq!(Authorship::author().unwrap(), author);

            let call = Call::Balances(pallet_balances::Call::transfer {
                dest: sp_runtime::MultiAddress::Id(charlie),
                value: 10 * KMA,
            });

            let len = 10;
            let info = info_from_weight(100);
            let maybe_pre = ChargeTransactionPayment::<Runtime>::from(0)
                .pre_dispatch(&bob, &call, &info, len)
                .unwrap();

            let res = call.dispatch(Origin::signed(bob));

            let post_info = match res {
                Ok(info) => info,
                Err(err) => err.post_info,
            };

            let _res = ChargeTransactionPayment::<Runtime>::post_dispatch(
                Some(maybe_pre),
                &info,
                &post_info,
                len,
                &res.map(|_| ()).map_err(|e| e.error),
            );

            let author_received_reward = Balances::free_balance(alice) - INITIAL_BALANCE;
            println!("The rewarded_amount is: {:?}", author_received_reward);

            // Author should get none of the fees - 50% burned, 50% to treasury.
            let author_percent = Percent::from_percent(0);
            let expected_fee =
                TransactionPayment::compute_actual_fee(len as u32, &info, &post_info, 0);
            assert_eq!(author_received_reward, author_percent * expected_fee);

            let treasury_percent = Percent::from_percent(FEES_PERCENTAGE_TO_TREASURY);
            assert_eq!(
                Balances::free_balance(Treasury::account_id()),
                treasury_percent * expected_fee
            );
        });
}

#[test]
fn root_can_change_default_xcm_vers() {
    ExtBuilder::default().build().execute_with(|| {
        // Root sets the defaultXcm
        assert_ok!(PolkadotXcm::force_default_xcm_version(
            root_origin(),
            Some(2)
        ));
    })
}

#[test]
fn sanity_check_session_period() {
    assert_eq!(Period::get(), 6 * HOURS);
}

fn advance_session_assertions(session_index: &mut u32, advance_by: u32) {
    *session_index += advance_by;

    run_to_block(*session_index * Period::get() - 1);
    assert_eq!(Session::session_index(), *session_index - 1);

    run_to_block(*session_index * Period::get());
    assert_eq!(Session::session_index(), *session_index);
}

#[test]
fn session_and_collator_selection_work() {
    let alice = get_account_id_from_seed::<sr25519::Public>("Alice");
    let bob = get_account_id_from_seed::<sr25519::Public>("Bob");
    let alice_session_keys = SessionKeys::new(get_collator_keys_from_seed("Alice"));
    let bob_session_keys = SessionKeys::new(get_collator_keys_from_seed("Bob"));
    let desired_candidates = 1;

    ExtBuilder::default()
        .with_collators(vec![alice.clone()], desired_candidates)
        .with_balances(vec![
            (alice.clone(), INITIAL_BALANCE),
            (bob.clone(), INITIAL_BALANCE),
        ])
        .build()
        .execute_with(|| {
            // Alice is in the invulnerables set, so not part of the candidates set.
            assert_eq!(CollatorSelection::candidates(), vec![]);

            // Create and bond session keys to Bob's account.
            assert_ok!(Session::set_keys(
                Origin::signed(bob.clone()),
                bob_session_keys.clone(),
                vec![]
            ));

            assert_ok!(CollatorSelection::register_candidate(
                root_origin(),
                bob.clone()
            ));
            let candidate = manta_collator_selection::CandidateInfo {
                who: bob.clone(),
                deposit: BOND_AMOUNT,
            };

            // Bob is a candidate but only Alice is queued as a collator in this session.
            assert_eq!(CollatorSelection::candidates(), vec![candidate]);
            assert_eq!(
                Session::queued_keys(),
                vec![(alice.clone(), alice_session_keys.clone())]
            );
            assert_eq!(Session::validators(), vec![alice.clone()]);

            let mut session_index = 0;
            assert_eq!(Session::session_index(), session_index);

            advance_session_assertions(&mut session_index, 1);

            // After 1 sessions both Alice and Bob are queued for collators
            // But only Alice is actually a collator for now.
            assert_eq!(
                Session::queued_keys(),
                vec![
                    (alice.clone(), alice_session_keys.clone()),
                    (bob.clone(), bob_session_keys.clone())
                ]
            );
            assert_eq!(Session::validators(), vec![alice.clone()]);

            advance_session_assertions(&mut session_index, 1);

            // Bob has finally been included as a collator
            // Note that we started from block 1, so the delay period of 1 full session
            // required us to wait until session index 2.
            assert_eq!(Session::validators(), vec![alice.clone(), bob.clone()]);

            // Once Bob decides to leave he will be removed from the candidates set immediately.
            assert_ok!(CollatorSelection::leave_intent(Origin::signed(bob.clone())));
            assert_eq!(CollatorSelection::candidates(), vec![]);

            // But will not leave as a validator until after one full session.
            assert_eq!(Session::validators(), vec![alice.clone(), bob.clone()]);

            advance_session_assertions(&mut session_index, 1);

            assert_eq!(Session::validators(), vec![alice.clone(), bob.clone()]);

            advance_session_assertions(&mut session_index, 1);

            // Bob was removed as a collator.
            assert_eq!(Session::validators(), vec![alice.clone()]);
        });
}

#[test]
fn batched_registration_of_collator_candidates_works() {
    let alice = get_account_id_from_seed::<sr25519::Public>("Alice");
    let bob = get_account_id_from_seed::<sr25519::Public>("Bob");
    let charlie = get_account_id_from_seed::<sr25519::Public>("Charlie");
    let alice_session_keys = SessionKeys::new(get_collator_keys_from_seed("Alice"));
    let bob_session_keys = SessionKeys::new(get_collator_keys_from_seed("Bob"));
    let charlie_session_keys = SessionKeys::new(get_collator_keys_from_seed("Charlie"));
    let desired_candidates = 2;

    ExtBuilder::default()
        .with_balances(vec![
            (alice.clone(), INITIAL_BALANCE),
            (bob.clone(), INITIAL_BALANCE),
            (charlie.clone(), INITIAL_BALANCE),
        ])
        .with_collators(vec![alice.clone()], desired_candidates)
        .build()
        .execute_with(|| {
            assert_ok!(Session::set_keys(
                Origin::signed(bob.clone()),
                bob_session_keys.clone(),
                vec![]
            ));

            assert_ok!(Session::set_keys(
                Origin::signed(charlie.clone()),
                charlie_session_keys.clone(),
                vec![]
            ));

            assert_eq!(CollatorSelection::candidates(), vec![]);

            assert_ok!(Utility::batch(
                root_origin(),
                vec![
                    Call::CollatorSelection(manta_collator_selection::Call::register_candidate {
                        new_candidate: bob.clone(),
                    }),
                    Call::CollatorSelection(manta_collator_selection::Call::register_candidate {
                        new_candidate: charlie.clone(),
                    }),
                ],
            ));

            let candidate_bob = manta_collator_selection::CandidateInfo {
                who: bob.clone(),
                deposit: BOND_AMOUNT,
            };
            let candidate_charlie = manta_collator_selection::CandidateInfo {
                who: charlie.clone(),
                deposit: BOND_AMOUNT,
            };
            assert_eq!(
                CollatorSelection::candidates(),
                vec![candidate_bob, candidate_charlie]
            );
            assert_eq!(
                Session::queued_keys(),
                vec![(alice.clone(), alice_session_keys.clone()),]
            );
            assert_eq!(Session::validators(), vec![alice.clone()]);

            let mut session_index = 1;
            run_to_block(session_index * Period::get());

            let all_collator_pairs = vec![
                (alice.clone(), alice_session_keys.clone()),
                (bob.clone(), bob_session_keys.clone()),
                (charlie.clone(), charlie_session_keys.clone()),
            ];

            assert_eq!(Session::queued_keys(), all_collator_pairs);
            assert_eq!(Session::validators(), vec![alice.clone()]);

            session_index += 1;
            run_to_block(session_index * Period::get());

            assert_eq!(Session::queued_keys(), all_collator_pairs);
            assert_eq!(
                Session::validators(),
                vec![alice.clone(), bob.clone(), charlie.clone()]
            );
        });
}

#[test]
fn sanity_check_weight_per_time_constants_are_as_expected() {
    // These values comes from Substrate, we want to make sure that if it
    // ever changes we don't accidentally break Polkadot
    assert_eq!(WEIGHT_PER_SECOND, 1_000_000_000_000);
    assert_eq!(WEIGHT_PER_MILLIS, WEIGHT_PER_SECOND / 1000);
    assert_eq!(WEIGHT_PER_MICROS, WEIGHT_PER_MILLIS / 1000);
    assert_eq!(WEIGHT_PER_NANOS, WEIGHT_PER_MICROS / 1000);
}

#[test]
fn calamari_vesting_works() {
    ExtBuilder::default().build().execute_with(|| {
        let alice = get_account_id_from_seed::<sr25519::Public>("Alice");
        let bob = get_account_id_from_seed::<sr25519::Public>("Bob");

        let unvested = 100 * KMA;
        assert_ok!(CalamariVesting::vested_transfer(
            Origin::signed(alice),
            sp_runtime::MultiAddress::Id(bob.clone()),
            unvested
        ));

        assert_eq!(Balances::free_balance(&bob), 100 * KMA);
        assert_eq!(Balances::usable_balance(&bob), 0);

        let schedule = calamari_vesting::Pallet::<Runtime>::vesting_schedule();
        let mut vested = 0;

        for period in 0..schedule.len() {
            // Timestamp expects milliseconds, so multiply by 1_000 to convert from seconds.
            let now = schedule[period].1 * 1_000 + 1;
            Timestamp::set_timestamp(now);
            assert_ok!(CalamariVesting::vest(Origin::signed(bob.clone())));
            vested += schedule[period].0 * unvested;
            assert_eq!(Balances::usable_balance(&bob), vested);
        }
    });
}

#[test]
fn verify_pallet_prefixes() {
    fn is_pallet_prefix<P: 'static>(name: &str) {
        // Compares the unhashed pallet prefix in the `StorageInstance` implementation by every
        // storage item in the pallet P. This pallet prefix is used in conjunction with the
        // item name to get the unique storage key: hash(PalletPrefix) + hash(StorageName)
        // https://github.com/paritytech/substrate/blob/master/frame/support/procedural/src/pallet/
        // expand/storage.rs#L389-L401
        assert_eq!(
            <calamari_runtime::Runtime as frame_system::Config>::PalletInfo::name::<P>(),
            Some(name)
        );
    }

    is_pallet_prefix::<calamari_runtime::System>("System");
    is_pallet_prefix::<calamari_runtime::ParachainSystem>("ParachainSystem");
    is_pallet_prefix::<calamari_runtime::Timestamp>("Timestamp");
    is_pallet_prefix::<calamari_runtime::ParachainInfo>("ParachainInfo");
    is_pallet_prefix::<calamari_runtime::TransactionPause>("TransactionPause");
    is_pallet_prefix::<calamari_runtime::Balances>("Balances");
    is_pallet_prefix::<calamari_runtime::TransactionPayment>("TransactionPayment");
    is_pallet_prefix::<calamari_runtime::Democracy>("Democracy");
    is_pallet_prefix::<calamari_runtime::Council>("Council");
    is_pallet_prefix::<calamari_runtime::CouncilMembership>("CouncilMembership");
    is_pallet_prefix::<calamari_runtime::TechnicalCommittee>("TechnicalCommittee");
    is_pallet_prefix::<calamari_runtime::TechnicalMembership>("TechnicalMembership");
    is_pallet_prefix::<calamari_runtime::Authorship>("Authorship");
    is_pallet_prefix::<calamari_runtime::CollatorSelection>("CollatorSelection");
    is_pallet_prefix::<calamari_runtime::Session>("Session");
    is_pallet_prefix::<calamari_runtime::Aura>("Aura");
    is_pallet_prefix::<calamari_runtime::Treasury>("Treasury");
    is_pallet_prefix::<calamari_runtime::Scheduler>("Scheduler");
    is_pallet_prefix::<calamari_runtime::XcmpQueue>("XcmpQueue");
    is_pallet_prefix::<calamari_runtime::PolkadotXcm>("PolkadotXcm");
    is_pallet_prefix::<calamari_runtime::CumulusXcm>("CumulusXcm");
    is_pallet_prefix::<calamari_runtime::DmpQueue>("DmpQueue");
    is_pallet_prefix::<calamari_runtime::Utility>("Utility");
    is_pallet_prefix::<calamari_runtime::Multisig>("Multisig");
    is_pallet_prefix::<calamari_runtime::CalamariVesting>("CalamariVesting");
    is_pallet_prefix::<calamari_runtime::AuthorInherent>("AuthorInherent");
    is_pallet_prefix::<calamari_runtime::AuraAuthorFilter>("AuraAuthorFilter");

    let prefix = |pallet_name, storage_name| {
        let mut res = [0u8; 32];
        res[0..16].copy_from_slice(&Twox128::hash(pallet_name));
        res[16..32].copy_from_slice(&Twox128::hash(storage_name));
        res.to_vec()
    };
    assert_eq!(
        <calamari_runtime::Timestamp as StorageInfoTrait>::storage_info(),
        vec![
            StorageInfo {
                pallet_name: b"Timestamp".to_vec(),
                storage_name: b"Now".to_vec(),
                prefix: prefix(b"Timestamp", b"Now"),
                max_values: Some(1),
                max_size: Some(8),
            },
            StorageInfo {
                pallet_name: b"Timestamp".to_vec(),
                storage_name: b"DidUpdate".to_vec(),
                prefix: prefix(b"Timestamp", b"DidUpdate"),
                max_values: Some(1),
                max_size: Some(1),
            }
        ]
    );
    assert_eq!(
        <calamari_runtime::Balances as StorageInfoTrait>::storage_info(),
        vec![
            StorageInfo {
                pallet_name: b"Balances".to_vec(),
                storage_name: b"TotalIssuance".to_vec(),
                prefix: prefix(b"Balances", b"TotalIssuance"),
                max_values: Some(1),
                max_size: Some(16),
            },
            StorageInfo {
                pallet_name: b"Balances".to_vec(),
                storage_name: b"Account".to_vec(),
                prefix: prefix(b"Balances", b"Account"),
                max_values: None,
                max_size: Some(112),
            },
            StorageInfo {
                pallet_name: b"Balances".to_vec(),
                storage_name: b"Locks".to_vec(),
                prefix: prefix(b"Balances", b"Locks"),
                max_values: None,
                max_size: Some(1299),
            },
            StorageInfo {
                pallet_name: b"Balances".to_vec(),
                storage_name: b"Reserves".to_vec(),
                prefix: prefix(b"Balances", b"Reserves"),
                max_values: None,
                max_size: Some(1249),
            },
            StorageInfo {
                pallet_name: b"Balances".to_vec(),
                storage_name: b"StorageVersion".to_vec(),
                prefix: prefix(b"Balances", b"StorageVersion"),
                max_values: Some(1),
                max_size: Some(1),
            }
        ]
    );
}

#[test]
fn test_collectives_storage_item_prefixes() {
    for StorageInfo { pallet_name, .. } in
        <calamari_runtime::CouncilMembership as StorageInfoTrait>::storage_info()
    {
        assert_eq!(pallet_name, b"CouncilMembership".to_vec());
    }

    for StorageInfo { pallet_name, .. } in
        <calamari_runtime::TechnicalMembership as StorageInfoTrait>::storage_info()
    {
        assert_eq!(pallet_name, b"TechnicalMembership".to_vec());
    }
}

#[test]
fn verify_pallet_indices() {
    fn is_pallet_index<P: 'static>(index: usize) {
        assert_eq!(
            <calamari_runtime::Runtime as frame_system::Config>::PalletInfo::index::<P>(),
            Some(index)
        );
    }

    is_pallet_index::<calamari_runtime::System>(0);
    is_pallet_index::<calamari_runtime::ParachainSystem>(1);
    is_pallet_index::<calamari_runtime::Timestamp>(2);
    is_pallet_index::<calamari_runtime::ParachainInfo>(3);
    is_pallet_index::<calamari_runtime::TransactionPause>(9);
    is_pallet_index::<calamari_runtime::Balances>(10);
    is_pallet_index::<calamari_runtime::TransactionPayment>(11);
    is_pallet_index::<calamari_runtime::Democracy>(14);
    is_pallet_index::<calamari_runtime::Council>(15);
    is_pallet_index::<calamari_runtime::CouncilMembership>(16);
    is_pallet_index::<calamari_runtime::TechnicalCommittee>(17);
    is_pallet_index::<calamari_runtime::TechnicalMembership>(18);
    is_pallet_index::<calamari_runtime::Authorship>(20);
    is_pallet_index::<calamari_runtime::CollatorSelection>(21);
    is_pallet_index::<calamari_runtime::Session>(22);
    is_pallet_index::<calamari_runtime::Aura>(23);
    is_pallet_index::<calamari_runtime::Treasury>(26);
    is_pallet_index::<calamari_runtime::Preimage>(28);
    is_pallet_index::<calamari_runtime::Scheduler>(29);
    is_pallet_index::<calamari_runtime::XcmpQueue>(30);
    is_pallet_index::<calamari_runtime::PolkadotXcm>(31);
    is_pallet_index::<calamari_runtime::CumulusXcm>(32);
    is_pallet_index::<calamari_runtime::DmpQueue>(33);
    is_pallet_index::<calamari_runtime::XTokens>(34);
    is_pallet_index::<calamari_runtime::Utility>(40);
    is_pallet_index::<calamari_runtime::Multisig>(41);
    is_pallet_index::<calamari_runtime::Assets>(45);
    is_pallet_index::<calamari_runtime::AssetManager>(46);
    is_pallet_index::<calamari_runtime::CalamariVesting>(50);
    is_pallet_index::<calamari_runtime::AuthorInherent>(60);
    is_pallet_index::<calamari_runtime::AuraAuthorFilter>(63);

    // Check removed pallets.
    ExtBuilder::default().build().execute_with(|| {
        use frame_support::metadata::{v14::META_RESERVED, RuntimeMetadata};

        let runtime_metadata = calamari_runtime::Runtime::metadata();
        assert_eq!(runtime_metadata.0, META_RESERVED);
        if let RuntimeMetadata::V14(v14) = runtime_metadata.1 {
            // Ensure sudo=42 has been removed, no one is taking this index.
            assert!(v14.pallets.iter().any(|pallet| pallet.index != 42));
            // AuraExt
            assert!(v14.pallets.iter().any(|pallet| pallet.index != 24));
        }
    });
}

#[test]
fn concrete_fungible_ledger_transfers_work() {
    let alice = get_account_id_from_seed::<sr25519::Public>("Alice");
    let bob = get_account_id_from_seed::<sr25519::Public>("Bob");
    let charlie = get_account_id_from_seed::<sr25519::Public>("Charlie");

    ExtBuilder::default()
        .with_balances(vec![
            (alice.clone(), INITIAL_BALANCE),
            (bob.clone(), INITIAL_BALANCE),
            (charlie.clone(), INITIAL_BALANCE),
        ])
        .build()
        .execute_with(|| {
            let transfer_amount = 10 * KMA;
            let mut current_balance_alice = INITIAL_BALANCE;
            let mut current_balance_charlie = INITIAL_BALANCE;

            // Transfer tests for native assets:

            // Try to transfer more than available
            assert_err!(
                CalamariConcreteFungibleLedger::transfer(
                    <CalamariAssetConfig as AssetConfig<Runtime>>::NativeAssetId::get(),
                    &alice.clone(),
                    &charlie.clone(),
                    INITIAL_BALANCE + 1,
                    ExistenceRequirement::KeepAlive
                ),
                FungibleLedgerError::InvalidTransfer(DispatchError::Module(ModuleError {
                    index: <calamari_runtime::Runtime as frame_system::Config>::PalletInfo::index::<
                        Balances,
                    >()
                    .unwrap() as u8,
                    error: [2, 0, 0, 0],
                    message: Some("InsufficientBalance")
                }))
            );
            assert_eq!(Balances::free_balance(alice.clone()), current_balance_alice);
            assert_eq!(
                Balances::free_balance(charlie.clone()),
                current_balance_charlie
            );

            // Try to transfer and go below existential deposit
            assert_err!(
                CalamariConcreteFungibleLedger::transfer(
                    <CalamariAssetConfig as AssetConfig<Runtime>>::NativeAssetId::get(),
                    &alice.clone(),
                    &charlie.clone(),
                    INITIAL_BALANCE,
                    ExistenceRequirement::KeepAlive
                ),
                FungibleLedgerError::InvalidTransfer(DispatchError::Module(ModuleError {
                    index: <calamari_runtime::Runtime as frame_system::Config>::PalletInfo::index::<
                        Balances,
                    >()
                    .unwrap() as u8,
                    error: [4, 0, 0, 0],
                    message: Some("KeepAlive")
                }))
            );
            assert_eq!(Balances::free_balance(alice.clone()), current_balance_alice);
            assert_eq!(
                Balances::free_balance(charlie.clone()),
                current_balance_charlie
            );

            // A normal transfer should work
            assert_ok!(CalamariConcreteFungibleLedger::transfer(
                <CalamariAssetConfig as AssetConfig<Runtime>>::NativeAssetId::get(),
                &alice.clone(),
                &charlie.clone(),
                transfer_amount,
                ExistenceRequirement::KeepAlive
            ));
            current_balance_alice -= transfer_amount;
            current_balance_charlie += transfer_amount;
            assert_eq!(Balances::free_balance(alice.clone()), current_balance_alice);
            assert_eq!(
                Balances::free_balance(charlie.clone()),
                current_balance_charlie
            );

            // Should not be able to create new account with lower than ED balance
            let new_account = get_account_id_from_seed::<sr25519::Public>("NewAccount");
            assert_err!(
                CalamariConcreteFungibleLedger::transfer(
                    <CalamariAssetConfig as AssetConfig<Runtime>>::NativeAssetId::get(),
                    &alice.clone(),
                    &new_account,
                    NativeTokenExistentialDeposit::get() - 1,
                    ExistenceRequirement::KeepAlive
                ),
                FungibleLedgerError::InvalidTransfer(DispatchError::Module(ModuleError {
                    index: <calamari_runtime::Runtime as frame_system::Config>::PalletInfo::index::<
                        Balances,
                    >()
                    .unwrap() as u8,
                    error: [3, 0, 0, 0],
                    message: Some("ExistentialDeposit")
                }))
            );

            // Should be able to create new account with enough balance
            assert_ok!(CalamariConcreteFungibleLedger::transfer(
                <CalamariAssetConfig as AssetConfig<Runtime>>::NativeAssetId::get(),
                &alice.clone(),
                &new_account,
                NativeTokenExistentialDeposit::get(),
                ExistenceRequirement::KeepAlive
            ));
            current_balance_alice -= NativeTokenExistentialDeposit::get();
            assert_eq!(Balances::free_balance(alice.clone()), current_balance_alice);
            assert_eq!(
                Balances::free_balance(new_account),
                NativeTokenExistentialDeposit::get()
            );

            // Transfer all of your balance without dropping below ED should work
            assert_ok!(CalamariConcreteFungibleLedger::transfer(
                <CalamariAssetConfig as AssetConfig<Runtime>>::NativeAssetId::get(),
                &bob.clone(),
                &alice.clone(),
                INITIAL_BALANCE - NativeTokenExistentialDeposit::get(),
                ExistenceRequirement::KeepAlive
            ));
            current_balance_alice += INITIAL_BALANCE - NativeTokenExistentialDeposit::get();
            assert_eq!(Balances::free_balance(alice.clone()), current_balance_alice);
            assert_eq!(
                Balances::free_balance(bob.clone()),
                NativeTokenExistentialDeposit::get()
            );

            // Transfer the ED should work if AllowDeath is selected
            assert_ok!(CalamariConcreteFungibleLedger::transfer(
                <CalamariAssetConfig as AssetConfig<Runtime>>::NativeAssetId::get(),
                &bob.clone(),
                &alice.clone(),
                NativeTokenExistentialDeposit::get(),
                ExistenceRequirement::AllowDeath
            ));
            current_balance_alice += NativeTokenExistentialDeposit::get();
            assert_eq!(Balances::free_balance(alice.clone()), current_balance_alice);
            assert_eq!(Balances::free_balance(bob.clone()), 0);
            assert!(!frame_system::Account::<Runtime>::contains_key(bob.clone()));

            // Transfer tests for non-native assets:

            let min_balance = 10u128;
            let asset_metadata = AssetRegistrarMetadata {
                name: b"Kusama".to_vec(),
                symbol: b"KSM".to_vec(),
                decimals: 12,
                min_balance,
                evm_address: None,
                is_frozen: false,
                is_sufficient: true,
            };
            let source_location =
                AssetLocation(VersionedMultiLocation::V1(MultiLocation::parent()));
            assert_ok!(AssetManager::register_asset(
                root_origin(),
                source_location,
                asset_metadata
            ),);

            // Register and mint for testing.
            let amount = Balance::MAX;
            assert_ok!(CalamariConcreteFungibleLedger::deposit_can_mint(
                <CalamariAssetConfig as AssetConfig<Runtime>>::StartNonNativeAssetId::get(),
                &alice.clone(),
                amount,
            ),);
            assert_eq!(
                Assets::balance(
                    <CalamariAssetConfig as AssetConfig<Runtime>>::StartNonNativeAssetId::get(),
                    alice.clone()
                ),
                amount
            );

            // Transferring and falling below ED of the asset should not work with KeepAlive.
            assert_err!(
                CalamariConcreteFungibleLedger::transfer(
                    <CalamariAssetConfig as AssetConfig<Runtime>>::StartNonNativeAssetId::get(),
                    &alice.clone(),
                    &bob.clone(),
                    amount,
                    ExistenceRequirement::KeepAlive
                ),
                FungibleLedgerError::InvalidTransfer(DispatchError::Module(ModuleError {
                    index: <calamari_runtime::Runtime as frame_system::Config>::PalletInfo::index::<
                        Assets,
                    >()
                    .unwrap() as u8,
                    error: [0, 0, 0, 0],
                    message: Some("BalanceLow")
                }))
            );
            assert_eq!(
                Assets::balance(
                    <CalamariAssetConfig as AssetConfig<Runtime>>::StartNonNativeAssetId::get(),
                    alice.clone()
                ),
                amount
            );

            assert_err!(
                CalamariConcreteFungibleLedger::transfer(
                    <CalamariAssetConfig as AssetConfig<Runtime>>::StartNonNativeAssetId::get(),
                    &alice.clone(),
                    &bob.clone(),
                    min_balance - 1,
                    ExistenceRequirement::KeepAlive
                ),
                FungibleLedgerError::InvalidTransfer(DispatchError::Token(
                    sp_runtime::TokenError::BelowMinimum
                ))
            );
            assert_eq!(
                Assets::balance(
                    <CalamariAssetConfig as AssetConfig<Runtime>>::StartNonNativeAssetId::get(),
                    alice.clone()
                ),
                amount
            );

            // Transferring normal amounts should work.
            assert_ok!(CalamariConcreteFungibleLedger::transfer(
                <CalamariAssetConfig as AssetConfig<Runtime>>::StartNonNativeAssetId::get(),
                &alice.clone(),
                &bob.clone(),
                transfer_amount,
                ExistenceRequirement::KeepAlive
            ),);
            assert_eq!(
                Assets::balance(
                    <CalamariAssetConfig as AssetConfig<Runtime>>::StartNonNativeAssetId::get(),
                    alice.clone()
                ),
                u128::MAX - transfer_amount
            );
            assert_eq!(
                Assets::balance(
                    <CalamariAssetConfig as AssetConfig<Runtime>>::StartNonNativeAssetId::get(),
                    bob.clone()
                ),
                transfer_amount
            );

            // Transferring all of the balance of an account should work.
            assert_ok!(CalamariConcreteFungibleLedger::transfer(
                <CalamariAssetConfig as AssetConfig<Runtime>>::StartNonNativeAssetId::get(),
                &bob.clone(),
                &alice.clone(),
                transfer_amount,
                ExistenceRequirement::AllowDeath
            ),);
            assert_eq!(
                Assets::balance(
                    <CalamariAssetConfig as AssetConfig<Runtime>>::StartNonNativeAssetId::get(),
                    bob.clone()
                ),
                0
            );

            // Transferring invalid asset ID should not work.
            assert_err!(
                CalamariConcreteFungibleLedger::transfer(
                    <CalamariAssetConfig as AssetConfig<Runtime>>::DummyAssetId::get(),
                    &alice.clone(),
                    &charlie.clone(),
                    transfer_amount,
                    ExistenceRequirement::KeepAlive
                ),
                FungibleLedgerError::InvalidAssetId
            );
            assert_eq!(Balances::free_balance(alice.clone()), current_balance_alice);
            assert_eq!(
                Balances::free_balance(charlie.clone()),
                current_balance_charlie
            );

            // Transferring unregistered asset ID should not work.
            assert_err!(
                CalamariConcreteFungibleLedger::transfer(
                    u32::MAX,
                    &alice.clone(),
                    &charlie.clone(),
                    transfer_amount,
                    ExistenceRequirement::KeepAlive
                ),
                FungibleLedgerError::InvalidTransfer(DispatchError::Module(ModuleError {
                    index: <calamari_runtime::Runtime as frame_system::Config>::PalletInfo::index::<
                        Assets,
                    >()
                    .unwrap() as u8,
                    error: [3, 0, 0, 0],
                    message: Some("Unknown")
                }))
            );
        });
}

#[test]
fn concrete_fungible_ledger_can_deposit_and_mint_works() {
    let alice = get_account_id_from_seed::<sr25519::Public>("Alice");

    ExtBuilder::default()
        .with_balances(vec![(alice.clone(), INITIAL_BALANCE)])
        .build()
        .execute_with(|| {
            // Native asset tests:

            let new_account = get_account_id_from_seed::<sr25519::Public>("NewAccount");
            assert_err!(
                CalamariConcreteFungibleLedger::can_deposit(
                    <CalamariAssetConfig as AssetConfig<Runtime>>::NativeAssetId::get(),
                    &new_account,
                    NativeTokenExistentialDeposit::get() - 1,
                    true,
                ),
                FungibleLedgerError::BelowMinimum
            );

            // Non-native asset tests:

            let min_balance = 10u128;
            let asset_metadata = AssetRegistrarMetadata {
                name: b"Kusama".to_vec(),
                symbol: b"KSM".to_vec(),
                decimals: 12,
                min_balance,
                evm_address: None,
                is_frozen: false,
                is_sufficient: true,
            };
            let source_location =
                AssetLocation(VersionedMultiLocation::V1(MultiLocation::parent()));
            assert_ok!(AssetManager::register_asset(
                root_origin(),
                source_location,
                asset_metadata
            ),);

            assert_err!(
                CalamariConcreteFungibleLedger::can_deposit(
                    <CalamariAssetConfig as AssetConfig<Runtime>>::StartNonNativeAssetId::get(),
                    &alice.clone(),
                    0,
                    true,
                ),
                FungibleLedgerError::BelowMinimum
            );
            assert_err!(
                CalamariConcreteFungibleLedger::can_deposit(
                    <CalamariAssetConfig as AssetConfig<Runtime>>::StartNonNativeAssetId::get() + 1,
                    &alice.clone(),
                    11,
                    true,
                ),
                FungibleLedgerError::UnknownAsset
            );
            assert_ok!(CalamariConcreteFungibleLedger::deposit_can_mint(
                <CalamariAssetConfig as AssetConfig<Runtime>>::StartNonNativeAssetId::get(),
                &alice.clone(),
                u128::MAX,
            ),);
            assert_eq!(
                Assets::balance(
                    <CalamariAssetConfig as AssetConfig<Runtime>>::StartNonNativeAssetId::get(),
                    alice.clone()
                ),
                u128::MAX
            );
            assert_err!(
                CalamariConcreteFungibleLedger::can_deposit(
                    <CalamariAssetConfig as AssetConfig<Runtime>>::StartNonNativeAssetId::get(),
                    &alice.clone(),
                    1,
                    true,
                ),
                FungibleLedgerError::Overflow
            );

            let asset_metadata = AssetRegistrarMetadata {
                name: b"Rococo".to_vec(),
                symbol: b"Roc".to_vec(),
                decimals: 12,
                min_balance,
                evm_address: None,
                is_frozen: false,
                is_sufficient: false,
            };

            let source_location = AssetLocation(VersionedMultiLocation::V1(MultiLocation::new(
                1,
                X2(Parachain(1), PalletInstance(1)),
            )));
            assert_ok!(AssetManager::register_asset(
                root_origin(),
                source_location,
                asset_metadata
            ),);
            assert_err!(
                CalamariConcreteFungibleLedger::can_deposit(
                    <CalamariAssetConfig as AssetConfig<Runtime>>::StartNonNativeAssetId::get() + 1,
                    &XcmFeesAccount::get(),
                    11,
                    true,
                ),
                FungibleLedgerError::CannotCreate
            );
        });
}

// `can_reduce_by_amount` uses `reducible_amount` implementation in order to use the `keep_alive` argument.
// Unfortunately that function does not return the reason for failure cases like `can_withdraw`.
// The errors that would've been returned if `can_withdraw` was used instead of `reducible_amount`
// are included as comments on top of each case for more clarity.
#[test]
fn concrete_fungible_ledger_can_reduce_by_amount_works() {
    let alice = get_account_id_from_seed::<sr25519::Public>("Alice");
    let bob = get_account_id_from_seed::<sr25519::Public>("Bob");
    let charlie = get_account_id_from_seed::<sr25519::Public>("Charlie");

    ExtBuilder::default()
        .with_balances(vec![(charlie.clone(), INITIAL_BALANCE)])
        .build()
        .execute_with(|| {
            let existential_deposit = NativeTokenExistentialDeposit::get();

            // Native asset tests:

            assert_err!(
                CalamariConcreteFungibleLedger::can_reduce_by_amount(
                    <CalamariAssetConfig as AssetConfig<Runtime>>::NativeAssetId::get(),
                    &charlie.clone(),
                    INITIAL_BALANCE + 1,
                    ExistenceRequirement::KeepAlive
                ),
                // Underflow
                FungibleLedgerError::CannotWithdrawMoreThan(INITIAL_BALANCE - existential_deposit)
            );

            assert_err!(
                CalamariConcreteFungibleLedger::can_reduce_by_amount(
                    <CalamariAssetConfig as AssetConfig<Runtime>>::NativeAssetId::get(),
                    &charlie.clone(),
                    INITIAL_BALANCE,
                    ExistenceRequirement::KeepAlive
                ),
                // WouldDie
                FungibleLedgerError::CannotWithdrawMoreThan(INITIAL_BALANCE - existential_deposit)
            );

            assert_ok!(CalamariConcreteFungibleLedger::can_reduce_by_amount(
                <CalamariAssetConfig as AssetConfig<Runtime>>::NativeAssetId::get(),
                &charlie.clone(),
                INITIAL_BALANCE,
                ExistenceRequirement::AllowDeath
            ),);

            assert_err!(
                CalamariConcreteFungibleLedger::can_reduce_by_amount(
                    <CalamariAssetConfig as AssetConfig<Runtime>>::NativeAssetId::get(),
                    &bob.clone(),
                    INITIAL_BALANCE,
                    ExistenceRequirement::KeepAlive
                ),
                // NoFunds
                FungibleLedgerError::CannotWithdrawMoreThan(0)
            );

            // Non-native asset tests:

            let min_balance = 10u128;
            let asset_metadata = AssetRegistrarMetadata {
                name: b"Kusama".to_vec(),
                symbol: b"KSM".to_vec(),
                decimals: 12,
                min_balance,
                evm_address: None,
                is_frozen: false,
                is_sufficient: true,
            };
            let source_location =
                AssetLocation(VersionedMultiLocation::V1(MultiLocation::parent()));
            assert_ok!(AssetManager::register_asset(
                root_origin(),
                source_location,
                asset_metadata
            ),);

            assert_ok!(CalamariConcreteFungibleLedger::deposit_can_mint(
                <CalamariAssetConfig as AssetConfig<Runtime>>::StartNonNativeAssetId::get(),
                &alice.clone(),
                INITIAL_BALANCE,
            ),);
            assert_eq!(
                Assets::balance(
                    <CalamariAssetConfig as AssetConfig<Runtime>>::StartNonNativeAssetId::get(),
                    alice.clone()
                ),
                INITIAL_BALANCE
            );

            assert_err!(
                CalamariConcreteFungibleLedger::can_reduce_by_amount(
                    <CalamariAssetConfig as AssetConfig<Runtime>>::StartNonNativeAssetId::get(),
                    &alice.clone(),
                    INITIAL_BALANCE + 1,
                    ExistenceRequirement::AllowDeath
                ),
                // Underflow
                FungibleLedgerError::CannotWithdrawMoreThan(INITIAL_BALANCE)
            );

            assert_ok!(CalamariConcreteFungibleLedger::can_reduce_by_amount(
                <CalamariAssetConfig as AssetConfig<Runtime>>::StartNonNativeAssetId::get(),
                &alice.clone(),
                INITIAL_BALANCE,
                ExistenceRequirement::AllowDeath
            ),);

            assert_err!(
                CalamariConcreteFungibleLedger::can_reduce_by_amount(
                    <CalamariAssetConfig as AssetConfig<Runtime>>::StartNonNativeAssetId::get(),
                    &bob.clone(),
                    10,
                    ExistenceRequirement::AllowDeath
                ),
                // NoFunds
                FungibleLedgerError::CannotWithdrawMoreThan(0)
            );

            assert_ok!(CalamariConcreteFungibleLedger::deposit_can_mint(
                <CalamariAssetConfig as AssetConfig<Runtime>>::StartNonNativeAssetId::get(),
                &bob.clone(),
                INITIAL_BALANCE,
            ),);
            assert_err!(
                CalamariConcreteFungibleLedger::can_reduce_by_amount(
                    <CalamariAssetConfig as AssetConfig<Runtime>>::StartNonNativeAssetId::get(),
                    &alice.clone(),
                    INITIAL_BALANCE,
                    ExistenceRequirement::KeepAlive
                ),
                FungibleLedgerError::CannotWithdrawMoreThan(INITIAL_BALANCE - min_balance)
            );

            assert_ok!(Assets::freeze(
                Origin::signed(AssetManager::account_id()),
                <CalamariAssetConfig as AssetConfig<Runtime>>::StartNonNativeAssetId::get(),
                sp_runtime::MultiAddress::Id(alice.clone()),
            ));
            assert_err!(
                CalamariConcreteFungibleLedger::can_reduce_by_amount(
                    <CalamariAssetConfig as AssetConfig<Runtime>>::StartNonNativeAssetId::get(),
                    &alice.clone(),
                    10,
                    ExistenceRequirement::AllowDeath
                ),
                // Frozen
                FungibleLedgerError::CannotWithdrawMoreThan(0)
            );
        });
}<|MERGE_RESOLUTION|>--- conflicted
+++ resolved
@@ -25,12 +25,7 @@
     assets_config::{CalamariAssetConfig, CalamariConcreteFungibleLedger},
     currency::KMA,
     fee::{
-<<<<<<< HEAD
         FEES_PERCENTAGE_TO_AUTHOR, FEES_PERCENTAGE_TO_TREASURY
-=======
-        FEES_PERCENTAGE_TO_BURN, FEES_PERCENTAGE_TO_TREASURY, TIPS_PERCENTAGE_TO_AUTHOR,
-        TIPS_PERCENTAGE_TO_TREASURY,
->>>>>>> 9aabe15d
     },
     xcm_config::XcmFeesAccount,
     AssetManager, Assets, Authorship, Balances, CalamariVesting, Council, Democracy,
@@ -449,15 +444,6 @@
 }
 
 #[test]
-<<<<<<< HEAD
-=======
-fn sanity_check_fees_and_tips_splits() {
-    assert_eq!(100, TIPS_PERCENTAGE_TO_AUTHOR + TIPS_PERCENTAGE_TO_TREASURY);
-    assert_eq!(100, FEES_PERCENTAGE_TO_BURN + FEES_PERCENTAGE_TO_TREASURY);
-}
-
-#[test]
->>>>>>> 9aabe15d
 fn reward_fees_to_block_author_and_treasury() {
     let alice = get_account_id_from_seed::<sr25519::Public>("Alice");
     let bob = get_account_id_from_seed::<sr25519::Public>("Bob");
