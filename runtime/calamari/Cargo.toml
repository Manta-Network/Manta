--- conflicted
+++ resolved
@@ -94,12 +94,9 @@
 manta-primitives = { path = '../../primitives/manta', default-features = false }
 manta-support = { package = "pallet-manta-support", path = "../../pallets/manta-support", default-features = false }
 pallet-asset-manager = { path = '../../pallets/asset-manager', default-features = false }
-<<<<<<< HEAD
 pallet-lottery = { path = '../../pallets/pallet-lottery', default-features = false }
-=======
 pallet-farming = { path = '../../pallets/farming', default-features = false }
 pallet-farming-rpc-runtime-api = { path = '../../pallets/farming/rpc/runtime-api', default-features = false }
->>>>>>> 429109eb
 pallet-manta-pay = { path = '../../pallets/manta-pay', default-features = false, features = ["runtime"] }
 pallet-manta-sbt = { path = '../../pallets/manta-sbt', default-features = false, features = ["runtime"] }
 pallet-name-service = { path = '../../pallets/name-service', default-features = false }
@@ -224,12 +221,9 @@
   'pallet-manta-sbt/try-runtime',
   'pallet-name-service/try-runtime',
   "zenlink-protocol/try-runtime",
-<<<<<<< HEAD
   'pallet-randomness/try-runtime',
   'pallet-lottery/try-runtime',
-=======
   "pallet-farming/try-runtime",
->>>>>>> 429109eb
 ]
 # Set timing constants (e.g. session period) to faster versions to speed up testing.
 fast-runtime = []
