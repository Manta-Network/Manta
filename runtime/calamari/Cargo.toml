[package]
authors = ['Manta Network']
edition = '2021'
homepage = 'https://manta.network'
license = 'GPL-3.0'
name = 'calamari-runtime'
repository = 'https://github.com/Manta-Network/Manta/'
version = '4.0.7'

[dependencies]
codec = { package = "parity-scale-codec", version = '3.4.0', default-features = false, features = ["derive", "max-encoded-len"] }
hex-literal = { version = '0.3.4', optional = true }
log = { version = "0.4.16", default-features = false }
scale-info = { version = "2.1.2", default-features = false, features = ["derive"] }
serde = { version = "1.0.140", features = ['derive'], optional = true }
smallvec = "1.8.0"

# Substrate primitives
sp-api = { git = 'https://github.com/paritytech/substrate.git', default-features = false, branch = "polkadot-v0.9.37" }
sp-application-crypto = { git = 'https://github.com/paritytech/substrate.git', default-features = false, branch = "polkadot-v0.9.37" }
sp-arithmetic = { git = 'https://github.com/paritytech/substrate.git', default-features = false, branch = "polkadot-v0.9.37" }
sp-block-builder = { git = 'https://github.com/paritytech/substrate.git', default-features = false, branch = "polkadot-v0.9.37" }
sp-consensus-aura = { git = 'https://github.com/paritytech/substrate.git', default-features = false, branch = "polkadot-v0.9.37" }
sp-core = { git = 'https://github.com/paritytech/substrate.git', default-features = false, branch = "polkadot-v0.9.37" }
sp-inherents = { git = 'https://github.com/paritytech/substrate.git', default-features = false, branch = "polkadot-v0.9.37" }
sp-io = { git = 'https://github.com/paritytech/substrate.git', default-features = false, branch = "polkadot-v0.9.37" }
sp-offchain = { git = 'https://github.com/paritytech/substrate.git', default-features = false, branch = "polkadot-v0.9.37" }
sp-runtime = { git = 'https://github.com/paritytech/substrate.git', default-features = false, branch = "polkadot-v0.9.37" }
sp-session = { git = 'https://github.com/paritytech/substrate.git', default-features = false, branch = "polkadot-v0.9.37" }
sp-std = { git = 'https://github.com/paritytech/substrate.git', default-features = false, branch = "polkadot-v0.9.37" }
sp-transaction-pool = { git = 'https://github.com/paritytech/substrate.git', default-features = false, branch = "polkadot-v0.9.37" }
sp-version = { git = 'https://github.com/paritytech/substrate.git', default-features = false, branch = "polkadot-v0.9.37" }

# Substrate frames
frame-benchmarking = { git = 'https://github.com/paritytech/substrate.git', default-features = false, optional = true, branch = "polkadot-v0.9.37" }
frame-executive = { git = 'https://github.com/paritytech/substrate.git', default-features = false, branch = "polkadot-v0.9.37" }
frame-support = { git = 'https://github.com/paritytech/substrate.git', default-features = false, branch = "polkadot-v0.9.37" }
frame-system = { git = 'https://github.com/paritytech/substrate.git', default-features = false, branch = "polkadot-v0.9.37" }
frame-system-benchmarking = { git = 'https://github.com/paritytech/substrate.git', default-features = false, optional = true, branch = "polkadot-v0.9.37" }
frame-system-rpc-runtime-api = { git = 'https://github.com/paritytech/substrate.git', default-features = false, branch = "polkadot-v0.9.37" }
frame-try-runtime = { git = "https://github.com/paritytech/substrate.git", default-features = false, optional = true, branch = "polkadot-v0.9.37" }

# Substrate pallets
pallet-assets = { git = "https://github.com/paritytech/substrate.git", default-features = false, branch = "polkadot-v0.9.37" }
pallet-aura = { git = 'https://github.com/paritytech/substrate.git', default-features = false, branch = "polkadot-v0.9.37" }
pallet-authorship = { git = 'https://github.com/paritytech/substrate.git', default-features = false, branch = "polkadot-v0.9.37" }
pallet-balances = { git = 'https://github.com/paritytech/substrate.git', default-features = false, branch = "polkadot-v0.9.37" }
pallet-collective = { git = "https://github.com/paritytech/substrate.git", default-features = false, branch = "polkadot-v0.9.37" }
pallet-democracy = { git = "https://github.com/paritytech/substrate.git", default-features = false, branch = "polkadot-v0.9.37" }
pallet-membership = { git = "https://github.com/paritytech/substrate.git", default-features = false, branch = "polkadot-v0.9.37" }
pallet-multisig = { git = 'https://github.com/paritytech/substrate.git', default-features = false, branch = "polkadot-v0.9.37" }
pallet-preimage = { git = 'https://github.com/paritytech/substrate.git', default-features = false, branch = "polkadot-v0.9.37" }
pallet-scheduler = { git = "https://github.com/paritytech/substrate.git", default-features = false, branch = "polkadot-v0.9.37" }
pallet-session = { git = 'https://github.com/paritytech/substrate.git', default-features = false, branch = "polkadot-v0.9.37" }
pallet-timestamp = { git = 'https://github.com/paritytech/substrate.git', default-features = false, branch = "polkadot-v0.9.37" }
pallet-transaction-payment = { git = 'https://github.com/paritytech/substrate.git', default-features = false, branch = "polkadot-v0.9.37" }
pallet-transaction-payment-rpc-runtime-api = { git = 'https://github.com/paritytech/substrate.git', default-features = false, branch = "polkadot-v0.9.37" }
pallet-treasury = { git = "https://github.com/paritytech/substrate.git", default-features = false, branch = "polkadot-v0.9.37" }
pallet-utility = { git = 'https://github.com/paritytech/substrate.git', default-features = false, branch = "polkadot-v0.9.37" }
substrate-fixed = { git = "https://github.com/Manta-Network/substrate-fixed.git", default-features = false }

# Cumulus dependencies
cumulus-pallet-dmp-queue = { git = 'https://github.com/paritytech/cumulus.git', default-features = false, branch = "polkadot-v0.9.37" }
cumulus-pallet-parachain-system = { git = 'https://github.com/paritytech/cumulus.git', default-features = false, branch = "polkadot-v0.9.37" }
cumulus-pallet-session-benchmarking = { git = 'https://github.com/paritytech/cumulus.git', default-features = false, optional = true, branch = "polkadot-v0.9.37" }
cumulus-pallet-xcm = { git = 'https://github.com/paritytech/cumulus.git', default-features = false, branch = "polkadot-v0.9.37" }
cumulus-pallet-xcmp-queue = { git = 'https://github.com/paritytech/cumulus.git', default-features = false, branch = "polkadot-v0.9.37" }
cumulus-primitives-core = { git = 'https://github.com/paritytech/cumulus.git', default-features = false, branch = "polkadot-v0.9.37" }
cumulus-primitives-timestamp = { git = 'https://github.com/paritytech/cumulus.git', default-features = false, branch = "polkadot-v0.9.37" }
cumulus-primitives-utility = { git = 'https://github.com/paritytech/cumulus.git', default-features = false, branch = "polkadot-v0.9.37" }
parachain-info = { git = 'https://github.com/paritytech/cumulus.git', default-features = false, branch = "polkadot-v0.9.37" }

# Nimbus Dependencies
nimbus-primitives = { git = "https://github.com/manta-network/nimbus.git", tag = "v4.0.7", default-features = false }
pallet-aura-style-filter = { git = "https://github.com/manta-network/nimbus.git", tag = "v4.0.7", default-features = false }
pallet-author-inherent = { git = "https://github.com/manta-network/nimbus.git", tag = "v4.0.7", default-features = false }

# Polkadot dependencies
pallet-xcm = { git = 'https://github.com/paritytech/polkadot.git', default-features = false, branch = "release-v0.9.37" }
pallet-xcm-benchmarks = { git = 'https://github.com/paritytech/polkadot.git', default-features = false, branch = "release-v0.9.37", optional = true }
polkadot-parachain = { git = 'https://github.com/paritytech/polkadot.git', default-features = false, branch = "release-v0.9.37" }
polkadot-primitives = { git = 'https://github.com/paritytech/polkadot.git', default-features = false, branch = "release-v0.9.37" }
xcm = { git = 'https://github.com/paritytech/polkadot.git', default-features = false, branch = "release-v0.9.37" }
xcm-builder = { git = 'https://github.com/paritytech/polkadot.git', default-features = false, branch = "release-v0.9.37" }
xcm-executor = { git = 'https://github.com/paritytech/polkadot.git', default-features = false, branch = "release-v0.9.37" }

# Third party (vendored) dependencies
orml-traits = { git = 'https://github.com/manta-network/open-runtime-module-library.git', default-features = false, branch = "polkadot-v0.9.37" }
orml-xtokens = { git = 'https://github.com/manta-network/open-runtime-module-library.git', default-features = false, branch = "polkadot-v0.9.37" }

# Self dependencies
calamari-vesting = { path = '../../pallets/vesting', default-features = false }
manta-collator-selection = { path = '../../pallets/collator-selection', default-features = false }
manta-primitives = { path = '../../primitives/manta', default-features = false }
manta-support = { package = "pallet-manta-support", path = "../../pallets/manta-support", default-features = false }
pallet-asset-manager = { path = '../../pallets/asset-manager', default-features = false }
pallet-manta-pay = { path = '../../pallets/manta-pay', default-features = false, features = ["runtime"] }
pallet-manta-sbt = { path = '../../pallets/manta-sbt', default-features = false, features = ["runtime"] }
pallet-parachain-staking = { path = '../../pallets/parachain-staking', default-features = false }
pallet-tx-pause = { path = '../../pallets/tx-pause', default-features = false }
runtime-common = { path = '../common', default-features = false }
session-key-primitives = { path = '../../primitives/session-keys', default-features = false }

[package.metadata.docs.rs]
targets = ['x86_64-unknown-linux-gnu']

[build-dependencies]
substrate-wasm-builder = { git = 'https://github.com/paritytech/substrate.git', branch = "polkadot-v0.9.37" }

[dev-dependencies]
<<<<<<< HEAD
csv = "1.2.1"
=======
# Generic 3rd-party dependencies
>>>>>>> ba4e886f
lazy_static = "1.4.0"
reqwest = { version = "0.11.6", features = ["blocking"] }
serde_json = "1.0"
version-compare = "0.1.1"

# Substrate 3rd-party dependencies
cumulus-primitives-parachain-inherent = { git = "https://github.com/paritytech/cumulus.git", branch = "polkadot-v0.9.37" }
cumulus-test-relay-sproof-builder = { git = "https://github.com/paritytech/cumulus.git", branch = "polkadot-v0.9.37" }
polkadot-core-primitives = { git = 'https://github.com/paritytech/polkadot.git', branch = "release-v0.9.37" }
polkadot-runtime-parachains = { git = 'https://github.com/paritytech/polkadot.git', branch = "release-v0.9.37" }
xcm-simulator = { git = 'https://github.com/paritytech/polkadot.git', branch = "release-v0.9.37" }

# Self dependencies
runtime-common = { path = '../common', features = ["test-helpers"] }

[features]
default = ['std']
runtime-benchmarks = [
  'cumulus-pallet-session-benchmarking/runtime-benchmarks',
  'hex-literal',
  'sp-runtime/runtime-benchmarks',
  'xcm-builder/runtime-benchmarks',
  'frame-benchmarking/runtime-benchmarks',
  'frame-system-benchmarking/runtime-benchmarks',
  'frame-support/runtime-benchmarks',
  'frame-system/runtime-benchmarks',
  'manta-collator-selection/runtime-benchmarks',
  'nimbus-primitives/runtime-benchmarks',
  'pallet-aura-style-filter/runtime-benchmarks',
  'pallet-author-inherent/runtime-benchmarks',
  'pallet-balances/runtime-benchmarks',
  'pallet-multisig/runtime-benchmarks',
  'pallet-utility/runtime-benchmarks',
  'pallet-timestamp/runtime-benchmarks',
  'pallet-xcm/runtime-benchmarks',
  'pallet-collective/runtime-benchmarks',
  'pallet-democracy/runtime-benchmarks',
  'pallet-scheduler/runtime-benchmarks',
  'pallet-membership/runtime-benchmarks',
  'calamari-vesting/runtime-benchmarks',
  'pallet-tx-pause/runtime-benchmarks',
  'pallet-treasury/runtime-benchmarks',
  'pallet-parachain-staking/runtime-benchmarks',
  'pallet-preimage/runtime-benchmarks',
  'pallet-assets/runtime-benchmarks',
  'pallet-asset-manager/runtime-benchmarks',
  'cumulus-pallet-xcmp-queue/runtime-benchmarks',
  'cumulus-pallet-parachain-system/runtime-benchmarks',
  'pallet-manta-pay/runtime-benchmarks',
  'pallet-xcm-benchmarks/runtime-benchmarks',
  'pallet-manta-sbt/runtime-benchmarks',
]
try-runtime = [
  'frame-try-runtime',
  'frame-executive/try-runtime',
  'frame-system/try-runtime',
  'frame-support/try-runtime',
  'pallet-aura/try-runtime',
  'pallet-authorship/try-runtime',
  'pallet-balances/try-runtime',
  'pallet-parachain-staking/try-runtime',
  'pallet-preimage/try-runtime',
  'pallet-multisig/try-runtime',
  'pallet-session/try-runtime',
  'pallet-timestamp/try-runtime',
  'pallet-transaction-payment/try-runtime',
  'pallet-utility/try-runtime',
  'pallet-collective/try-runtime',
  'pallet-democracy/try-runtime',
  'pallet-scheduler/try-runtime',
  'pallet-membership/try-runtime',
  'pallet-treasury/try-runtime',
  'pallet-assets/try-runtime',
  'pallet-tx-pause/try-runtime',
  'pallet-asset-manager/try-runtime',
  'pallet-xcm/try-runtime',
  'runtime-common/try-runtime',
  'parachain-info/try-runtime',
  'cumulus-pallet-parachain-system/try-runtime',
  'cumulus-pallet-xcmp-queue/try-runtime',
  'cumulus-pallet-dmp-queue/try-runtime',
  'pallet-aura-style-filter/try-runtime',
  'pallet-author-inherent/try-runtime',
  'manta-collator-selection/try-runtime',
  'cumulus-pallet-xcm/try-runtime',
  'orml-xtokens/try-runtime',
  'pallet-manta-pay/try-runtime',
  'calamari-vesting/try-runtime',
  'pallet-manta-sbt/try-runtime',
]
# Set timing constants (e.g. session period) to faster versions to speed up testing.
fast-runtime = []
std = [
  'codec/std',
  'serde',
  'sp-consensus-aura/std',
  'pallet-aura/std',
  'sp-api/std',
  'sp-std/std',
  'sp-io/std',
  'sp-core/std',
  'sp-runtime/std',
  'sp-version/std',
  'sp-offchain/std',
  'sp-session/std',
  'sp-block-builder/std',
  'sp-transaction-pool/std',
  'sp-inherents/std',
  'frame-support/std',
  'frame-executive/std',
  'frame-system/std',
  'frame-system-rpc-runtime-api/std',
  'frame-try-runtime/std',
  'frame-system-benchmarking/std',
  'pallet-authorship/std',
  'pallet-balances/std',
  'pallet-multisig/std',
  'pallet-parachain-staking/std',
  'substrate-fixed/std',
  'pallet-preimage/std',
  'pallet-utility/std',
  'pallet-transaction-payment-rpc-runtime-api/std',
  'pallet-timestamp/std',
  'pallet-session/std',
  'sp-application-crypto/std',
  'pallet-xcm/std',
  'pallet-transaction-payment/std',
  'pallet-treasury/std',
  'pallet-collective/std',
  'pallet-democracy/std',
  'pallet-scheduler/std',
  'pallet-membership/std',
  'manta-primitives/std',
  'runtime-common/std',
  'parachain-info/std',
  'cumulus-pallet-parachain-system/std',
  'cumulus-pallet-dmp-queue/std',
  "cumulus-pallet-xcmp-queue/std",
  'cumulus-pallet-xcm/std',
  'cumulus-primitives-core/std',
  'cumulus-primitives-timestamp/std',
  'cumulus-primitives-utility/std',
  'pallet-author-inherent/std',
  'pallet-aura-style-filter/std',
  'session-key-primitives/std',
  'xcm/std',
  'xcm-builder/std',
  'xcm-executor/std',
  'polkadot-primitives/std',
  'manta-collator-selection/std',
  'calamari-vesting/std',
  'pallet-tx-pause/std',
  'pallet-treasury/std',
  'pallet-assets/std',
  'pallet-asset-manager/std',
  'orml-traits/std',
  'orml-xtokens/std',
  'pallet-manta-pay/std',
  'pallet-manta-sbt/std',
  'manta-support/std',
]<|MERGE_RESOLUTION|>--- conflicted
+++ resolved
@@ -108,11 +108,8 @@
 substrate-wasm-builder = { git = 'https://github.com/paritytech/substrate.git', branch = "polkadot-v0.9.37" }
 
 [dev-dependencies]
-<<<<<<< HEAD
+# Generic 3rd-party dependencies
 csv = "1.2.1"
-=======
-# Generic 3rd-party dependencies
->>>>>>> ba4e886f
 lazy_static = "1.4.0"
 reqwest = { version = "0.11.6", features = ["blocking"] }
 serde_json = "1.0"
