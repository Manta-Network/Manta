[package]
authors = ['Manta Network']
edition = '2021'
homepage = 'https://manta.network'
license = 'GPL-3.0'
name = 'calamari-runtime'
repository = 'https://github.com/Manta-Network/Manta/'
version = '4.0.6'

[dependencies]
codec = { package = "parity-scale-codec", version = '3.1.2', default-features = false, features = ["derive", "max-encoded-len"] }
hex-literal = { version = '0.3.4', optional = true }
log = { version = "0.4.16", default-features = false }
scale-info = { version = "2.1.2", default-features = false, features = ["derive"] }
serde = { version = "1.0.140", features = ['derive'], optional = true }
smallvec = "1.8.0"

# Substrate primitives
sp-api = { git = 'https://github.com/paritytech/substrate.git', default-features = false, branch = "polkadot-v0.9.37" }
sp-application-crypto = { git = 'https://github.com/paritytech/substrate.git', default-features = false, branch = "polkadot-v0.9.37" }
sp-arithmetic = { git = 'https://github.com/paritytech/substrate.git', default-features = false, branch = "polkadot-v0.9.37" }
sp-block-builder = { git = 'https://github.com/paritytech/substrate.git', default-features = false, branch = "polkadot-v0.9.37" }
sp-consensus-aura = { git = 'https://github.com/paritytech/substrate.git', default-features = false, branch = "polkadot-v0.9.37" }
sp-core = { git = 'https://github.com/paritytech/substrate.git', default-features = false, branch = "polkadot-v0.9.37" }
sp-inherents = { git = 'https://github.com/paritytech/substrate.git', default-features = false, branch = "polkadot-v0.9.37" }
sp-io = { git = 'https://github.com/paritytech/substrate.git', default-features = false, branch = "polkadot-v0.9.37" }
sp-offchain = { git = 'https://github.com/paritytech/substrate.git', default-features = false, branch = "polkadot-v0.9.37" }
sp-runtime = { git = 'https://github.com/paritytech/substrate.git', default-features = false, branch = "polkadot-v0.9.37" }
sp-session = { git = 'https://github.com/paritytech/substrate.git', default-features = false, branch = "polkadot-v0.9.37" }
sp-std = { git = 'https://github.com/paritytech/substrate.git', default-features = false, branch = "polkadot-v0.9.37" }
sp-transaction-pool = { git = 'https://github.com/paritytech/substrate.git', default-features = false, branch = "polkadot-v0.9.37" }
sp-version = { git = 'https://github.com/paritytech/substrate.git', default-features = false, branch = "polkadot-v0.9.37" }

# Substrate frames
frame-benchmarking = { git = 'https://github.com/paritytech/substrate.git', default-features = false, optional = true, branch = "polkadot-v0.9.37" }
frame-executive = { git = 'https://github.com/paritytech/substrate.git', default-features = false, branch = "polkadot-v0.9.37" }
frame-support = { git = 'https://github.com/paritytech/substrate.git', default-features = false, branch = "polkadot-v0.9.37" }
frame-system = { git = 'https://github.com/paritytech/substrate.git', default-features = false, branch = "polkadot-v0.9.37" }
frame-system-benchmarking = { git = 'https://github.com/paritytech/substrate.git', default-features = false, optional = true, branch = "polkadot-v0.9.37" }
frame-system-rpc-runtime-api = { git = 'https://github.com/paritytech/substrate.git', default-features = false, branch = "polkadot-v0.9.37" }
frame-try-runtime = { git = "https://github.com/paritytech/substrate.git", default-features = false, optional = true, branch = "polkadot-v0.9.37" }

# Substrate pallets
pallet-assets = { git = "https://github.com/paritytech/substrate.git", default-features = false, branch = "polkadot-v0.9.37" }
pallet-aura = { git = 'https://github.com/paritytech/substrate.git', default-features = false, branch = "polkadot-v0.9.37" }
pallet-authorship = { git = 'https://github.com/paritytech/substrate.git', default-features = false, branch = "polkadot-v0.9.37" }
pallet-balances = { git = 'https://github.com/paritytech/substrate.git', default-features = false, branch = "polkadot-v0.9.37" }
pallet-collective = { git = "https://github.com/paritytech/substrate.git", default-features = false, branch = "polkadot-v0.9.37" }
pallet-democracy = { git = "https://github.com/paritytech/substrate.git", default-features = false, branch = "polkadot-v0.9.37" }
pallet-membership = { git = "https://github.com/paritytech/substrate.git", default-features = false, branch = "polkadot-v0.9.37" }
pallet-multisig = { git = 'https://github.com/paritytech/substrate.git', default-features = false, branch = "polkadot-v0.9.37" }
pallet-preimage = { git = 'https://github.com/paritytech/substrate.git', default-features = false, branch = "polkadot-v0.9.37" }
pallet-scheduler = { git = "https://github.com/paritytech/substrate.git", default-features = false, branch = "polkadot-v0.9.37" }
pallet-session = { git = 'https://github.com/paritytech/substrate.git', default-features = false, branch = "polkadot-v0.9.37" }
pallet-timestamp = { git = 'https://github.com/paritytech/substrate.git', default-features = false, branch = "polkadot-v0.9.37" }
pallet-transaction-payment = { git = 'https://github.com/paritytech/substrate.git', default-features = false, branch = "polkadot-v0.9.37" }
pallet-transaction-payment-rpc-runtime-api = { git = 'https://github.com/paritytech/substrate.git', default-features = false, branch = "polkadot-v0.9.37" }
pallet-treasury = { git = "https://github.com/paritytech/substrate.git", default-features = false, branch = "polkadot-v0.9.37" }
pallet-utility = { git = 'https://github.com/paritytech/substrate.git', default-features = false, branch = "polkadot-v0.9.37" }
substrate-fixed = { git = "https://github.com/Manta-Network/substrate-fixed.git", default-features = false }

# Cumulus dependencies
cumulus-pallet-dmp-queue = { git = 'https://github.com/paritytech/cumulus.git', default-features = false, branch = "polkadot-v0.9.37" }
cumulus-pallet-parachain-system = { git = 'https://github.com/paritytech/cumulus.git', default-features = false, branch = "polkadot-v0.9.37" }
cumulus-pallet-session-benchmarking = { git = 'https://github.com/paritytech/cumulus.git', default-features = false, optional = true, branch = "polkadot-v0.9.37" }
cumulus-pallet-xcm = { git = 'https://github.com/paritytech/cumulus.git', default-features = false, branch = "polkadot-v0.9.37" }
cumulus-pallet-xcmp-queue = { git = 'https://github.com/paritytech/cumulus.git', default-features = false, branch = "polkadot-v0.9.37" }
cumulus-primitives-core = { git = 'https://github.com/paritytech/cumulus.git', default-features = false, branch = "polkadot-v0.9.37" }
cumulus-primitives-timestamp = { git = 'https://github.com/paritytech/cumulus.git', default-features = false, branch = "polkadot-v0.9.37" }
cumulus-primitives-utility = { git = 'https://github.com/paritytech/cumulus.git', default-features = false, branch = "polkadot-v0.9.37" }
parachain-info = { git = 'https://github.com/paritytech/cumulus.git', default-features = false, branch = "polkadot-v0.9.37" }

# Nimbus Dependencies
nimbus-primitives = { git = "https://github.com/manta-network/nimbus.git", branch = "polkadot-v0.9.37", default-features = false }
pallet-aura-style-filter = { git = "https://github.com/manta-network/nimbus.git", branch = "polkadot-v0.9.37", default-features = false }
pallet-author-inherent = { git = "https://github.com/manta-network/nimbus.git", branch = "polkadot-v0.9.37", default-features = false }

# Polkadot dependencies
pallet-xcm = { git = 'https://github.com/paritytech/polkadot.git', default-features = false, branch = "release-v0.9.37" }
pallet-xcm-benchmarks = { git = 'https://github.com/paritytech/polkadot.git', default-features = false, branch = "release-v0.9.37", optional = true }
polkadot-parachain = { git = 'https://github.com/paritytech/polkadot.git', default-features = false, branch = "release-v0.9.37" }
polkadot-primitives = { git = 'https://github.com/paritytech/polkadot.git', default-features = false, branch = "release-v0.9.37" }
xcm = { git = 'https://github.com/paritytech/polkadot.git', default-features = false, branch = "release-v0.9.37" }
xcm-builder = { git = 'https://github.com/paritytech/polkadot.git', default-features = false, branch = "release-v0.9.37" }
xcm-executor = { git = 'https://github.com/paritytech/polkadot.git', default-features = false, branch = "release-v0.9.37" }

# Third party (vendored) dependencies
orml-traits = { git = 'https://github.com/manta-network/open-runtime-module-library.git', default-features = false, branch = "polkadot-v0.9.37" }
orml-xtokens = { git = 'https://github.com/manta-network/open-runtime-module-library.git', default-features = false, branch = "polkadot-v0.9.37" }

# Self dependencies
calamari-vesting = { path = '../../pallets/vesting', default-features = false }
manta-collator-selection = { path = '../../pallets/collator-selection', default-features = false }
manta-primitives = { path = '../../primitives/manta', default-features = false }
manta-support = { package = "pallet-manta-support", path = "../../pallets/manta-support", default-features = false }
pallet-asset-manager = { path = '../../pallets/asset-manager', default-features = false }
pallet-manta-pay = { path = '../../pallets/manta-pay', default-features = false, features = ["runtime"] }
pallet-manta-sbt = { path = '../../pallets/manta-sbt', default-features = false, features = ["runtime"] }
pallet-parachain-staking = { path = '../../pallets/parachain-staking', default-features = false }
pallet-tx-pause = { path = '../../pallets/tx-pause', default-features = false }
runtime-common = { path = '../common', default-features = false }
session-key-primitives = { path = '../../primitives/session-keys', default-features = false }

[package.metadata.docs.rs]
targets = ['x86_64-unknown-linux-gnu']

[build-dependencies]
substrate-wasm-builder = { git = 'https://github.com/paritytech/substrate.git', branch = "polkadot-v0.9.37" }

[dev-dependencies]
lazy_static = "1.4.0"
reqwest = { version = "0.11", features = ["blocking"] }
serde_json = "1.0"

# 3rd dependencies
codec = { package = "parity-scale-codec", version = "3.1.2" }
scale-info = { version = "2.1.2", features = ["derive"] }

# Substrate dependencies
frame-system = { git = 'https://github.com/paritytech/substrate.git', branch = "polkadot-v0.9.37" }
pallet-assets = { git = 'https://github.com/paritytech/substrate.git', branch = "polkadot-v0.9.37" }
pallet-balances = { git = 'https://github.com/paritytech/substrate.git', branch = "polkadot-v0.9.37" }
pallet-utility = { git = 'https://github.com/paritytech/substrate.git', branch = "polkadot-v0.9.37" }
sp-core = { git = 'https://github.com/paritytech/substrate.git', branch = "polkadot-v0.9.37" }
sp-io = { git = 'https://github.com/paritytech/substrate.git', branch = "polkadot-v0.9.37" }
sp-std = { git = 'https://github.com/paritytech/substrate.git', branch = "polkadot-v0.9.37" }

# Polkadot dependencies
pallet-xcm = { git = 'https://github.com/paritytech/polkadot.git', branch = "release-v0.9.37" }
polkadot-core-primitives = { git = 'https://github.com/paritytech/polkadot.git', branch = "release-v0.9.37" }
polkadot-parachain = { git = 'https://github.com/paritytech/polkadot.git', branch = "release-v0.9.37" }
polkadot-runtime-parachains = { git = 'https://github.com/paritytech/polkadot.git', branch = "release-v0.9.37" }
xcm = { git = 'https://github.com/paritytech/polkadot.git', branch = "release-v0.9.37" }
xcm-builder = { git = 'https://github.com/paritytech/polkadot.git', branch = "release-v0.9.37" }
xcm-executor = { git = 'https://github.com/paritytech/polkadot.git', branch = "release-v0.9.37" }
xcm-simulator = { git = 'https://github.com/paritytech/polkadot.git', branch = "release-v0.9.37" }

# Cumulus dependencies
cumulus-pallet-dmp-queue = { git = 'https://github.com/paritytech/cumulus.git', branch = "polkadot-v0.9.37" }
cumulus-pallet-parachain-system = { git = 'https://github.com/paritytech/cumulus.git', branch = "polkadot-v0.9.37" }
cumulus-pallet-xcm = { git = 'https://github.com/paritytech/cumulus.git', branch = "polkadot-v0.9.37" }
cumulus-pallet-xcmp-queue = { git = 'https://github.com/paritytech/cumulus.git', branch = "polkadot-v0.9.37" }
cumulus-primitives-parachain-inherent = { git = "https://github.com/paritytech/cumulus.git", branch = "polkadot-v0.9.37" }
cumulus-test-relay-sproof-builder = { git = "https://github.com/paritytech/cumulus.git", branch = "polkadot-v0.9.37" }
parachain-info = { git = 'https://github.com/paritytech/cumulus.git', branch = "polkadot-v0.9.37" }

# Orml dependencies
orml-traits = { git = "https://github.com/manta-network/open-runtime-module-library.git", branch = "polkadot-v0.9.37" }
orml-xtokens = { git = "https://github.com/manta-network/open-runtime-module-library.git", branch = "polkadot-v0.9.37" }

# Self dependencies
pallet-asset-manager = { path = '../../pallets/asset-manager' }
runtime-common = { path = '../common', features = ["test-helpers"] }

[features]
default = ['std']
runtime-benchmarks = [
  'cumulus-pallet-session-benchmarking/runtime-benchmarks',
  'hex-literal',
  'sp-runtime/runtime-benchmarks',
  'xcm-builder/runtime-benchmarks',
  'frame-benchmarking/runtime-benchmarks',
  'frame-system-benchmarking/runtime-benchmarks',
  'frame-support/runtime-benchmarks',
  'frame-system/runtime-benchmarks',
  'manta-collator-selection/runtime-benchmarks',
  'nimbus-primitives/runtime-benchmarks',
  'pallet-author-inherent/runtime-benchmarks',
  'pallet-balances/runtime-benchmarks',
  'pallet-multisig/runtime-benchmarks',
  'pallet-utility/runtime-benchmarks',
  'pallet-timestamp/runtime-benchmarks',
  'pallet-xcm/runtime-benchmarks',
  'pallet-collective/runtime-benchmarks',
  'pallet-democracy/runtime-benchmarks',
  'pallet-scheduler/runtime-benchmarks',
  'pallet-membership/runtime-benchmarks',
  'calamari-vesting/runtime-benchmarks',
  'pallet-tx-pause/runtime-benchmarks',
  'pallet-treasury/runtime-benchmarks',
  'pallet-parachain-staking/runtime-benchmarks',
  'pallet-preimage/runtime-benchmarks',
  'pallet-assets/runtime-benchmarks',
  'pallet-asset-manager/runtime-benchmarks',
  'cumulus-pallet-xcmp-queue/runtime-benchmarks',
  'cumulus-pallet-parachain-system/runtime-benchmarks',
  'pallet-manta-pay/runtime-benchmarks',
<<<<<<< HEAD
  'pallet-xcm-benchmarks/runtime-benchmarks',
=======
  'pallet-manta-sbt/runtime-benchmarks',
  'pallet-xcm-benchmarks',
>>>>>>> ceb9e46c
]
try-runtime = [
  'frame-try-runtime',
  'frame-executive/try-runtime',
  'frame-system/try-runtime',
  'frame-support/try-runtime',
  'pallet-aura/try-runtime',
  'pallet-authorship/try-runtime',
  'pallet-balances/try-runtime',
  'pallet-parachain-staking/try-runtime',
  'pallet-preimage/try-runtime',
  'pallet-multisig/try-runtime',
  'pallet-session/try-runtime',
  'pallet-timestamp/try-runtime',
  'pallet-transaction-payment/try-runtime',
  'pallet-utility/try-runtime',
  'pallet-collective/try-runtime',
  'pallet-democracy/try-runtime',
  'pallet-scheduler/try-runtime',
  'pallet-membership/try-runtime',
  'pallet-treasury/try-runtime',
  'pallet-assets/try-runtime',
  'pallet-tx-pause/try-runtime',
  'pallet-asset-manager/try-runtime',
  'pallet-xcm/try-runtime',
  'runtime-common/try-runtime',
  'parachain-info/try-runtime',
  'cumulus-pallet-parachain-system/try-runtime',
  'cumulus-pallet-xcmp-queue/try-runtime',
  'cumulus-pallet-dmp-queue/try-runtime',
  'pallet-aura-style-filter/try-runtime',
  'manta-collator-selection/try-runtime',
  'pallet-author-inherent/try-runtime',
  'cumulus-pallet-xcm/try-runtime',
  'orml-xtokens/try-runtime',
  'pallet-manta-pay/try-runtime',
  'calamari-vesting/try-runtime',
]
# Set timing constants (e.g. session period) to faster versions to speed up testing.
fast-runtime = []
std = [
  'codec/std',
  'serde',
  'sp-consensus-aura/std',
  'pallet-aura/std',
  'sp-api/std',
  'sp-std/std',
  'sp-io/std',
  'sp-core/std',
  'sp-runtime/std',
  'sp-version/std',
  'sp-offchain/std',
  'sp-session/std',
  'sp-block-builder/std',
  'sp-transaction-pool/std',
  'sp-inherents/std',
  'frame-support/std',
  'frame-executive/std',
  'frame-system/std',
  'frame-system-rpc-runtime-api/std',
  'frame-try-runtime/std',
  'frame-system-benchmarking/std',
  'pallet-authorship/std',
  'pallet-balances/std',
  'pallet-multisig/std',
  'pallet-parachain-staking/std',
  'substrate-fixed/std',
  'pallet-preimage/std',
  'pallet-utility/std',
  'pallet-transaction-payment-rpc-runtime-api/std',
  'pallet-timestamp/std',
  'pallet-session/std',
  'sp-application-crypto/std',
  'pallet-xcm/std',
  'pallet-transaction-payment/std',
  'pallet-treasury/std',
  'pallet-collective/std',
  'pallet-democracy/std',
  'pallet-scheduler/std',
  'pallet-membership/std',
  'manta-primitives/std',
  'runtime-common/std',
  'parachain-info/std',
  'cumulus-pallet-parachain-system/std',
  'cumulus-pallet-dmp-queue/std',
  "cumulus-pallet-xcmp-queue/std",
  'cumulus-pallet-xcm/std',
  'cumulus-primitives-core/std',
  'cumulus-primitives-timestamp/std',
  'cumulus-primitives-utility/std',
  'pallet-author-inherent/std',
  'pallet-aura-style-filter/std',
  'session-key-primitives/std',
  'xcm/std',
  'xcm-builder/std',
  'xcm-executor/std',
  'polkadot-primitives/std',
  'manta-collator-selection/std',
  'calamari-vesting/std',
  'pallet-tx-pause/std',
  'pallet-treasury/std',
  'pallet-assets/std',
  'pallet-asset-manager/std',
  'orml-traits/std',
  'orml-xtokens/std',
  'pallet-manta-pay/std',
  'pallet-manta-sbt/std',
  'manta-support/std',
]<|MERGE_RESOLUTION|>--- conflicted
+++ resolved
@@ -185,12 +185,8 @@
   'cumulus-pallet-xcmp-queue/runtime-benchmarks',
   'cumulus-pallet-parachain-system/runtime-benchmarks',
   'pallet-manta-pay/runtime-benchmarks',
-<<<<<<< HEAD
   'pallet-xcm-benchmarks/runtime-benchmarks',
-=======
   'pallet-manta-sbt/runtime-benchmarks',
-  'pallet-xcm-benchmarks',
->>>>>>> ceb9e46c
 ]
 try-runtime = [
   'frame-try-runtime',
@@ -228,6 +224,7 @@
   'orml-xtokens/try-runtime',
   'pallet-manta-pay/try-runtime',
   'calamari-vesting/try-runtime',
+  'pallet-manta-sbt/try-runtime',
 ]
 # Set timing constants (e.g. session period) to faster versions to speed up testing.
 fast-runtime = []
