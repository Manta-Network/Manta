--- conflicted
+++ resolved
@@ -101,14 +101,6 @@
 [dev-dependencies]
 serde_json = "1.0"
 reqwest = { version = "0.11", features = ["blocking"] }
-<<<<<<< HEAD
-cumulus-primitives-parachain-inherent = { git = "https://github.com/paritytech/cumulus.git", branch = "polkadot-v0.9.18", default-features = false }
-cumulus-test-relay-sproof-builder = { git = "https://github.com/paritytech/cumulus.git", branch = "polkadot-v0.9.18", default-features = false }
-xcm-simulator = { git = 'https://github.com/paritytech/polkadot.git', default-features = false, branch = "release-v0.9.18" }
-polkadot-runtime-parachains = { git = 'https://github.com/paritytech/polkadot.git', branch = "release-v0.9.18" }
-polkadot-core-primitives = { git = 'https://github.com/paritytech/polkadot.git', default-features = false, branch = "release-v0.9.18" }
-=======
->>>>>>> 73658fa6
 
 [features]
 default = ['std']
