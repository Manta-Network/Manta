--- conflicted
+++ resolved
@@ -171,13 +171,10 @@
   'pallet-manta-sbt/runtime-benchmarks',
   'pallet-name-service/runtime-benchmarks',
   "zenlink-protocol/runtime-benchmarks",
-<<<<<<< HEAD
   'pallet-farming/runtime-benchmarks',
-=======
   "pallet-conviction-voting/runtime-benchmarks",
   "pallet-referenda/runtime-benchmarks",
   "pallet-ranked-collective/runtime-benchmarks",
->>>>>>> b9ba5c6b
 ]
 try-runtime = [
   'frame-try-runtime',
@@ -292,14 +289,11 @@
   'manta-support/std',
   "zenlink-protocol/std",
   "zenlink-protocol-runtime-api/std",
-<<<<<<< HEAD
   "pallet-farming/std",
   "pallet-farming-rpc-runtime-api/std",
-=======
   "pallet-conviction-voting/std",
   "pallet-referenda/std",
   "pallet-ranked-collective/std",
->>>>>>> b9ba5c6b
 ]
 # A feature that should be enabled when the runtime should be build for on-chain
 # deployment. This will disable stuff that shouldn't be part of the on-chain wasm
