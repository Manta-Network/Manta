--- conflicted
+++ resolved
@@ -26,15 +26,9 @@
 use sp_std::prelude::*;
 
 use frame_support::{
-<<<<<<< HEAD
-	match_types, parameter_types,
-	traits::{Everything, Nothing},
-	weights::Weight,
-=======
-    match_type, parameter_types,
+    match_types, parameter_types,
     traits::{Everything, Nothing},
     weights::Weight,
->>>>>>> 65357c5f
 };
 use frame_system::EnsureRoot;
 use manta_primitives::{
@@ -170,31 +164,17 @@
     CheckingAccount,
 >;
 
-<<<<<<< HEAD
 match_types! {
-	pub type ParentOrParentsExecutivePlurality: impl Contains<MultiLocation> = {
-		MultiLocation { parents: 1, interior: Here } |
-		MultiLocation { parents: 1, interior: X1(Plurality { id: BodyId::Executive, .. }) }
-	};
-}
-match_types! {
-	pub type ParentOrSiblings: impl Contains<MultiLocation> = {
-		MultiLocation { parents: 1, interior: Here } |
-		MultiLocation { parents: 1, interior: X1(_) }
-	};
-=======
-match_type! {
     pub type ParentOrParentsExecutivePlurality: impl Contains<MultiLocation> = {
         MultiLocation { parents: 1, interior: Here } |
         MultiLocation { parents: 1, interior: X1(Plurality { id: BodyId::Executive, .. }) }
     };
 }
-match_type! {
+match_types! {
     pub type ParentOrSiblings: impl Contains<MultiLocation> = {
         MultiLocation { parents: 1, interior: Here } |
         MultiLocation { parents: 1, interior: X1(_) }
     };
->>>>>>> 65357c5f
 }
 
 pub type Barrier = (
