--- conflicted
+++ resolved
@@ -15,16 +15,10 @@
 // along with Manta.  If not, see <http://www.gnu.org/licenses/>.
 
 use super::{
-<<<<<<< HEAD
-	assets_config::{CalamariAssetConfig, CalamariConcreteFungibleLedger},
-	AssetManager, Assets, Call, DmpQueue, EnsureRootOrMoreThanHalfCouncil, Event, Origin,
-	ParachainInfo, ParachainSystem, PolkadotXcm, Runtime, Treasury, XcmpQueue,
-	MAXIMUM_BLOCK_WEIGHT,
-=======
-    AssetManager, Assets, Balances, Call, DmpQueue, EnsureRootOrMoreThanHalfCouncil, Event, Origin,
+    assets_config::{CalamariAssetConfig, CalamariConcreteFungibleLedger},
+    AssetManager, Assets, Call, DmpQueue, EnsureRootOrMoreThanHalfCouncil, Event, Origin,
     ParachainInfo, ParachainSystem, PolkadotXcm, Runtime, Treasury, XcmpQueue,
     MAXIMUM_BLOCK_WEIGHT,
->>>>>>> 65357c5f
 };
 
 use codec::{Decode, Encode};
@@ -39,18 +33,12 @@
 };
 use frame_system::EnsureRoot;
 use manta_primitives::{
-<<<<<<< HEAD
-	assets::{AssetIdLocationConvert, AssetLocation},
-	types::{AccountId, AssetId, Balance},
-	xcm::{
-		AccountIdToMultiLocation, FirstAssetTrader, IsNativeConcrete, MultiAssetAdapter,
-		MultiNativeAsset,
-	},
-=======
     assets::{AssetIdLocationConvert, AssetLocation},
     types::{AccountId, AssetId, Balance},
-    xcm::{AccountIdToMultiLocation, FirstAssetTrader, IsNativeConcrete, MultiNativeAsset},
->>>>>>> 65357c5f
+    xcm::{
+        AccountIdToMultiLocation, FirstAssetTrader, IsNativeConcrete, MultiAssetAdapter,
+        MultiNativeAsset,
+    },
 };
 
 #[cfg(any(feature = "std", test))]
@@ -63,20 +51,11 @@
 
 use xcm::latest::prelude::*;
 use xcm_builder::{
-<<<<<<< HEAD
-	AccountId32Aliases, AllowKnownQueryResponses, AllowSubscriptionsFrom,
-	AllowTopLevelPaidExecutionFrom, AllowUnpaidExecutionFrom, ConvertedConcreteAssetId,
-	EnsureXcmOrigin, FixedRateOfFungible, FixedWeightBounds, LocationInverter, ParentAsSuperuser,
-	ParentIsPreset, RelayChainAsNative, SiblingParachainAsNative, SiblingParachainConvertsVia,
-	SignedAccountId32AsNative, SovereignSignedViaLocation, TakeWeightCredit,
-=======
     AccountId32Aliases, AllowKnownQueryResponses, AllowSubscriptionsFrom,
     AllowTopLevelPaidExecutionFrom, AllowUnpaidExecutionFrom, ConvertedConcreteAssetId,
-    CurrencyAdapter as XcmCurrencyAdapter, EnsureXcmOrigin, FixedRateOfFungible, FixedWeightBounds,
-    FungiblesAdapter, LocationInverter, ParentAsSuperuser, ParentIsPreset, RelayChainAsNative,
-    SiblingParachainAsNative, SiblingParachainConvertsVia, SignedAccountId32AsNative,
-    SovereignSignedViaLocation, TakeWeightCredit,
->>>>>>> 65357c5f
+    EnsureXcmOrigin, FixedRateOfFungible, FixedWeightBounds, LocationInverter, ParentAsSuperuser,
+    ParentIsPreset, RelayChainAsNative, SiblingParachainAsNative, SiblingParachainConvertsVia,
+    SignedAccountId32AsNative, SovereignSignedViaLocation, TakeWeightCredit,
 };
 use xcm_executor::{traits::JustTry, Config, XcmExecutor};
 
@@ -121,23 +100,6 @@
     AccountId32Aliases<RelayNetwork, AccountId>,
 );
 
-<<<<<<< HEAD
-=======
-/// Transactor for native currency, i.e. implements `fungible` trait
-pub type LocalAssetTransactor = XcmCurrencyAdapter<
-    // Transacting native currency, i.e. MANTA, KMA, DOL
-    Balances,
-    // Used when the incoming asset is a fungible concrete asset matching the given location or name:
-    IsNativeConcrete<SelfReserve>,
-    // Do a simple punn to convert an AccountId32 MultiLocation into a native chain account ID:
-    LocationToAccountId,
-    // Our chain's account ID type (we can't get away without mentioning it explicitly):
-    AccountId,
-    // We don't track any teleports.
-    (),
->;
-
->>>>>>> 65357c5f
 /// This is the type to convert an (incoming) XCM origin into a local `Origin` instance,
 /// ready for dispatching a transaction with Xcm's `Transact`.
 /// It uses some Rust magic macro to do the pattern matching sequentially.
@@ -173,44 +135,25 @@
     pub const MaxInstructions: u32 = 100;
 }
 
-<<<<<<< HEAD
 /// Transactor for the native asset which implements `fungible` trait, as well as
 /// Transactor for assets in pallet-assets, i.e. implements `fungibles` trait
 pub type MultiAssetTransactor = MultiAssetAdapter<
-	Runtime,
-	// "default" implementation of converting a `MultiLocation` to an `AccountId`
-	LocationToAccountId,
-	// Used when the incoming asset is a fungible concrete asset matching the given location or name:
-	IsNativeConcrete<SelfReserve>,
-	// Used to match incoming assets which are not the native asset.
-	ConvertedConcreteAssetId<
-		AssetId,
-		Balance,
-		AssetIdLocationConvert<AssetLocation, AssetManager>,
-		JustTry,
-	>,
-	// Precondition checks and actual implementations of mint and burn logic.
-	CalamariConcreteFungibleLedger,
-	// Used to find the query the native asset id of the chain.
-	CalamariAssetConfig,
-=======
-/// Transactor for currency in pallet-assets, i.e. implements `fungibles` trait
-pub type FungiblesTransactor = FungiblesAdapter<
-    Assets,
+    Runtime,
+    // "default" implementation of converting a `MultiLocation` to an `AccountId`
+    LocationToAccountId,
+    // Used when the incoming asset is a fungible concrete asset matching the given location or name:
+    IsNativeConcrete<SelfReserve>,
+    // Used to match incoming assets which are not the native asset.
     ConvertedConcreteAssetId<
         AssetId,
         Balance,
         AssetIdLocationConvert<AssetLocation, AssetManager>,
         JustTry,
     >,
-    // "default" implementation of converting a `MultiLocation` to an `AccountId`
-    LocationToAccountId,
-    AccountId,
-    // No teleport support.
-    Nothing,
-    // No teleport tracking.
-    CheckingAccount,
->>>>>>> 65357c5f
+    // Precondition checks and actual implementations of mint and burn logic.
+    CalamariConcreteFungibleLedger,
+    // Used to find the query the native asset id of the chain.
+    CalamariAssetConfig,
 >;
 
 match_type! {
@@ -261,40 +204,10 @@
 
 pub struct XcmExecutorConfig;
 impl Config for XcmExecutorConfig {
-<<<<<<< HEAD
-	type Call = Call;
-	type XcmSender = XcmRouter;
-	// Defines how to Withdraw and Deposit instruction work
-	type AssetTransactor = MultiAssetTransactor;
-	type OriginConverter = XcmOriginToCallOrigin;
-	// Combinations of (Location, Asset) pairs which we trust as reserves.
-	type IsReserve = MultiNativeAsset;
-	type IsTeleporter = ();
-	type LocationInverter = LocationInverter<Ancestry>;
-	type Barrier = Barrier;
-	type Weigher = FixedWeightBounds<UnitWeightCost, Call, MaxInstructions>;
-	// Trader is the means to purchasing weight credit for XCM execution.
-	// We define two traders:
-	// The first one will charge parachain's native currency, who's `MultiLocation`
-	// is defined in `SelfReserve`.
-	// The second one will charge the first asset in the MultiAssets with pre-defined rate
-	// i.e. units_per_second in `AssetManager`
-	type Trader = (
-		FixedRateOfFungible<ParaTokenPerSecond, ()>,
-		FirstAssetTrader<AssetId, AssetLocation, AssetManager, XcmFeesToAccount>,
-	);
-	type ResponseHandler = PolkadotXcm;
-	type AssetTrap = PolkadotXcm;
-	type AssetClaims = PolkadotXcm;
-	// This is needed for the version change notifier work
-	type SubscriptionService = PolkadotXcm;
-=======
     type Call = Call;
     type XcmSender = XcmRouter;
     // Defines how to Withdraw and Deposit instruction work
-    // Under the hood, substrate framework will do pattern matching in macro,
-    // as a result, the order of the following tuple matters.
-    type AssetTransactor = (LocalAssetTransactor, FungiblesTransactor);
+    type AssetTransactor = MultiAssetTransactor;
     type OriginConverter = XcmOriginToCallOrigin;
     // Combinations of (Location, Asset) pairs which we trust as reserves.
     type IsReserve = MultiNativeAsset;
@@ -317,7 +230,6 @@
     type AssetClaims = PolkadotXcm;
     // This is needed for the version change notifier work
     type SubscriptionService = PolkadotXcm;
->>>>>>> 65357c5f
 }
 
 /// No one is allowed to dispatch XCM sends/executions.
