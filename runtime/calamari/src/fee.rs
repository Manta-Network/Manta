// Copyright 2020-2023 Manta Network.
// This file is part of Manta.
//
// Manta is free software: you can redistribute it and/or modify
// it under the terms of the GNU General Public License as published by
// the Free Software Foundation, either version 3 of the License, or
// (at your option) any later version.
//
// Manta is distributed in the hope that it will be useful,
// but WITHOUT ANY WARRANTY; without even the implied warranty of
// MERCHANTABILITY or FITNESS FOR A PARTICULAR PURPOSE.  See the
// GNU General Public License for more details.
//
// You should have received a copy of the GNU General Public License
// along with Manta.  If not, see <http://www.gnu.org/licenses/>.

pub use sp_runtime::Perbill;

/// The block saturation level. Fees will be updates based on this value.
pub const TARGET_BLOCK_FULLNESS: Perbill = Perbill::from_percent(25);

pub const FEES_PERCENTAGE_TO_AUTHOR: u8 = 10;
pub const FEES_PERCENTAGE_TO_BURN: u8 = 45;
pub const FEES_PERCENTAGE_TO_TREASURY: u8 = 45;

pub const TIPS_PERCENTAGE_TO_AUTHOR: u8 = 100;
pub const TIPS_PERCENTAGE_TO_TREASURY: u8 = 0;

#[cfg(test)]
mod fee_split_tests {
    use super::*;
    #[test]
    fn fee_split_adds_up_to_one() {
        assert_eq!(
            100,
            FEES_PERCENTAGE_TO_AUTHOR + FEES_PERCENTAGE_TO_BURN + FEES_PERCENTAGE_TO_TREASURY
        );
    }
    #[test]
    fn tips_split_adds_up_to_one() {
        assert_eq!(100, TIPS_PERCENTAGE_TO_AUTHOR + TIPS_PERCENTAGE_TO_TREASURY);
    }
}
#[cfg(test)]
mod multiplier_tests {
    use crate::{
        sp_api_hidden_includes_construct_runtime::hidden_include::traits::Hooks, Runtime,
        RuntimeBlockWeights as BlockWeights, System, TransactionPayment, KMA,
    };
    use frame_support::dispatch::{DispatchClass, DispatchInfo};
    use manta_primitives::constants::time::DAYS;
    use pallet_transaction_payment::Multiplier;
    use runtime_common::MinimumMultiplier;

    fn fetch_kma_price() -> Result<f32, &'static str> {
        let body = reqwest::blocking::get(
            "https://api.coingecko.com/api/v3/simple/price?ids=calamari-network&vs_currencies=usd",
        )
        .unwrap();
        let json_reply: serde_json::Value = serde_json::from_reader(body).unwrap();
        if let Some(price) = json_reply["calamari-network"]["usd"].as_f64() {
            // CG API return: {"calamari-network":{"usd": 0.01092173}}
            Ok(price as f32)
        } else {
            Err("KMA price not found in reply from Coingecko. API changed? Check https://www.coingecko.com/en/api/documentation")
        }
    }

    #[test]
    #[ignore] // This test should not fail CI
    fn multiplier_growth_simulator_and_congestion_budget_test() {
        let target_daily_congestion_cost_usd = 100_000;
        let kma_price = fetch_kma_price().unwrap();
        println!("KMA/USD price as read from CoinGecko = {kma_price}");
        let target_daily_congestion_cost_kma =
            (target_daily_congestion_cost_usd as f32 / kma_price * KMA as f32) as u128;

        // assume the multiplier is initially set to its minimum and that each block
        // will be full with a single user extrinsic, which will minimize then length and base fees
        let mut multiplier = MinimumMultiplier::get();
        let block_weight = BlockWeights::get()
            .get(DispatchClass::Normal)
            .max_total
            .unwrap();

        let mut blocks = 0;
        let mut fees_paid = 0;
        let mut fees_after_one_day = 0;
        let mut fees_to_1x = 0;
        let mut blocks_to_1x = 0;

        let info = DispatchInfo {
            weight: block_weight,
            ..Default::default()
        };

        let mut t: sp_io::TestExternalities = frame_system::GenesisConfig::default()
            .build_storage::<Runtime>()
            .unwrap()
            .into();
        // set the minimum
        t.execute_with(|| {
            pallet_transaction_payment::NextFeeMultiplier::<Runtime>::set(MinimumMultiplier::get());
        });

        let mut should_fail = false;
        while multiplier <= Multiplier::from_u32(1) || blocks <= 7200 {
            t.execute_with(|| {
                // Give the attacker super powers to not pay tx-length fee
                // The maximum length fo a block is 3_670_016 on Calamari
                let len = 0;
                // Imagine this tx was called. This means that he will pay a single base-fee,
                // which is additional super powers for the attacker
                let fee = TransactionPayment::compute_fee(len, &info, 0);
                fees_paid += fee;

                // this will update the multiplier.
                System::set_block_consumed_resources(block_weight, len.try_into().unwrap());
                TransactionPayment::on_finalize(1);
                let next = TransactionPayment::next_fee_multiplier();

<<<<<<< HEAD
                assert!(next > multiplier, "{next:?} !>= {multiplier:?}", );
=======
                assert!(next > multiplier, "{next:?} !>= {multiplier:?}");
>>>>>>> 40e1157d
                multiplier = next;

                println!(
                    "block = {} / multiplier {:?} / fee = {:?} / fees so far {:?} / fees so far in USD {:?}",
                    blocks, multiplier, fee, fees_paid, (fees_paid as f32 / KMA as f32) * kma_price
                );

                if blocks == 7200 {
                    fees_after_one_day = fees_paid;
                    if fees_paid < target_daily_congestion_cost_kma {
                        should_fail = true;
                    }
                }

                if multiplier <= Multiplier::from_u32(1u32) {
                    fees_to_1x = fees_paid;
                    blocks_to_1x = blocks;
                }
            });
            blocks += 1;
        }

        println!(
            "It will take {:?} days to reach multiplier of 1x at a total cost of USD {:?}",
            blocks_to_1x as f32 / DAYS as f32,
            (fees_to_1x as f32 / KMA as f32) * kma_price
        );

        println!(
            "Cost for 1 day in KMA {:?} and in USD {:?}",
            fees_after_one_day,
            (fees_after_one_day as f32 / KMA as f32) * kma_price
        );

        if should_fail {
            panic!("The cost to fully congest our network should be over the target_daily_congestion_cost_kma after 1 day.");
        }
    }

    #[test]
    fn multiplier_cool_down_simulator() {
        // Start from multiplier of 1 to see how long it will take to cool-down to the minimum
        let mut multiplier = Multiplier::from_u32(1);
        let mut blocks = 0;

        let mut t: sp_io::TestExternalities = frame_system::GenesisConfig::default()
            .build_storage::<Runtime>()
            .unwrap()
            .into();

        t.execute_with(|| {
            pallet_transaction_payment::NextFeeMultiplier::<Runtime>::set(multiplier);
        });

        while multiplier > MinimumMultiplier::get() {
            t.execute_with(|| {
                // this will update the multiplier.
                TransactionPayment::on_finalize(1);
                let next = TransactionPayment::next_fee_multiplier();

                assert!(next < multiplier, "{next:?} !>= {multiplier:?}");
                multiplier = next;

<<<<<<< HEAD
                println!("block = {blocks} / multiplier {multiplier:?}",);
=======
                println!("block = {blocks} / multiplier {multiplier:?}");
>>>>>>> 40e1157d
            });
            blocks += 1;
        }

        let cooldown_target = 10f32;
        let days = blocks as f32 / DAYS as f32;
        if days > cooldown_target {
            panic!("It will take more than 10 days to cool down: {days:?}");
        }
    }
}<|MERGE_RESOLUTION|>--- conflicted
+++ resolved
@@ -119,11 +119,7 @@
                 TransactionPayment::on_finalize(1);
                 let next = TransactionPayment::next_fee_multiplier();
 
-<<<<<<< HEAD
-                assert!(next > multiplier, "{next:?} !>= {multiplier:?}", );
-=======
                 assert!(next > multiplier, "{next:?} !>= {multiplier:?}");
->>>>>>> 40e1157d
                 multiplier = next;
 
                 println!(
@@ -187,11 +183,7 @@
                 assert!(next < multiplier, "{next:?} !>= {multiplier:?}");
                 multiplier = next;
 
-<<<<<<< HEAD
-                println!("block = {blocks} / multiplier {multiplier:?}",);
-=======
                 println!("block = {blocks} / multiplier {multiplier:?}");
->>>>>>> 40e1157d
             });
             blocks += 1;
         }
