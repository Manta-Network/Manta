--- conflicted
+++ resolved
@@ -58,24 +58,16 @@
 pub struct SubstrateWeight<T>(PhantomData<T>);
 impl<T: frame_system::Config> frame_system::WeightInfo for SubstrateWeight<T> {
     fn remark(_b: u32, ) -> Weight {
-<<<<<<< HEAD
         Weight::from_ref_time(9_333_000)
     }
     fn remark_with_event(b: u32, ) -> Weight {
         Weight::from_ref_time(0)
-=======
-        (11_758_000 as Weight)
-    }
-    fn remark_with_event(b: u32, ) -> Weight {
-        (715_000 as Weight)
->>>>>>> 45ba60e1
             // Standard Error: 0
             .saturating_add(Weight::from_ref_time(2_000).saturating_mul(b as u64))
     }
     // Storage: System Digest (r:1 w:1)
     // Storage: unknown [0x3a686561707061676573] (r:0 w:1)
     fn set_heap_pages() -> Weight {
-<<<<<<< HEAD
         Weight::from_ref_time(5_786_000)
             .saturating_add(T::DbWeight::get().reads(1_u64))
             .saturating_add(T::DbWeight::get().writes(2_u64))
@@ -86,66 +78,36 @@
             // Standard Error: 1_000
             .saturating_add(Weight::from_ref_time(711_000).saturating_mul(i as u64))
             .saturating_add(T::DbWeight::get().writes((1_u64).saturating_mul(i as u64)))
-=======
-        (5_581_000 as Weight)
-            .saturating_add(T::DbWeight::get().reads(1 as Weight))
-            .saturating_add(T::DbWeight::get().writes(2 as Weight))
-    }
-    // Storage: Skipped Metadata (r:0 w:0)
-    fn set_storage(i: u32, ) -> Weight {
-        (920_000 as Weight)
-            // Standard Error: 1_000
-            .saturating_add((704_000 as Weight).saturating_mul(i as Weight))
-            .saturating_add(T::DbWeight::get().writes((1 as Weight).saturating_mul(i as Weight)))
->>>>>>> 45ba60e1
     }
     // Storage: Skipped Metadata (r:0 w:0)
     fn kill_storage(i: u32, ) -> Weight {
         Weight::from_ref_time(0)
             // Standard Error: 1_000
-<<<<<<< HEAD
             .saturating_add(Weight::from_ref_time(586_000).saturating_mul(i as u64))
             .saturating_add(T::DbWeight::get().writes((1_u64).saturating_mul(i as u64)))
-=======
-            .saturating_add((584_000 as Weight).saturating_mul(i as Weight))
-            .saturating_add(T::DbWeight::get().writes((1 as Weight).saturating_mul(i as Weight)))
->>>>>>> 45ba60e1
     }
     // Storage: Skipped Metadata (r:0 w:0)
     fn kill_prefix(p: u32, ) -> Weight {
         Weight::from_ref_time(0)
             // Standard Error: 2_000
-<<<<<<< HEAD
             .saturating_add(Weight::from_ref_time(1_251_000).saturating_mul(p as u64))
             .saturating_add(T::DbWeight::get().writes((1_u64).saturating_mul(p as u64)))
-=======
-            .saturating_add((1_212_000 as Weight).saturating_mul(p as Weight))
-            .saturating_add(T::DbWeight::get().writes((1 as Weight).saturating_mul(p as Weight)))
->>>>>>> 45ba60e1
     }
 }
 
 // For backwards compatibility and tests
 impl WeightInfo for () {
     fn remark(_b: u32, ) -> Weight {
-<<<<<<< HEAD
         Weight::from_ref_time(9_333_000)
     }
     fn remark_with_event(b: u32, ) -> Weight {
         Weight::from_ref_time(0)
-=======
-        (11_758_000 as Weight)
-    }
-    fn remark_with_event(b: u32, ) -> Weight {
-        (715_000 as Weight)
->>>>>>> 45ba60e1
             // Standard Error: 0
             .saturating_add(Weight::from_ref_time(2_000).saturating_mul(b as u64))
     }
     // Storage: System Digest (r:1 w:1)
     // Storage: unknown [0x3a686561707061676573] (r:0 w:1)
     fn set_heap_pages() -> Weight {
-<<<<<<< HEAD
         Weight::from_ref_time(5_786_000)
             .saturating_add(RocksDbWeight::get().reads(1_u64))
             .saturating_add(RocksDbWeight::get().writes(2_u64))
@@ -156,41 +118,19 @@
             // Standard Error: 1_000
             .saturating_add(Weight::from_ref_time(711_000).saturating_mul(i as u64))
             .saturating_add(RocksDbWeight::get().writes((1_u64).saturating_mul(i as u64)))
-=======
-        (5_581_000 as Weight)
-            .saturating_add(RocksDbWeight::get().reads(1 as Weight))
-            .saturating_add(RocksDbWeight::get().writes(2 as Weight))
-    }
-    // Storage: Skipped Metadata (r:0 w:0)
-    fn set_storage(i: u32, ) -> Weight {
-        (920_000 as Weight)
-            // Standard Error: 1_000
-            .saturating_add((704_000 as Weight).saturating_mul(i as Weight))
-            .saturating_add(RocksDbWeight::get().writes((1 as Weight).saturating_mul(i as Weight)))
->>>>>>> 45ba60e1
     }
     // Storage: Skipped Metadata (r:0 w:0)
     fn kill_storage(i: u32, ) -> Weight {
         Weight::from_ref_time(0)
             // Standard Error: 1_000
-<<<<<<< HEAD
             .saturating_add(Weight::from_ref_time(586_000).saturating_mul(i as u64))
             .saturating_add(RocksDbWeight::get().writes((1_u64).saturating_mul(i as u64)))
-=======
-            .saturating_add((584_000 as Weight).saturating_mul(i as Weight))
-            .saturating_add(RocksDbWeight::get().writes((1 as Weight).saturating_mul(i as Weight)))
->>>>>>> 45ba60e1
     }
     // Storage: Skipped Metadata (r:0 w:0)
     fn kill_prefix(p: u32, ) -> Weight {
         Weight::from_ref_time(0)
             // Standard Error: 2_000
-<<<<<<< HEAD
             .saturating_add(Weight::from_ref_time(1_251_000).saturating_mul(p as u64))
             .saturating_add(RocksDbWeight::get().writes((1_u64).saturating_mul(p as u64)))
-=======
-            .saturating_add((1_212_000 as Weight).saturating_mul(p as Weight))
-            .saturating_add(RocksDbWeight::get().writes((1 as Weight).saturating_mul(p as Weight)))
->>>>>>> 45ba60e1
     }
 }