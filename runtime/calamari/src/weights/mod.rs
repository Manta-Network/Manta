// Copyright 2020-2021 Manta Network.
// This file is part of Manta.
//
// Manta is free software: you can redistribute it and/or modify
// it under the terms of the GNU General Public License as published by
// the Free Software Foundation, either version 3 of the License, or
// (at your option) any later version.
//
// Manta is distributed in the hope that it will be useful,
// but WITHOUT ANY WARRANTY; without even the implied warranty of
// MERCHANTABILITY or FITNESS FOR A PARTICULAR PURPOSE.  See the
// GNU General Public License for more details.
//
// You should have received a copy of the GNU General Public License
// along with Manta.  If not, see <http://www.gnu.org/licenses/>.

//! A list of the different weight modules for our runtime.

pub mod frame_system;
pub mod pallet_balances;
pub mod pallet_collective;
pub mod pallet_democracy;
pub mod pallet_membership;
pub mod pallet_multisig;
pub mod pallet_scheduler;
<<<<<<< HEAD
pub mod pallet_session;
pub mod pallet_timestamp;
=======
pub mod pallet_tx_pause;
>>>>>>> 9b865a8e
<|MERGE_RESOLUTION|>--- conflicted
+++ resolved
@@ -23,9 +23,6 @@
 pub mod pallet_membership;
 pub mod pallet_multisig;
 pub mod pallet_scheduler;
-<<<<<<< HEAD
 pub mod pallet_session;
 pub mod pallet_timestamp;
-=======
-pub mod pallet_tx_pause;
->>>>>>> 9b865a8e
+pub mod pallet_tx_pause;