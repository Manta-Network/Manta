// Copyright 2020-2023 Manta Network.
// This file is part of Manta.
//
// Manta is free software: you can redistribute it and/or modify
// it under the terms of the GNU General Public License as published by
// the Free Software Foundation, either version 3 of the License, or
// (at your option) any later version.
//
// Manta is distributed in the hope that it will be useful,
// but WITHOUT ANY WARRANTY; without even the implied warranty of
// MERCHANTABILITY or FITNESS FOR A PARTICULAR PURPOSE.  See the
// GNU General Public License for more details.
//
// You should have received a copy of the GNU General Public License
// along with Manta.  If not, see <http://www.gnu.org/licenses/>.

//! A list of the different weight modules for our runtime.

pub mod calamari_vesting;
pub mod cumulus_pallet_xcmp_queue;
pub mod frame_system;
pub mod manta_collator_selection;
pub mod pallet_asset_manager;
pub mod pallet_assets;
pub mod pallet_author_inherent;
pub mod pallet_balances;
pub mod pallet_collective;
pub mod pallet_democracy;
<<<<<<< HEAD
pub mod pallet_lottery;
=======
pub mod pallet_farming;
>>>>>>> 429109eb
pub mod pallet_manta_pay;
pub mod pallet_manta_sbt;
pub mod pallet_membership;
pub mod pallet_multisig;
pub mod pallet_name_service;
pub mod pallet_parachain_staking;
pub mod pallet_preimage;
pub mod pallet_randomness;
pub mod pallet_scheduler;
pub mod pallet_session;
pub mod pallet_timestamp;
pub mod pallet_treasury;
pub mod pallet_tx_pause;
pub mod pallet_utility;
pub mod xcm;
pub mod zenlink_protocol;<|MERGE_RESOLUTION|>--- conflicted
+++ resolved
@@ -26,11 +26,8 @@
 pub mod pallet_balances;
 pub mod pallet_collective;
 pub mod pallet_democracy;
-<<<<<<< HEAD
 pub mod pallet_lottery;
-=======
 pub mod pallet_farming;
->>>>>>> 429109eb
 pub mod pallet_manta_pay;
 pub mod pallet_manta_sbt;
 pub mod pallet_membership;
