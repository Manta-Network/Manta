// Copyright 2020-2021 Manta Network.
// This file is part of Manta.
//
// Manta is free software: you can redistribute it and/or modify
// it under the terms of the GNU General Public License as published by
// the Free Software Foundation, either version 3 of the License, or
// (at your option) any later version.
//
// Manta is distributed in the hope that it will be useful,
// but WITHOUT ANY WARRANTY; without even the implied warranty of
// MERCHANTABILITY or FITNESS FOR A PARTICULAR PURPOSE.  See the
// GNU General Public License for more details.
//
// You should have received a copy of the GNU General Public License
// along with Manta.  If not, see <http://www.gnu.org/licenses/>.

//! A list of the different weight modules for our runtime.

pub mod frame_system;
pub mod pallet_balances;
pub mod pallet_collective;
pub mod pallet_democracy;
pub mod pallet_membership;
<<<<<<< HEAD
pub mod pallet_scheduler;
pub mod pallet_session;
pub mod pallet_timestamp;
=======
pub mod pallet_multisig;
pub mod pallet_scheduler;
>>>>>>> c08426ac
<|MERGE_RESOLUTION|>--- conflicted
+++ resolved
@@ -21,11 +21,7 @@
 pub mod pallet_collective;
 pub mod pallet_democracy;
 pub mod pallet_membership;
-<<<<<<< HEAD
+pub mod pallet_multisig;
 pub mod pallet_scheduler;
 pub mod pallet_session;
-pub mod pallet_timestamp;
-=======
-pub mod pallet_multisig;
-pub mod pallet_scheduler;
->>>>>>> c08426ac
+pub mod pallet_timestamp;