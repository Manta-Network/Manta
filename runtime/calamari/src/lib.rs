--- conflicted
+++ resolved
@@ -604,12 +604,7 @@
     type DefaultCollatorCommission = DefaultCollatorCommission;
     type DefaultParachainBondReservePercent = DefaultParachainBondReservePercent;
     /// Minimum stake on a collator to be considered for block production
-<<<<<<< HEAD
-    // WHITELIST: Temporarily 400k to accommodate whitelisted collators
-    type MinCollatorStk = ConstU128<{ 400_000 * KMA }>;
-=======
     type MinCollatorStk = ConstU128<{ crate::staking::MIN_BOND_TO_BE_CONSIDERED_COLLATOR }>;
->>>>>>> affbacce
     /// Minimum stake the collator runner must bond to register as collator candidate
     type MinCandidateStk = ConstU128<{ crate::staking::NORMAL_COLLATOR_MINIMUM_STAKE }>;
     /// WHITELIST: Minimum stake required for *a whitelisted* account to be a collator candidate
