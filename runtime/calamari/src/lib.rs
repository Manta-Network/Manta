// Copyright 2020-2023 Manta Network.
// This file is part of Manta.
//
// Manta is free software: you can redistribute it and/or modify
// it under the terms of the GNU General Public License as published by
// the Free Software Foundation, either version 3 of the License, or
// (at your option) any later version.
//
// Manta is distributed in the hope that it will be useful,
// but WITHOUT ANY WARRANTY; without even the implied warranty of
// MERCHANTABILITY or FITNESS FOR A PARTICULAR PURPOSE.  See the
// GNU General Public License for more details.
//
// You should have received a copy of the GNU General Public License
// along with Manta.  If not, see <http://www.gnu.org/licenses/>.

//! Calamari Parachain runtime.

#![allow(clippy::identity_op)] // keep e.g. 1 * DAYS for legibility
#![cfg_attr(not(feature = "std"), no_std)]
#![recursion_limit = "256"]

// Make the WASM binary available.
#[cfg(feature = "std")]
include!(concat!(env!("OUT_DIR"), "/wasm_binary.rs"));

use manta_collator_selection::IdentityCollator;
use sp_api::impl_runtime_apis;
use sp_core::{crypto::KeyTypeId, OpaqueMetadata};
use sp_runtime::{
    create_runtime_str, generic, impl_opaque_keys,
    traits::{AccountIdLookup, BlakeTwo256, Block as BlockT},
    transaction_validity::{TransactionSource, TransactionValidity},
    ApplyExtrinsicResult, Perbill, Percent, Permill,
};
use sp_std::{cmp::Ordering, prelude::*};

#[cfg(feature = "std")]
use sp_version::NativeVersion;
use sp_version::RuntimeVersion;

use frame_support::{
    construct_runtime,
    dispatch::DispatchClass,
    parameter_types,
    traits::{
        ConstU128, ConstU32, ConstU8, Contains, Currency, EitherOfDiverse, IsInVec,
        NeverEnsureOrigin, PrivilegeCmp,
    },
    weights::{ConstantMultiplier, Weight},
    PalletId,
};
use frame_system::{
    limits::{BlockLength, BlockWeights},
    EnsureRoot,
};
use manta_primitives::{
    constants::{time::*, RocksDbWeight, STAKING_PALLET_ID, TREASURY_PALLET_ID, WEIGHT_PER_SECOND},
    types::{AccountId, Balance, BlockNumber, Hash, Header, Index, Signature},
};
use manta_support::manta_pay::{InitialSyncResponse, PullResponse, RawCheckpoint};
pub use pallet_parachain_staking::{InflationInfo, Range};
use pallet_session::ShouldEndSession;
use runtime_common::{
    prod_or_fast, BlockExecutionWeight, BlockHashCount, ExtrinsicBaseWeight, SlowAdjustingFeeUpdate,
};
use session_key_primitives::{AuraId, NimbusId, VrfId};

#[cfg(any(feature = "std", test))]
pub use sp_runtime::BuildStorage;

use xcm::latest::prelude::*;

pub mod assets_config;
pub mod currency;
pub mod fee;
pub mod impls;
pub mod migrations;
mod nimbus_session_adapter;
pub mod staking;
pub mod xcm_config;

use currency::*;
use impls::DealWithFees;

pub type NegativeImbalance = <Balances as Currency<AccountId>>::NegativeImbalance;

/// Opaque types. These are used by the CLI to instantiate machinery that don't need to know
/// the specifics of the runtime. They can then be made to be agnostic over specific formats
/// of data like extrinsics, allowing for them to continue syncing the network through upgrades
/// to even the core data structures.
pub mod opaque {
    use super::*;
    pub use sp_runtime::OpaqueExtrinsic as UncheckedExtrinsic;
    /// Opaque block header type.
    pub type Header = generic::Header<BlockNumber, BlakeTwo256>;
    /// Opaque block type.
    pub type Block = generic::Block<Header, UncheckedExtrinsic>;
    /// Opaque block identifier type.
    pub type BlockId = generic::BlockId<Block>;

    use nimbus_session_adapter::{AuthorInherentWithNoOpSession, VrfWithNoOpSession};
    impl_opaque_keys! {
        pub struct SessionKeys {
            pub aura: Aura,
            pub nimbus: AuthorInherentWithNoOpSession<Runtime>,
            pub vrf: VrfWithNoOpSession,
        }
    }
    impl SessionKeys {
        pub fn new(tuple: (AuraId, NimbusId, VrfId)) -> SessionKeys {
            let (aura, nimbus, vrf) = tuple;
            SessionKeys { aura, nimbus, vrf }
        }
        /// Derives all collator keys from `seed` without checking that the `seed` is valid.
        #[cfg(feature = "std")]
        pub fn from_seed_unchecked(seed: &str) -> SessionKeys {
            Self::new((
                session_key_primitives::util::unchecked_public_key::<AuraId>(seed),
                session_key_primitives::util::unchecked_public_key::<NimbusId>(seed),
                session_key_primitives::util::unchecked_public_key::<VrfId>(seed),
            ))
        }
    }
}

// Weights used in the runtime.
pub mod weights;

#[sp_version::runtime_version]
pub const VERSION: RuntimeVersion = RuntimeVersion {
    spec_name: create_runtime_str!("calamari"),
    impl_name: create_runtime_str!("calamari"),
    authoring_version: 2,
    spec_version: 4060,
    impl_version: 1,
    apis: RUNTIME_API_VERSIONS,
    transaction_version: 11,
    state_version: 0,
};

/// The version information used to identify this runtime when compiled natively.
#[cfg(feature = "std")]
pub fn native_version() -> NativeVersion {
    NativeVersion {
        runtime_version: VERSION,
        can_author_with: Default::default(),
    }
}
/// We assume that ~10% of the block weight is consumed by `on_initialize` handlers. This is
/// used to limit the maximal weight of a single extrinsic.
pub const AVERAGE_ON_INITIALIZE_RATIO: Perbill = Perbill::from_percent(10);
/// We allow `Normal` extrinsics to fill up the block up to 70%, the rest can be used by
/// Operational  extrinsics.
pub const NORMAL_DISPATCH_RATIO: Perbill = Perbill::from_percent(70);

/// We allow for 0.5 seconds of compute with a 6 second average block time.
pub const MAXIMUM_BLOCK_WEIGHT: Weight = Weight::from_ref_time(WEIGHT_PER_SECOND)
    .saturating_div(2)
    .set_proof_size(cumulus_primitives_core::relay_chain::v2::MAX_POV_SIZE as u64);

parameter_types! {
    pub const Version: RuntimeVersion = VERSION;
    pub RuntimeBlockLength: BlockLength =
        BlockLength::max_with_normal_ratio(5 * 1024 * 1024, NORMAL_DISPATCH_RATIO);
    pub RuntimeBlockWeights: BlockWeights = BlockWeights::builder()
        .base_block(BlockExecutionWeight::get())
        .for_class(DispatchClass::all(), |weights| {
            weights.base_extrinsic = ExtrinsicBaseWeight::get();
        })
        .for_class(DispatchClass::Normal, |weights| {
            weights.max_total = Some(NORMAL_DISPATCH_RATIO * MAXIMUM_BLOCK_WEIGHT);
        })
        .for_class(DispatchClass::Operational, |weights| {
            weights.max_total = Some(MAXIMUM_BLOCK_WEIGHT);
            // Operational transactions have some extra reserved space, so that they
            // are included even if block reached `MAXIMUM_BLOCK_WEIGHT`.
            weights.reserved = Some(
                MAXIMUM_BLOCK_WEIGHT - NORMAL_DISPATCH_RATIO * MAXIMUM_BLOCK_WEIGHT
            );
        })
        .avg_block_initialization(AVERAGE_ON_INITIALIZE_RATIO)
        .build_or_panic();
    pub const SS58Prefix: u8 = manta_primitives::constants::CALAMARI_SS58PREFIX;
}

parameter_types! {
    pub NonPausablePallets: Vec<Vec<u8>> = vec![b"Democracy".to_vec(), b"Balances".to_vec(), b"Council".to_vec(), b"CouncilCollective".to_vec(), b"TechnicalCommittee".to_vec(), b"TechnicalCollective".to_vec()];
}

impl pallet_tx_pause::Config for Runtime {
    type RuntimeEvent = RuntimeEvent;
    type RuntimeCall = RuntimeCall;
    type MaxCallNames = ConstU32<25>;
    type PauseOrigin = EitherOfDiverse<
        EnsureRoot<AccountId>,
        pallet_collective::EnsureMembers<AccountId, TechnicalCollective, 2>,
    >;
    type UnpauseOrigin = EnsureRoot<AccountId>;
    type NonPausablePallets = IsInVec<NonPausablePallets>;
    type WeightInfo = weights::pallet_tx_pause::SubstrateWeight<Runtime>;
}

// Don't allow permission-less asset creation.
pub struct BaseFilter;
impl Contains<RuntimeCall> for BaseFilter {
    fn contains(call: &RuntimeCall) -> bool {
        if matches!(
            call,
            RuntimeCall::Timestamp(_) | RuntimeCall::ParachainSystem(_) | RuntimeCall::System(_)
        ) {
            // always allow core call
            // pallet-timestamp and parachainSystem could not be filtered because
            // they are used in communication between relaychain and parachain.
            return true;
        }

        if pallet_tx_pause::PausedTransactionFilter::<Runtime>::contains(call) {
            // no paused call
            return false;
        }

        #[allow(clippy::match_like_matches_macro)]
        // keep CallFilter with explicit true/false for documentation
        match call {
            // Explicitly DISALLOWED calls ( Pallet user extrinsics we don't want used WITH REASONING )
            | RuntimeCall::Assets(_) // Filter Assets. Assets should only be accessed by AssetManager.
            // It's a call only for vesting crowdloan contributors' token, normal user should not use it.
            | RuntimeCall::CalamariVesting(calamari_vesting::Call::vested_transfer {..})
            // For now disallow public proposal workflows, treasury workflows,
            // as well as external_propose and external_propose_majority.
            | RuntimeCall::Democracy(
                                pallet_democracy::Call::propose {..}
                                | pallet_democracy::Call::second {..}
                                | pallet_democracy::Call::cancel_proposal {..}
                                | pallet_democracy::Call::clear_public_proposals {..}
                                | pallet_democracy::Call::external_propose {..}
                                | pallet_democracy::Call::external_propose_majority {..})
            | RuntimeCall::Treasury(_) // Treasury calls are filtered while it is accumulating funds.
            // Everything except transfer() is filtered out until it is practically needed:
            | RuntimeCall::XTokens(
                                orml_xtokens::Call::transfer_with_fee {..}
                                | orml_xtokens::Call::transfer_multiasset {..}
                                | orml_xtokens::Call::transfer_multiasset_with_fee {..}
                                | orml_xtokens::Call::transfer_multiassets {..})
            // Filter callables from XCM pallets, we use XTokens exclusively
            | RuntimeCall::XcmpQueue(_) | RuntimeCall::PolkadotXcm(_) | RuntimeCall::DmpQueue(_) => false,

            // Explicitly ALLOWED calls
            | RuntimeCall::Authorship(_)
            | RuntimeCall::Multisig(_)
            | RuntimeCall::Democracy(pallet_democracy::Call::vote {..}
                                | pallet_democracy::Call::emergency_cancel {..}
                                | pallet_democracy::Call::external_propose_default {..}
                                | pallet_democracy::Call::fast_track  {..}
                                | pallet_democracy::Call::veto_external {..}
                                | pallet_democracy::Call::cancel_referendum {..}
                                | pallet_democracy::Call::delegate {..}
                                | pallet_democracy::Call::undelegate {..}
                                | pallet_democracy::Call::unlock {..}
                                | pallet_democracy::Call::remove_vote {..}
                                | pallet_democracy::Call::remove_other_vote {..}
                                | pallet_democracy::Call::blacklist {..})
            | RuntimeCall::Council(_)
            | RuntimeCall::TechnicalCommittee(_)
            | RuntimeCall::CouncilMembership(_)
            | RuntimeCall::TechnicalMembership(_)
            | RuntimeCall::Scheduler(_)
            | RuntimeCall::CalamariVesting(_)
            | RuntimeCall::Session(_) // User must be able to set their session key when applying for a collator
            | RuntimeCall::AuthorInherent(pallet_author_inherent::Call::kick_off_authorship_validation {..}) // executes unsigned on every block
            | RuntimeCall::ParachainStaking(
                // Collator extrinsics
                pallet_parachain_staking::Call::join_candidates{..}
                | pallet_parachain_staking::Call::schedule_leave_candidates{..}
                | pallet_parachain_staking::Call::execute_leave_candidates{..}
                | pallet_parachain_staking::Call::cancel_leave_candidates{..}
                | pallet_parachain_staking::Call::go_offline{..}
                | pallet_parachain_staking::Call::go_online{..}
                | pallet_parachain_staking::Call::candidate_bond_more{..}
                | pallet_parachain_staking::Call::schedule_candidate_bond_less{..}
                | pallet_parachain_staking::Call::execute_candidate_bond_less{..}
                | pallet_parachain_staking::Call::cancel_candidate_bond_less{..}
                // Delegator extrinsics
                | pallet_parachain_staking::Call::delegate{..}
                | pallet_parachain_staking::Call::schedule_leave_delegators{..}
                | pallet_parachain_staking::Call::execute_leave_delegators{..}
                | pallet_parachain_staking::Call::cancel_leave_delegators{..}
                | pallet_parachain_staking::Call::schedule_revoke_delegation{..}
                | pallet_parachain_staking::Call::delegator_bond_more{..}
                | pallet_parachain_staking::Call::schedule_delegator_bond_less{..}
                | pallet_parachain_staking::Call::execute_delegation_request{..}
                | pallet_parachain_staking::Call::cancel_delegation_request{..})
<<<<<<< HEAD
            | RuntimeCall::Balances(_)
            | RuntimeCall::Preimage(_)
            | RuntimeCall::MantaPay(_)
            | RuntimeCall::XTokens(orml_xtokens::Call::transfer {..}
=======
            | Call::Balances(_)
            | Call::Preimage(_)
            | Call::MantaPay(_)
            | Call::MantaSbt(_)
            | Call::XTokens(orml_xtokens::Call::transfer {..}
>>>>>>> ceb9e46c
                | orml_xtokens::Call::transfer_multicurrencies {..})
            | RuntimeCall::TransactionPause(_)
            | RuntimeCall::Utility(_) => true,

            // DISALLOW anything else
            | _ => false
        }
    }
}

// Configure FRAME pallets to include in runtime.
impl frame_system::Config for Runtime {
    type BaseCallFilter = BaseFilter; // Let filter activate.
    type BlockWeights = RuntimeBlockWeights;
    type BlockLength = RuntimeBlockLength;
    type AccountId = AccountId;
    type RuntimeCall = RuntimeCall;
    type Lookup = AccountIdLookup<AccountId, ()>;
    type Index = Index;
    type BlockNumber = BlockNumber;
    type Hash = Hash;
    type Hashing = BlakeTwo256;
    type Header = Header;
    type RuntimeEvent = RuntimeEvent;
    type RuntimeOrigin = RuntimeOrigin;
    type BlockHashCount = BlockHashCount;
    type DbWeight = RocksDbWeight;
    type Version = Version;
    type PalletInfo = PalletInfo;
    type OnNewAccount = ();
    type OnKilledAccount = ();
    type AccountData = pallet_balances::AccountData<Balance>;
    type SystemWeightInfo = weights::frame_system::SubstrateWeight<Runtime>;
    type SS58Prefix = SS58Prefix;
    type OnSetCode = cumulus_pallet_parachain_system::ParachainSetCode<Self>;
    type MaxConsumers = ConstU32<16>;
}

parameter_types! {
    pub const MinimumPeriod: u64 = SLOT_DURATION / 2;
}

impl pallet_timestamp::Config for Runtime {
    /// A timestamp: milliseconds since the unix epoch.
    type Moment = u64;
    type OnTimestampSet = ();
    type MinimumPeriod = MinimumPeriod;
    type WeightInfo = weights::pallet_timestamp::SubstrateWeight<Runtime>;
}

impl pallet_authorship::Config for Runtime {
    type FindAuthor = AuthorInherent;
    type UncleGenerations = ConstU32<0>;
    type FilterUncle = ();
    type EventHandler = (CollatorSelection,);
}

parameter_types! {
    pub const NativeTokenExistentialDeposit: u128 = 10 * cKMA; // 0.1 KMA
}
impl pallet_balances::Config for Runtime {
    type MaxLocks = ConstU32<50>;
    type MaxReserves = ConstU32<50>;
    type ReserveIdentifier = [u8; 8];
    type Balance = Balance;
    type DustRemoval = ();
    type RuntimeEvent = RuntimeEvent;
    type ExistentialDeposit = NativeTokenExistentialDeposit;
    type AccountStore = frame_system::Pallet<Runtime>;
    type WeightInfo = weights::pallet_balances::SubstrateWeight<Runtime>;
}

parameter_types! {
    /// Relay Chain `TransactionLengthToFeeCoeff` / 10 (1_000_000 on Kusama)
    pub const TransactionLengthToFeeCoeff: Balance = mKMA / 100;
    pub const WeightToFeeCoeff: Balance = 5_000;
}

impl pallet_transaction_payment::Config for Runtime {
    type OnChargeTransaction = pallet_transaction_payment::CurrencyAdapter<Balances, DealWithFees>;
    type WeightToFee = ConstantMultiplier<Balance, WeightToFeeCoeff>;
    type LengthToFee = ConstantMultiplier<Balance, TransactionLengthToFeeCoeff>;
    type FeeMultiplierUpdate = SlowAdjustingFeeUpdate<Self>;
    type OperationalFeeMultiplier = ConstU8<5>;
    type RuntimeEvent = RuntimeEvent;
}

parameter_types! {
    // One storage item; key size is 32; value is size 4+4+16+32 bytes = 56 bytes.
    pub const DepositBase: Balance = deposit(1, 88);
    // Additional storage item size of 32 bytes.
    pub const DepositFactor: Balance = deposit(0, 32);
}

impl pallet_multisig::Config for Runtime {
    type RuntimeEvent = RuntimeEvent;
    type RuntimeCall = RuntimeCall;
    type Currency = Balances;
    type DepositBase = DepositBase;
    type DepositFactor = DepositFactor;
    type MaxSignatories = ConstU32<100>;
    type WeightInfo = weights::pallet_multisig::SubstrateWeight<Runtime>;
}

impl pallet_utility::Config for Runtime {
    type RuntimeEvent = RuntimeEvent;
    type RuntimeCall = RuntimeCall;
    type PalletsOrigin = OriginCaller;
    type WeightInfo = weights::pallet_utility::SubstrateWeight<Runtime>;
}

parameter_types! {
    pub LaunchPeriod: BlockNumber = prod_or_fast!(7 * DAYS, 5 * MINUTES, "CALAMARI_LAUNCHPERIOD");
    pub VotingPeriod: BlockNumber = prod_or_fast!(7 * DAYS, 5 * MINUTES, "CALAMARI_VOTINGPERIOD");
    pub FastTrackVotingPeriod: BlockNumber = prod_or_fast!(3 * HOURS, 2 * MINUTES, "CALAMARI_FASTTRACKVOTINGPERIOD");
    pub const InstantAllowed: bool = true;
    pub const MinimumDeposit: Balance = 1000 * KMA;
    pub EnactmentPeriod: BlockNumber = prod_or_fast!(1 * DAYS, 2 * MINUTES, "CALAMARI_ENACTMENTPERIOD");
    pub CooloffPeriod: BlockNumber = prod_or_fast!(7 * DAYS, 2 * MINUTES, "CALAMARI_COOLOFFPERIOD");
    pub const PreimageByteDeposit: Balance = deposit(0, 1);
}

impl pallet_democracy::Config for Runtime {
    type RuntimeEvent = RuntimeEvent;
    type Currency = Balances;
    type EnactmentPeriod = EnactmentPeriod;
    type VoteLockingPeriod = EnactmentPeriod;
    type LaunchPeriod = LaunchPeriod;
    type VotingPeriod = VotingPeriod;
    type MinimumDeposit = MinimumDeposit;
    /// A straight majority of the council can decide what their next motion is.
    type ExternalOrigin =
        pallet_collective::EnsureProportionAtLeast<AccountId, CouncilCollective, 1, 2>;
    /// A super-majority can have the next scheduled referendum be a straight majority-carries vote.
    type ExternalMajorityOrigin =
        pallet_collective::EnsureProportionAtLeast<AccountId, CouncilCollective, 3, 4>;
    /// A unanimous council can have the next scheduled referendum be a straight default-carries
    /// (NTB) vote.
    type ExternalDefaultOrigin =
        pallet_collective::EnsureProportionAtLeast<AccountId, CouncilCollective, 1, 1>;
    /// Two thirds of the technical committee can have an ExternalMajority/ExternalDefault vote
    /// be tabled immediately and with a shorter voting/enactment period.
    type FastTrackOrigin =
        pallet_collective::EnsureProportionAtLeast<AccountId, TechnicalCollective, 2, 3>;
    type InstantOrigin =
        pallet_collective::EnsureProportionAtLeast<AccountId, TechnicalCollective, 1, 1>;
    type InstantAllowed = InstantAllowed;
    type FastTrackVotingPeriod = FastTrackVotingPeriod;
    // To cancel a proposal which has been passed, 2/3 of the council must agree to it.
    type CancellationOrigin =
        pallet_collective::EnsureProportionAtLeast<AccountId, CouncilCollective, 2, 3>;
    // To cancel a proposal before it has been passed, the technical committee must be unanimous or
    // Root must agree.
    type CancelProposalOrigin = EitherOfDiverse<
        EnsureRoot<AccountId>,
        pallet_collective::EnsureProportionAtLeast<AccountId, TechnicalCollective, 1, 1>,
    >;
    type BlacklistOrigin = EnsureRoot<AccountId>;
    // Any single technical committee member may veto a coming council proposal, however they can
    // only do it once and it lasts only for the cool-off period.
    type VetoOrigin = pallet_collective::EnsureMember<AccountId, TechnicalCollective>;
    type CooloffPeriod = CooloffPeriod;
    type Slash = ();
    type Scheduler = Scheduler;
    type PalletsOrigin = OriginCaller;
    type MaxVotes = ConstU32<100>;
    type WeightInfo = weights::pallet_democracy::SubstrateWeight<Runtime>;
    type MaxProposals = ConstU32<100>;
    type Preimages = Preimage;
    type MaxDeposits = ConstU32<100>;
    type MaxBlacklisted = ConstU32<100>;
}

parameter_types! {
    /// The maximum amount of time (in blocks) for council members to vote on motions.
    /// Motions may end in fewer blocks if enough votes are cast to determine the result.
    pub const CouncilMotionDuration: BlockNumber = 3 * DAYS;
}

type CouncilCollective = pallet_collective::Instance1;
impl pallet_collective::Config<CouncilCollective> for Runtime {
    type RuntimeOrigin = RuntimeOrigin;
    type Proposal = RuntimeCall;
    type RuntimeEvent = RuntimeEvent;
    type MotionDuration = CouncilMotionDuration;
    type MaxProposals = ConstU32<100>;
    type MaxMembers = ConstU32<100>;
    type DefaultVote = pallet_collective::PrimeDefaultVote;
    type WeightInfo = weights::pallet_collective::SubstrateWeight<Runtime>;
}

pub type EnsureRootOrThreeFourthsCouncil = EitherOfDiverse<
    EnsureRoot<AccountId>,
    pallet_collective::EnsureProportionAtLeast<AccountId, CouncilCollective, 3, 4>,
>;

type CouncilMembershipInstance = pallet_membership::Instance1;
impl pallet_membership::Config<CouncilMembershipInstance> for Runtime {
    type RuntimeEvent = RuntimeEvent;
    type AddOrigin = EnsureRootOrThreeFourthsCouncil;
    type RemoveOrigin = EnsureRootOrThreeFourthsCouncil;
    type SwapOrigin = EnsureRootOrThreeFourthsCouncil;
    type ResetOrigin = EnsureRootOrThreeFourthsCouncil;
    type PrimeOrigin = EnsureRootOrThreeFourthsCouncil;
    type MembershipInitialized = Council;
    type MembershipChanged = Council;
    type MaxMembers = ConstU32<100>;
    type WeightInfo = weights::pallet_membership::SubstrateWeight<Runtime>;
}

parameter_types! {
    pub const TechnicalMotionDuration: BlockNumber = 3 * DAYS;
}

type TechnicalCollective = pallet_collective::Instance2;
impl pallet_collective::Config<TechnicalCollective> for Runtime {
    type RuntimeOrigin = RuntimeOrigin;
    type Proposal = RuntimeCall;
    type RuntimeEvent = RuntimeEvent;
    type MotionDuration = TechnicalMotionDuration;
    type MaxProposals = ConstU32<100>;
    type MaxMembers = ConstU32<100>;
    type DefaultVote = pallet_collective::PrimeDefaultVote;
    type WeightInfo = weights::pallet_collective::SubstrateWeight<Runtime>;
}

type TechnicalMembershipInstance = pallet_membership::Instance2;
impl pallet_membership::Config<TechnicalMembershipInstance> for Runtime {
    type RuntimeEvent = RuntimeEvent;
    type AddOrigin = EnsureRootOrThreeFourthsCouncil;
    type RemoveOrigin = EnsureRootOrThreeFourthsCouncil;
    type SwapOrigin = EnsureRootOrThreeFourthsCouncil;
    type ResetOrigin = EnsureRootOrThreeFourthsCouncil;
    type PrimeOrigin = EnsureRootOrThreeFourthsCouncil;
    type MembershipInitialized = TechnicalCommittee;
    type MembershipChanged = TechnicalCommittee;
    type MaxMembers = ConstU32<100>;
    type WeightInfo = weights::pallet_membership::SubstrateWeight<Runtime>;
}

parameter_types! {
    pub const ProposalBond: Permill = Permill::from_percent(1);
    pub const ProposalBondMinimum: Balance = 500 * KMA;
    pub const ProposalBondMaximum: Balance = 10_000 * KMA;
    pub SpendPeriod: BlockNumber = prod_or_fast!(6 * DAYS, 2 * MINUTES, "CALAMARI_SPENDPERIOD");
    pub const Burn: Permill = Permill::from_percent(0);
    pub const TreasuryPalletId: PalletId = TREASURY_PALLET_ID;
}

type EnsureRootOrThreeFifthsCouncil = EitherOfDiverse<
    EnsureRoot<AccountId>,
    pallet_collective::EnsureProportionAtLeast<AccountId, CouncilCollective, 3, 5>,
>;

type EnsureRootOrMoreThanHalfCouncil = EitherOfDiverse<
    EnsureRoot<AccountId>,
    pallet_collective::EnsureProportionMoreThan<AccountId, CouncilCollective, 1, 2>,
>;

impl pallet_treasury::Config for Runtime {
    type PalletId = TreasuryPalletId;
    type Currency = Balances;
    type ApproveOrigin = EnsureRootOrThreeFifthsCouncil;
    type RejectOrigin = EnsureRootOrMoreThanHalfCouncil;
    type RuntimeEvent = RuntimeEvent;
    type OnSlash = Treasury;
    type ProposalBond = ProposalBond;
    type ProposalBondMinimum = ProposalBondMinimum;
    type ProposalBondMaximum = ProposalBondMaximum;
    type SpendPeriod = SpendPeriod;
    type Burn = Burn;
    type BurnDestination = ();
    type MaxApprovals = ConstU32<100>;
    type WeightInfo = weights::pallet_treasury::SubstrateWeight<Runtime>;
    type SpendFunds = ();
    // Expects an implementation of `EnsureOrigin` with a `Success` generic,
    // which is the the maximum amount that this origin is allowed to spend at a time.
    type SpendOrigin = NeverEnsureOrigin<Balance>;
}

impl pallet_aura_style_filter::Config for Runtime {
    /// Nimbus filter pipeline (final) step 3:
    /// Choose 1 collator from PotentialAuthors as eligible
    /// for each slot in round-robin fashion
    type PotentialAuthors = ParachainStaking;
}
parameter_types! {
    /// Fixed percentage a collator takes off the top of due rewards
    pub const DefaultCollatorCommission: Perbill = Perbill::from_percent(10);
    /// Default percent of inflation set aside for parachain bond every round
    pub const DefaultParachainBondReservePercent: Percent = Percent::zero();
    pub DefaultBlocksPerRound: BlockNumber = prod_or_fast!(6 * HOURS,15,"CALAMARI_DEFAULTBLOCKSPERROUND");
    pub LeaveDelayRounds: BlockNumber = prod_or_fast!(28,1,"CALAMARI_LEAVEDELAYROUNDS"); // == 7 * DAYS / 6 * HOURS
}
impl pallet_parachain_staking::Config for Runtime {
    type RuntimeEvent = RuntimeEvent;
    type Currency = Balances;
    type BlockAuthor = AuthorInherent;
    type MonetaryGovernanceOrigin = EnsureRoot<AccountId>;
    /// Minimum round length is 2 minutes (10 * 12 second block times)
    type MinBlocksPerRound = ConstU32<10>;
    /// Blocks per round
    type DefaultBlocksPerRound = DefaultBlocksPerRound;
    /// Rounds before the collator leaving the candidates request can be executed
    type LeaveCandidatesDelay = LeaveDelayRounds;
    /// Rounds before the candidate bond increase/decrease can be executed
    type CandidateBondLessDelay = LeaveDelayRounds;
    /// Rounds before the delegator exit can be executed
    type LeaveDelegatorsDelay = LeaveDelayRounds;
    /// Rounds before the delegator revocation can be executed
    type RevokeDelegationDelay = LeaveDelayRounds;
    /// Rounds before the delegator bond increase/decrease can be executed
    type DelegationBondLessDelay = LeaveDelayRounds;
    /// Rounds before the reward is paid
    type RewardPaymentDelay = ConstU32<2>;
    /// Minimum collators selected per round, default at genesis and minimum forever after
    type MinSelectedCandidates = ConstU32<5>;
    /// Maximum top delegations per candidate
    type MaxTopDelegationsPerCandidate = ConstU32<100>;
    /// Maximum bottom delegations per candidate
    type MaxBottomDelegationsPerCandidate = ConstU32<50>;
    /// Maximum delegations per delegator
    type MaxDelegationsPerDelegator = ConstU32<25>;
    type DefaultCollatorCommission = DefaultCollatorCommission;
    type DefaultParachainBondReservePercent = DefaultParachainBondReservePercent;
    /// Minimum stake on a collator to be considered for block production
    type MinCollatorStk = ConstU128<{ crate::staking::MIN_BOND_TO_BE_CONSIDERED_COLLATOR }>;
    /// Minimum stake the collator runner must bond to register as collator candidate
    type MinCandidateStk = ConstU128<{ crate::staking::NORMAL_COLLATOR_MINIMUM_STAKE }>;
    /// WHITELIST: Minimum stake required for *a whitelisted* account to be a collator candidate
    type MinWhitelistCandidateStk = ConstU128<{ crate::staking::EARLY_COLLATOR_MINIMUM_STAKE }>;
    /// Smallest amount that can be delegated
    type MinDelegation = ConstU128<{ 5_000 * KMA }>;
    /// Minimum stake required to be reserved to be a delegator
    type MinDelegatorStk = ConstU128<{ 5_000 * KMA }>;
    type OnCollatorPayout = ();
    type OnNewRound = ();
    type WeightInfo = weights::pallet_parachain_staking::SubstrateWeight<Runtime>;
}

impl pallet_author_inherent::Config for Runtime {
    // We start a new slot each time we see a new relay block.
    type SlotBeacon = cumulus_pallet_parachain_system::RelaychainBlockNumberProvider<Self>;
    type AccountLookup = CollatorSelection;
    type WeightInfo = weights::pallet_author_inherent::SubstrateWeight<Runtime>;
    /// Nimbus filter pipeline step 1:
    /// Filters out NimbusIds not registered as SessionKeys of some AccountId
    type CanAuthor = AuraAuthorFilter;
}

parameter_types! {
    pub MaximumSchedulerWeight: Weight = Perbill::from_percent(80) *
        RuntimeBlockWeights::get().max_block;
    pub const NoPreimagePostponement: Option<u32> = Some(10);
}

type ScheduleOrigin = EnsureRoot<AccountId>;
/// Used the compare the privilege of an origin inside the scheduler.
pub struct OriginPrivilegeCmp;
impl PrivilegeCmp<OriginCaller> for OriginPrivilegeCmp {
    fn cmp_privilege(left: &OriginCaller, right: &OriginCaller) -> Option<Ordering> {
        if left == right {
            return Some(Ordering::Equal);
        }

        match (left, right) {
            // Root is greater than anything.
            (OriginCaller::system(frame_system::RawOrigin::Root), _) => Some(Ordering::Greater),
            // Check which one has more yes votes.
            (
                OriginCaller::Council(pallet_collective::RawOrigin::Members(l_yes_votes, l_count)),
                OriginCaller::Council(pallet_collective::RawOrigin::Members(r_yes_votes, r_count)),
            ) => Some((l_yes_votes * r_count).cmp(&(r_yes_votes * l_count))),
            // For every other origin we don't care, as they are not used for `ScheduleOrigin`.
            _ => None,
        }
    }
}

impl pallet_scheduler::Config for Runtime {
    type RuntimeEvent = RuntimeEvent;
    type RuntimeOrigin = RuntimeOrigin;
    type PalletsOrigin = OriginCaller;
    type RuntimeCall = RuntimeCall;
    type MaximumWeight = MaximumSchedulerWeight;
    type ScheduleOrigin = ScheduleOrigin;
    type MaxScheduledPerBlock = ConstU32<50>; // 50 scheduled calls at most in the queue for a single block.
    type WeightInfo = weights::pallet_scheduler::SubstrateWeight<Runtime>;
    type OriginPrivilegeCmp = OriginPrivilegeCmp;
    type Preimages = Preimage;
}

parameter_types! {
    // Our NORMAL_DISPATCH_RATIO is 70% of the 5MB limit
    // So anything more than 3.5MB doesn't make sense here
    pub const PreimageMaxSize: u32 = 3584 * 1024;
    pub const PreimageBaseDeposit: Balance = 1 * KMA;
}

impl pallet_preimage::Config for Runtime {
    type WeightInfo = weights::pallet_preimage::SubstrateWeight<Runtime>;
    type RuntimeEvent = RuntimeEvent;
    type Currency = Balances;
    type ManagerOrigin = EnsureRoot<AccountId>;
    // The sum of the below 2 amounts will get reserved every time someone submits a preimage.
    // Their sum will be unreserved when the preimage is requested, i.e. when it is going to be used.
    type BaseDeposit = PreimageBaseDeposit;
    type ByteDeposit = PreimageByteDeposit;
}

parameter_types! {
    // Rotate collator's spot each 6 hours.
    pub Period: u32 = prod_or_fast!(6 * HOURS, 2 * MINUTES, "CALAMARI_PERIOD");
    pub const Offset: u32 = 0;
}

// NOTE: pallet_parachain_staking rounds are now used,
// session rotation through pallet session no longer needed
// but the pallet is used for SessionKeys storage
pub struct NeverEndSession;
impl ShouldEndSession<u32> for NeverEndSession {
    fn should_end_session(_: u32) -> bool {
        false
    }
}

impl pallet_session::Config for Runtime {
    type RuntimeEvent = RuntimeEvent;
    type ValidatorId = <Self as frame_system::Config>::AccountId;
    // we don't have stash and controller, thus we don't need the convert as well.
    type ValidatorIdOf = IdentityCollator;
    type ShouldEndSession = NeverEndSession;
    type NextSessionRotation = pallet_session::PeriodicSessions<Period, Offset>;
    type SessionManager = ();
    type SessionHandler =
        <opaque::SessionKeys as sp_runtime::traits::OpaqueKeys>::KeyTypeIdProviders;
    type Keys = opaque::SessionKeys;
    type WeightInfo = weights::pallet_session::SubstrateWeight<Runtime>;
}

impl pallet_aura::Config for Runtime {
    type AuthorityId = AuraId;
    type DisabledValidators = ();
    type MaxAuthorities = ConstU32<100_000>;
}

parameter_types! {
    // Pallet account for record rewards and give rewards to collator.
    pub const PotId: PalletId = STAKING_PALLET_ID;
}

parameter_types! {
    pub const ExecutiveBody: BodyId = BodyId::Executive;
}

/// We allow root and the Relay Chain council to execute privileged collator selection operations.
pub type CollatorSelectionUpdateOrigin = EitherOfDiverse<
    EnsureRoot<AccountId>,
    pallet_collective::EnsureProportionAtLeast<AccountId, CouncilCollective, 1, 1>,
>;

impl manta_collator_selection::Config for Runtime {
    type RuntimeEvent = RuntimeEvent;
    type Currency = Balances;
    type UpdateOrigin = CollatorSelectionUpdateOrigin;
    type PotId = PotId;
    type MaxCandidates = ConstU32<50>; // 50 candidates at most
    type MaxInvulnerables = ConstU32<5>; // 5 invulnerables at most
    type ValidatorId = <Self as frame_system::Config>::AccountId;
    type ValidatorIdOf = IdentityCollator;
    type AccountIdOf = IdentityCollator;
    type ValidatorRegistration = Session;
    type WeightInfo = weights::manta_collator_selection::SubstrateWeight<Runtime>;
    /// Nimbus filter pipeline step 2:
    /// Filters collators not part of the current pallet_session::validators()
    type CanAuthor = AuraAuthorFilter;
}

// Calamari pallets configuration
parameter_types! {
    pub const MinVestedTransfer: Balance = KMA;
}

impl calamari_vesting::Config for Runtime {
    type Currency = Balances;
    type RuntimeEvent = RuntimeEvent;
    type Timestamp = Timestamp;
    type MinVestedTransfer = MinVestedTransfer;
    type MaxScheduleLength = ConstU32<6>;
    type WeightInfo = weights::calamari_vesting::SubstrateWeight<Runtime>;
}

// Create the runtime by composing the FRAME pallets that were previously configured.
construct_runtime!(
    pub enum Runtime where
        Block = Block,
        NodeBlock = opaque::Block,
        UncheckedExtrinsic = UncheckedExtrinsic,
    {
        // System support stuff.
        System: frame_system::{Pallet, Call, Config, Storage, Event<T>} = 0,
        ParachainSystem: cumulus_pallet_parachain_system::{
            Pallet, Call, Config, Storage, Inherent, Event<T>, ValidateUnsigned,
        } = 1,
        Timestamp: pallet_timestamp::{Pallet, Call, Storage, Inherent} = 2,
        ParachainInfo: parachain_info::{Pallet, Storage, Config} = 3,
        TransactionPause: pallet_tx_pause::{Pallet, Call, Storage, Event<T>} = 9,

        // Monetary stuff.
        Balances: pallet_balances::{Pallet, Call, Storage, Config<T>, Event<T>} = 10,
        TransactionPayment: pallet_transaction_payment::{Pallet, Storage, Event<T>} = 11,

        // Governance stuff.
        Democracy: pallet_democracy::{Pallet, Call, Storage, Config<T>, Event<T>} = 14,
        Council: pallet_collective::<Instance1>::{Pallet, Call, Storage, Origin<T>, Event<T>, Config<T>} = 15,
        CouncilMembership: pallet_membership::<Instance1>::{Pallet, Call, Storage, Event<T>, Config<T>} = 16,
        TechnicalCommittee: pallet_collective::<Instance2>::{Pallet, Call, Storage, Origin<T>, Event<T>, Config<T>} = 17,
        TechnicalMembership: pallet_membership::<Instance2>::{Pallet, Call, Storage, Event<T>, Config<T>} = 18,

        ParachainStaking: pallet_parachain_staking::{Pallet, Call, Storage, Event<T>, Config<T>} = 48,
        // Collator support.
        AuthorInherent: pallet_author_inherent::{Pallet, Call, Storage, Inherent} = 60,
        AuraAuthorFilter: pallet_aura_style_filter::{Pallet, Storage} = 63,
        // The order of the next 4 is important and shall not change.
        Authorship: pallet_authorship::{Pallet, Call, Storage} = 20,
        CollatorSelection: manta_collator_selection::{Pallet, Call, Storage, Event<T>, Config<T>} = 21,
        Session: pallet_session::{Pallet, Call, Storage, Event, Config<T>} = 22,
        Aura: pallet_aura::{Pallet, Storage, Config<T>} = 23,
        // This used to be cumulus_pallet_aura_ext with idx = 24,

        // Treasury
        Treasury: pallet_treasury::{Pallet, Call, Storage, Event<T>} = 26,

        // Preimage registry.
        Preimage: pallet_preimage::{Pallet, Call, Storage, Event<T>} = 28,
        // System scheduler
        Scheduler: pallet_scheduler::{Pallet, Call, Storage, Event<T>} = 29,

        // XCM helpers.
        XcmpQueue: cumulus_pallet_xcmp_queue::{Pallet, Call, Storage, Event<T>} = 30,
        PolkadotXcm: pallet_xcm::{Pallet, Call, Storage, Event<T>, Origin, Config} = 31,
        CumulusXcm: cumulus_pallet_xcm::{Pallet, Event<T>, Origin} = 32,
        DmpQueue: cumulus_pallet_dmp_queue::{Pallet, Call, Storage, Event<T>} = 33,
        XTokens: orml_xtokens::{Pallet, Call, Event<T>, Storage} = 34,

        // Handy utilities.
        Utility: pallet_utility::{Pallet, Call, Event} = 40,
        Multisig: pallet_multisig::{Pallet, Call, Storage, Event<T>} = 41,
        // 42 was occupied by pallet-sudo, we should discuss it if another pallet takes 42 in the future.

        // Assets management
        Assets: pallet_assets::{Pallet, Call, Storage, Event<T>} = 45,
        AssetManager: pallet_asset_manager::{Pallet, Call, Storage, Config<T>, Event<T>} = 46,
        MantaPay: pallet_manta_pay::{Pallet, Call, Storage, Event<T>} = 47,
        MantaSbt: pallet_manta_sbt::{Pallet, Call, Storage, Event<T>} = 49,

        // Calamari stuff
        CalamariVesting: calamari_vesting::{Pallet, Call, Storage, Event<T>} = 50,
    }
);

/// The address format for describing accounts.
pub type Address = sp_runtime::MultiAddress<AccountId, ()>;
/// Block type as expected by this runtime.
pub type Block = generic::Block<Header, UncheckedExtrinsic>;
/// A Block signed with a Justification
pub type SignedBlock = generic::SignedBlock<Block>;
/// BlockId type as expected by this runtime.
pub type BlockId = generic::BlockId<Block>;
/// The SignedExtension to the basic transaction logic.
pub type SignedExtra = (
    frame_system::CheckSpecVersion<Runtime>,
    frame_system::CheckTxVersion<Runtime>,
    frame_system::CheckGenesis<Runtime>,
    frame_system::CheckEra<Runtime>,
    frame_system::CheckNonce<Runtime>,
    frame_system::CheckWeight<Runtime>,
    pallet_transaction_payment::ChargeTransactionPayment<Runtime>,
);
/// Unchecked extrinsic type as expected by this runtime.
pub type UncheckedExtrinsic =
    generic::UncheckedExtrinsic<Address, RuntimeCall, Signature, SignedExtra>;
/// Extrinsic type that has already been checked.
pub type CheckedExtrinsic = generic::CheckedExtrinsic<AccountId, RuntimeCall, SignedExtra>;

/// Types for runtime upgrading.
/// Each type should implement trait `OnRuntimeUpgrade`.
pub type OnRuntimeUpgradeHooks = ();
/// Executive: handles dispatch to the various modules.
pub type Executive = frame_executive::Executive<
    Runtime,
    Block,
    frame_system::ChainContext<Runtime>,
    Runtime,
    AllPalletsWithSystem,
    OnRuntimeUpgradeHooks,
>;

#[cfg(feature = "runtime-benchmarks")]
#[macro_use]
extern crate frame_benchmarking;

#[cfg(feature = "runtime-benchmarks")]
mod benches {
    frame_benchmarking::define_benchmarks!(
        // Substrate pallets
        [pallet_balances, Balances]
        [pallet_multisig, Multisig]
        [frame_system, SystemBench::<Runtime>]
        [pallet_timestamp, Timestamp]
        [pallet_utility, Utility]
        [pallet_democracy, Democracy]
        [pallet_collective, Council]
        [pallet_membership, CouncilMembership]
        [pallet_treasury, Treasury]
        [pallet_preimage, Preimage]
        [pallet_scheduler, Scheduler]
        [pallet_session, SessionBench::<Runtime>]
        [pallet_assets, Assets]
        // XCM
        [cumulus_pallet_xcmp_queue, XcmpQueue]
        [pallet_xcm_benchmarks::fungible, pallet_xcm_benchmarks::fungible::Pallet::<Runtime>]
        [pallet_xcm_benchmarks::generic, pallet_xcm_benchmarks::generic::Pallet::<Runtime>]
        // Manta pallets
        [calamari_vesting, CalamariVesting]
        [pallet_tx_pause, TransactionPause]
        [manta_collator_selection, CollatorSelection]
        [pallet_asset_manager, AssetManager]
        [pallet_parachain_staking, ParachainStaking]
        [pallet_manta_pay, MantaPay]
        [pallet_manta_sbt, MantaSbt]
        // Nimbus pallets
        // [pallet_author_inherent, AuthorInherent]
    );
}

impl_runtime_apis! {
    impl sp_consensus_aura::AuraApi<Block, AuraId> for Runtime {
        fn slot_duration() -> sp_consensus_aura::SlotDuration {
            sp_consensus_aura::SlotDuration::from_millis(Aura::slot_duration())
        }

        fn authorities() -> Vec<AuraId> {
            // NOTE: AuraAPI must exist for node/src/aura_or_nimbus_consensus.rs
            // But is intentionally DISABLED starting with manta v3.3.0
            vec![]
        }
    }

    impl sp_api::Core<Block> for Runtime {
        fn version() -> RuntimeVersion {
            VERSION
        }

        fn execute_block(block: Block) {
            Executive::execute_block(block)
        }

        fn initialize_block(header: &<Block as BlockT>::Header) {
            Executive::initialize_block(header)
        }
    }

    impl sp_api::Metadata<Block> for Runtime {
        fn metadata() -> OpaqueMetadata {
            OpaqueMetadata::new(Runtime::metadata().into())
        }
    }

    impl sp_block_builder::BlockBuilder<Block> for Runtime {
        fn apply_extrinsic(extrinsic: <Block as BlockT>::Extrinsic) -> ApplyExtrinsicResult {
            Executive::apply_extrinsic(extrinsic)
        }

        fn finalize_block() -> <Block as BlockT>::Header {
            Executive::finalize_block()
        }

        fn inherent_extrinsics(data: sp_inherents::InherentData) -> Vec<<Block as BlockT>::Extrinsic> {
            data.create_extrinsics()
        }

        fn check_inherents(
            block: Block,
            data: sp_inherents::InherentData,
        ) -> sp_inherents::CheckInherentsResult {
            data.check_extrinsics(&block)
        }
    }

    impl sp_transaction_pool::runtime_api::TaggedTransactionQueue<Block> for Runtime {
        fn validate_transaction(
            source: TransactionSource,
            tx: <Block as BlockT>::Extrinsic,
            block_hash: <Block as BlockT>::Hash,
        ) -> TransactionValidity {
            Executive::validate_transaction(source, tx, block_hash)
        }
    }

    impl sp_offchain::OffchainWorkerApi<Block> for Runtime {
        fn offchain_worker(header: &<Block as BlockT>::Header) {
            Executive::offchain_worker(header)
        }
    }

    impl sp_session::SessionKeys<Block> for Runtime {
        fn generate_session_keys(seed: Option<Vec<u8>>) -> Vec<u8> {
            opaque::SessionKeys::generate(seed)
        }

        fn decode_session_keys(
            encoded: Vec<u8>,
        ) -> Option<Vec<(Vec<u8>, KeyTypeId)>> {
            opaque::SessionKeys::decode_into_raw_public_keys(&encoded)
        }
    }

    impl frame_system_rpc_runtime_api::AccountNonceApi<Block, AccountId, Index> for Runtime {
        fn account_nonce(account: AccountId) -> Index {
            System::account_nonce(account)
        }
    }

    impl pallet_transaction_payment_rpc_runtime_api::TransactionPaymentApi<Block, Balance> for Runtime {
        fn query_info(
            uxt: <Block as BlockT>::Extrinsic,
            len: u32,
        ) -> pallet_transaction_payment_rpc_runtime_api::RuntimeDispatchInfo<Balance> {
            TransactionPayment::query_info(uxt, len)
        }
        fn query_fee_details(
            uxt: <Block as BlockT>::Extrinsic,
            len: u32,
        ) -> pallet_transaction_payment::FeeDetails<Balance> {
            TransactionPayment::query_fee_details(uxt, len)
        }
    }

    impl pallet_transaction_payment_rpc_runtime_api::TransactionPaymentCallApi<Block, Balance, RuntimeCall>
        for Runtime
    {
        fn query_call_info(
            call: RuntimeCall,
            len: u32,
        ) -> pallet_transaction_payment::RuntimeDispatchInfo<Balance> {
            TransactionPayment::query_call_info(call, len)
        }
        fn query_call_fee_details(
            call: RuntimeCall,
            len: u32,
        ) -> pallet_transaction_payment::FeeDetails<Balance> {
            TransactionPayment::query_call_fee_details(call, len)
        }
    }

    impl cumulus_primitives_core::CollectCollationInfo<Block> for Runtime {
        fn collect_collation_info(header: &<Block as BlockT>::Header) -> cumulus_primitives_core::CollationInfo {
            ParachainSystem::collect_collation_info(header)
        }
    }

    impl pallet_manta_pay::runtime::PullLedgerDiffApi<Block> for Runtime {
        fn pull_ledger_diff(
            checkpoint: RawCheckpoint,
            max_receiver: u64,
            max_sender: u64
        ) -> PullResponse {
            MantaPay::pull_ledger_diff(checkpoint.into(), max_receiver, max_sender)
        }
        fn initial_pull(checkpoint: RawCheckpoint, max_receiver: u64) -> InitialSyncResponse {
            MantaPay::initial_pull(checkpoint.into(), max_receiver)
        }
    }

    impl pallet_manta_sbt::runtime::SBTPullLedgerDiffApi<Block> for Runtime {
        fn sbt_pull_ledger_diff(
            checkpoint: RawCheckpoint,
            max_receiver: u64,
            max_sender: u64
        ) -> PullResponse {
            MantaSbt::pull_ledger_diff(checkpoint.into(), max_receiver, max_sender)
        }
    }

    impl nimbus_primitives::NimbusApi<Block> for Runtime {
        fn can_author(author: NimbusId, relay_parent: u32, parent_header: &<Block as BlockT>::Header) -> bool {
            let next_block_number = parent_header.number + 1;
            let slot = relay_parent;
            // Because the staking solution calculates the next staking set at the beginning
            // of the first block in the new round, the only way to accurately predict the
            // authors is to compute the selection during prediction.
            // NOTE: This logic must manually be kept in sync with the nimbus filter pipeline
            if pallet_parachain_staking::Pallet::<Self>::round().should_update(next_block_number)
            {
                // lookup account from nimbusId
                // mirrors logic in `pallet_author_inherent`
                use nimbus_primitives::AccountLookup;
                let account = match manta_collator_selection::Pallet::<Self>::lookup_account(&author) {
                    Some(account) => account,
                    // Authors whose account lookups fail will not be eligible
                    None => {
                        return false;
                    }
                };
                // manually check aura eligibility (in the new round)
                // mirrors logic in `aura_style_filter`
                let truncated_half_slot = (slot >> 1) as usize;
                let active: Vec<AccountId> = pallet_parachain_staking::Pallet::<Self>::compute_top_candidates();
                account == active[truncated_half_slot % active.len()]
            } else {
                // We're not changing rounds, `PotentialAuthors` is not changing, just use can_author
                <AuthorInherent as nimbus_primitives::CanAuthor<_>>::can_author(&author, &relay_parent)
            }
        }
    }

    #[cfg(feature = "try-runtime")]
    impl frame_try_runtime::TryRuntime<Block> for Runtime {
        fn on_runtime_upgrade(checks: frame_try_runtime::UpgradeCheckSelect) -> (Weight, Weight) {
            let weight = Executive::try_runtime_upgrade(checks).unwrap();
            (weight, RuntimeBlockWeights::get().max_block)
        }

        fn execute_block(
            block: Block,
            state_root_check: bool,
            signature_check: bool,
            select: frame_try_runtime::TryStateSelect
        ) -> Weight {
            Executive::try_execute_block(block, state_root_check, signature_check, select).expect("try_execute_block failed")
        }
    }

    #[cfg(feature = "runtime-benchmarks")]
    impl frame_benchmarking::Benchmark<Block> for Runtime {
        fn benchmark_metadata(extra: bool) -> (
            Vec<frame_benchmarking::BenchmarkList>,
            Vec<frame_support::traits::StorageInfo>,
        ) {
            use frame_benchmarking::{Benchmarking, BenchmarkList};
            use frame_support::traits::StorageInfoTrait;
            use frame_system_benchmarking::Pallet as SystemBench;
            use cumulus_pallet_session_benchmarking::Pallet as SessionBench;

            let mut list = Vec::<BenchmarkList>::new();
            list_benchmarks!(list, extra);

            let storage_info = AllPalletsWithSystem::storage_info();

            (list, storage_info)
        }

        fn dispatch_benchmark(
            config: frame_benchmarking::BenchmarkConfig
        ) -> Result<Vec<frame_benchmarking::BenchmarkBatch>, sp_runtime::RuntimeString> {
            use frame_benchmarking::{Benchmarking, BenchmarkBatch, TrackedStorageKey, BenchmarkError};

            use frame_system_benchmarking::Pallet as SystemBench;
            impl frame_system_benchmarking::Config for Runtime {}

            use cumulus_pallet_session_benchmarking::Pallet as SessionBench;
            impl cumulus_pallet_session_benchmarking::Config for Runtime {}

            use pallet_xcm_benchmarks::asset_instance_from;
            use xcm_config::{LocationToAccountId, XcmExecutorConfig};

            parameter_types! {
                pub const TrustedTeleporter: Option<(MultiLocation, MultiAsset)> = None;
                pub const TrustedReserve: Option<(MultiLocation, MultiAsset)> = Some((
                    KsmLocation::get(),
                    // Random amount for the benchmark.
                    MultiAsset { fun: Fungible(1_000_000_000_000), id: Concrete(KsmLocation::get()) },
                ));
                pub const CheckedAccount: Option<AccountId> = None;
                pub const KsmLocation: MultiLocation = MultiLocation::parent();
                pub KmaLocation: MultiLocation = MultiLocation::new(1, X1(Parachain(ParachainInfo::parachain_id().into())));
            }

            impl pallet_xcm_benchmarks::Config for Runtime {
                type XcmConfig = XcmExecutorConfig;
                type AccountIdConverter = LocationToAccountId;

                fn valid_destination() -> Result<MultiLocation, BenchmarkError> {
                 Ok(KsmLocation::get())
                }

                fn worst_case_holding() -> MultiAssets {
                    // A mix of fungible, non-fungible, and concrete assets.
                    const HOLDING_FUNGIBLES: u32 = 100;
                    const HOLDING_NON_FUNGIBLES: u32 = 100;
                    let fungibles_amount: u128 = 100;
                    let mut assets = (0..HOLDING_FUNGIBLES)
                        .map(|i| {
                            MultiAsset {
                                id: Concrete(GeneralIndex(i as u128).into()),
                                fun: Fungible(fungibles_amount * i as u128),
                            }
                        })
                        .chain(core::iter::once(MultiAsset { id: Concrete(Here.into()), fun: Fungible(u128::MAX) }))
                        .chain((0..HOLDING_NON_FUNGIBLES).map(|i| MultiAsset {
                            id: Concrete(GeneralIndex(i as u128).into()),
                            fun: NonFungible(asset_instance_from(i)),
                        }))
                        .collect::<Vec<_>>();

                        assets.push(MultiAsset{
                            id: Concrete(KmaLocation::get()),
                            fun: Fungible(1_000_000 * KMA),
                        });
                        assets.into()
                }
            }

            impl pallet_xcm_benchmarks::fungible::Config for Runtime {
                type TransactAsset = Balances;

                type CheckedAccount = CheckedAccount;
                type TrustedTeleporter = TrustedTeleporter;
                type TrustedReserve = TrustedReserve;

                fn get_multi_asset() -> MultiAsset {
                    MultiAsset {
                        id: Concrete(KmaLocation::get()),
                        fun: Fungible(1 * KMA),
                    }
                }
            }

            impl pallet_xcm_benchmarks::generic::Config for Runtime {
                type RuntimeCall = RuntimeCall;

                fn worst_case_response() -> (u64, Response) {
                    (0u64, Response::Version(Default::default()))
                }

                fn transact_origin() -> Result<MultiLocation, BenchmarkError> {
                    Ok(KsmLocation::get())
                }

                fn subscribe_origin() -> Result<MultiLocation, BenchmarkError> {
                    Ok(KsmLocation::get())
                }

                fn claimable_asset() -> Result<(MultiLocation, MultiLocation, MultiAssets), BenchmarkError> {
                    let origin = KmaLocation::get();
                    let assets: MultiAssets = (Concrete(KmaLocation::get()), 1_000 * KMA).into();
                    let ticket = MultiLocation { parents: 0, interior: Here };
                    Ok((origin, ticket, assets))
                }
            }

            let whitelist: Vec<TrackedStorageKey> = vec![
                // Block Number
                hex_literal::hex!("26aa394eea5630e07c48ae0c9558cef702a5c1b19ab7a04f536c519aca4983ac").to_vec().into(),
                // Total Issuance
                hex_literal::hex!("c2261276cc9d1f8598ea4b6a74b15c2f57c875e4cff74148e4628f264b974c80").to_vec().into(),
                // Execution Phase
                hex_literal::hex!("26aa394eea5630e07c48ae0c9558cef7ff553b5a9862a516939d82b3d3d8661a").to_vec().into(),
                // Event Count
                hex_literal::hex!("26aa394eea5630e07c48ae0c9558cef70a98fdbe9ce6c55837576c60c7af3850").to_vec().into(),
                // ParachainStaking Round
                hex_literal::hex!("a686a3043d0adcf2fa655e57bc595a7813792e785168f725b60e2969c7fc2552").to_vec().into(),
                // System Events
                hex_literal::hex!("26aa394eea5630e07c48ae0c9558cef780d41e5e16056765bc8461851072c9d7").to_vec().into(),
                // Treasury Account
                hex_literal::hex!("26aa394eea5630e07c48ae0c9558cef7b99d880ec681799c0cf30e8886371da95ecffd7b6c0f78751baa9d281e0bfa3a6d6f646c70792f74727372790000000000000000000000000000000000000000").to_vec().into(),
            ];

            let mut batches = Vec::<BenchmarkBatch>::new();
            let params = (&config, &whitelist);
            add_benchmarks!(params, batches);

            Ok(batches)
        }
    }
}

struct CheckInherents;
impl cumulus_pallet_parachain_system::CheckInherents<Block> for CheckInherents {
    fn check_inherents(
        block: &Block,
        relay_state_proof: &cumulus_pallet_parachain_system::RelayChainStateProof,
    ) -> sp_inherents::CheckInherentsResult {
        let relay_chain_slot = relay_state_proof
            .read_slot()
            .expect("Could not read the relay chain slot from the proof");

        let inherent_data =
            cumulus_primitives_timestamp::InherentDataProvider::from_relay_chain_slot_and_duration(
                relay_chain_slot,
                sp_std::time::Duration::from_secs(6),
            )
            .create_inherent_data()
            .expect("Could not create the timestamp inherent data");

        inherent_data.check_extrinsics(block)
    }
}

cumulus_pallet_parachain_system::register_validate_block! {
    Runtime = Runtime,
    BlockExecutor = pallet_author_inherent::BlockExecutor::<Runtime, Executive>,
    CheckInherents = CheckInherents,
}<|MERGE_RESOLUTION|>--- conflicted
+++ resolved
@@ -291,18 +291,11 @@
                 | pallet_parachain_staking::Call::schedule_delegator_bond_less{..}
                 | pallet_parachain_staking::Call::execute_delegation_request{..}
                 | pallet_parachain_staking::Call::cancel_delegation_request{..})
-<<<<<<< HEAD
             | RuntimeCall::Balances(_)
             | RuntimeCall::Preimage(_)
             | RuntimeCall::MantaPay(_)
+            | RuntimeCall::MantaSbt(_)
             | RuntimeCall::XTokens(orml_xtokens::Call::transfer {..}
-=======
-            | Call::Balances(_)
-            | Call::Preimage(_)
-            | Call::MantaPay(_)
-            | Call::MantaSbt(_)
-            | Call::XTokens(orml_xtokens::Call::transfer {..}
->>>>>>> ceb9e46c
                 | orml_xtokens::Call::transfer_multicurrencies {..})
             | RuntimeCall::TransactionPause(_)
             | RuntimeCall::Utility(_) => true,
@@ -922,10 +915,7 @@
         [pallet_scheduler, Scheduler]
         [pallet_session, SessionBench::<Runtime>]
         [pallet_assets, Assets]
-        // XCM
-        [cumulus_pallet_xcmp_queue, XcmpQueue]
-        [pallet_xcm_benchmarks::fungible, pallet_xcm_benchmarks::fungible::Pallet::<Runtime>]
-        [pallet_xcm_benchmarks::generic, pallet_xcm_benchmarks::generic::Pallet::<Runtime>]
+
         // Manta pallets
         [calamari_vesting, CalamariVesting]
         [pallet_tx_pause, TransactionPause]
@@ -934,6 +924,11 @@
         [pallet_parachain_staking, ParachainStaking]
         [pallet_manta_pay, MantaPay]
         [pallet_manta_sbt, MantaSbt]
+                // XCM
+                [cumulus_pallet_xcmp_queue, XcmpQueue]
+                [pallet_xcm_benchmarks::fungible, pallet_xcm_benchmarks::fungible::Pallet::<Runtime>]
+                [pallet_xcm_benchmarks::generic, pallet_xcm_benchmarks::generic::Pallet::<Runtime>]
+
         // Nimbus pallets
         // [pallet_author_inherent, AuthorInherent]
     );
