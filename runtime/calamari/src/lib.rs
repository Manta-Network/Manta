--- conflicted
+++ resolved
@@ -502,12 +502,8 @@
 parameter_types! {
 	pub const ProposalBond: Permill = Permill::from_percent(1);
 	pub const ProposalBondMinimum: Balance = 50 * KMA;
-<<<<<<< HEAD
+	pub const ProposalBondMaximum: Balance = 1000 * KMA;
 	pub SpendPeriod: BlockNumber = prod_or_fast!(6 * DAYS, 2 * MINUTES, "CALAMARI_SPENDPERIOD");
-=======
-	pub const ProposalBondMaximum: Balance = 1000 * KMA;
-	pub const SpendPeriod: BlockNumber = 6 * DAYS;
->>>>>>> c9d3bdf1
 	pub const Burn: Permill = Permill::from_percent(0);
 	pub const TreasuryPalletId: PalletId = PalletId(*b"py/trsry");
 	pub const MaxApprovals: u32 = 100;
