--- conflicted
+++ resolved
@@ -55,19 +55,14 @@
     EnsureRoot,
 };
 use manta_primitives::{
-<<<<<<< HEAD
-    constants::{time::*, RocksDbWeight, STAKING_PALLET_ID, TREASURY_PALLET_ID, WEIGHT_PER_SECOND},
+    constants::{
+        time::*, RocksDbWeight, NAME_SERVICE_PALLET_ID, STAKING_PALLET_ID, TREASURY_PALLET_ID,
+        WEIGHT_PER_SECOND,
+    },
     currencies::Currencies,
     types::{
         AccountId, Balance, BlockNumber, CalamariAssetId, Hash, Header, Index, PoolId, Signature,
     },
-=======
-    constants::{
-        time::*, RocksDbWeight, NAME_SERVICE_PALLET_ID, STAKING_PALLET_ID, TREASURY_PALLET_ID,
-        WEIGHT_PER_SECOND,
-    },
-    types::{AccountId, Balance, BlockNumber, Hash, Header, Index, Signature},
->>>>>>> fb049104
 };
 use manta_support::manta_pay::{InitialSyncResponse, PullResponse, RawCheckpoint};
 pub use pallet_parachain_staking::{InflationInfo, Range};
@@ -805,7 +800,6 @@
 }
 
 parameter_types! {
-<<<<<<< HEAD
     pub const FarmingKeeperPalletId: PalletId = PalletId(*b"mt/fmkpr");
     pub const FarmingRewardIssuerPalletId: PalletId = PalletId(*b"mt/fmrir");
     pub TreasuryAccount: AccountId = TreasuryPalletId::get().into_account_truncating();
@@ -826,7 +820,9 @@
     type Keeper = FarmingKeeperPalletId;
     type RewardIssuer = FarmingRewardIssuerPalletId;
     type WeightInfo = weights::manta_farming::SubstrateWeight<Runtime>;
-=======
+}
+
+parameter_types! {
     pub const NameServicePalletId: PalletId = NAME_SERVICE_PALLET_ID;
 }
 
@@ -838,7 +834,6 @@
     /// Register pricing around 5$ with current KMA/USD
     type RegisterPrice = ConstU128<{ 3300 * KMA }>;
     type WeightInfo = weights::pallet_name_service::SubstrateWeight<Runtime>;
->>>>>>> fb049104
 }
 
 // Create the runtime by composing the FRAME pallets that were previously configured.
