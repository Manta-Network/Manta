// Copyright 2020-2022 Manta Network.
// This file is part of Manta.
//
// Manta is free software: you can redistribute it and/or modify
// it under the terms of the GNU General Public License as published by
// the Free Software Foundation, either version 3 of the License, or
// (at your option) any later version.
//
// Manta is distributed in the hope that it will be useful,
// but WITHOUT ANY WARRANTY; without even the implied warranty of
// MERCHANTABILITY or FITNESS FOR A PARTICULAR PURPOSE.  See the
// GNU General Public License for more details.
//
// You should have received a copy of the GNU General Public License
// along with Manta.  If not, see <http://www.gnu.org/licenses/>.

//! Calamari Parachain runtime.

#![allow(clippy::identity_op)] // keep e.g. 1 * DAYS for legibility
#![cfg_attr(not(feature = "std"), no_std)]
#![recursion_limit = "256"]

// Make the WASM binary available.
#[cfg(feature = "std")]
include!(concat!(env!("OUT_DIR"), "/wasm_binary.rs"));

use sp_api::impl_runtime_apis;
use sp_core::{crypto::KeyTypeId, OpaqueMetadata};
use sp_runtime::{
    create_runtime_str, generic, impl_opaque_keys,
    traits::{AccountIdLookup, BlakeTwo256, Block as BlockT},
    transaction_validity::{TransactionSource, TransactionValidity},
    ApplyExtrinsicResult,
};
use sp_std::{cmp::Ordering, prelude::*};
#[cfg(feature = "std")]
use sp_version::NativeVersion;
use sp_version::RuntimeVersion;

use frame_support::{
    construct_runtime, parameter_types,
    traits::{
        ConstU16, ConstU32, ConstU8, Contains, Currency, EitherOfDiverse, NeverEnsureOrigin,
        PrivilegeCmp,
    },
    weights::{
        constants::{BlockExecutionWeight, ExtrinsicBaseWeight, RocksDbWeight, WEIGHT_PER_SECOND},
        ConstantMultiplier, DispatchClass, Weight,
    },
    PalletId,
};
use frame_system::{
    limits::{BlockLength, BlockWeights},
    EnsureRoot,
};
use manta_primitives::{
    constants::{time::*, STAKING_PALLET_ID, TREASURY_PALLET_ID},
    types::{AccountId, Balance, BlockNumber, Hash, Header, Index, Signature},
};
use runtime_common::{prod_or_fast, BlockHashCount, SlowAdjustingFeeUpdate};
use session_key_primitives::{AuraId, NimbusId, VrfId};
use sp_runtime::{Perbill, Permill};

#[cfg(any(feature = "std", test))]
pub use sp_runtime::BuildStorage;

use xcm::latest::prelude::*;

pub mod assets_config;
pub mod currency;
pub mod fee;
pub mod impls;
pub mod migrations;
mod nimbus_session_adapter;
pub mod xcm_config;

use currency::*;
use fee::WeightToFee;
use impls::DealWithFees;
use runtime_common::migration::MigratePalletPv2Sv;

pub type NegativeImbalance = <Balances as Currency<AccountId>>::NegativeImbalance;

/// Opaque types. These are used by the CLI to instantiate machinery that don't need to know
/// the specifics of the runtime. They can then be made to be agnostic over specific formats
/// of data like extrinsics, allowing for them to continue syncing the network through upgrades
/// to even the core data structures.
pub mod opaque {
    use super::*;
    pub use sp_runtime::OpaqueExtrinsic as UncheckedExtrinsic;
    /// Opaque block header type.
    pub type Header = generic::Header<BlockNumber, BlakeTwo256>;
    /// Opaque block type.
    pub type Block = generic::Block<Header, UncheckedExtrinsic>;
    /// Opaque block identifier type.
    pub type BlockId = generic::BlockId<Block>;

    use nimbus_session_adapter::{AuthorInherentWithNoOpSession, VrfWithNoOpSession};
    impl_opaque_keys! {
        pub struct SessionKeys {
            pub aura: Aura,
            pub nimbus: AuthorInherentWithNoOpSession<Runtime>,
            pub vrf: VrfWithNoOpSession,
        }
    }
    impl SessionKeys {
        pub fn new(tuple: (AuraId, NimbusId, VrfId)) -> SessionKeys {
            let (aura, nimbus, vrf) = tuple;
            SessionKeys { aura, nimbus, vrf }
        }
    }
}

// Weights used in the runtime.
mod weights;

#[sp_version::runtime_version]
pub const VERSION: RuntimeVersion = RuntimeVersion {
    spec_name: create_runtime_str!("calamari"),
    impl_name: create_runtime_str!("calamari"),
    authoring_version: 1,
    spec_version: 3210,
    impl_version: 1,
    apis: RUNTIME_API_VERSIONS,
    transaction_version: 6,
    state_version: 0,
};

/// The version information used to identify this runtime when compiled natively.
#[cfg(feature = "std")]
pub fn native_version() -> NativeVersion {
    NativeVersion {
        runtime_version: VERSION,
        can_author_with: Default::default(),
    }
}
/// We assume that ~10% of the block weight is consumed by `on_initialize` handlers. This is
/// used to limit the maximal weight of a single extrinsic.
pub const AVERAGE_ON_INITIALIZE_RATIO: Perbill = Perbill::from_percent(10);
/// We allow `Normal` extrinsics to fill up the block up to 70%, the rest can be used by
/// Operational  extrinsics.
pub const NORMAL_DISPATCH_RATIO: Perbill = Perbill::from_percent(70);

/// We allow for 0.5 seconds of compute with a 6 second average block time.
pub const MAXIMUM_BLOCK_WEIGHT: Weight = WEIGHT_PER_SECOND / 2;

parameter_types! {
    pub const Version: RuntimeVersion = VERSION;
    pub RuntimeBlockLength: BlockLength =
        BlockLength::max_with_normal_ratio(5 * 1024 * 1024, NORMAL_DISPATCH_RATIO);
    pub RuntimeBlockWeights: BlockWeights = BlockWeights::builder()
        .base_block(BlockExecutionWeight::get())
        .for_class(DispatchClass::all(), |weights| {
            weights.base_extrinsic = ExtrinsicBaseWeight::get();
        })
        .for_class(DispatchClass::Normal, |weights| {
            weights.max_total = Some(NORMAL_DISPATCH_RATIO * MAXIMUM_BLOCK_WEIGHT);
        })
        .for_class(DispatchClass::Operational, |weights| {
            weights.max_total = Some(MAXIMUM_BLOCK_WEIGHT);
            // Operational transactions have some extra reserved space, so that they
            // are included even if block reached `MAXIMUM_BLOCK_WEIGHT`.
            weights.reserved = Some(
                MAXIMUM_BLOCK_WEIGHT - NORMAL_DISPATCH_RATIO * MAXIMUM_BLOCK_WEIGHT
            );
        })
        .avg_block_initialization(AVERAGE_ON_INITIALIZE_RATIO)
        .build_or_panic();
    pub const SS58Prefix: u8 = manta_primitives::constants::CALAMARI_SS58PREFIX;
}

impl pallet_tx_pause::Config for Runtime {
    type Event = Event;
    type UpdateOrigin = EitherOfDiverse<
        EnsureRoot<AccountId>,
        pallet_collective::EnsureProportionMoreThan<AccountId, TechnicalCollective, 1, 2>,
    >;
    type WeightInfo = weights::pallet_tx_pause::SubstrateWeight<Runtime>;
}

// Don't allow permission-less asset creation.
pub struct BaseFilter;
impl Contains<Call> for BaseFilter {
    fn contains(call: &Call) -> bool {
        if matches!(
            call,
            Call::Timestamp(_) | Call::ParachainSystem(_) | Call::System(_)
        ) {
            // always allow core call
            // pallet-timestamp and parachainSystem could not be filtered because
            // they are used in communication between relaychain and parachain.
            return true;
        }

        if pallet_tx_pause::PausedTransactionFilter::<Runtime>::contains(call) {
            // no paused call
            return false;
        }

        #[allow(clippy::match_like_matches_macro)]
        // keep CallFilter with explicit true/false for documentation
        match call {
            // Explicitly DISALLOWED calls
            | Call::Assets(_) // Filter Assets. Assets should only be accessed by AssetManager.
            | Call::AssetManager(_) // AssetManager is also filtered because all of its extrinsics
                                    // are callable only by Root, and Root calls skip this whole filter.
            // Currently, we filter `register_as_candidate` as this call is not yet ready for community.
            | Call::CollatorSelection( manta_collator_selection::Call::register_as_candidate{..})
            // For now disallow public proposal workflows, treasury workflows,
            // as well as external_propose and external_propose_majority.
            // The following are filtered out:
            | Call::Democracy(
                                pallet_democracy::Call::propose {..}
                                | pallet_democracy::Call::second {..}
                                | pallet_democracy::Call::cancel_proposal {..}
                                | pallet_democracy::Call::clear_public_proposals {..}
                                | pallet_democracy::Call::external_propose {..}
                                | pallet_democracy::Call::external_propose_majority {..})
            | Call::Treasury(_) // Treasury calls are filtered while it is accumulating funds.
            // Everything except transfer() is filtered out until it is practically needed:
            | Call::XTokens(
                                orml_xtokens::Call::transfer_with_fee {..}
                                | orml_xtokens::Call::transfer_multiasset {..}
                                | orml_xtokens::Call::transfer_multiasset_with_fee {..}
                                | orml_xtokens::Call::transfer_multiassets {..})
            // Filter callables from XCM pallets, we use XTokens exclusively
            | Call::XcmpQueue(_) | Call::PolkadotXcm(_) | Call::DmpQueue(_) => false,

            // Explicitly ALLOWED calls
            | Call::Authorship(_)
            | Call::Multisig(_)
            | Call::Democracy(pallet_democracy::Call::vote {..}
                                | pallet_democracy::Call::emergency_cancel {..}
                                | pallet_democracy::Call::external_propose_default {..}
                                | pallet_democracy::Call::fast_track  {..}
                                | pallet_democracy::Call::veto_external {..}
                                | pallet_democracy::Call::cancel_referendum {..}
                                | pallet_democracy::Call::cancel_queued {..}
                                | pallet_democracy::Call::delegate {..}
                                | pallet_democracy::Call::undelegate {..}
                                | pallet_democracy::Call::note_preimage {..}
                                | pallet_democracy::Call::note_preimage_operational {..}
                                | pallet_democracy::Call::note_imminent_preimage {..}
                                | pallet_democracy::Call::note_imminent_preimage_operational {..}
                                | pallet_democracy::Call::reap_preimage {..}
                                | pallet_democracy::Call::unlock {..}
                                | pallet_democracy::Call::remove_vote {..}
                                | pallet_democracy::Call::remove_other_vote {..}
                                | pallet_democracy::Call::enact_proposal {..}
                                | pallet_democracy::Call::blacklist {..})
            | Call::Council(_)
            | Call::TechnicalCommittee(_)
            | Call::CouncilMembership(_)
            | Call::TechnicalMembership(_)
            | Call::Scheduler(_)
            | Call::CalamariVesting(_)
            | Call::Session(_) // User must be able to set their session key when applying for a collator
            | Call::CollatorSelection(
                manta_collator_selection::Call::set_invulnerables{..}
                | manta_collator_selection::Call::set_desired_candidates{..}
                | manta_collator_selection::Call::set_candidacy_bond{..}
                | manta_collator_selection::Call::set_eviction_baseline{..}
                | manta_collator_selection::Call::set_eviction_tolerance{..}
                | manta_collator_selection::Call::register_candidate{..}
                | manta_collator_selection::Call::remove_collator{..}
                | manta_collator_selection::Call::leave_intent{..})
            | Call::Balances(_)
            | Call::Preimage(_)
            | Call::XTokens(orml_xtokens::Call::transfer {..}
                | orml_xtokens::Call::transfer_multicurrencies {..})
            | Call::Utility(_) => true,

            // DISALLOW anything else
            | _ => false
        }
    }
}

// Configure FRAME pallets to include in runtime.
impl frame_system::Config for Runtime {
    type BaseCallFilter = BaseFilter; // Let filter activate.
    type BlockWeights = RuntimeBlockWeights;
    type BlockLength = RuntimeBlockLength;
    type AccountId = AccountId;
    type Call = Call;
    type Lookup = AccountIdLookup<AccountId, ()>;
    type Index = Index;
    type BlockNumber = BlockNumber;
    type Hash = Hash;
    type Hashing = BlakeTwo256;
    type Header = Header;
    type Event = Event;
    type Origin = Origin;
    type BlockHashCount = BlockHashCount;
    type DbWeight = RocksDbWeight;
    type Version = Version;
    type PalletInfo = PalletInfo;
    type OnNewAccount = ();
    type OnKilledAccount = ();
    type AccountData = pallet_balances::AccountData<Balance>;
    type SystemWeightInfo = weights::frame_system::SubstrateWeight<Runtime>;
    type SS58Prefix = SS58Prefix;
    type OnSetCode = cumulus_pallet_parachain_system::ParachainSetCode<Self>;
    type MaxConsumers = ConstU32<16>;
}

parameter_types! {
    pub const MinimumPeriod: u64 = SLOT_DURATION / 2;
}

impl pallet_timestamp::Config for Runtime {
    /// A timestamp: milliseconds since the unix epoch.
    type Moment = u64;
    type OnTimestampSet = ();
    type MinimumPeriod = MinimumPeriod;
    type WeightInfo = weights::pallet_timestamp::SubstrateWeight<Runtime>;
}

impl pallet_authorship::Config for Runtime {
    type FindAuthor = pallet_session::FindAccountFromAuthorIndex<Self, Aura>;
    type UncleGenerations = ConstU32<0>;
    type FilterUncle = ();
    type EventHandler = (CollatorSelection,);
}

parameter_types! {
    pub const NativeTokenExistentialDeposit: u128 = 10 * cKMA; // 0.1 KMA
}

impl pallet_balances::Config for Runtime {
    type MaxLocks = ConstU32<50>;
    type MaxReserves = ConstU32<50>;
    type ReserveIdentifier = [u8; 8];
    type Balance = Balance;
    type DustRemoval = ();
    type Event = Event;
    type ExistentialDeposit = NativeTokenExistentialDeposit;
    type AccountStore = frame_system::Pallet<Runtime>;
    type WeightInfo = weights::pallet_balances::SubstrateWeight<Runtime>;
}

parameter_types! {
    /// Relay Chain `TransactionLengthToFeeCoeff` / 10
    pub const TransactionLengthToFeeCoeff: Balance = mKMA / 100;
}

impl pallet_transaction_payment::Config for Runtime {
    type OnChargeTransaction = pallet_transaction_payment::CurrencyAdapter<Balances, DealWithFees>;
    type WeightToFee = WeightToFee;
    type LengthToFee = ConstantMultiplier<Balance, TransactionLengthToFeeCoeff>;
    type FeeMultiplierUpdate = SlowAdjustingFeeUpdate<Self>;
    type OperationalFeeMultiplier = ConstU8<5>;
    type Event = Event;
}

parameter_types! {
    // One storage item; key size is 32; value is size 4+4+16+32 bytes = 56 bytes.
    pub const DepositBase: Balance = deposit(1, 88);
    // Additional storage item size of 32 bytes.
    pub const DepositFactor: Balance = deposit(0, 32);
}

impl pallet_multisig::Config for Runtime {
    type Event = Event;
    type Call = Call;
    type Currency = Balances;
    type DepositBase = DepositBase;
    type DepositFactor = DepositFactor;
    type MaxSignatories = ConstU16<100>;
    type WeightInfo = weights::pallet_multisig::SubstrateWeight<Runtime>;
}

impl pallet_utility::Config for Runtime {
    type Event = Event;
    type Call = Call;
    type PalletsOrigin = OriginCaller;
    type WeightInfo = weights::pallet_utility::SubstrateWeight<Runtime>;
}

parameter_types! {
    pub LaunchPeriod: BlockNumber = prod_or_fast!(7 * DAYS, 5 * MINUTES, "CALAMARI_LAUNCHPERIOD");
    pub VotingPeriod: BlockNumber = prod_or_fast!(7 * DAYS, 5 * MINUTES, "CALAMARI_VOTINGPERIOD");
    pub FastTrackVotingPeriod: BlockNumber = prod_or_fast!(3 * HOURS, 2 * MINUTES, "CALAMARI_FASTTRACKVOTINGPERIOD");
    pub const InstantAllowed: bool = true;
    pub const MinimumDeposit: Balance = 1000 * KMA;
    pub EnactmentPeriod: BlockNumber = prod_or_fast!(1 * DAYS, 2 * MINUTES, "CALAMARI_ENACTMENTPERIOD");
    pub CooloffPeriod: BlockNumber = prod_or_fast!(7 * DAYS, 2 * MINUTES, "CALAMARI_COOLOFFPERIOD");
    pub const PreimageByteDeposit: Balance = deposit(0, 1);
}

impl pallet_democracy::Config for Runtime {
    type Proposal = Call;
    type Event = Event;
    type Currency = Balances;
    type EnactmentPeriod = EnactmentPeriod;
    type VoteLockingPeriod = EnactmentPeriod;
    type LaunchPeriod = LaunchPeriod;
    type VotingPeriod = VotingPeriod;
    type MinimumDeposit = MinimumDeposit;
    /// A straight majority of the council can decide what their next motion is.
    type ExternalOrigin =
        pallet_collective::EnsureProportionAtLeast<AccountId, CouncilCollective, 1, 2>;
    /// A super-majority can have the next scheduled referendum be a straight majority-carries vote.
    type ExternalMajorityOrigin =
        pallet_collective::EnsureProportionAtLeast<AccountId, CouncilCollective, 3, 4>;
    /// A unanimous council can have the next scheduled referendum be a straight default-carries
    /// (NTB) vote.
    type ExternalDefaultOrigin =
        pallet_collective::EnsureProportionAtLeast<AccountId, CouncilCollective, 1, 1>;
    /// Two thirds of the technical committee can have an ExternalMajority/ExternalDefault vote
    /// be tabled immediately and with a shorter voting/enactment period.
    type FastTrackOrigin =
        pallet_collective::EnsureProportionAtLeast<AccountId, TechnicalCollective, 2, 3>;
    type InstantOrigin =
        pallet_collective::EnsureProportionAtLeast<AccountId, TechnicalCollective, 1, 1>;
    type InstantAllowed = InstantAllowed;
    type FastTrackVotingPeriod = FastTrackVotingPeriod;
    // To cancel a proposal which has been passed, 2/3 of the council must agree to it.
    type CancellationOrigin =
        pallet_collective::EnsureProportionAtLeast<AccountId, CouncilCollective, 2, 3>;
    // To cancel a proposal before it has been passed, the technical committee must be unanimous or
    // Root must agree.
    type CancelProposalOrigin = EitherOfDiverse<
        EnsureRoot<AccountId>,
        pallet_collective::EnsureProportionAtLeast<AccountId, TechnicalCollective, 1, 1>,
    >;
    type BlacklistOrigin = EnsureRoot<AccountId>;
    // Any single technical committee member may veto a coming council proposal, however they can
    // only do it once and it lasts only for the cool-off period.
    type VetoOrigin = pallet_collective::EnsureMember<AccountId, TechnicalCollective>;
    type CooloffPeriod = CooloffPeriod;
    type PreimageByteDeposit = PreimageByteDeposit;
    type OperationalPreimageOrigin = pallet_collective::EnsureMember<AccountId, CouncilCollective>;
    type Slash = ();
    type Scheduler = Scheduler;
    type PalletsOrigin = OriginCaller;
    type MaxVotes = ConstU32<100>;
    type WeightInfo = weights::pallet_democracy::SubstrateWeight<Runtime>;
    type MaxProposals = ConstU32<100>;
}

parameter_types! {
    /// The maximum amount of time (in blocks) for council members to vote on motions.
    /// Motions may end in fewer blocks if enough votes are cast to determine the result.
    pub const CouncilMotionDuration: BlockNumber = 3 * DAYS;
}

type CouncilCollective = pallet_collective::Instance1;
impl pallet_collective::Config<CouncilCollective> for Runtime {
    type Origin = Origin;
    type Proposal = Call;
    type Event = Event;
    type MotionDuration = CouncilMotionDuration;
    type MaxProposals = ConstU32<100>;
    type MaxMembers = ConstU32<100>;
    type DefaultVote = pallet_collective::PrimeDefaultVote;
    type WeightInfo = weights::pallet_collective::SubstrateWeight<Runtime>;
}

pub type EnsureRootOrThreeFourthsCouncil = EitherOfDiverse<
    EnsureRoot<AccountId>,
    pallet_collective::EnsureProportionAtLeast<AccountId, CouncilCollective, 3, 4>,
>;

type CouncilMembershipInstance = pallet_membership::Instance1;
impl pallet_membership::Config<CouncilMembershipInstance> for Runtime {
    type Event = Event;
    type AddOrigin = EnsureRootOrThreeFourthsCouncil;
    type RemoveOrigin = EnsureRootOrThreeFourthsCouncil;
    type SwapOrigin = EnsureRootOrThreeFourthsCouncil;
    type ResetOrigin = EnsureRootOrThreeFourthsCouncil;
    type PrimeOrigin = EnsureRootOrThreeFourthsCouncil;
    type MembershipInitialized = Council;
    type MembershipChanged = Council;
    type MaxMembers = ConstU32<100>;
    type WeightInfo = weights::pallet_membership::SubstrateWeight<Runtime>;
}

parameter_types! {
    pub const TechnicalMotionDuration: BlockNumber = 3 * DAYS;
}

type TechnicalCollective = pallet_collective::Instance2;
impl pallet_collective::Config<TechnicalCollective> for Runtime {
    type Origin = Origin;
    type Proposal = Call;
    type Event = Event;
    type MotionDuration = TechnicalMotionDuration;
    type MaxProposals = ConstU32<100>;
    type MaxMembers = ConstU32<100>;
    type DefaultVote = pallet_collective::PrimeDefaultVote;
    type WeightInfo = weights::pallet_collective::SubstrateWeight<Runtime>;
}

type TechnicalMembershipInstance = pallet_membership::Instance2;
impl pallet_membership::Config<TechnicalMembershipInstance> for Runtime {
    type Event = Event;
    type AddOrigin = EnsureRootOrThreeFourthsCouncil;
    type RemoveOrigin = EnsureRootOrThreeFourthsCouncil;
    type SwapOrigin = EnsureRootOrThreeFourthsCouncil;
    type ResetOrigin = EnsureRootOrThreeFourthsCouncil;
    type PrimeOrigin = EnsureRootOrThreeFourthsCouncil;
    type MembershipInitialized = TechnicalCommittee;
    type MembershipChanged = TechnicalCommittee;
    type MaxMembers = ConstU32<100>;
    type WeightInfo = weights::pallet_membership::SubstrateWeight<Runtime>;
}

parameter_types! {
    pub const ProposalBond: Permill = Permill::from_percent(1);
    pub const ProposalBondMinimum: Balance = 500 * KMA;
    pub const ProposalBondMaximum: Balance = 10_000 * KMA;
    pub SpendPeriod: BlockNumber = prod_or_fast!(6 * DAYS, 2 * MINUTES, "CALAMARI_SPENDPERIOD");
    pub const Burn: Permill = Permill::from_percent(0);
    pub const TreasuryPalletId: PalletId = TREASURY_PALLET_ID;
}

type EnsureRootOrThreeFifthsCouncil = EitherOfDiverse<
    EnsureRoot<AccountId>,
    pallet_collective::EnsureProportionAtLeast<AccountId, CouncilCollective, 3, 5>,
>;

type EnsureRootOrMoreThanHalfCouncil = EitherOfDiverse<
    EnsureRoot<AccountId>,
    pallet_collective::EnsureProportionMoreThan<AccountId, CouncilCollective, 1, 2>,
>;

impl pallet_treasury::Config for Runtime {
    type PalletId = TreasuryPalletId;
    type Currency = Balances;
    type ApproveOrigin = EnsureRootOrThreeFifthsCouncil;
    type RejectOrigin = EnsureRootOrMoreThanHalfCouncil;
    type Event = Event;
    type OnSlash = Treasury;
    type ProposalBond = ProposalBond;
    type ProposalBondMinimum = ProposalBondMinimum;
    type ProposalBondMaximum = ProposalBondMaximum;
    type SpendPeriod = SpendPeriod;
    type Burn = Burn;
    type BurnDestination = ();
    type MaxApprovals = ConstU32<100>;
    type WeightInfo = weights::pallet_treasury::SubstrateWeight<Runtime>;
    type SpendFunds = ();
    // Expects an implementation of `EnsureOrigin` with a `Success` generic,
    // which is the the maximum amount that this origin is allowed to spend at a time.
    type SpendOrigin = NeverEnsureOrigin<Balance>;
}

parameter_types! {
    pub MaximumSchedulerWeight: Weight = Perbill::from_percent(80) *
        RuntimeBlockWeights::get().max_block;
    pub const NoPreimagePostponement: Option<u32> = Some(10);
}

type ScheduleOrigin = EnsureRoot<AccountId>;
/// Used the compare the privilege of an origin inside the scheduler.
pub struct OriginPrivilegeCmp;
impl PrivilegeCmp<OriginCaller> for OriginPrivilegeCmp {
    fn cmp_privilege(left: &OriginCaller, right: &OriginCaller) -> Option<Ordering> {
        if left == right {
            return Some(Ordering::Equal);
        }

        match (left, right) {
            // Root is greater than anything.
            (OriginCaller::system(frame_system::RawOrigin::Root), _) => Some(Ordering::Greater),
            // Check which one has more yes votes.
            (
                OriginCaller::Council(pallet_collective::RawOrigin::Members(l_yes_votes, l_count)),
                OriginCaller::Council(pallet_collective::RawOrigin::Members(r_yes_votes, r_count)),
            ) => Some((l_yes_votes * r_count).cmp(&(r_yes_votes * l_count))),
            // For every other origin we don't care, as they are not used for `ScheduleOrigin`.
            _ => None,
        }
    }
}

impl pallet_scheduler::Config for Runtime {
    type Event = Event;
    type Origin = Origin;
    type PalletsOrigin = OriginCaller;
    type Call = Call;
    type MaximumWeight = MaximumSchedulerWeight;
    type ScheduleOrigin = ScheduleOrigin;
    type MaxScheduledPerBlock = ConstU32<50>; // 50 scheduled calls at most in the queue for a single block.
    type WeightInfo = weights::pallet_scheduler::SubstrateWeight<Runtime>;
    type OriginPrivilegeCmp = OriginPrivilegeCmp;
    type PreimageProvider = Preimage;
    type NoPreimagePostponement = NoPreimagePostponement;
}

parameter_types! {
    // Our NORMAL_DISPATCH_RATIO is 70% of the 5MB limit
    // So anything more than 3.5MB doesn't make sense here
    pub const PreimageMaxSize: u32 = 3584 * 1024;
    pub const PreimageBaseDeposit: Balance = 1 * KMA;
}

impl pallet_preimage::Config for Runtime {
    type WeightInfo = weights::pallet_preimage::SubstrateWeight<Runtime>;
    type Event = Event;
    type Currency = Balances;
    type ManagerOrigin = EnsureRoot<AccountId>;
    type MaxSize = PreimageMaxSize;
    // The sum of the below 2 amounts will get reserved every time someone submits a preimage.
    // Their sum will be unreserved when the preimage is requested, i.e. when it is going to be used.
    type BaseDeposit = PreimageBaseDeposit;
    type ByteDeposit = PreimageByteDeposit;
}

parameter_types! {
    // Rotate collator's spot each 6 hours.
    pub Period: u32 = prod_or_fast!(6 * HOURS, 2 * MINUTES, "CALAMARI_PERIOD");
    pub const Offset: u32 = 0;
}

impl pallet_session::Config for Runtime {
    type Event = Event;
    type ValidatorId = <Self as frame_system::Config>::AccountId;
    // we don't have stash and controller, thus we don't need the convert as well.
    type ValidatorIdOf = manta_collator_selection::IdentityCollator;
    type ShouldEndSession = pallet_session::PeriodicSessions<Period, Offset>;
    type NextSessionRotation = pallet_session::PeriodicSessions<Period, Offset>;
    type SessionManager = CollatorSelection;
    // Essentially just Aura, but lets be pedantic.
    type SessionHandler =
        <opaque::SessionKeys as sp_runtime::traits::OpaqueKeys>::KeyTypeIdProviders;
    type Keys = opaque::SessionKeys;
    type WeightInfo = weights::pallet_session::SubstrateWeight<Runtime>;
}

impl pallet_aura::Config for Runtime {
    type AuthorityId = AuraId;
    type DisabledValidators = ();
    type MaxAuthorities = ConstU32<100_000>;
}

parameter_types! {
    // Pallet account for record rewards and give rewards to collator.
    pub const PotId: PalletId = STAKING_PALLET_ID;
}

parameter_types! {
    pub const ExecutiveBody: BodyId = BodyId::Executive;
}

/// We allow root and the Relay Chain council to execute privileged collator selection operations.
pub type CollatorSelectionUpdateOrigin = EitherOfDiverse<
    EnsureRoot<AccountId>,
    pallet_collective::EnsureProportionAtLeast<AccountId, CouncilCollective, 1, 1>,
>;

impl manta_collator_selection::Config for Runtime {
    type Event = Event;
    type Currency = Balances;
    type UpdateOrigin = CollatorSelectionUpdateOrigin;
    type PotId = PotId;
    type MaxCandidates = ConstU32<50>; // 50 candidates at most
    type MaxInvulnerables = ConstU32<5>; // 5 invulnerables at most
    type ValidatorId = <Self as frame_system::Config>::AccountId;
    type ValidatorIdOf = manta_collator_selection::IdentityCollator;
    type AccountIdOf = manta_collator_selection::IdentityCollator;
    type ValidatorRegistration = Session;
    type WeightInfo = weights::manta_collator_selection::SubstrateWeight<Runtime>;
}

// Calamari pallets configuration
parameter_types! {
    pub const MinVestedTransfer: Balance = KMA;
}

impl calamari_vesting::Config for Runtime {
    type Currency = Balances;
    type Event = Event;
    type Timestamp = Timestamp;
    type MinVestedTransfer = MinVestedTransfer;
    type MaxScheduleLength = ConstU32<6>;
    type WeightInfo = weights::calamari_vesting::SubstrateWeight<Runtime>;
}

// Create the runtime by composing the FRAME pallets that were previously configured.
construct_runtime!(
    pub enum Runtime where
        Block = Block,
        NodeBlock = opaque::Block,
        UncheckedExtrinsic = UncheckedExtrinsic,
    {
        // System support stuff.
        System: frame_system::{Pallet, Call, Config, Storage, Event<T>} = 0,
        ParachainSystem: cumulus_pallet_parachain_system::{
            Pallet, Call, Config, Storage, Inherent, Event<T>, ValidateUnsigned,
        } = 1,
        Timestamp: pallet_timestamp::{Pallet, Call, Storage, Inherent} = 2,
        ParachainInfo: parachain_info::{Pallet, Storage, Config} = 3,
        TransactionPause: pallet_tx_pause::{Pallet, Call, Storage, Event<T>} = 9,

        // Monetary stuff.
        Balances: pallet_balances::{Pallet, Call, Storage, Config<T>, Event<T>} = 10,
        TransactionPayment: pallet_transaction_payment::{Pallet, Storage, Event<T>} = 11,

        // Governance stuff.
        Democracy: pallet_democracy::{Pallet, Call, Storage, Config<T>, Event<T>} = 14,
        Council: pallet_collective::<Instance1>::{Pallet, Call, Storage, Origin<T>, Event<T>, Config<T>} = 15,
        CouncilMembership: pallet_membership::<Instance1>::{Pallet, Call, Storage, Event<T>, Config<T>} = 16,
        TechnicalCommittee: pallet_collective::<Instance2>::{Pallet, Call, Storage, Origin<T>, Event<T>, Config<T>} = 17,
        TechnicalMembership: pallet_membership::<Instance2>::{Pallet, Call, Storage, Event<T>, Config<T>} = 18,

        // Collator support. the order of these 5 are important and shall not change.
        Authorship: pallet_authorship::{Pallet, Call, Storage} = 20,
        CollatorSelection: manta_collator_selection::{Pallet, Call, Storage, Event<T>, Config<T>} = 21,
        Session: pallet_session::{Pallet, Call, Storage, Event, Config<T>} = 22,
        Aura: pallet_aura::{Pallet, Storage, Config<T>} = 23,
        AuraExt: cumulus_pallet_aura_ext::{Pallet, Storage, Config} = 24,

        // Treasury
        Treasury: pallet_treasury::{Pallet, Call, Storage, Event<T>} = 26,

        // Preimage registrar.
        Preimage: pallet_preimage::{Pallet, Call, Storage, Event<T>} = 28,
        // System scheduler.
        Scheduler: pallet_scheduler::{Pallet, Call, Storage, Event<T>} = 29,

        // XCM helpers.
        XcmpQueue: cumulus_pallet_xcmp_queue::{Pallet, Call, Storage, Event<T>} = 30,
        PolkadotXcm: pallet_xcm::{Pallet, Call, Storage, Event<T>, Origin, Config} = 31,
        CumulusXcm: cumulus_pallet_xcm::{Pallet, Event<T>, Origin} = 32,
        DmpQueue: cumulus_pallet_dmp_queue::{Pallet, Call, Storage, Event<T>} = 33,
        XTokens: orml_xtokens::{Pallet, Call, Event<T>, Storage} = 34,

        // Handy utilities.
        Utility: pallet_utility::{Pallet, Call, Event} = 40,
        Multisig: pallet_multisig::{Pallet, Call, Storage, Event<T>} = 41,
        // 42 was occupied by pallet-sudo, we should discuss it if another pallet takes 42 in the future.

        // Assets management
        Assets: pallet_assets::{Pallet, Call, Storage, Event<T>} = 45,
        AssetManager: pallet_asset_manager::{Pallet, Call, Storage, Config<T>, Event<T>} = 46,

        // Calamari stuff
        CalamariVesting: calamari_vesting::{Pallet, Call, Storage, Event<T>} = 50,
    }
);

/// The address format for describing accounts.
pub type Address = sp_runtime::MultiAddress<AccountId, ()>;
/// Block type as expected by this runtime.
pub type Block = generic::Block<Header, UncheckedExtrinsic>;
/// A Block signed with a Justification
pub type SignedBlock = generic::SignedBlock<Block>;
/// BlockId type as expected by this runtime.
pub type BlockId = generic::BlockId<Block>;
/// The SignedExtension to the basic transaction logic.
pub type SignedExtra = (
    frame_system::CheckSpecVersion<Runtime>,
    frame_system::CheckTxVersion<Runtime>,
    frame_system::CheckGenesis<Runtime>,
    frame_system::CheckEra<Runtime>,
    frame_system::CheckNonce<Runtime>,
    frame_system::CheckWeight<Runtime>,
    pallet_transaction_payment::ChargeTransactionPayment<Runtime>,
);
/// Unchecked extrinsic type as expected by this runtime.
pub type UncheckedExtrinsic = generic::UncheckedExtrinsic<Address, Call, Signature, SignedExtra>;
/// Extrinsic type that has already been checked.
pub type CheckedExtrinsic = generic::CheckedExtrinsic<AccountId, Call, SignedExtra>;

/// Types for runtime upgrading.
/// Each type should implement trait `OnRuntimeUpgrade`.
pub type OnRuntimeUpgradeHooks = (
    UpgradeSessionKeys,
    MigratePalletPv2Sv<pallet_asset_manager::Pallet<Runtime>>,
    MigratePalletPv2Sv<pallet_tx_pause::Pallet<Runtime>>,
    MigratePalletPv2Sv<manta_collator_selection::Pallet<Runtime>>,
    MigratePalletPv2Sv<calamari_vesting::Pallet<Runtime>>,
);

/// Executive: handles dispatch to the various modules.
pub type Executive = frame_executive::Executive<
    Runtime,
    Block,
    frame_system::ChainContext<Runtime>,
    Runtime,
    AllPalletsReversedWithSystemFirst,
<<<<<<< HEAD
=======
    OnRuntimeUpgradeHooks,
>>>>>>> 0d63cc4b
>;

#[cfg(feature = "runtime-benchmarks")]
#[macro_use]
extern crate frame_benchmarking;

#[cfg(feature = "runtime-benchmarks")]
mod benches {
    frame_benchmarking::define_benchmarks!(
        // Substrate pallets
        [pallet_balances, Balances]
        [pallet_multisig, Multisig]
        [frame_system, SystemBench::<Runtime>]
        [pallet_timestamp, Timestamp]
        [pallet_utility, Utility]
        [pallet_democracy, Democracy]
        [pallet_collective, Council]
        [pallet_membership, CouncilMembership]
        [pallet_treasury, Treasury]
        [pallet_preimage, Preimage]
        [pallet_scheduler, Scheduler]
        [pallet_session, SessionBench::<Runtime>]
        [pallet_assets, Assets]
        // XCM
        [cumulus_pallet_xcmp_queue, XcmpQueue]
        // Manta pallets
        [calamari_vesting, CalamariVesting]
        [pallet_tx_pause, TransactionPause]
        [manta_collator_selection, CollatorSelection]
        [pallet_asset_manager, AssetManager]
    );
}

impl_runtime_apis! {
    impl sp_consensus_aura::AuraApi<Block, AuraId> for Runtime {
        fn slot_duration() -> sp_consensus_aura::SlotDuration {
            sp_consensus_aura::SlotDuration::from_millis(Aura::slot_duration())
        }

        fn authorities() -> Vec<AuraId> {
            Aura::authorities().into_inner()
        }
    }

    impl sp_api::Core<Block> for Runtime {
        fn version() -> RuntimeVersion {
            VERSION
        }

        fn execute_block(block: Block) {
            Executive::execute_block(block)
        }

        fn initialize_block(header: &<Block as BlockT>::Header) {
            Executive::initialize_block(header)
        }
    }

    impl sp_api::Metadata<Block> for Runtime {
        fn metadata() -> OpaqueMetadata {
            OpaqueMetadata::new(Runtime::metadata().into())
        }
    }

    impl sp_block_builder::BlockBuilder<Block> for Runtime {
        fn apply_extrinsic(extrinsic: <Block as BlockT>::Extrinsic) -> ApplyExtrinsicResult {
            Executive::apply_extrinsic(extrinsic)
        }

        fn finalize_block() -> <Block as BlockT>::Header {
            Executive::finalize_block()
        }

        fn inherent_extrinsics(data: sp_inherents::InherentData) -> Vec<<Block as BlockT>::Extrinsic> {
            data.create_extrinsics()
        }

        fn check_inherents(
            block: Block,
            data: sp_inherents::InherentData,
        ) -> sp_inherents::CheckInherentsResult {
            data.check_extrinsics(&block)
        }
    }

    impl sp_transaction_pool::runtime_api::TaggedTransactionQueue<Block> for Runtime {
        fn validate_transaction(
            source: TransactionSource,
            tx: <Block as BlockT>::Extrinsic,
            block_hash: <Block as BlockT>::Hash,
        ) -> TransactionValidity {
            Executive::validate_transaction(source, tx, block_hash)
        }
    }

    impl sp_offchain::OffchainWorkerApi<Block> for Runtime {
        fn offchain_worker(header: &<Block as BlockT>::Header) {
            Executive::offchain_worker(header)
        }
    }

    impl sp_session::SessionKeys<Block> for Runtime {
        fn generate_session_keys(seed: Option<Vec<u8>>) -> Vec<u8> {
            opaque::SessionKeys::generate(seed)
        }

        fn decode_session_keys(
            encoded: Vec<u8>,
        ) -> Option<Vec<(Vec<u8>, KeyTypeId)>> {
            opaque::SessionKeys::decode_into_raw_public_keys(&encoded)
        }
    }

    impl frame_system_rpc_runtime_api::AccountNonceApi<Block, AccountId, Index> for Runtime {
        fn account_nonce(account: AccountId) -> Index {
            System::account_nonce(account)
        }
    }

    impl pallet_transaction_payment_rpc_runtime_api::TransactionPaymentApi<Block, Balance> for Runtime {
        fn query_info(
            uxt: <Block as BlockT>::Extrinsic,
            len: u32,
        ) -> pallet_transaction_payment_rpc_runtime_api::RuntimeDispatchInfo<Balance> {
            TransactionPayment::query_info(uxt, len)
        }
        fn query_fee_details(
            uxt: <Block as BlockT>::Extrinsic,
            len: u32,
        ) -> pallet_transaction_payment::FeeDetails<Balance> {
            TransactionPayment::query_fee_details(uxt, len)
        }
    }

    impl cumulus_primitives_core::CollectCollationInfo<Block> for Runtime {
        fn collect_collation_info(header: &<Block as BlockT>::Header) -> cumulus_primitives_core::CollationInfo {
            ParachainSystem::collect_collation_info(header)
        }
    }

    #[cfg(feature = "try-runtime")]
    impl frame_try_runtime::TryRuntime<Block> for Runtime {
        fn on_runtime_upgrade() -> (Weight, Weight) {
            let weight = Executive::try_runtime_upgrade().unwrap();
            (weight, RuntimeBlockWeights::get().max_block)
        }

        fn execute_block_no_check(block: Block) -> Weight {
            Executive::execute_block_no_check(block)
        }
    }

    #[cfg(feature = "runtime-benchmarks")]
    impl frame_benchmarking::Benchmark<Block> for Runtime {
        fn benchmark_metadata(extra: bool) -> (
            Vec<frame_benchmarking::BenchmarkList>,
            Vec<frame_support::traits::StorageInfo>,
        ) {
            use frame_benchmarking::{Benchmarking, BenchmarkList};
            use frame_support::traits::StorageInfoTrait;
            use frame_system_benchmarking::Pallet as SystemBench;
            use cumulus_pallet_session_benchmarking::Pallet as SessionBench;

            let mut list = Vec::<BenchmarkList>::new();
            list_benchmarks!(list, extra);

            let storage_info = AllPalletsReversedWithSystemFirst::storage_info();
            (list, storage_info)
        }

        fn dispatch_benchmark(
            config: frame_benchmarking::BenchmarkConfig
        ) -> Result<Vec<frame_benchmarking::BenchmarkBatch>, sp_runtime::RuntimeString> {
            use frame_benchmarking::{Benchmarking, BenchmarkBatch, TrackedStorageKey};

            use frame_system_benchmarking::Pallet as SystemBench;
            impl frame_system_benchmarking::Config for Runtime {}

            use cumulus_pallet_session_benchmarking::Pallet as SessionBench;
            impl cumulus_pallet_session_benchmarking::Config for Runtime {}

            let whitelist: Vec<TrackedStorageKey> = vec![
                // Block Number
                hex_literal::hex!("26aa394eea5630e07c48ae0c9558cef702a5c1b19ab7a04f536c519aca4983ac").to_vec().into(),
                // Total Issuance
                hex_literal::hex!("c2261276cc9d1f8598ea4b6a74b15c2f57c875e4cff74148e4628f264b974c80").to_vec().into(),
                // Execution Phase
                hex_literal::hex!("26aa394eea5630e07c48ae0c9558cef7ff553b5a9862a516939d82b3d3d8661a").to_vec().into(),
                // Event Count
                hex_literal::hex!("26aa394eea5630e07c48ae0c9558cef70a98fdbe9ce6c55837576c60c7af3850").to_vec().into(),
                // System Events
                hex_literal::hex!("26aa394eea5630e07c48ae0c9558cef780d41e5e16056765bc8461851072c9d7").to_vec().into(),
                // Treasury Account
                hex_literal::hex!("26aa394eea5630e07c48ae0c9558cef7b99d880ec681799c0cf30e8886371da95ecffd7b6c0f78751baa9d281e0bfa3a6d6f646c70792f74727372790000000000000000000000000000000000000000").to_vec().into(),
            ];

            let mut batches = Vec::<BenchmarkBatch>::new();
            let params = (&config, &whitelist);
            add_benchmarks!(params, batches);

            if batches.is_empty() { return Err("Benchmark not found for this pallet.".into()) }
            Ok(batches)
        }
    }
}

struct CheckInherents;
impl cumulus_pallet_parachain_system::CheckInherents<Block> for CheckInherents {
    fn check_inherents(
        block: &Block,
        relay_state_proof: &cumulus_pallet_parachain_system::RelayChainStateProof,
    ) -> sp_inherents::CheckInherentsResult {
        let relay_chain_slot = relay_state_proof
            .read_slot()
            .expect("Could not read the relay chain slot from the proof");

        let inherent_data =
            cumulus_primitives_timestamp::InherentDataProvider::from_relay_chain_slot_and_duration(
                relay_chain_slot,
                sp_std::time::Duration::from_secs(6),
            )
            .create_inherent_data()
            .expect("Could not create the timestamp inherent data");

        inherent_data.check_extrinsics(block)
    }
}

cumulus_pallet_parachain_system::register_validate_block! {
    Runtime = Runtime,
    BlockExecutor = cumulus_pallet_aura_ext::BlockExecutor::<Runtime, Executive>,
    CheckInherents = CheckInherents,
}<|MERGE_RESOLUTION|>--- conflicted
+++ resolved
@@ -781,10 +781,6 @@
     frame_system::ChainContext<Runtime>,
     Runtime,
     AllPalletsReversedWithSystemFirst,
-<<<<<<< HEAD
-=======
-    OnRuntimeUpgradeHooks,
->>>>>>> 0d63cc4b
 >;
 
 #[cfg(feature = "runtime-benchmarks")]
