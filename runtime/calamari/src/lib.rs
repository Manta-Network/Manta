// Copyright 2020-2022 Manta Network.
// This file is part of Manta.
//
// Manta is free software: you can redistribute it and/or modify
// it under the terms of the GNU General Public License as published by
// the Free Software Foundation, either version 3 of the License, or
// (at your option) any later version.
//
// Manta is distributed in the hope that it will be useful,
// but WITHOUT ANY WARRANTY; without even the implied warranty of
// MERCHANTABILITY or FITNESS FOR A PARTICULAR PURPOSE.  See the
// GNU General Public License for more details.
//
// You should have received a copy of the GNU General Public License
// along with Manta.  If not, see <http://www.gnu.org/licenses/>.

//! Calamari Parachain runtime.

#![allow(clippy::identity_op)] // keep e.g. 1 * DAYS for legibility
#![cfg_attr(not(feature = "std"), no_std)]
#![recursion_limit = "256"]

// Make the WASM binary available.
#[cfg(feature = "std")]
include!(concat!(env!("OUT_DIR"), "/wasm_binary.rs"));

use sp_api::impl_runtime_apis;
use sp_core::{crypto::KeyTypeId, OpaqueMetadata};
use sp_runtime::{
    create_runtime_str, generic, impl_opaque_keys,
    traits::{AccountIdLookup, BlakeTwo256, Block as BlockT},
    transaction_validity::{TransactionSource, TransactionValidity},
    ApplyExtrinsicResult,
};
use sp_std::{cmp::Ordering, prelude::*};
#[cfg(feature = "std")]
use sp_version::NativeVersion;
use sp_version::RuntimeVersion;

use frame_support::{
    construct_runtime, parameter_types,
    traits::{ConstU16, ConstU32, ConstU8, Contains, Currency, EnsureOneOf, PrivilegeCmp},
    weights::{
        constants::{BlockExecutionWeight, ExtrinsicBaseWeight, RocksDbWeight, WEIGHT_PER_SECOND},
        ConstantMultiplier, DispatchClass, Weight,
    },
    PalletId,
};
use frame_system::{
    limits::{BlockLength, BlockWeights},
    EnsureRoot,
};
use manta_primitives::{
    constants::{time::*, STAKING_PALLET_ID, TREASURY_PALLET_ID},
    types::{AccountId, Balance, BlockNumber, Hash, Header, Index, Signature},
};
use nimbus_primitives::NimbusId;
use runtime_common::{prod_or_fast, BlockHashCount, SlowAdjustingFeeUpdate};
<<<<<<< HEAD
use session_key_primitives::{aura::AuraId, VrfId};
=======
use session_key_primitives::{AuraId, NimbusId, VrfId};
>>>>>>> b30d3fd2
use sp_runtime::{Perbill, Permill};

#[cfg(any(feature = "std", test))]
pub use sp_runtime::BuildStorage;

use xcm::latest::prelude::*;

pub mod assets_config;
pub mod currency;
pub mod fee;
pub mod impls;
pub mod migrations;
mod nimbus_session_adapter;
pub mod xcm_config;

use currency::*;
use fee::WeightToFee;
use impls::DealWithFees;

pub type NegativeImbalance = <Balances as Currency<AccountId>>::NegativeImbalance;

/// Opaque types. These are used by the CLI to instantiate machinery that don't need to know
/// the specifics of the runtime. They can then be made to be agnostic over specific formats
/// of data like extrinsics, allowing for them to continue syncing the network through upgrades
/// to even the core data structures.
pub mod opaque {
    use super::*;
    pub use sp_runtime::OpaqueExtrinsic as UncheckedExtrinsic;
    /// Opaque block header type.
    pub type Header = generic::Header<BlockNumber, BlakeTwo256>;
    /// Opaque block type.
    pub type Block = generic::Block<Header, UncheckedExtrinsic>;
    /// Opaque block identifier type.
    pub type BlockId = generic::BlockId<Block>;

    use nimbus_session_adapter::{AuthorInherentWithNoOpSession, VrfWithNoOpSession};
    impl_opaque_keys! {
        pub struct OldSessionKeys {
            pub aura: Aura,
        }
    }
    impl_opaque_keys! {
        pub struct SessionKeys {
            pub aura: Aura,
            pub nimbus: AuthorInherentWithNoOpSession<Runtime>,
            pub vrf: VrfWithNoOpSession,
        }
    }
    impl SessionKeys {
        pub fn new(tuple: (AuraId, NimbusId, VrfId)) -> SessionKeys {
            let (aura, nimbus, vrf) = tuple;
            SessionKeys { aura, nimbus, vrf }
        }
    }

    pub fn transform_session_keys(_v: AccountId, old: OldSessionKeys) -> SessionKeys {
<<<<<<< HEAD
        let unique_dummy_nimbus_id =
            session_key_primitives::nimbus::from_aura_key(old.aura.clone());
        SessionKeys {
            aura: old.aura,
            nimbus: unique_dummy_nimbus_id.clone(),
            vrf: unique_dummy_nimbus_id.into(),
=======
        SessionKeys {
            aura: old.aura.clone(),
            nimbus: session_key_primitives::nimbus::dummy_key_from(old.aura.clone()),
            vrf: session_key_primitives::vrf::dummy_key_from(old.aura),
>>>>>>> b30d3fd2
        }
    }
}

// Weights used in the runtime.
mod weights;

#[sp_version::runtime_version]
pub const VERSION: RuntimeVersion = RuntimeVersion {
    spec_name: create_runtime_str!("calamari"),
    impl_name: create_runtime_str!("calamari"),
    authoring_version: 1,
    spec_version: 3201,
    impl_version: 1,
    apis: RUNTIME_API_VERSIONS,
    transaction_version: 5,
    state_version: 0,
};

/// The version information used to identify this runtime when compiled natively.
#[cfg(feature = "std")]
pub fn native_version() -> NativeVersion {
    NativeVersion {
        runtime_version: VERSION,
        can_author_with: Default::default(),
    }
}
/// We assume that ~10% of the block weight is consumed by `on_initialize` handlers. This is
/// used to limit the maximal weight of a single extrinsic.
pub const AVERAGE_ON_INITIALIZE_RATIO: Perbill = Perbill::from_percent(10);
/// We allow `Normal` extrinsics to fill up the block up to 70%, the rest can be used by
/// Operational  extrinsics.
pub const NORMAL_DISPATCH_RATIO: Perbill = Perbill::from_percent(70);

/// We allow for 0.5 seconds of compute with a 6 second average block time.
pub const MAXIMUM_BLOCK_WEIGHT: Weight = WEIGHT_PER_SECOND / 2;

parameter_types! {
    pub const Version: RuntimeVersion = VERSION;
    pub RuntimeBlockLength: BlockLength =
        BlockLength::max_with_normal_ratio(5 * 1024 * 1024, NORMAL_DISPATCH_RATIO);
    pub RuntimeBlockWeights: BlockWeights = BlockWeights::builder()
        .base_block(BlockExecutionWeight::get())
        .for_class(DispatchClass::all(), |weights| {
            weights.base_extrinsic = ExtrinsicBaseWeight::get();
        })
        .for_class(DispatchClass::Normal, |weights| {
            weights.max_total = Some(NORMAL_DISPATCH_RATIO * MAXIMUM_BLOCK_WEIGHT);
        })
        .for_class(DispatchClass::Operational, |weights| {
            weights.max_total = Some(MAXIMUM_BLOCK_WEIGHT);
            // Operational transactions have some extra reserved space, so that they
            // are included even if block reached `MAXIMUM_BLOCK_WEIGHT`.
            weights.reserved = Some(
                MAXIMUM_BLOCK_WEIGHT - NORMAL_DISPATCH_RATIO * MAXIMUM_BLOCK_WEIGHT
            );
        })
        .avg_block_initialization(AVERAGE_ON_INITIALIZE_RATIO)
        .build_or_panic();
    pub const SS58Prefix: u8 = manta_primitives::constants::CALAMARI_SS58PREFIX;
}

impl pallet_tx_pause::Config for Runtime {
    type Event = Event;
    type UpdateOrigin = EnsureOneOf<
        EnsureRoot<AccountId>,
        pallet_collective::EnsureProportionMoreThan<AccountId, TechnicalCollective, 1, 2>,
    >;
    type WeightInfo = weights::pallet_tx_pause::SubstrateWeight<Runtime>;
}

// Don't allow permission-less asset creation.
pub struct BaseFilter;
impl Contains<Call> for BaseFilter {
    fn contains(call: &Call) -> bool {
        if matches!(
            call,
            Call::Timestamp(_) | Call::ParachainSystem(_) | Call::System(_)
        ) {
            // always allow core call
            // pallet-timestamp and parachainSystem could not be filtered because
            // they are used in communication between relaychain and parachain.
            return true;
        }

        if pallet_tx_pause::PausedTransactionFilter::<Runtime>::contains(call) {
            // no paused call
            return false;
        }

        #[allow(clippy::match_like_matches_macro)]
        // keep CallFilter with explicit true/false for documentation
        match call {
            // Explicitly DISALLOWED calls
            | Call::Assets(_) // Filter Assets. Assets should only be accessed by AssetManager.
            | Call::AssetManager(_) // AssetManager is also filtered because all of its extrinsics
                                    // are callable only by Root, and Root calls skip this whole filter.
            // Currently, we filter `register_as_candidate` as this call is not yet ready for community.
            | Call::CollatorSelection( manta_collator_selection::Call::register_as_candidate{..})
            // For now disallow public proposal workflows, treasury workflows,
            // as well as external_propose and external_propose_majority.
            // The following are filtered out:
            | Call::Democracy(
                                pallet_democracy::Call::propose {..}
                                | pallet_democracy::Call::second {..}
                                | pallet_democracy::Call::cancel_proposal {..}
                                | pallet_democracy::Call::clear_public_proposals {..}
                                | pallet_democracy::Call::external_propose {..}
                                | pallet_democracy::Call::external_propose_majority {..})
            | Call::Treasury(_) // Treasury calls are filtered while it is accumulating funds.
            // Everything except transfer() is filtered out until it is practically needed:
            | Call::XTokens(
                                orml_xtokens::Call::transfer_with_fee {..}
                                | orml_xtokens::Call::transfer_multiasset {..}
                                | orml_xtokens::Call::transfer_multiasset_with_fee {..}
                                | orml_xtokens::Call::transfer_multiassets {..})
            // Filter callables from XCM pallets, we use XTokens exclusively
            | Call::XcmpQueue(_) | Call::PolkadotXcm(_) | Call::DmpQueue(_) => false,

            // Explicitly ALLOWED calls
            | Call::Authorship(_)
            | Call::Multisig(_)
            | Call::Democracy(pallet_democracy::Call::vote {..}
                                | pallet_democracy::Call::emergency_cancel {..}
                                | pallet_democracy::Call::external_propose_default {..}
                                | pallet_democracy::Call::fast_track  {..}
                                | pallet_democracy::Call::veto_external {..}
                                | pallet_democracy::Call::cancel_referendum {..}
                                | pallet_democracy::Call::cancel_queued {..}
                                | pallet_democracy::Call::delegate {..}
                                | pallet_democracy::Call::undelegate {..}
                                | pallet_democracy::Call::note_preimage {..}
                                | pallet_democracy::Call::note_preimage_operational {..}
                                | pallet_democracy::Call::note_imminent_preimage {..}
                                | pallet_democracy::Call::note_imminent_preimage_operational {..}
                                | pallet_democracy::Call::reap_preimage {..}
                                | pallet_democracy::Call::unlock {..}
                                | pallet_democracy::Call::remove_vote {..}
                                | pallet_democracy::Call::remove_other_vote {..}
                                | pallet_democracy::Call::enact_proposal {..}
                                | pallet_democracy::Call::blacklist {..})
            | Call::Council(_)
            | Call::TechnicalCommittee(_)
            | Call::CouncilMembership(_)
            | Call::TechnicalMembership(_)
            | Call::Scheduler(_)
            | Call::CalamariVesting(_)
            | Call::Session(_) // User must be able to set their session key when applying for a collator
            | Call::CollatorSelection(
                manta_collator_selection::Call::set_invulnerables{..}
                | manta_collator_selection::Call::set_desired_candidates{..}
                | manta_collator_selection::Call::set_candidacy_bond{..}
                | manta_collator_selection::Call::set_eviction_baseline{..}
                | manta_collator_selection::Call::set_eviction_tolerance{..}
                | manta_collator_selection::Call::register_candidate{..}
                | manta_collator_selection::Call::remove_collator{..}
                | manta_collator_selection::Call::leave_intent{..})
            | Call::Balances(_)
            | Call::Preimage(_)
            | Call::XTokens(orml_xtokens::Call::transfer {..}
                | orml_xtokens::Call::transfer_multicurrencies {..})
            | Call::Utility(_) => true,

            // DISALLOW anything else
            | _ => false
        }
    }
}

// Configure FRAME pallets to include in runtime.
impl frame_system::Config for Runtime {
    type BaseCallFilter = BaseFilter; // Let filter activate.
    type BlockWeights = RuntimeBlockWeights;
    type BlockLength = RuntimeBlockLength;
    type AccountId = AccountId;
    type Call = Call;
    type Lookup = AccountIdLookup<AccountId, ()>;
    type Index = Index;
    type BlockNumber = BlockNumber;
    type Hash = Hash;
    type Hashing = BlakeTwo256;
    type Header = Header;
    type Event = Event;
    type Origin = Origin;
    type BlockHashCount = BlockHashCount;
    type DbWeight = RocksDbWeight;
    type Version = Version;
    type PalletInfo = PalletInfo;
    type OnNewAccount = ();
    type OnKilledAccount = ();
    type AccountData = pallet_balances::AccountData<Balance>;
    type SystemWeightInfo = weights::frame_system::SubstrateWeight<Runtime>;
    type SS58Prefix = SS58Prefix;
    type OnSetCode = cumulus_pallet_parachain_system::ParachainSetCode<Self>;
    type MaxConsumers = ConstU32<16>;
}

parameter_types! {
    pub const MinimumPeriod: u64 = SLOT_DURATION / 2;
}

impl pallet_timestamp::Config for Runtime {
    /// A timestamp: milliseconds since the unix epoch.
    type Moment = u64;
    type OnTimestampSet = ();
    type MinimumPeriod = MinimumPeriod;
    type WeightInfo = weights::pallet_timestamp::SubstrateWeight<Runtime>;
}

impl pallet_authorship::Config for Runtime {
    type FindAuthor = pallet_session::FindAccountFromAuthorIndex<Self, Aura>;
    type UncleGenerations = ConstU32<0>;
    type FilterUncle = ();
    type EventHandler = (CollatorSelection,);
}

parameter_types! {
    pub const NativeTokenExistentialDeposit: u128 = 10 * cKMA; // 0.1 KMA
}

impl pallet_balances::Config for Runtime {
    type MaxLocks = ConstU32<50>;
    type MaxReserves = ConstU32<50>;
    type ReserveIdentifier = [u8; 8];
    type Balance = Balance;
    type DustRemoval = ();
    type Event = Event;
    type ExistentialDeposit = NativeTokenExistentialDeposit;
    type AccountStore = frame_system::Pallet<Runtime>;
    type WeightInfo = weights::pallet_balances::SubstrateWeight<Runtime>;
}

parameter_types! {
    /// Relay Chain `TransactionByteFee` / 10
    pub const TransactionByteFee: Balance = mKMA / 100;
}

impl pallet_transaction_payment::Config for Runtime {
    type OnChargeTransaction = pallet_transaction_payment::CurrencyAdapter<Balances, DealWithFees>;
    type WeightToFee = WeightToFee;
    type LengthToFee = ConstantMultiplier<Balance, TransactionByteFee>;
    type FeeMultiplierUpdate = SlowAdjustingFeeUpdate<Self>;
    type OperationalFeeMultiplier = ConstU8<5>;
}

parameter_types! {
    // One storage item; key size is 32; value is size 4+4+16+32 bytes = 56 bytes.
    pub const DepositBase: Balance = deposit(1, 88);
    // Additional storage item size of 32 bytes.
    pub const DepositFactor: Balance = deposit(0, 32);
}

impl pallet_multisig::Config for Runtime {
    type Event = Event;
    type Call = Call;
    type Currency = Balances;
    type DepositBase = DepositBase;
    type DepositFactor = DepositFactor;
    type MaxSignatories = ConstU16<100>;
    type WeightInfo = weights::pallet_multisig::SubstrateWeight<Runtime>;
}

impl pallet_utility::Config for Runtime {
    type Event = Event;
    type Call = Call;
    type PalletsOrigin = OriginCaller;
    type WeightInfo = weights::pallet_utility::SubstrateWeight<Runtime>;
}

parameter_types! {
    pub LaunchPeriod: BlockNumber = prod_or_fast!(7 * DAYS, 5 * MINUTES, "CALAMARI_LAUNCHPERIOD");
    pub VotingPeriod: BlockNumber = prod_or_fast!(7 * DAYS, 5 * MINUTES, "CALAMARI_VOTINGPERIOD");
    pub FastTrackVotingPeriod: BlockNumber = prod_or_fast!(3 * HOURS, 2 * MINUTES, "CALAMARI_FASTTRACKVOTINGPERIOD");
    pub const InstantAllowed: bool = true;
    pub const MinimumDeposit: Balance = 1000 * KMA;
    pub EnactmentPeriod: BlockNumber = prod_or_fast!(1 * DAYS, 2 * MINUTES, "CALAMARI_ENACTMENTPERIOD");
    pub CooloffPeriod: BlockNumber = prod_or_fast!(7 * DAYS, 2 * MINUTES, "CALAMARI_COOLOFFPERIOD");
    pub const PreimageByteDeposit: Balance = deposit(0, 1);
}

impl pallet_democracy::Config for Runtime {
    type Proposal = Call;
    type Event = Event;
    type Currency = Balances;
    type EnactmentPeriod = EnactmentPeriod;
    type VoteLockingPeriod = EnactmentPeriod;
    type LaunchPeriod = LaunchPeriod;
    type VotingPeriod = VotingPeriod;
    type MinimumDeposit = MinimumDeposit;
    /// A straight majority of the council can decide what their next motion is.
    type ExternalOrigin =
        pallet_collective::EnsureProportionAtLeast<AccountId, CouncilCollective, 1, 2>;
    /// A super-majority can have the next scheduled referendum be a straight majority-carries vote.
    type ExternalMajorityOrigin =
        pallet_collective::EnsureProportionAtLeast<AccountId, CouncilCollective, 3, 4>;
    /// A unanimous council can have the next scheduled referendum be a straight default-carries
    /// (NTB) vote.
    type ExternalDefaultOrigin =
        pallet_collective::EnsureProportionAtLeast<AccountId, CouncilCollective, 1, 1>;
    /// Two thirds of the technical committee can have an ExternalMajority/ExternalDefault vote
    /// be tabled immediately and with a shorter voting/enactment period.
    type FastTrackOrigin =
        pallet_collective::EnsureProportionAtLeast<AccountId, TechnicalCollective, 2, 3>;
    type InstantOrigin =
        pallet_collective::EnsureProportionAtLeast<AccountId, TechnicalCollective, 1, 1>;
    type InstantAllowed = InstantAllowed;
    type FastTrackVotingPeriod = FastTrackVotingPeriod;
    // To cancel a proposal which has been passed, 2/3 of the council must agree to it.
    type CancellationOrigin =
        pallet_collective::EnsureProportionAtLeast<AccountId, CouncilCollective, 2, 3>;
    // To cancel a proposal before it has been passed, the technical committee must be unanimous or
    // Root must agree.
    type CancelProposalOrigin = EnsureOneOf<
        EnsureRoot<AccountId>,
        pallet_collective::EnsureProportionAtLeast<AccountId, TechnicalCollective, 1, 1>,
    >;
    type BlacklistOrigin = EnsureRoot<AccountId>;
    // Any single technical committee member may veto a coming council proposal, however they can
    // only do it once and it lasts only for the cool-off period.
    type VetoOrigin = pallet_collective::EnsureMember<AccountId, TechnicalCollective>;
    type CooloffPeriod = CooloffPeriod;
    type PreimageByteDeposit = PreimageByteDeposit;
    type OperationalPreimageOrigin = pallet_collective::EnsureMember<AccountId, CouncilCollective>;
    type Slash = ();
    type Scheduler = Scheduler;
    type PalletsOrigin = OriginCaller;
    type MaxVotes = ConstU32<100>;
    type WeightInfo = weights::pallet_democracy::SubstrateWeight<Runtime>;
    type MaxProposals = ConstU32<100>;
}

parameter_types! {
    /// The maximum amount of time (in blocks) for council members to vote on motions.
    /// Motions may end in fewer blocks if enough votes are cast to determine the result.
    pub const CouncilMotionDuration: BlockNumber = 3 * DAYS;
}

type CouncilCollective = pallet_collective::Instance1;
impl pallet_collective::Config<CouncilCollective> for Runtime {
    type Origin = Origin;
    type Proposal = Call;
    type Event = Event;
    type MotionDuration = CouncilMotionDuration;
    type MaxProposals = ConstU32<100>;
    type MaxMembers = ConstU32<100>;
    type DefaultVote = pallet_collective::PrimeDefaultVote;
    type WeightInfo = weights::pallet_collective::SubstrateWeight<Runtime>;
}

pub type EnsureRootOrThreeFourthsCouncil = EnsureOneOf<
    EnsureRoot<AccountId>,
    pallet_collective::EnsureProportionAtLeast<AccountId, CouncilCollective, 3, 4>,
>;

type CouncilMembershipInstance = pallet_membership::Instance1;
impl pallet_membership::Config<CouncilMembershipInstance> for Runtime {
    type Event = Event;
    type AddOrigin = EnsureRootOrThreeFourthsCouncil;
    type RemoveOrigin = EnsureRootOrThreeFourthsCouncil;
    type SwapOrigin = EnsureRootOrThreeFourthsCouncil;
    type ResetOrigin = EnsureRootOrThreeFourthsCouncil;
    type PrimeOrigin = EnsureRootOrThreeFourthsCouncil;
    type MembershipInitialized = Council;
    type MembershipChanged = Council;
    type MaxMembers = ConstU32<100>;
    type WeightInfo = weights::pallet_membership::SubstrateWeight<Runtime>;
}

parameter_types! {
    pub const TechnicalMotionDuration: BlockNumber = 3 * DAYS;
}

type TechnicalCollective = pallet_collective::Instance2;
impl pallet_collective::Config<TechnicalCollective> for Runtime {
    type Origin = Origin;
    type Proposal = Call;
    type Event = Event;
    type MotionDuration = TechnicalMotionDuration;
    type MaxProposals = ConstU32<100>;
    type MaxMembers = ConstU32<100>;
    type DefaultVote = pallet_collective::PrimeDefaultVote;
    type WeightInfo = weights::pallet_collective::SubstrateWeight<Runtime>;
}

type TechnicalMembershipInstance = pallet_membership::Instance2;
impl pallet_membership::Config<TechnicalMembershipInstance> for Runtime {
    type Event = Event;
    type AddOrigin = EnsureRootOrThreeFourthsCouncil;
    type RemoveOrigin = EnsureRootOrThreeFourthsCouncil;
    type SwapOrigin = EnsureRootOrThreeFourthsCouncil;
    type ResetOrigin = EnsureRootOrThreeFourthsCouncil;
    type PrimeOrigin = EnsureRootOrThreeFourthsCouncil;
    type MembershipInitialized = TechnicalCommittee;
    type MembershipChanged = TechnicalCommittee;
    type MaxMembers = ConstU32<100>;
    type WeightInfo = weights::pallet_membership::SubstrateWeight<Runtime>;
}

parameter_types! {
    pub const ProposalBond: Permill = Permill::from_percent(1);
    pub const ProposalBondMinimum: Balance = 500 * KMA;
    pub const ProposalBondMaximum: Balance = 10_000 * KMA;
    pub SpendPeriod: BlockNumber = prod_or_fast!(6 * DAYS, 2 * MINUTES, "CALAMARI_SPENDPERIOD");
    pub const Burn: Permill = Permill::from_percent(0);
    pub const TreasuryPalletId: PalletId = TREASURY_PALLET_ID;
}

type EnsureRootOrThreeFifthsCouncil = EnsureOneOf<
    EnsureRoot<AccountId>,
    pallet_collective::EnsureProportionAtLeast<AccountId, CouncilCollective, 3, 5>,
>;

type EnsureRootOrMoreThanHalfCouncil = EnsureOneOf<
    EnsureRoot<AccountId>,
    pallet_collective::EnsureProportionMoreThan<AccountId, CouncilCollective, 1, 2>,
>;

impl pallet_treasury::Config for Runtime {
    type PalletId = TreasuryPalletId;
    type Currency = Balances;
    type ApproveOrigin = EnsureRootOrThreeFifthsCouncil;
    type RejectOrigin = EnsureRootOrMoreThanHalfCouncil;
    type Event = Event;
    type OnSlash = Treasury;
    type ProposalBond = ProposalBond;
    type ProposalBondMinimum = ProposalBondMinimum;
    type ProposalBondMaximum = ProposalBondMaximum;
    type SpendPeriod = SpendPeriod;
    type Burn = Burn;
    type BurnDestination = ();
    type MaxApprovals = ConstU32<100>;
    type WeightInfo = weights::pallet_treasury::SubstrateWeight<Runtime>;
    type SpendFunds = ();
}

parameter_types! {
    pub MaximumSchedulerWeight: Weight = Perbill::from_percent(80) *
        RuntimeBlockWeights::get().max_block;
    pub const NoPreimagePostponement: Option<u32> = Some(10);
}

type ScheduleOrigin = EnsureRoot<AccountId>;
/// Used the compare the privilege of an origin inside the scheduler.
pub struct OriginPrivilegeCmp;
impl PrivilegeCmp<OriginCaller> for OriginPrivilegeCmp {
    fn cmp_privilege(left: &OriginCaller, right: &OriginCaller) -> Option<Ordering> {
        if left == right {
            return Some(Ordering::Equal);
        }

        match (left, right) {
            // Root is greater than anything.
            (OriginCaller::system(frame_system::RawOrigin::Root), _) => Some(Ordering::Greater),
            // Check which one has more yes votes.
            (
                OriginCaller::Council(pallet_collective::RawOrigin::Members(l_yes_votes, l_count)),
                OriginCaller::Council(pallet_collective::RawOrigin::Members(r_yes_votes, r_count)),
            ) => Some((l_yes_votes * r_count).cmp(&(r_yes_votes * l_count))),
            // For every other origin we don't care, as they are not used for `ScheduleOrigin`.
            _ => None,
        }
    }
}

impl pallet_scheduler::Config for Runtime {
    type Event = Event;
    type Origin = Origin;
    type PalletsOrigin = OriginCaller;
    type Call = Call;
    type MaximumWeight = MaximumSchedulerWeight;
    type ScheduleOrigin = ScheduleOrigin;
    type MaxScheduledPerBlock = ConstU32<50>; // 50 scheduled calls at most in the queue for a single block.
    type WeightInfo = weights::pallet_scheduler::SubstrateWeight<Runtime>;
    type OriginPrivilegeCmp = OriginPrivilegeCmp;
    type PreimageProvider = Preimage;
    type NoPreimagePostponement = NoPreimagePostponement;
}

parameter_types! {
    // Our NORMAL_DISPATCH_RATIO is 70% of the 5MB limit
    // So anything more than 3.5MB doesn't make sense here
    pub const PreimageMaxSize: u32 = 3584 * 1024;
    pub const PreimageBaseDeposit: Balance = 1 * KMA;
}

impl pallet_preimage::Config for Runtime {
    type WeightInfo = weights::pallet_preimage::SubstrateWeight<Runtime>;
    type Event = Event;
    type Currency = Balances;
    type ManagerOrigin = EnsureRoot<AccountId>;
    type MaxSize = PreimageMaxSize;
    // The sum of the below 2 amounts will get reserved every time someone submits a preimage.
    // Their sum will be unreserved when the preimage is requested, i.e. when it is going to be used.
    type BaseDeposit = PreimageBaseDeposit;
    type ByteDeposit = PreimageByteDeposit;
}

parameter_types! {
    // Rotate collator's spot each 6 hours.
    pub Period: u32 = prod_or_fast!(6 * HOURS, 2 * MINUTES, "CALAMARI_PERIOD");
    pub const Offset: u32 = 0;
}

impl pallet_session::Config for Runtime {
    type Event = Event;
    type ValidatorId = <Self as frame_system::Config>::AccountId;
    // we don't have stash and controller, thus we don't need the convert as well.
    type ValidatorIdOf = manta_collator_selection::IdentityCollator;
    type ShouldEndSession = pallet_session::PeriodicSessions<Period, Offset>;
    type NextSessionRotation = pallet_session::PeriodicSessions<Period, Offset>;
    type SessionManager = CollatorSelection;
    // Essentially just Aura, but lets be pedantic.
    type SessionHandler =
        <opaque::SessionKeys as sp_runtime::traits::OpaqueKeys>::KeyTypeIdProviders;
    type Keys = opaque::SessionKeys;
    type WeightInfo = weights::pallet_session::SubstrateWeight<Runtime>;
}

impl pallet_aura::Config for Runtime {
    type AuthorityId = AuraId;
    type DisabledValidators = ();
    type MaxAuthorities = ConstU32<100_000>;
}

parameter_types! {
    // Pallet account for record rewards and give rewards to collator.
    pub const PotId: PalletId = STAKING_PALLET_ID;
}

parameter_types! {
    pub const ExecutiveBody: BodyId = BodyId::Executive;
}

/// We allow root and the Relay Chain council to execute privileged collator selection operations.
pub type CollatorSelectionUpdateOrigin = EnsureOneOf<
    EnsureRoot<AccountId>,
    pallet_collective::EnsureProportionAtLeast<AccountId, CouncilCollective, 1, 1>,
>;

impl manta_collator_selection::Config for Runtime {
    type Event = Event;
    type Currency = Balances;
    type UpdateOrigin = CollatorSelectionUpdateOrigin;
    type PotId = PotId;
    type MaxCandidates = ConstU32<50>; // 50 candidates at most
    type MaxInvulnerables = ConstU32<5>; // 5 invulnerables at most
    type ValidatorId = <Self as frame_system::Config>::AccountId;
    type ValidatorIdOf = manta_collator_selection::IdentityCollator;
    type AccountIdOf = manta_collator_selection::IdentityCollator;
    type ValidatorRegistration = Session;
    type WeightInfo = weights::manta_collator_selection::SubstrateWeight<Runtime>;
    type CanAuthor = (); // Not currently used until tested on dolphin
}

// Calamari pallets configuration
parameter_types! {
    pub const MinVestedTransfer: Balance = KMA;
}

impl calamari_vesting::Config for Runtime {
    type Currency = Balances;
    type Event = Event;
    type Timestamp = Timestamp;
    type MinVestedTransfer = MinVestedTransfer;
    type MaxScheduleLength = ConstU32<6>;
    type WeightInfo = weights::calamari_vesting::SubstrateWeight<Runtime>;
}

// Create the runtime by composing the FRAME pallets that were previously configured.
construct_runtime!(
    pub enum Runtime where
        Block = Block,
        NodeBlock = opaque::Block,
        UncheckedExtrinsic = UncheckedExtrinsic,
    {
        // System support stuff.
        System: frame_system::{Pallet, Call, Config, Storage, Event<T>} = 0,
        ParachainSystem: cumulus_pallet_parachain_system::{
            Pallet, Call, Config, Storage, Inherent, Event<T>, ValidateUnsigned,
        } = 1,
        Timestamp: pallet_timestamp::{Pallet, Call, Storage, Inherent} = 2,
        ParachainInfo: parachain_info::{Pallet, Storage, Config} = 3,
        TransactionPause: pallet_tx_pause::{Pallet, Call, Storage, Event<T>} = 9,

        // Monetary stuff.
        Balances: pallet_balances::{Pallet, Call, Storage, Config<T>, Event<T>} = 10,
        TransactionPayment: pallet_transaction_payment::{Pallet, Storage} = 11,

        // Governance stuff.
        Democracy: pallet_democracy::{Pallet, Call, Storage, Config<T>, Event<T>} = 14,
        Council: pallet_collective::<Instance1>::{Pallet, Call, Storage, Origin<T>, Event<T>, Config<T>} = 15,
        CouncilMembership: pallet_membership::<Instance1>::{Pallet, Call, Storage, Event<T>, Config<T>} = 16,
        TechnicalCommittee: pallet_collective::<Instance2>::{Pallet, Call, Storage, Origin<T>, Event<T>, Config<T>} = 17,
        TechnicalMembership: pallet_membership::<Instance2>::{Pallet, Call, Storage, Event<T>, Config<T>} = 18,

        // Collator support. the order of these 5 are important and shall not change.
        Authorship: pallet_authorship::{Pallet, Call, Storage} = 20,
        CollatorSelection: manta_collator_selection::{Pallet, Call, Storage, Event<T>, Config<T>} = 21,
        Session: pallet_session::{Pallet, Call, Storage, Event, Config<T>} = 22,
        Aura: pallet_aura::{Pallet, Storage, Config<T>} = 23,
        AuraExt: cumulus_pallet_aura_ext::{Pallet, Storage, Config} = 24,

        // Treasury
        Treasury: pallet_treasury::{Pallet, Call, Storage, Event<T>} = 26,

        // Preimage registrar.
        Preimage: pallet_preimage::{Pallet, Call, Storage, Event<T>} = 28,
        // System scheduler.
        Scheduler: pallet_scheduler::{Pallet, Call, Storage, Event<T>} = 29,

        // XCM helpers.
        XcmpQueue: cumulus_pallet_xcmp_queue::{Pallet, Call, Storage, Event<T>} = 30,
        PolkadotXcm: pallet_xcm::{Pallet, Call, Storage, Event<T>, Origin, Config} = 31,
        CumulusXcm: cumulus_pallet_xcm::{Pallet, Event<T>, Origin} = 32,
        DmpQueue: cumulus_pallet_dmp_queue::{Pallet, Call, Storage, Event<T>} = 33,
        XTokens: orml_xtokens::{Pallet, Call, Event<T>, Storage} = 34,

        // Handy utilities.
        Utility: pallet_utility::{Pallet, Call, Event} = 40,
        Multisig: pallet_multisig::{Pallet, Call, Storage, Event<T>} = 41,
        // 42 was occupied by pallet-sudo, we should discuss it if another pallet takes 42 in the future.

        // Assets management
        Assets: pallet_assets::{Pallet, Call, Storage, Event<T>} = 45,
        AssetManager: pallet_asset_manager::{Pallet, Call, Storage, Config<T>, Event<T>} = 46,

        // Calamari stuff
        CalamariVesting: calamari_vesting::{Pallet, Call, Storage, Event<T>} = 50,
    }
);

/// The address format for describing accounts.
pub type Address = sp_runtime::MultiAddress<AccountId, ()>;
/// Block type as expected by this runtime.
pub type Block = generic::Block<Header, UncheckedExtrinsic>;
/// A Block signed with a Justification
pub type SignedBlock = generic::SignedBlock<Block>;
/// BlockId type as expected by this runtime.
pub type BlockId = generic::BlockId<Block>;
/// The SignedExtension to the basic transaction logic.
pub type SignedExtra = (
    frame_system::CheckSpecVersion<Runtime>,
    frame_system::CheckTxVersion<Runtime>,
    frame_system::CheckGenesis<Runtime>,
    frame_system::CheckEra<Runtime>,
    frame_system::CheckNonce<Runtime>,
    frame_system::CheckWeight<Runtime>,
    pallet_transaction_payment::ChargeTransactionPayment<Runtime>,
);
/// Unchecked extrinsic type as expected by this runtime.
pub type UncheckedExtrinsic = generic::UncheckedExtrinsic<Address, Call, Signature, SignedExtra>;
/// Extrinsic type that has already been checked.
pub type CheckedExtrinsic = generic::CheckedExtrinsic<AccountId, Call, SignedExtra>;
/// Executive: handles dispatch to the various modules.
pub type Executive = frame_executive::Executive<
    Runtime,
    Block,
    frame_system::ChainContext<Runtime>,
    Runtime,
    AllPalletsReversedWithSystemFirst,
    UpgradeSessionKeys,
>;
// When this is removed, should also remove `OldSessionKeys`.
pub struct UpgradeSessionKeys;
impl frame_support::traits::OnRuntimeUpgrade for UpgradeSessionKeys {
    fn on_runtime_upgrade() -> frame_support::weights::Weight {
        use opaque::transform_session_keys;
        // transform_session_keys runs translate() on NextKeys and on QueuedKeys which is (at worst or faster than) 1 read 1 write
        let validator_set_len: u64 = Session::queued_keys().len().try_into().unwrap();

        Session::upgrade_keys::<opaque::OldSessionKeys, _>(transform_session_keys);

        core::cmp::max(
            Perbill::from_percent(50) * BlockWeights::default().max_block as u64,
            <Runtime as frame_system::Config>::DbWeight::get()
                .reads_writes(2 * validator_set_len, validator_set_len * 2),
        )
    }
    #[cfg(feature = "try_runtime")]
    fn pre_runtime_upgrade() -> frame_support::weights::Weight {
        // get aura keys
        let owners_and_aura_keys = Session::queued_keys();
        Self::set_temp_storage(owners_and_aura_keys, "aura_keys");
        0
    }
    #[cfg(feature = "try_runtime")]
    fn post_runtime_upgrade() -> frame_support::weights::Weight {
        // ensure aura keys have not changed
        let pre_migration_keys = Self::get_temp_storage(owners_and_aura_keys, "aura_keys");
        let new_owners_and_aura_keys = Session::queued_keys();

        for it in pre_migration_keys
            .iter()
            .zip(new_owners_and_aura_keys.iter())
        {
            let ((old_owner, old_key), (new_owner, new_key)) = iter;
            ensure!(old_owner == new_owner, "owner changed");
            ensure!(old_key.aura == new_key.aura, "key changed");
        }
        0
    }
}

#[cfg(feature = "runtime-benchmarks")]
#[macro_use]
extern crate frame_benchmarking;

#[cfg(feature = "runtime-benchmarks")]
mod benches {
    frame_benchmarking::define_benchmarks!(
        // Substrate pallets
        [pallet_balances, Balances]
        [pallet_multisig, Multisig]
        [frame_system, SystemBench::<Runtime>]
        [pallet_timestamp, Timestamp]
        [pallet_utility, Utility]
        [pallet_democracy, Democracy]
        [pallet_collective, Council]
        [pallet_membership, CouncilMembership]
        [pallet_treasury, Treasury]
        [pallet_preimage, Preimage]
        [pallet_scheduler, Scheduler]
        [pallet_session, SessionBench::<Runtime>]
        [pallet_assets, Assets]
        // XCM
        [cumulus_pallet_xcmp_queue, XcmpQueue]
        // Manta pallets
        [calamari_vesting, CalamariVesting]
        [pallet_tx_pause, TransactionPause]
        [manta_collator_selection, CollatorSelection]
        [pallet_asset_manager, AssetManager]
    );
}

impl_runtime_apis! {
    impl sp_consensus_aura::AuraApi<Block, AuraId> for Runtime {
        fn slot_duration() -> sp_consensus_aura::SlotDuration {
            sp_consensus_aura::SlotDuration::from_millis(Aura::slot_duration())
        }

        fn authorities() -> Vec<AuraId> {
            Aura::authorities().into_inner()
        }
    }

    impl sp_api::Core<Block> for Runtime {
        fn version() -> RuntimeVersion {
            VERSION
        }

        fn execute_block(block: Block) {
            Executive::execute_block(block)
        }

        fn initialize_block(header: &<Block as BlockT>::Header) {
            Executive::initialize_block(header)
        }
    }

    impl sp_api::Metadata<Block> for Runtime {
        fn metadata() -> OpaqueMetadata {
            OpaqueMetadata::new(Runtime::metadata().into())
        }
    }

    impl sp_block_builder::BlockBuilder<Block> for Runtime {
        fn apply_extrinsic(extrinsic: <Block as BlockT>::Extrinsic) -> ApplyExtrinsicResult {
            Executive::apply_extrinsic(extrinsic)
        }

        fn finalize_block() -> <Block as BlockT>::Header {
            Executive::finalize_block()
        }

        fn inherent_extrinsics(data: sp_inherents::InherentData) -> Vec<<Block as BlockT>::Extrinsic> {
            data.create_extrinsics()
        }

        fn check_inherents(
            block: Block,
            data: sp_inherents::InherentData,
        ) -> sp_inherents::CheckInherentsResult {
            data.check_extrinsics(&block)
        }
    }

    impl sp_transaction_pool::runtime_api::TaggedTransactionQueue<Block> for Runtime {
        fn validate_transaction(
            source: TransactionSource,
            tx: <Block as BlockT>::Extrinsic,
            block_hash: <Block as BlockT>::Hash,
        ) -> TransactionValidity {
            Executive::validate_transaction(source, tx, block_hash)
        }
    }

    impl sp_offchain::OffchainWorkerApi<Block> for Runtime {
        fn offchain_worker(header: &<Block as BlockT>::Header) {
            Executive::offchain_worker(header)
        }
    }

    impl sp_session::SessionKeys<Block> for Runtime {
        fn generate_session_keys(seed: Option<Vec<u8>>) -> Vec<u8> {
            opaque::SessionKeys::generate(seed)
        }

        fn decode_session_keys(
            encoded: Vec<u8>,
        ) -> Option<Vec<(Vec<u8>, KeyTypeId)>> {
            opaque::SessionKeys::decode_into_raw_public_keys(&encoded)
        }
    }

    impl frame_system_rpc_runtime_api::AccountNonceApi<Block, AccountId, Index> for Runtime {
        fn account_nonce(account: AccountId) -> Index {
            System::account_nonce(account)
        }
    }

    impl pallet_transaction_payment_rpc_runtime_api::TransactionPaymentApi<Block, Balance> for Runtime {
        fn query_info(
            uxt: <Block as BlockT>::Extrinsic,
            len: u32,
        ) -> pallet_transaction_payment_rpc_runtime_api::RuntimeDispatchInfo<Balance> {
            TransactionPayment::query_info(uxt, len)
        }
        fn query_fee_details(
            uxt: <Block as BlockT>::Extrinsic,
            len: u32,
        ) -> pallet_transaction_payment::FeeDetails<Balance> {
            TransactionPayment::query_fee_details(uxt, len)
        }
    }

    impl cumulus_primitives_core::CollectCollationInfo<Block> for Runtime {
        fn collect_collation_info(header: &<Block as BlockT>::Header) -> cumulus_primitives_core::CollationInfo {
            ParachainSystem::collect_collation_info(header)
        }
    }

    #[cfg(feature = "try-runtime")]
    impl frame_try_runtime::TryRuntime<Block> for Runtime {
        fn on_runtime_upgrade() -> (Weight, Weight) {
            let weight = Executive::try_runtime_upgrade().unwrap();
            (weight, RuntimeBlockWeights::get().max_block)
        }

        fn execute_block_no_check(block: Block) -> Weight {
            Executive::execute_block_no_check(block)
        }
    }

    #[cfg(feature = "runtime-benchmarks")]
    impl frame_benchmarking::Benchmark<Block> for Runtime {
        fn benchmark_metadata(extra: bool) -> (
            Vec<frame_benchmarking::BenchmarkList>,
            Vec<frame_support::traits::StorageInfo>,
        ) {
            use frame_benchmarking::{Benchmarking, BenchmarkList};
            use frame_support::traits::StorageInfoTrait;
            use frame_system_benchmarking::Pallet as SystemBench;
            use cumulus_pallet_session_benchmarking::Pallet as SessionBench;

            let mut list = Vec::<BenchmarkList>::new();
            list_benchmarks!(list, extra);

            let storage_info = AllPalletsReversedWithSystemFirst::storage_info();
            (list, storage_info)
        }

        fn dispatch_benchmark(
            config: frame_benchmarking::BenchmarkConfig
        ) -> Result<Vec<frame_benchmarking::BenchmarkBatch>, sp_runtime::RuntimeString> {
            use frame_benchmarking::{Benchmarking, BenchmarkBatch, TrackedStorageKey};

            use frame_system_benchmarking::Pallet as SystemBench;
            impl frame_system_benchmarking::Config for Runtime {}

            use cumulus_pallet_session_benchmarking::Pallet as SessionBench;
            impl cumulus_pallet_session_benchmarking::Config for Runtime {}

            let whitelist: Vec<TrackedStorageKey> = vec![
                // Block Number
                hex_literal::hex!("26aa394eea5630e07c48ae0c9558cef702a5c1b19ab7a04f536c519aca4983ac").to_vec().into(),
                // Total Issuance
                hex_literal::hex!("c2261276cc9d1f8598ea4b6a74b15c2f57c875e4cff74148e4628f264b974c80").to_vec().into(),
                // Execution Phase
                hex_literal::hex!("26aa394eea5630e07c48ae0c9558cef7ff553b5a9862a516939d82b3d3d8661a").to_vec().into(),
                // Event Count
                hex_literal::hex!("26aa394eea5630e07c48ae0c9558cef70a98fdbe9ce6c55837576c60c7af3850").to_vec().into(),
                // System Events
                hex_literal::hex!("26aa394eea5630e07c48ae0c9558cef780d41e5e16056765bc8461851072c9d7").to_vec().into(),
                // Treasury Account
                hex_literal::hex!("26aa394eea5630e07c48ae0c9558cef7b99d880ec681799c0cf30e8886371da95ecffd7b6c0f78751baa9d281e0bfa3a6d6f646c70792f74727372790000000000000000000000000000000000000000").to_vec().into(),
            ];

            let mut batches = Vec::<BenchmarkBatch>::new();
            let params = (&config, &whitelist);
            add_benchmarks!(params, batches);

            if batches.is_empty() { return Err("Benchmark not found for this pallet.".into()) }
            Ok(batches)
        }
    }
}

struct CheckInherents;
impl cumulus_pallet_parachain_system::CheckInherents<Block> for CheckInherents {
    fn check_inherents(
        block: &Block,
        relay_state_proof: &cumulus_pallet_parachain_system::RelayChainStateProof,
    ) -> sp_inherents::CheckInherentsResult {
        let relay_chain_slot = relay_state_proof
            .read_slot()
            .expect("Could not read the relay chain slot from the proof");

        let inherent_data =
            cumulus_primitives_timestamp::InherentDataProvider::from_relay_chain_slot_and_duration(
                relay_chain_slot,
                sp_std::time::Duration::from_secs(6),
            )
            .create_inherent_data()
            .expect("Could not create the timestamp inherent data");

        inherent_data.check_extrinsics(block)
    }
}

cumulus_pallet_parachain_system::register_validate_block! {
    Runtime = Runtime,
    BlockExecutor = cumulus_pallet_aura_ext::BlockExecutor::<Runtime, Executive>,
    CheckInherents = CheckInherents,
}<|MERGE_RESOLUTION|>--- conflicted
+++ resolved
@@ -54,13 +54,8 @@
     constants::{time::*, STAKING_PALLET_ID, TREASURY_PALLET_ID},
     types::{AccountId, Balance, BlockNumber, Hash, Header, Index, Signature},
 };
-use nimbus_primitives::NimbusId;
 use runtime_common::{prod_or_fast, BlockHashCount, SlowAdjustingFeeUpdate};
-<<<<<<< HEAD
-use session_key_primitives::{aura::AuraId, VrfId};
-=======
 use session_key_primitives::{AuraId, NimbusId, VrfId};
->>>>>>> b30d3fd2
 use sp_runtime::{Perbill, Permill};
 
 #[cfg(any(feature = "std", test))]
@@ -117,19 +112,10 @@
     }
 
     pub fn transform_session_keys(_v: AccountId, old: OldSessionKeys) -> SessionKeys {
-<<<<<<< HEAD
-        let unique_dummy_nimbus_id =
-            session_key_primitives::nimbus::from_aura_key(old.aura.clone());
-        SessionKeys {
-            aura: old.aura,
-            nimbus: unique_dummy_nimbus_id.clone(),
-            vrf: unique_dummy_nimbus_id.into(),
-=======
         SessionKeys {
             aura: old.aura.clone(),
             nimbus: session_key_primitives::nimbus::dummy_key_from(old.aura.clone()),
             vrf: session_key_primitives::vrf::dummy_key_from(old.aura),
->>>>>>> b30d3fd2
         }
     }
 }
