// Copyright 2020-2022 Manta Network.
// This file is part of Manta.
//
// Manta is free software: you can redistribute it and/or modify
// it under the terms of the GNU General Public License as published by
// the Free Software Foundation, either version 3 of the License, or
// (at your option) any later version.
//
// Manta is distributed in the hope that it will be useful,
// but WITHOUT ANY WARRANTY; without even the implied warranty of
// MERCHANTABILITY or FITNESS FOR A PARTICULAR PURPOSE.  See the
// GNU General Public License for more details.
//
// You should have received a copy of the GNU General Public License
// along with Manta.  If not, see <http://www.gnu.org/licenses/>.

//! Calamari Parachain runtime.

#![allow(clippy::identity_op)] // keep e.g. 1 * DAYS for legibility
#![cfg_attr(not(feature = "std"), no_std)]
#![recursion_limit = "256"]

// Make the WASM binary available.
#[cfg(feature = "std")]
include!(concat!(env!("OUT_DIR"), "/wasm_binary.rs"));

pub use frame_support::traits::Get;
use manta_collator_selection::IdentityCollator;
use sp_api::impl_runtime_apis;
use sp_core::{crypto::KeyTypeId, OpaqueMetadata};
use sp_runtime::{
    create_runtime_str, generic, impl_opaque_keys,
    traits::{AccountIdLookup, BlakeTwo256, Block as BlockT},
    transaction_validity::{TransactionSource, TransactionValidity},
    ApplyExtrinsicResult, Perbill, Percent, Permill,
};
use sp_std::{cmp::Ordering, prelude::*};

#[cfg(feature = "std")]
use sp_version::NativeVersion;
use sp_version::RuntimeVersion;

use frame_support::{
    construct_runtime, parameter_types,
    traits::{
        ConstU128, ConstU16, ConstU32, ConstU8, Contains, Currency, EitherOfDiverse,
        NeverEnsureOrigin, PrivilegeCmp,
    },
    weights::{
        constants::{BlockExecutionWeight, ExtrinsicBaseWeight, RocksDbWeight, WEIGHT_PER_SECOND},
        ConstantMultiplier, DispatchClass, Weight,
    },
    PalletId,
};
use frame_system::{
    limits::{BlockLength, BlockWeights},
    EnsureRoot,
};
use manta_primitives::{
    constants::{time::*, STAKING_PALLET_ID, TREASURY_PALLET_ID},
    types::{AccountId, Balance, BlockNumber, Hash, Header, Index, Signature},
};
pub use pallet_parachain_staking::{InflationInfo, Range};
use pallet_session::ShouldEndSession;
use runtime_common::{prod_or_fast, BlockHashCount, SlowAdjustingFeeUpdate};
use session_key_primitives::{AuraId, NimbusId, VrfId};

#[cfg(any(feature = "std", test))]
pub use sp_runtime::BuildStorage;

use xcm::latest::prelude::*;

pub mod assets_config;
pub mod currency;
pub mod fee;
pub mod impls;
pub mod migrations;
mod nimbus_session_adapter;
pub mod staking;
pub mod xcm_config;

use currency::*;
use fee::WeightToFee;
use impls::DealWithFees;

pub type NegativeImbalance = <Balances as Currency<AccountId>>::NegativeImbalance;

/// Opaque types. These are used by the CLI to instantiate machinery that don't need to know
/// the specifics of the runtime. They can then be made to be agnostic over specific formats
/// of data like extrinsics, allowing for them to continue syncing the network through upgrades
/// to even the core data structures.
pub mod opaque {
    use super::*;
    pub use sp_runtime::OpaqueExtrinsic as UncheckedExtrinsic;
    /// Opaque block header type.
    pub type Header = generic::Header<BlockNumber, BlakeTwo256>;
    /// Opaque block type.
    pub type Block = generic::Block<Header, UncheckedExtrinsic>;
    /// Opaque block identifier type.
    pub type BlockId = generic::BlockId<Block>;

    use nimbus_session_adapter::{AuthorInherentWithNoOpSession, VrfWithNoOpSession};
    impl_opaque_keys! {
        pub struct SessionKeys {
            pub aura: Aura,
            pub nimbus: AuthorInherentWithNoOpSession<Runtime>,
            pub vrf: VrfWithNoOpSession,
        }
    }
    impl SessionKeys {
        pub fn new(tuple: (AuraId, NimbusId, VrfId)) -> SessionKeys {
            let (aura, nimbus, vrf) = tuple;
            SessionKeys { aura, nimbus, vrf }
        }
    }
}

// Weights used in the runtime.
pub mod weights;

#[sp_version::runtime_version]
pub const VERSION: RuntimeVersion = RuntimeVersion {
    spec_name: create_runtime_str!("calamari"),
    impl_name: create_runtime_str!("calamari"),
    authoring_version: 2,
    spec_version: 3432,
    impl_version: 1,
    apis: RUNTIME_API_VERSIONS,
    transaction_version: 9,
    state_version: 0,
};

/// The version information used to identify this runtime when compiled natively.
#[cfg(feature = "std")]
pub fn native_version() -> NativeVersion {
    NativeVersion {
        runtime_version: VERSION,
        can_author_with: Default::default(),
    }
}
/// We assume that ~10% of the block weight is consumed by `on_initialize` handlers. This is
/// used to limit the maximal weight of a single extrinsic.
pub const AVERAGE_ON_INITIALIZE_RATIO: Perbill = Perbill::from_percent(10);
/// We allow `Normal` extrinsics to fill up the block up to 70%, the rest can be used by
/// Operational  extrinsics.
pub const NORMAL_DISPATCH_RATIO: Perbill = Perbill::from_percent(70);

/// We allow for 0.5 seconds of compute with a 6 second average block time.
pub const MAXIMUM_BLOCK_WEIGHT: Weight = WEIGHT_PER_SECOND / 2;

parameter_types! {
    pub const Version: RuntimeVersion = VERSION;
    pub RuntimeBlockLength: BlockLength =
        BlockLength::max_with_normal_ratio(5 * 1024 * 1024, NORMAL_DISPATCH_RATIO);
    pub RuntimeBlockWeights: BlockWeights = BlockWeights::builder()
        .base_block(BlockExecutionWeight::get())
        .for_class(DispatchClass::all(), |weights| {
            weights.base_extrinsic = ExtrinsicBaseWeight::get();
        })
        .for_class(DispatchClass::Normal, |weights| {
            weights.max_total = Some(NORMAL_DISPATCH_RATIO * MAXIMUM_BLOCK_WEIGHT);
        })
        .for_class(DispatchClass::Operational, |weights| {
            weights.max_total = Some(MAXIMUM_BLOCK_WEIGHT);
            // Operational transactions have some extra reserved space, so that they
            // are included even if block reached `MAXIMUM_BLOCK_WEIGHT`.
            weights.reserved = Some(
                MAXIMUM_BLOCK_WEIGHT - NORMAL_DISPATCH_RATIO * MAXIMUM_BLOCK_WEIGHT
            );
        })
        .avg_block_initialization(AVERAGE_ON_INITIALIZE_RATIO)
        .build_or_panic();
    pub const SS58Prefix: u8 = manta_primitives::constants::CALAMARI_SS58PREFIX;
}

impl pallet_tx_pause::Config for Runtime {
    type Event = Event;
    type UpdateOrigin = EitherOfDiverse<
        EnsureRoot<AccountId>,
        pallet_collective::EnsureProportionMoreThan<AccountId, TechnicalCollective, 1, 2>,
    >;
    type WeightInfo = weights::pallet_tx_pause::SubstrateWeight<Runtime>;
}

// Don't allow permission-less asset creation.
pub struct BaseFilter;
impl Contains<Call> for BaseFilter {
    fn contains(call: &Call) -> bool {
        if matches!(
            call,
            Call::Timestamp(_) | Call::ParachainSystem(_) | Call::System(_)
        ) {
            // always allow core call
            // pallet-timestamp and parachainSystem could not be filtered because
            // they are used in communication between relaychain and parachain.
            return true;
        }

        if pallet_tx_pause::PausedTransactionFilter::<Runtime>::contains(call) {
            // no paused call
            return false;
        }

        #[allow(clippy::match_like_matches_macro)]
        // keep CallFilter with explicit true/false for documentation
        match call {
            // Explicitly DISALLOWED calls ( Pallet user extrinsics we don't want used WITH REASONING )
            | Call::Assets(_) // Filter Assets. Assets should only be accessed by AssetManager.
            // For now disallow public proposal workflows, treasury workflows,
            // as well as external_propose and external_propose_majority.
            | Call::Democracy(
                                pallet_democracy::Call::propose {..}
                                | pallet_democracy::Call::second {..}
                                | pallet_democracy::Call::cancel_proposal {..}
                                | pallet_democracy::Call::clear_public_proposals {..}
                                | pallet_democracy::Call::external_propose {..}
                                | pallet_democracy::Call::external_propose_majority {..})
            | Call::Treasury(_) // Treasury calls are filtered while it is accumulating funds.
            // Everything except transfer() is filtered out until it is practically needed:
            | Call::XTokens(
                                orml_xtokens::Call::transfer_with_fee {..}
                                | orml_xtokens::Call::transfer_multiasset {..}
                                | orml_xtokens::Call::transfer_multiasset_with_fee {..}
                                | orml_xtokens::Call::transfer_multiassets {..})
            // Filter callables from XCM pallets, we use XTokens exclusively
            | Call::XcmpQueue(_) | Call::PolkadotXcm(_) | Call::DmpQueue(_) => false,

            // Explicitly ALLOWED calls
            | Call::Authorship(_)
            | Call::Multisig(_)
            | Call::Democracy(pallet_democracy::Call::vote {..}
                                | pallet_democracy::Call::emergency_cancel {..}
                                | pallet_democracy::Call::external_propose_default {..}
                                | pallet_democracy::Call::fast_track  {..}
                                | pallet_democracy::Call::veto_external {..}
                                | pallet_democracy::Call::cancel_referendum {..}
                                | pallet_democracy::Call::cancel_queued {..}
                                | pallet_democracy::Call::delegate {..}
                                | pallet_democracy::Call::undelegate {..}
                                | pallet_democracy::Call::note_preimage {..}
                                | pallet_democracy::Call::note_preimage_operational {..}
                                | pallet_democracy::Call::note_imminent_preimage {..}
                                | pallet_democracy::Call::note_imminent_preimage_operational {..}
                                | pallet_democracy::Call::reap_preimage {..}
                                | pallet_democracy::Call::unlock {..}
                                | pallet_democracy::Call::remove_vote {..}
                                | pallet_democracy::Call::remove_other_vote {..}
                                | pallet_democracy::Call::enact_proposal {..}
                                | pallet_democracy::Call::blacklist {..})
            | Call::Council(_)
            | Call::TechnicalCommittee(_)
            | Call::CouncilMembership(_)
            | Call::TechnicalMembership(_)
            | Call::Scheduler(_)
            | Call::CalamariVesting(_)
            | Call::Session(_) // User must be able to set their session key when applying for a collator
            | Call::AuthorInherent(pallet_author_inherent::Call::kick_off_authorship_validation {..}) // executes unsigned on every block
            | Call::ParachainStaking(
                // Collator extrinsics
                pallet_parachain_staking::Call::join_candidates{..}
                | pallet_parachain_staking::Call::schedule_leave_candidates{..}
                | pallet_parachain_staking::Call::execute_leave_candidates{..}
                | pallet_parachain_staking::Call::cancel_leave_candidates{..}
                | pallet_parachain_staking::Call::go_offline{..}
                | pallet_parachain_staking::Call::go_online{..}
                | pallet_parachain_staking::Call::candidate_bond_more{..}
                | pallet_parachain_staking::Call::schedule_candidate_bond_less{..}
                | pallet_parachain_staking::Call::execute_candidate_bond_less{..}
                | pallet_parachain_staking::Call::cancel_candidate_bond_less{..}
                // Delegator extrinsics
                | pallet_parachain_staking::Call::delegate{..}
                | pallet_parachain_staking::Call::schedule_leave_delegators{..}
                | pallet_parachain_staking::Call::execute_leave_delegators{..}
                | pallet_parachain_staking::Call::cancel_leave_delegators{..}
                | pallet_parachain_staking::Call::schedule_revoke_delegation{..}
                | pallet_parachain_staking::Call::delegator_bond_more{..}
                | pallet_parachain_staking::Call::schedule_delegator_bond_less{..}
                | pallet_parachain_staking::Call::execute_delegation_request{..}
                | pallet_parachain_staking::Call::cancel_delegation_request{..})
            | Call::Balances(_)
            | Call::Preimage(_)
            | Call::MantaPay(_)
            | Call::XTokens(orml_xtokens::Call::transfer {..}
                | orml_xtokens::Call::transfer_multicurrencies {..})
            | Call::Utility(_) => true,

            // DISALLOW anything else
            | _ => false
        }
    }
}

// Configure FRAME pallets to include in runtime.
impl frame_system::Config for Runtime {
    type BaseCallFilter = BaseFilter; // Let filter activate.
    type BlockWeights = RuntimeBlockWeights;
    type BlockLength = RuntimeBlockLength;
    type AccountId = AccountId;
    type Call = Call;
    type Lookup = AccountIdLookup<AccountId, ()>;
    type Index = Index;
    type BlockNumber = BlockNumber;
    type Hash = Hash;
    type Hashing = BlakeTwo256;
    type Header = Header;
    type Event = Event;
    type Origin = Origin;
    type BlockHashCount = BlockHashCount;
    type DbWeight = RocksDbWeight;
    type Version = Version;
    type PalletInfo = PalletInfo;
    type OnNewAccount = ();
    type OnKilledAccount = ();
    type AccountData = pallet_balances::AccountData<Balance>;
    type SystemWeightInfo = weights::frame_system::SubstrateWeight<Runtime>;
    type SS58Prefix = SS58Prefix;
    type OnSetCode = cumulus_pallet_parachain_system::ParachainSetCode<Self>;
    type MaxConsumers = ConstU32<16>;
}

parameter_types! {
    pub const MinimumPeriod: u64 = SLOT_DURATION / 2;
}

impl pallet_timestamp::Config for Runtime {
    /// A timestamp: milliseconds since the unix epoch.
    type Moment = u64;
    type OnTimestampSet = ();
    type MinimumPeriod = MinimumPeriod;
    type WeightInfo = weights::pallet_timestamp::SubstrateWeight<Runtime>;
}

impl pallet_authorship::Config for Runtime {
    type FindAuthor = AuthorInherent;
    type UncleGenerations = ConstU32<0>;
    type FilterUncle = ();
    type EventHandler = (CollatorSelection,);
}

parameter_types! {
    pub const NativeTokenExistentialDeposit: u128 = 10 * cKMA; // 0.1 KMA
}
impl pallet_balances::Config for Runtime {
    type MaxLocks = ConstU32<50>;
    type MaxReserves = ConstU32<50>;
    type ReserveIdentifier = [u8; 8];
    type Balance = Balance;
    type DustRemoval = ();
    type Event = Event;
    type ExistentialDeposit = NativeTokenExistentialDeposit;
    type AccountStore = frame_system::Pallet<Runtime>;
    type WeightInfo = weights::pallet_balances::SubstrateWeight<Runtime>;
}

parameter_types! {
    /// Relay Chain `TransactionLengthToFeeCoeff` / 10
    pub const TransactionLengthToFeeCoeff: Balance = mKMA / 100;
}

impl pallet_transaction_payment::Config for Runtime {
    type OnChargeTransaction = pallet_transaction_payment::CurrencyAdapter<Balances, DealWithFees>;
    type WeightToFee = WeightToFee;
    type LengthToFee = ConstantMultiplier<Balance, TransactionLengthToFeeCoeff>;
    type FeeMultiplierUpdate = SlowAdjustingFeeUpdate<Self>;
    type OperationalFeeMultiplier = ConstU8<5>;
    type Event = Event;
}

parameter_types! {
    // One storage item; key size is 32; value is size 4+4+16+32 bytes = 56 bytes.
    pub const DepositBase: Balance = deposit(1, 88);
    // Additional storage item size of 32 bytes.
    pub const DepositFactor: Balance = deposit(0, 32);
}

impl pallet_multisig::Config for Runtime {
    type Event = Event;
    type Call = Call;
    type Currency = Balances;
    type DepositBase = DepositBase;
    type DepositFactor = DepositFactor;
    type MaxSignatories = ConstU16<100>;
    type WeightInfo = weights::pallet_multisig::SubstrateWeight<Runtime>;
}

impl pallet_utility::Config for Runtime {
    type Event = Event;
    type Call = Call;
    type PalletsOrigin = OriginCaller;
    type WeightInfo = weights::pallet_utility::SubstrateWeight<Runtime>;
}

parameter_types! {
    pub LaunchPeriod: BlockNumber = prod_or_fast!(7 * DAYS, 5 * MINUTES, "CALAMARI_LAUNCHPERIOD");
    pub VotingPeriod: BlockNumber = prod_or_fast!(7 * DAYS, 5 * MINUTES, "CALAMARI_VOTINGPERIOD");
    pub FastTrackVotingPeriod: BlockNumber = prod_or_fast!(3 * HOURS, 2 * MINUTES, "CALAMARI_FASTTRACKVOTINGPERIOD");
    pub const InstantAllowed: bool = true;
    pub const MinimumDeposit: Balance = 1000 * KMA;
    pub EnactmentPeriod: BlockNumber = prod_or_fast!(1 * DAYS, 2 * MINUTES, "CALAMARI_ENACTMENTPERIOD");
    pub CooloffPeriod: BlockNumber = prod_or_fast!(7 * DAYS, 2 * MINUTES, "CALAMARI_COOLOFFPERIOD");
    pub const PreimageByteDeposit: Balance = deposit(0, 1);
}

impl pallet_democracy::Config for Runtime {
    type Proposal = Call;
    type Event = Event;
    type Currency = Balances;
    type EnactmentPeriod = EnactmentPeriod;
    type VoteLockingPeriod = EnactmentPeriod;
    type LaunchPeriod = LaunchPeriod;
    type VotingPeriod = VotingPeriod;
    type MinimumDeposit = MinimumDeposit;
    /// A straight majority of the council can decide what their next motion is.
    type ExternalOrigin =
        pallet_collective::EnsureProportionAtLeast<AccountId, CouncilCollective, 1, 2>;
    /// A super-majority can have the next scheduled referendum be a straight majority-carries vote.
    type ExternalMajorityOrigin =
        pallet_collective::EnsureProportionAtLeast<AccountId, CouncilCollective, 3, 4>;
    /// A unanimous council can have the next scheduled referendum be a straight default-carries
    /// (NTB) vote.
    type ExternalDefaultOrigin =
        pallet_collective::EnsureProportionAtLeast<AccountId, CouncilCollective, 1, 1>;
    /// Two thirds of the technical committee can have an ExternalMajority/ExternalDefault vote
    /// be tabled immediately and with a shorter voting/enactment period.
    type FastTrackOrigin =
        pallet_collective::EnsureProportionAtLeast<AccountId, TechnicalCollective, 2, 3>;
    type InstantOrigin =
        pallet_collective::EnsureProportionAtLeast<AccountId, TechnicalCollective, 1, 1>;
    type InstantAllowed = InstantAllowed;
    type FastTrackVotingPeriod = FastTrackVotingPeriod;
    // To cancel a proposal which has been passed, 2/3 of the council must agree to it.
    type CancellationOrigin =
        pallet_collective::EnsureProportionAtLeast<AccountId, CouncilCollective, 2, 3>;
    // To cancel a proposal before it has been passed, the technical committee must be unanimous or
    // Root must agree.
    type CancelProposalOrigin = EitherOfDiverse<
        EnsureRoot<AccountId>,
        pallet_collective::EnsureProportionAtLeast<AccountId, TechnicalCollective, 1, 1>,
    >;
    type BlacklistOrigin = EnsureRoot<AccountId>;
    // Any single technical committee member may veto a coming council proposal, however they can
    // only do it once and it lasts only for the cool-off period.
    type VetoOrigin = pallet_collective::EnsureMember<AccountId, TechnicalCollective>;
    type CooloffPeriod = CooloffPeriod;
    type PreimageByteDeposit = PreimageByteDeposit;
    type OperationalPreimageOrigin = pallet_collective::EnsureMember<AccountId, CouncilCollective>;
    type Slash = ();
    type Scheduler = Scheduler;
    type PalletsOrigin = OriginCaller;
    type MaxVotes = ConstU32<100>;
    type WeightInfo = weights::pallet_democracy::SubstrateWeight<Runtime>;
    type MaxProposals = ConstU32<100>;
}

parameter_types! {
    /// The maximum amount of time (in blocks) for council members to vote on motions.
    /// Motions may end in fewer blocks if enough votes are cast to determine the result.
    pub const CouncilMotionDuration: BlockNumber = 3 * DAYS;
}

type CouncilCollective = pallet_collective::Instance1;
impl pallet_collective::Config<CouncilCollective> for Runtime {
    type Origin = Origin;
    type Proposal = Call;
    type Event = Event;
    type MotionDuration = CouncilMotionDuration;
    type MaxProposals = ConstU32<100>;
    type MaxMembers = ConstU32<100>;
    type DefaultVote = pallet_collective::PrimeDefaultVote;
    type WeightInfo = weights::pallet_collective::SubstrateWeight<Runtime>;
}

pub type EnsureRootOrThreeFourthsCouncil = EitherOfDiverse<
    EnsureRoot<AccountId>,
    pallet_collective::EnsureProportionAtLeast<AccountId, CouncilCollective, 3, 4>,
>;

type CouncilMembershipInstance = pallet_membership::Instance1;
impl pallet_membership::Config<CouncilMembershipInstance> for Runtime {
    type Event = Event;
    type AddOrigin = EnsureRootOrThreeFourthsCouncil;
    type RemoveOrigin = EnsureRootOrThreeFourthsCouncil;
    type SwapOrigin = EnsureRootOrThreeFourthsCouncil;
    type ResetOrigin = EnsureRootOrThreeFourthsCouncil;
    type PrimeOrigin = EnsureRootOrThreeFourthsCouncil;
    type MembershipInitialized = Council;
    type MembershipChanged = Council;
    type MaxMembers = ConstU32<100>;
    type WeightInfo = weights::pallet_membership::SubstrateWeight<Runtime>;
}

parameter_types! {
    pub const TechnicalMotionDuration: BlockNumber = 3 * DAYS;
}

type TechnicalCollective = pallet_collective::Instance2;
impl pallet_collective::Config<TechnicalCollective> for Runtime {
    type Origin = Origin;
    type Proposal = Call;
    type Event = Event;
    type MotionDuration = TechnicalMotionDuration;
    type MaxProposals = ConstU32<100>;
    type MaxMembers = ConstU32<100>;
    type DefaultVote = pallet_collective::PrimeDefaultVote;
    type WeightInfo = weights::pallet_collective::SubstrateWeight<Runtime>;
}

type TechnicalMembershipInstance = pallet_membership::Instance2;
impl pallet_membership::Config<TechnicalMembershipInstance> for Runtime {
    type Event = Event;
    type AddOrigin = EnsureRootOrThreeFourthsCouncil;
    type RemoveOrigin = EnsureRootOrThreeFourthsCouncil;
    type SwapOrigin = EnsureRootOrThreeFourthsCouncil;
    type ResetOrigin = EnsureRootOrThreeFourthsCouncil;
    type PrimeOrigin = EnsureRootOrThreeFourthsCouncil;
    type MembershipInitialized = TechnicalCommittee;
    type MembershipChanged = TechnicalCommittee;
    type MaxMembers = ConstU32<100>;
    type WeightInfo = weights::pallet_membership::SubstrateWeight<Runtime>;
}

parameter_types! {
    pub const ProposalBond: Permill = Permill::from_percent(1);
    pub const ProposalBondMinimum: Balance = 500 * KMA;
    pub const ProposalBondMaximum: Balance = 10_000 * KMA;
    pub SpendPeriod: BlockNumber = prod_or_fast!(6 * DAYS, 2 * MINUTES, "CALAMARI_SPENDPERIOD");
    pub const Burn: Permill = Permill::from_percent(0);
    pub const TreasuryPalletId: PalletId = TREASURY_PALLET_ID;
}

type EnsureRootOrThreeFifthsCouncil = EitherOfDiverse<
    EnsureRoot<AccountId>,
    pallet_collective::EnsureProportionAtLeast<AccountId, CouncilCollective, 3, 5>,
>;

type EnsureRootOrMoreThanHalfCouncil = EitherOfDiverse<
    EnsureRoot<AccountId>,
    pallet_collective::EnsureProportionMoreThan<AccountId, CouncilCollective, 1, 2>,
>;

impl pallet_treasury::Config for Runtime {
    type PalletId = TreasuryPalletId;
    type Currency = Balances;
    type ApproveOrigin = EnsureRootOrThreeFifthsCouncil;
    type RejectOrigin = EnsureRootOrMoreThanHalfCouncil;
    type Event = Event;
    type OnSlash = Treasury;
    type ProposalBond = ProposalBond;
    type ProposalBondMinimum = ProposalBondMinimum;
    type ProposalBondMaximum = ProposalBondMaximum;
    type SpendPeriod = SpendPeriod;
    type Burn = Burn;
    type BurnDestination = ();
    type MaxApprovals = ConstU32<100>;
    type WeightInfo = weights::pallet_treasury::SubstrateWeight<Runtime>;
    type SpendFunds = ();
    // Expects an implementation of `EnsureOrigin` with a `Success` generic,
    // which is the the maximum amount that this origin is allowed to spend at a time.
    type SpendOrigin = NeverEnsureOrigin<Balance>;
}

impl pallet_aura_style_filter::Config for Runtime {
    /// Nimbus filter pipeline (final) step 3:
    /// Choose 1 collator from PotentialAuthors as eligible
    /// for each slot in round-robin fashion
    type PotentialAuthors = ParachainStaking;
}
parameter_types! {
    /// Fixed percentage a collator takes off the top of due rewards
    pub const DefaultCollatorCommission: Perbill = Perbill::from_percent(10);
    /// Default percent of inflation set aside for parachain bond every round
    pub const DefaultParachainBondReservePercent: Percent = Percent::zero();
    pub DefaultBlocksPerRound: BlockNumber = prod_or_fast!(6 * HOURS,15,"CALAMARI_DEFAULTBLOCKSPERROUND");
    pub LeaveDelayRounds: BlockNumber = prod_or_fast!(28,1,"CALAMARI_LEAVEDELAYROUNDS"); // == 7 * DAYS / 6 * HOURS
}
impl pallet_parachain_staking::Config for Runtime {
    type Event = Event;
    type Currency = Balances;
    type BlockAuthor = AuthorInherent;
    type MonetaryGovernanceOrigin = EnsureRoot<AccountId>;
    /// Minimum round length is 2 minutes (10 * 12 second block times)
    type MinBlocksPerRound = ConstU32<10>;
    /// Blocks per round
    type DefaultBlocksPerRound = DefaultBlocksPerRound;
    /// Rounds before the collator leaving the candidates request can be executed
    type LeaveCandidatesDelay = LeaveDelayRounds;
    /// Rounds before the candidate bond increase/decrease can be executed
    type CandidateBondLessDelay = LeaveDelayRounds;
    /// Rounds before the delegator exit can be executed
    type LeaveDelegatorsDelay = LeaveDelayRounds;
    /// Rounds before the delegator revocation can be executed
    type RevokeDelegationDelay = LeaveDelayRounds;
    /// Rounds before the delegator bond increase/decrease can be executed
    type DelegationBondLessDelay = LeaveDelayRounds;
    /// Rounds before the reward is paid
    type RewardPaymentDelay = ConstU32<2>;
    /// Minimum collators selected per round, default at genesis and minimum forever after
    type MinSelectedCandidates = ConstU32<5>;
    /// Maximum top delegations per candidate
    type MaxTopDelegationsPerCandidate = ConstU32<100>;
    /// Maximum bottom delegations per candidate
    type MaxBottomDelegationsPerCandidate = ConstU32<50>;
    /// Maximum delegations per delegator
    type MaxDelegationsPerDelegator = ConstU32<25>;
    type DefaultCollatorCommission = DefaultCollatorCommission;
    type DefaultParachainBondReservePercent = DefaultParachainBondReservePercent;
    /// Minimum stake on a collator to be considered for block production
    type MinCollatorStk = ConstU128<{ crate::staking::MIN_BOND_TO_BE_CONSIDERED_COLLATOR }>;
    /// Minimum stake the collator runner must bond to register as collator candidate
    type MinCandidateStk = ConstU128<{ crate::staking::NORMAL_COLLATOR_MINIMUM_STAKE }>;
    /// WHITELIST: Minimum stake required for *a whitelisted* account to be a collator candidate
    type MinWhitelistCandidateStk = ConstU128<{ crate::staking::EARLY_COLLATOR_MINIMUM_STAKE }>;
    /// Smallest amount that can be delegated
    type MinDelegation = ConstU128<{ 5_000 * KMA }>;
    /// Minimum stake required to be reserved to be a delegator
    type MinDelegatorStk = ConstU128<{ 5_000 * KMA }>;
    type OnCollatorPayout = ();
    type OnNewRound = ();
    type WeightInfo = weights::pallet_parachain_staking::SubstrateWeight<Runtime>;
}

impl pallet_author_inherent::Config for Runtime {
    // We start a new slot each time we see a new relay block.
    type SlotBeacon = cumulus_pallet_parachain_system::RelaychainBlockNumberProvider<Self>;
    type AccountLookup = CollatorSelection;
    type WeightInfo = weights::pallet_author_inherent::SubstrateWeight<Runtime>;
    /// Nimbus filter pipeline step 1:
    /// Filters out NimbusIds not registered as SessionKeys of some AccountId
    type CanAuthor = AuraAuthorFilter;
}

parameter_types! {
    pub MaximumSchedulerWeight: Weight = Perbill::from_percent(80) *
        RuntimeBlockWeights::get().max_block;
    pub const NoPreimagePostponement: Option<u32> = Some(10);
}

type ScheduleOrigin = EnsureRoot<AccountId>;
/// Used the compare the privilege of an origin inside the scheduler.
pub struct OriginPrivilegeCmp;
impl PrivilegeCmp<OriginCaller> for OriginPrivilegeCmp {
    fn cmp_privilege(left: &OriginCaller, right: &OriginCaller) -> Option<Ordering> {
        if left == right {
            return Some(Ordering::Equal);
        }

        match (left, right) {
            // Root is greater than anything.
            (OriginCaller::system(frame_system::RawOrigin::Root), _) => Some(Ordering::Greater),
            // Check which one has more yes votes.
            (
                OriginCaller::Council(pallet_collective::RawOrigin::Members(l_yes_votes, l_count)),
                OriginCaller::Council(pallet_collective::RawOrigin::Members(r_yes_votes, r_count)),
            ) => Some((l_yes_votes * r_count).cmp(&(r_yes_votes * l_count))),
            // For every other origin we don't care, as they are not used for `ScheduleOrigin`.
            _ => None,
        }
    }
}

impl pallet_scheduler::Config for Runtime {
    type Event = Event;
    type Origin = Origin;
    type PalletsOrigin = OriginCaller;
    type Call = Call;
    type MaximumWeight = MaximumSchedulerWeight;
    type ScheduleOrigin = ScheduleOrigin;
    type MaxScheduledPerBlock = ConstU32<50>; // 50 scheduled calls at most in the queue for a single block.
    type WeightInfo = weights::pallet_scheduler::SubstrateWeight<Runtime>;
    type OriginPrivilegeCmp = OriginPrivilegeCmp;
    type PreimageProvider = Preimage;
    type NoPreimagePostponement = NoPreimagePostponement;
}

parameter_types! {
    // Our NORMAL_DISPATCH_RATIO is 70% of the 5MB limit
    // So anything more than 3.5MB doesn't make sense here
    pub const PreimageMaxSize: u32 = 3584 * 1024;
    pub const PreimageBaseDeposit: Balance = 1 * KMA;
}

impl pallet_preimage::Config for Runtime {
    type WeightInfo = weights::pallet_preimage::SubstrateWeight<Runtime>;
    type Event = Event;
    type Currency = Balances;
    type ManagerOrigin = EnsureRoot<AccountId>;
    type MaxSize = PreimageMaxSize;
    // The sum of the below 2 amounts will get reserved every time someone submits a preimage.
    // Their sum will be unreserved when the preimage is requested, i.e. when it is going to be used.
    type BaseDeposit = PreimageBaseDeposit;
    type ByteDeposit = PreimageByteDeposit;
}

parameter_types! {
    // Rotate collator's spot each 6 hours.
    pub Period: u32 = prod_or_fast!(6 * HOURS, 2 * MINUTES, "CALAMARI_PERIOD");
    pub const Offset: u32 = 0;
}

// NOTE: pallet_parachain_staking rounds are now used,
// session rotation through pallet session no longer needed
// but the pallet is used for SessionKeys storage
pub struct NeverEndSession;
impl ShouldEndSession<u32> for NeverEndSession {
    fn should_end_session(_: u32) -> bool {
        false
    }
}

impl pallet_session::Config for Runtime {
    type Event = Event;
    type ValidatorId = <Self as frame_system::Config>::AccountId;
    // we don't have stash and controller, thus we don't need the convert as well.
    type ValidatorIdOf = IdentityCollator;
    type ShouldEndSession = NeverEndSession;
    type NextSessionRotation = pallet_session::PeriodicSessions<Period, Offset>;
    type SessionManager = ();
    type SessionHandler =
        <opaque::SessionKeys as sp_runtime::traits::OpaqueKeys>::KeyTypeIdProviders;
    type Keys = opaque::SessionKeys;
    type WeightInfo = weights::pallet_session::SubstrateWeight<Runtime>;
}

impl pallet_aura::Config for Runtime {
    type AuthorityId = AuraId;
    type DisabledValidators = ();
    type MaxAuthorities = ConstU32<100_000>;
}

parameter_types! {
    // Pallet account for record rewards and give rewards to collator.
    pub const PotId: PalletId = STAKING_PALLET_ID;
}

parameter_types! {
    pub const ExecutiveBody: BodyId = BodyId::Executive;
}

/// We allow root and the Relay Chain council to execute privileged collator selection operations.
pub type CollatorSelectionUpdateOrigin = EitherOfDiverse<
    EnsureRoot<AccountId>,
    pallet_collective::EnsureProportionAtLeast<AccountId, CouncilCollective, 1, 1>,
>;

impl manta_collator_selection::Config for Runtime {
    type Event = Event;
    type Currency = Balances;
    type UpdateOrigin = CollatorSelectionUpdateOrigin;
    type PotId = PotId;
    type MaxCandidates = ConstU32<50>; // 50 candidates at most
    type MaxInvulnerables = ConstU32<5>; // 5 invulnerables at most
    type ValidatorId = <Self as frame_system::Config>::AccountId;
    type ValidatorIdOf = IdentityCollator;
    type AccountIdOf = IdentityCollator;
    type ValidatorRegistration = Session;
    type WeightInfo = weights::manta_collator_selection::SubstrateWeight<Runtime>;
    /// Nimbus filter pipeline step 2:
    /// Filters collators not part of the current pallet_session::validators()
    type CanAuthor = AuraAuthorFilter;
}

// Calamari pallets configuration
parameter_types! {
    pub const MinVestedTransfer: Balance = KMA;
}

impl calamari_vesting::Config for Runtime {
    type Currency = Balances;
    type Event = Event;
    type Timestamp = Timestamp;
    type MinVestedTransfer = MinVestedTransfer;
    type MaxScheduleLength = ConstU32<6>;
    type WeightInfo = weights::calamari_vesting::SubstrateWeight<Runtime>;
}

// Create the runtime by composing the FRAME pallets that were previously configured.
construct_runtime!(
    pub enum Runtime where
        Block = Block,
        NodeBlock = opaque::Block,
        UncheckedExtrinsic = UncheckedExtrinsic,
    {
        // System support stuff.
        System: frame_system::{Pallet, Call, Config, Storage, Event<T>} = 0,
        ParachainSystem: cumulus_pallet_parachain_system::{
            Pallet, Call, Config, Storage, Inherent, Event<T>, ValidateUnsigned,
        } = 1,
        Timestamp: pallet_timestamp::{Pallet, Call, Storage, Inherent} = 2,
        ParachainInfo: parachain_info::{Pallet, Storage, Config} = 3,
        TransactionPause: pallet_tx_pause::{Pallet, Call, Storage, Event<T>} = 9,

        // Monetary stuff.
        Balances: pallet_balances::{Pallet, Call, Storage, Config<T>, Event<T>} = 10,
        TransactionPayment: pallet_transaction_payment::{Pallet, Storage, Event<T>} = 11,

        // Governance stuff.
        Democracy: pallet_democracy::{Pallet, Call, Storage, Config<T>, Event<T>} = 14,
        Council: pallet_collective::<Instance1>::{Pallet, Call, Storage, Origin<T>, Event<T>, Config<T>} = 15,
        CouncilMembership: pallet_membership::<Instance1>::{Pallet, Call, Storage, Event<T>, Config<T>} = 16,
        TechnicalCommittee: pallet_collective::<Instance2>::{Pallet, Call, Storage, Origin<T>, Event<T>, Config<T>} = 17,
        TechnicalMembership: pallet_membership::<Instance2>::{Pallet, Call, Storage, Event<T>, Config<T>} = 18,

        ParachainStaking: pallet_parachain_staking::{Pallet, Call, Storage, Event<T>, Config<T>} = 48,
        // Collator support.
        AuthorInherent: pallet_author_inherent::{Pallet, Call, Storage, Inherent} = 60,
        AuraAuthorFilter: pallet_aura_style_filter::{Pallet, Storage} = 63,
        // The order of the next 4 is important and shall not change.
        Authorship: pallet_authorship::{Pallet, Call, Storage} = 20,
        CollatorSelection: manta_collator_selection::{Pallet, Call, Storage, Event<T>, Config<T>} = 21,
        Session: pallet_session::{Pallet, Call, Storage, Event, Config<T>} = 22,
        Aura: pallet_aura::{Pallet, Storage, Config<T>} = 23,
        // This used to be cumulus_pallet_aura_ext with idx = 24,

        // Treasury
        Treasury: pallet_treasury::{Pallet, Call, Storage, Event<T>} = 26,

        // Preimage registry.
        Preimage: pallet_preimage::{Pallet, Call, Storage, Event<T>} = 28,
        // System scheduler.
        Scheduler: pallet_scheduler::{Pallet, Call, Storage, Event<T>} = 29,

        // XCM helpers.
        XcmpQueue: cumulus_pallet_xcmp_queue::{Pallet, Call, Storage, Event<T>} = 30,
        PolkadotXcm: pallet_xcm::{Pallet, Call, Storage, Event<T>, Origin, Config} = 31,
        CumulusXcm: cumulus_pallet_xcm::{Pallet, Event<T>, Origin} = 32,
        DmpQueue: cumulus_pallet_dmp_queue::{Pallet, Call, Storage, Event<T>} = 33,
        XTokens: orml_xtokens::{Pallet, Call, Event<T>, Storage} = 34,

        // Handy utilities.
        Utility: pallet_utility::{Pallet, Call, Event} = 40,
        Multisig: pallet_multisig::{Pallet, Call, Storage, Event<T>} = 41,
        // 42 was occupied by pallet-sudo, we should discuss it if another pallet takes 42 in the future.

        // Assets management
        Assets: pallet_assets::{Pallet, Call, Storage, Event<T>} = 45,
        AssetManager: pallet_asset_manager::{Pallet, Call, Storage, Config<T>, Event<T>} = 46,
<<<<<<< HEAD
        Uniques: pallet_uniques::{Pallet, Call, Storage, Event<T>} = 47,
=======
        MantaPay: pallet_manta_pay::{Pallet, Call, Storage, Event<T>} = 47,
>>>>>>> d6ab36e4

        // Calamari stuff
        CalamariVesting: calamari_vesting::{Pallet, Call, Storage, Event<T>} = 50,
    }
);

/// The address format for describing accounts.
pub type Address = sp_runtime::MultiAddress<AccountId, ()>;
/// Block type as expected by this runtime.
pub type Block = generic::Block<Header, UncheckedExtrinsic>;
/// A Block signed with a Justification
pub type SignedBlock = generic::SignedBlock<Block>;
/// BlockId type as expected by this runtime.
pub type BlockId = generic::BlockId<Block>;
/// The SignedExtension to the basic transaction logic.
pub type SignedExtra = (
    frame_system::CheckSpecVersion<Runtime>,
    frame_system::CheckTxVersion<Runtime>,
    frame_system::CheckGenesis<Runtime>,
    frame_system::CheckEra<Runtime>,
    frame_system::CheckNonce<Runtime>,
    frame_system::CheckWeight<Runtime>,
    pallet_transaction_payment::ChargeTransactionPayment<Runtime>,
);
/// Unchecked extrinsic type as expected by this runtime.
pub type UncheckedExtrinsic = generic::UncheckedExtrinsic<Address, Call, Signature, SignedExtra>;
/// Extrinsic type that has already been checked.
pub type CheckedExtrinsic = generic::CheckedExtrinsic<AccountId, Call, SignedExtra>;

/// Types for runtime upgrading.
/// Each type should implement trait `OnRuntimeUpgrade`.
pub type OnRuntimeUpgradeHooks = ();
/// Executive: handles dispatch to the various modules.
pub type Executive = frame_executive::Executive<
    Runtime,
    Block,
    frame_system::ChainContext<Runtime>,
    Runtime,
    AllPalletsReversedWithSystemFirst,
    OnRuntimeUpgradeHooks,
>;

#[cfg(feature = "runtime-benchmarks")]
#[macro_use]
extern crate frame_benchmarking;

#[cfg(feature = "runtime-benchmarks")]
mod benches {
    frame_benchmarking::define_benchmarks!(
        // Substrate pallets
        [pallet_balances, Balances]
        [pallet_multisig, Multisig]
        [frame_system, SystemBench::<Runtime>]
        [pallet_timestamp, Timestamp]
        [pallet_utility, Utility]
        [pallet_democracy, Democracy]
        [pallet_collective, Council]
        [pallet_membership, CouncilMembership]
        [pallet_treasury, Treasury]
        [pallet_preimage, Preimage]
        [pallet_scheduler, Scheduler]
        [pallet_session, SessionBench::<Runtime>]
        [pallet_assets, Assets]
        // XCM
        [cumulus_pallet_xcmp_queue, XcmpQueue]
        [pallet_xcm_benchmarks::fungible, pallet_xcm_benchmarks::fungible::Pallet::<Runtime>]
        [pallet_xcm_benchmarks::generic, pallet_xcm_benchmarks::generic::Pallet::<Runtime>]
        // Manta pallets
        [calamari_vesting, CalamariVesting]
        [pallet_tx_pause, TransactionPause]
        [manta_collator_selection, CollatorSelection]
        [pallet_asset_manager, AssetManager]
        [pallet_parachain_staking, ParachainStaking]
        [pallet_manta_pay, MantaPay]
        // Nimbus pallets
        [pallet_author_inherent, AuthorInherent]
    );
}

impl_runtime_apis! {
    impl sp_consensus_aura::AuraApi<Block, AuraId> for Runtime {
        fn slot_duration() -> sp_consensus_aura::SlotDuration {
            sp_consensus_aura::SlotDuration::from_millis(Aura::slot_duration())
        }

        fn authorities() -> Vec<AuraId> {
            // NOTE: AuraAPI must exist for node/src/aura_or_nimbus_consensus.rs
            // But is intentionally DISABLED starting with manta v3.3.0
            vec![]
        }
    }

    impl sp_api::Core<Block> for Runtime {
        fn version() -> RuntimeVersion {
            VERSION
        }

        fn execute_block(block: Block) {
            Executive::execute_block(block)
        }

        fn initialize_block(header: &<Block as BlockT>::Header) {
            Executive::initialize_block(header)
        }
    }

    impl sp_api::Metadata<Block> for Runtime {
        fn metadata() -> OpaqueMetadata {
            OpaqueMetadata::new(Runtime::metadata().into())
        }
    }

    impl sp_block_builder::BlockBuilder<Block> for Runtime {
        fn apply_extrinsic(extrinsic: <Block as BlockT>::Extrinsic) -> ApplyExtrinsicResult {
            Executive::apply_extrinsic(extrinsic)
        }

        fn finalize_block() -> <Block as BlockT>::Header {
            Executive::finalize_block()
        }

        fn inherent_extrinsics(data: sp_inherents::InherentData) -> Vec<<Block as BlockT>::Extrinsic> {
            data.create_extrinsics()
        }

        fn check_inherents(
            block: Block,
            data: sp_inherents::InherentData,
        ) -> sp_inherents::CheckInherentsResult {
            data.check_extrinsics(&block)
        }
    }

    impl sp_transaction_pool::runtime_api::TaggedTransactionQueue<Block> for Runtime {
        fn validate_transaction(
            source: TransactionSource,
            tx: <Block as BlockT>::Extrinsic,
            block_hash: <Block as BlockT>::Hash,
        ) -> TransactionValidity {
            Executive::validate_transaction(source, tx, block_hash)
        }
    }

    impl sp_offchain::OffchainWorkerApi<Block> for Runtime {
        fn offchain_worker(header: &<Block as BlockT>::Header) {
            Executive::offchain_worker(header)
        }
    }

    impl sp_session::SessionKeys<Block> for Runtime {
        fn generate_session_keys(seed: Option<Vec<u8>>) -> Vec<u8> {
            opaque::SessionKeys::generate(seed)
        }

        fn decode_session_keys(
            encoded: Vec<u8>,
        ) -> Option<Vec<(Vec<u8>, KeyTypeId)>> {
            opaque::SessionKeys::decode_into_raw_public_keys(&encoded)
        }
    }

    impl frame_system_rpc_runtime_api::AccountNonceApi<Block, AccountId, Index> for Runtime {
        fn account_nonce(account: AccountId) -> Index {
            System::account_nonce(account)
        }
    }

    impl pallet_transaction_payment_rpc_runtime_api::TransactionPaymentApi<Block, Balance> for Runtime {
        fn query_info(
            uxt: <Block as BlockT>::Extrinsic,
            len: u32,
        ) -> pallet_transaction_payment_rpc_runtime_api::RuntimeDispatchInfo<Balance> {
            TransactionPayment::query_info(uxt, len)
        }
        fn query_fee_details(
            uxt: <Block as BlockT>::Extrinsic,
            len: u32,
        ) -> pallet_transaction_payment::FeeDetails<Balance> {
            TransactionPayment::query_fee_details(uxt, len)
        }
    }

    impl cumulus_primitives_core::CollectCollationInfo<Block> for Runtime {
        fn collect_collation_info(header: &<Block as BlockT>::Header) -> cumulus_primitives_core::CollationInfo {
            ParachainSystem::collect_collation_info(header)
        }
    }

    impl pallet_manta_pay::runtime::PullLedgerDiffApi<Block> for Runtime {
        fn pull_ledger_diff(
            checkpoint: pallet_manta_pay::RawCheckpoint,
            max_receiver: u64,
            max_sender: u64
        ) -> pallet_manta_pay::PullResponse {
            MantaPay::pull_ledger_diff(checkpoint.into(), max_receiver, max_sender)
        }
    }

    impl nimbus_primitives::NimbusApi<Block> for Runtime {
        fn can_author(author: NimbusId, relay_parent: u32, parent_header: &<Block as BlockT>::Header) -> bool {
            let next_block_number = parent_header.number + 1;
            let slot = relay_parent;
            // Because the staking solution calculates the next staking set at the beginning
            // of the first block in the new round, the only way to accurately predict the
            // authors is to compute the selection during prediction.
            // NOTE: This logic must manually be kept in sync with the nimbus filter pipeline
            if pallet_parachain_staking::Pallet::<Self>::round().should_update(next_block_number)
            {
                // lookup account from nimbusId
                // mirrors logic in `pallet_author_inherent`
                use nimbus_primitives::AccountLookup;
                let account = match manta_collator_selection::Pallet::<Self>::lookup_account(&author) {
                    Some(account) => account,
                    // Authors whose account lookups fail will not be eligible
                    None => {
                        return false;
                    }
                };
                // manually check aura eligibility (in the new round)
                // mirrors logic in `aura_style_filter`
                let truncated_half_slot = (slot >> 1) as usize;
                let active: Vec<AccountId> = pallet_parachain_staking::Pallet::<Self>::compute_top_candidates();
                account == active[truncated_half_slot % active.len()]
            } else {
                // We're not changing rounds, `PotentialAuthors` is not changing, just use can_author
                <AuthorInherent as nimbus_primitives::CanAuthor<_>>::can_author(&author, &relay_parent)
            }
        }
    }

    // We also implement the old AuthorFilterAPI to meet the trait bounds on the client side.
    impl nimbus_primitives::AuthorFilterAPI<Block, NimbusId> for Runtime {
        fn can_author(_: NimbusId, _: u32, _: &<Block as BlockT>::Header) -> bool {
            panic!("AuthorFilterAPI is no longer supported. Please update your client.")
        }
    }

    #[cfg(feature = "try-runtime")]
    impl frame_try_runtime::TryRuntime<Block> for Runtime {
        fn on_runtime_upgrade() -> (Weight, Weight) {
            let weight = Executive::try_runtime_upgrade().unwrap();
            (weight, RuntimeBlockWeights::get().max_block)
        }

        fn execute_block_no_check(block: Block) -> Weight {
            Executive::execute_block_no_check(block)
        }
    }

    #[cfg(feature = "runtime-benchmarks")]
    impl frame_benchmarking::Benchmark<Block> for Runtime {
        fn benchmark_metadata(extra: bool) -> (
            Vec<frame_benchmarking::BenchmarkList>,
            Vec<frame_support::traits::StorageInfo>,
        ) {
            use frame_benchmarking::{Benchmarking, BenchmarkList};
            use frame_support::traits::StorageInfoTrait;
            use frame_system_benchmarking::Pallet as SystemBench;
            use cumulus_pallet_session_benchmarking::Pallet as SessionBench;

            let mut list = Vec::<BenchmarkList>::new();
            list_benchmarks!(list, extra);

            let storage_info = AllPalletsReversedWithSystemFirst::storage_info();

            (list, storage_info)
        }

        fn dispatch_benchmark(
            config: frame_benchmarking::BenchmarkConfig
        ) -> Result<Vec<frame_benchmarking::BenchmarkBatch>, sp_runtime::RuntimeString> {
            use frame_benchmarking::{Benchmarking, BenchmarkBatch, TrackedStorageKey, BenchmarkError};

            use frame_system_benchmarking::Pallet as SystemBench;
            impl frame_system_benchmarking::Config for Runtime {}

            use cumulus_pallet_session_benchmarking::Pallet as SessionBench;
            impl cumulus_pallet_session_benchmarking::Config for Runtime {}

            use pallet_xcm_benchmarks::asset_instance_from;
            use xcm_config::{LocationToAccountId, XcmExecutorConfig};

            parameter_types! {
                pub const TrustedTeleporter: Option<(MultiLocation, MultiAsset)> = None;
                pub const TrustedReserve: Option<(MultiLocation, MultiAsset)> = Some((
                    KsmLocation::get(),
                    // Random amount for the benchmark.
                    MultiAsset { fun: Fungible(1_000_000_000_000), id: Concrete(KsmLocation::get()) },
                ));
                pub const CheckedAccount: Option<AccountId> = None;
                pub const KsmLocation: MultiLocation = MultiLocation::parent();
                pub KmaLocation: MultiLocation = MultiLocation::new(1, X1(Parachain(2084)));
            }

            impl pallet_xcm_benchmarks::Config for Runtime {
                type XcmConfig = XcmExecutorConfig;
                type AccountIdConverter = LocationToAccountId;

                fn valid_destination() -> Result<MultiLocation, BenchmarkError> {
                 Ok(KsmLocation::get())
                }

                fn worst_case_holding() -> MultiAssets {
                    // A mix of fungible, non-fungible, and concrete assets.
                    const HOLDING_FUNGIBLES: u32 = 100;
                    const HOLDING_NON_FUNGIBLES: u32 = 100;
                    let fungibles_amount: u128 = 100;
                    let mut assets = (0..HOLDING_FUNGIBLES)
                        .map(|i| {
                            MultiAsset {
                                id: Concrete(GeneralIndex(i as u128).into()),
                                fun: Fungible(fungibles_amount * i as u128),
                            }
                        })
                        .chain(core::iter::once(MultiAsset { id: Concrete(Here.into()), fun: Fungible(u128::MAX) }))
                        .chain((0..HOLDING_NON_FUNGIBLES).map(|i| MultiAsset {
                            id: Concrete(GeneralIndex(i as u128).into()),
                            fun: NonFungible(asset_instance_from(i)),
                        }))
                        .collect::<Vec<_>>();

                        assets.push(MultiAsset{
                            id: Concrete(KmaLocation::get()),
                            fun: Fungible(1_000_000 * KMA),
                        });
                        assets.into()
                }
            }

            impl pallet_xcm_benchmarks::fungible::Config for Runtime {
                type TransactAsset = Balances;

                type CheckedAccount = CheckedAccount;
                type TrustedTeleporter = TrustedTeleporter;
                type TrustedReserve = TrustedReserve;

                fn get_multi_asset() -> MultiAsset {
                    MultiAsset {
                        id: Concrete(KmaLocation::get()),
                        fun: Fungible(1 * KMA),
                    }
                }
            }

            impl pallet_xcm_benchmarks::generic::Config for Runtime {
                type Call = Call;

                fn worst_case_response() -> (u64, Response) {
                    (0u64, Response::Version(Default::default()))
                }

                fn transact_origin() -> Result<MultiLocation, BenchmarkError> {
                    Ok(KsmLocation::get())
                }

                fn subscribe_origin() -> Result<MultiLocation, BenchmarkError> {
                    Ok(KsmLocation::get())
                }

                fn claimable_asset() -> Result<(MultiLocation, MultiLocation, MultiAssets), BenchmarkError> {
                    let origin = KmaLocation::get();
                    let assets: MultiAssets = (Concrete(KmaLocation::get()), 1_000 * KMA).into();
                    let ticket = MultiLocation { parents: 0, interior: Here };
                    Ok((origin, ticket, assets))
                }
            }

            let whitelist: Vec<TrackedStorageKey> = vec![
                // Block Number
                hex_literal::hex!("26aa394eea5630e07c48ae0c9558cef702a5c1b19ab7a04f536c519aca4983ac").to_vec().into(),
                // Total Issuance
                hex_literal::hex!("c2261276cc9d1f8598ea4b6a74b15c2f57c875e4cff74148e4628f264b974c80").to_vec().into(),
                // Execution Phase
                hex_literal::hex!("26aa394eea5630e07c48ae0c9558cef7ff553b5a9862a516939d82b3d3d8661a").to_vec().into(),
                // Event Count
                hex_literal::hex!("26aa394eea5630e07c48ae0c9558cef70a98fdbe9ce6c55837576c60c7af3850").to_vec().into(),
                // ParachainStaking Round
                hex_literal::hex!("a686a3043d0adcf2fa655e57bc595a7813792e785168f725b60e2969c7fc2552").to_vec().into(),
                // System Events
                hex_literal::hex!("26aa394eea5630e07c48ae0c9558cef780d41e5e16056765bc8461851072c9d7").to_vec().into(),
                // Treasury Account
                hex_literal::hex!("26aa394eea5630e07c48ae0c9558cef7b99d880ec681799c0cf30e8886371da95ecffd7b6c0f78751baa9d281e0bfa3a6d6f646c70792f74727372790000000000000000000000000000000000000000").to_vec().into(),
            ];

            let mut batches = Vec::<BenchmarkBatch>::new();
            let params = (&config, &whitelist);
            add_benchmarks!(params, batches);

            Ok(batches)
        }
    }
}

struct CheckInherents;
impl cumulus_pallet_parachain_system::CheckInherents<Block> for CheckInherents {
    fn check_inherents(
        block: &Block,
        relay_state_proof: &cumulus_pallet_parachain_system::RelayChainStateProof,
    ) -> sp_inherents::CheckInherentsResult {
        let relay_chain_slot = relay_state_proof
            .read_slot()
            .expect("Could not read the relay chain slot from the proof");

        let inherent_data =
            cumulus_primitives_timestamp::InherentDataProvider::from_relay_chain_slot_and_duration(
                relay_chain_slot,
                sp_std::time::Duration::from_secs(6),
            )
            .create_inherent_data()
            .expect("Could not create the timestamp inherent data");

        inherent_data.check_extrinsics(block)
    }
}

cumulus_pallet_parachain_system::register_validate_block! {
    Runtime = Runtime,
    BlockExecutor = pallet_author_inherent::BlockExecutor::<Runtime, Executive>,
    CheckInherents = CheckInherents,
}<|MERGE_RESOLUTION|>--- conflicted
+++ resolved
@@ -834,11 +834,8 @@
         // Assets management
         Assets: pallet_assets::{Pallet, Call, Storage, Event<T>} = 45,
         AssetManager: pallet_asset_manager::{Pallet, Call, Storage, Config<T>, Event<T>} = 46,
-<<<<<<< HEAD
-        Uniques: pallet_uniques::{Pallet, Call, Storage, Event<T>} = 47,
-=======
         MantaPay: pallet_manta_pay::{Pallet, Call, Storage, Event<T>} = 47,
->>>>>>> d6ab36e4
+        Uniques: pallet_uniques::{Pallet, Call, Storage, Event<T>} = 49,
 
         // Calamari stuff
         CalamariVesting: calamari_vesting::{Pallet, Call, Storage, Event<T>} = 50,
