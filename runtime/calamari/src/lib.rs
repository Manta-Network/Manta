--- conflicted
+++ resolved
@@ -123,11 +123,7 @@
     spec_name: create_runtime_str!("calamari"),
     impl_name: create_runtime_str!("calamari"),
     authoring_version: 2,
-<<<<<<< HEAD
-    spec_version: 3434,
-=======
     spec_version: 4000,
->>>>>>> 77b79e63
     impl_version: 1,
     apis: RUNTIME_API_VERSIONS,
     transaction_version: 9,
