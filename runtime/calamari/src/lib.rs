--- conflicted
+++ resolved
@@ -981,13 +981,12 @@
         CalamariVesting: calamari_vesting::{Pallet, Call, Storage, Event<T>} = 50,
 
         ZenlinkProtocol: zenlink_protocol::{Pallet, Call, Storage, Event<T>} = 51,
-<<<<<<< HEAD
-
-        Randomness: pallet_randomness::{Pallet, Call, Storage, Inherent} = 119,
-        Lottery: pallet_lottery::{Pallet, Call, Storage, Event<T>, Config<T>} = 118 // Beware: Lottery depends on Randomness inherent
-=======
+
         Farming: pallet_farming::{Pallet, Call, Storage, Event<T>} = 54,
->>>>>>> 429109eb
+
+        // Lottery
+        Randomness: pallet_randomness::{Pallet, Call, Storage, Inherent} = 70,
+        Lottery: pallet_lottery::{Pallet, Call, Storage, Event<T>, Config<T>} = 71 // Beware: Lottery depends on Randomness inherent
     }
 );
 
