// Copyright 2020-2023 Manta Network.
// This file is part of Manta.
//
// Manta is free software: you can redistribute it and/or modify
// it under the terms of the GNU General Public License as published by
// the Free Software Foundation, either version 3 of the License, or
// (at your option) any later version.
//
// Manta is distributed in the hope that it will be useful,
// but WITHOUT ANY WARRANTY; without even the implied warranty of
// MERCHANTABILITY or FITNESS FOR A PARTICULAR PURPOSE.  See the
// GNU General Public License for more details.
//
// You should have received a copy of the GNU General Public License
// along with Manta.  If not, see <http://www.gnu.org/licenses/>.

//! Calamari Parachain runtime.

#![allow(clippy::identity_op)] // keep e.g. 1 * DAYS for legibility
#![cfg_attr(not(feature = "std"), no_std)]
#![recursion_limit = "256"]

// Make the WASM binary available.
#[cfg(feature = "std")]
include!(concat!(env!("OUT_DIR"), "/wasm_binary.rs"));

use manta_collator_selection::IdentityCollator;
use sp_api::impl_runtime_apis;
use sp_core::{crypto::KeyTypeId, OpaqueMetadata};
use sp_runtime::{
    create_runtime_str, generic, impl_opaque_keys,
    traits::{AccountIdConversion, AccountIdLookup, BlakeTwo256, Block as BlockT},
    transaction_validity::{TransactionSource, TransactionValidity},
    ApplyExtrinsicResult, Perbill, Percent, Permill,
};
use sp_std::{cmp::Ordering, prelude::*};

#[cfg(feature = "std")]
use sp_version::NativeVersion;
use sp_version::RuntimeVersion;

use frame_support::{
    construct_runtime,
    dispatch::DispatchClass,
    parameter_types,
    traits::{
        ConstU128, ConstU32, ConstU8, Contains, Currency, EitherOfDiverse, IsInVec,
        NeverEnsureOrigin, PrivilegeCmp,
    },
    weights::{ConstantMultiplier, Weight},
    PalletId,
};
use frame_system::{
    limits::{BlockLength, BlockWeights},
    EnsureRoot,
};
use manta_primitives::{
    constants::{
        time::*, RocksDbWeight, LOTTERY_PALLET_ID, NAME_SERVICE_PALLET_ID, STAKING_PALLET_ID,
        TREASURY_PALLET_ID, WEIGHT_PER_SECOND,
    },
    currencies::Currencies,
    types::{
        AccountId, Balance, BlockNumber, CalamariAssetId, Hash, Header, Index, PoolId, Signature,
    },
};
use manta_support::manta_pay::{InitialSyncResponse, PullResponse, RawCheckpoint};
pub use pallet_parachain_staking::{InflationInfo, Range};
use pallet_session::ShouldEndSession;
use runtime_common::{
    prod_or_fast, BlockExecutionWeight, BlockHashCount, CalamariSlowAdjustingFeeUpdate,
    ExtrinsicBaseWeight,
};
use session_key_primitives::{AuraId, NimbusId, VrfId};
use zenlink_protocol::{AssetBalance, AssetId as ZenlinkAssetId, MultiAssetsHandler, PairInfo};

#[cfg(any(feature = "std", test))]
pub use sp_runtime::BuildStorage;

use xcm::latest::prelude::*;

pub mod assets_config;
pub mod currency;
pub mod fee;
pub mod impls;
pub mod migrations;
mod nimbus_session_adapter;
pub mod staking;
pub mod xcm_config;
pub mod zenlink;

use currency::*;
use impls::DealWithFees;

pub type NegativeImbalance = <Balances as Currency<AccountId>>::NegativeImbalance;

/// Opaque types. These are used by the CLI to instantiate machinery that don't need to know
/// the specifics of the runtime. They can then be made to be agnostic over specific formats
/// of data like extrinsics, allowing for them to continue syncing the network through upgrades
/// to even the core data structures.
pub mod opaque {
    use super::*;
    pub use sp_runtime::OpaqueExtrinsic as UncheckedExtrinsic;
    /// Opaque block header type.
    pub type Header = generic::Header<BlockNumber, BlakeTwo256>;
    /// Opaque block type.
    pub type Block = generic::Block<Header, UncheckedExtrinsic>;
    /// Opaque block identifier type.
    pub type BlockId = generic::BlockId<Block>;

    use nimbus_session_adapter::{AuthorInherentWithNoOpSession, VrfWithNoOpSession};
    impl_opaque_keys! {
        pub struct SessionKeys {
            pub aura: Aura,
            pub nimbus: AuthorInherentWithNoOpSession<Runtime>,
            pub vrf: VrfWithNoOpSession,
        }
    }
    impl SessionKeys {
        pub fn new(tuple: (AuraId, NimbusId, VrfId)) -> SessionKeys {
            let (aura, nimbus, vrf) = tuple;
            SessionKeys { aura, nimbus, vrf }
        }
        /// Derives all collator keys from `seed` without checking that the `seed` is valid.
        #[cfg(feature = "std")]
        pub fn from_seed_unchecked(seed: &str) -> SessionKeys {
            Self::new((
                session_key_primitives::util::unchecked_public_key::<AuraId>(seed),
                session_key_primitives::util::unchecked_public_key::<NimbusId>(seed),
                session_key_primitives::util::unchecked_public_key::<VrfId>(seed),
            ))
        }
    }
}

// Weights used in the runtime.
pub mod weights;

#[sp_version::runtime_version]
pub const VERSION: RuntimeVersion = RuntimeVersion {
    spec_name: create_runtime_str!("calamari"),
    impl_name: create_runtime_str!("calamari"),
    authoring_version: 2,
    spec_version: 4310,
    impl_version: 1,
    apis: RUNTIME_API_VERSIONS,
    transaction_version: 14,
    state_version: 0,
};

/// The version information used to identify this runtime when compiled natively.
#[cfg(feature = "std")]
pub fn native_version() -> NativeVersion {
    NativeVersion {
        runtime_version: VERSION,
        can_author_with: Default::default(),
    }
}
/// We assume that ~10% of the block weight is consumed by `on_initialize` handlers. This is
/// used to limit the maximal weight of a single extrinsic.
pub const AVERAGE_ON_INITIALIZE_RATIO: Perbill = Perbill::from_percent(10);
/// We allow `Normal` extrinsics to fill up the block up to 70%, the rest can be used by
/// Operational  extrinsics.
pub const NORMAL_DISPATCH_RATIO: Perbill = Perbill::from_percent(70);

/// We allow for 0.5 seconds of compute with a 6 second average block time.
pub const MAXIMUM_BLOCK_WEIGHT: Weight = Weight::from_ref_time(WEIGHT_PER_SECOND)
    .saturating_div(2)
    .set_proof_size(cumulus_primitives_core::relay_chain::v2::MAX_POV_SIZE as u64);

parameter_types! {
    pub const Version: RuntimeVersion = VERSION;
    pub RuntimeBlockLength: BlockLength =
        BlockLength::max_with_normal_ratio(5 * 1024 * 1024, NORMAL_DISPATCH_RATIO);
    pub RuntimeBlockWeights: BlockWeights = BlockWeights::builder()
        .base_block(BlockExecutionWeight::get())
        .for_class(DispatchClass::all(), |weights| {
            weights.base_extrinsic = ExtrinsicBaseWeight::get();
        })
        .for_class(DispatchClass::Normal, |weights| {
            weights.max_total = Some(NORMAL_DISPATCH_RATIO * MAXIMUM_BLOCK_WEIGHT);
        })
        .for_class(DispatchClass::Operational, |weights| {
            weights.max_total = Some(MAXIMUM_BLOCK_WEIGHT);
            // Operational transactions have some extra reserved space, so that they
            // are included even if block reached `MAXIMUM_BLOCK_WEIGHT`.
            weights.reserved = Some(
                MAXIMUM_BLOCK_WEIGHT - NORMAL_DISPATCH_RATIO * MAXIMUM_BLOCK_WEIGHT
            );
        })
        .avg_block_initialization(AVERAGE_ON_INITIALIZE_RATIO)
        .build_or_panic();
    pub const SS58Prefix: u8 = manta_primitives::constants::CALAMARI_SS58PREFIX;
}

parameter_types! {
    pub NonPausablePallets: Vec<Vec<u8>> = vec![b"Democracy".to_vec(), b"Balances".to_vec(), b"Council".to_vec(), b"CouncilMembership".to_vec(), b"TechnicalCommittee".to_vec(), b"TechnicalMembership".to_vec()];
}

impl pallet_tx_pause::Config for Runtime {
    type RuntimeEvent = RuntimeEvent;
    type RuntimeCall = RuntimeCall;
    type MaxCallNames = ConstU32<25>;
    type PauseOrigin = EitherOfDiverse<
        EnsureRoot<AccountId>,
        pallet_collective::EnsureMembers<AccountId, TechnicalCollective, 2>,
    >;
    type UnpauseOrigin = EnsureRoot<AccountId>;
    type NonPausablePallets = IsInVec<NonPausablePallets>;
    type WeightInfo = weights::pallet_tx_pause::SubstrateWeight<Runtime>;
}

// Don't allow permission-less asset creation.
pub struct BaseFilter;
impl Contains<RuntimeCall> for BaseFilter {
    fn contains(call: &RuntimeCall) -> bool {
        if matches!(
            call,
            RuntimeCall::Timestamp(_) | RuntimeCall::ParachainSystem(_) | RuntimeCall::System(_)
        ) {
            // always allow core call
            // pallet-timestamp and parachainSystem could not be filtered because
            // they are used in communication between relaychain and parachain.
            return true;
        }

        if pallet_tx_pause::PausedTransactionFilter::<Runtime>::contains(call) {
            // no paused call
            return false;
        }

        #[allow(clippy::match_like_matches_macro)]
        // keep CallFilter with explicit true/false for documentation
        match call {
            // Explicitly DISALLOWED calls ( Pallet user extrinsics we don't want used WITH REASONING )
            | RuntimeCall::Assets(_) // Filter Assets. Assets should only be accessed by AssetManager.
            // It's a call only for vesting crowdloan contributors' token, normal user should not use it.
            | RuntimeCall::CalamariVesting(calamari_vesting::Call::vested_transfer {..})
            // For now disallow public proposal workflows, treasury workflows.
            | RuntimeCall::Democracy(
                                pallet_democracy::Call::propose {..}
                                | pallet_democracy::Call::second {..}
                                | pallet_democracy::Call::cancel_proposal {..}
                                | pallet_democracy::Call::clear_public_proposals {..})
            | RuntimeCall::Treasury(_) // Treasury calls are filtered while it is accumulating funds.
            // Everything except transfer() is filtered out until it is practically needed:
            | RuntimeCall::XTokens(
                                orml_xtokens::Call::transfer_with_fee {..}
                                | orml_xtokens::Call::transfer_multiasset {..}
                                | orml_xtokens::Call::transfer_multiasset_with_fee {..}
                                | orml_xtokens::Call::transfer_multiassets {..})
            // Filter callables from XCM pallets, we use XTokens exclusively
            | RuntimeCall::XcmpQueue(_) | RuntimeCall::DmpQueue(_) => false,

            // Explicitly ALLOWED calls
            | RuntimeCall::Authorship(_)
            | RuntimeCall::Multisig(_)
            | RuntimeCall::Democracy(pallet_democracy::Call::vote {..}
                                | pallet_democracy::Call::emergency_cancel {..}
                                | pallet_democracy::Call::external_propose {..}
                                | pallet_democracy::Call::external_propose_default {..}
                                | pallet_democracy::Call::external_propose_majority {..}
                                | pallet_democracy::Call::fast_track  {..}
                                | pallet_democracy::Call::veto_external {..}
                                | pallet_democracy::Call::cancel_referendum {..}
                                | pallet_democracy::Call::delegate {..}
                                | pallet_democracy::Call::undelegate {..}
                                | pallet_democracy::Call::unlock {..}
                                | pallet_democracy::Call::remove_vote {..}
                                | pallet_democracy::Call::remove_other_vote {..}
                                | pallet_democracy::Call::blacklist {..})
            | RuntimeCall::Council(_)
            | RuntimeCall::TechnicalCommittee(_)
            | RuntimeCall::CouncilMembership(_)
            | RuntimeCall::TechnicalMembership(_)
            | RuntimeCall::Lottery(_)
            | RuntimeCall::Randomness(pallet_randomness::Call::set_babe_randomness_results{..})
            | RuntimeCall::Scheduler(_)
            | RuntimeCall::CalamariVesting(_)
            | RuntimeCall::Session(_) // User must be able to set their session key when applying for a collator
            | RuntimeCall::AuthorInherent(pallet_author_inherent::Call::kick_off_authorship_validation {..}) // executes unsigned on every block
            | RuntimeCall::ParachainStaking(
                // Collator extrinsics
                pallet_parachain_staking::Call::join_candidates{..}
                | pallet_parachain_staking::Call::schedule_leave_candidates{..}
                | pallet_parachain_staking::Call::execute_leave_candidates{..}
                | pallet_parachain_staking::Call::cancel_leave_candidates{..}
                | pallet_parachain_staking::Call::go_offline{..}
                | pallet_parachain_staking::Call::go_online{..}
                | pallet_parachain_staking::Call::candidate_bond_more{..}
                | pallet_parachain_staking::Call::schedule_candidate_bond_less{..}
                | pallet_parachain_staking::Call::execute_candidate_bond_less{..}
                | pallet_parachain_staking::Call::cancel_candidate_bond_less{..}
                // Delegator extrinsics
                | pallet_parachain_staking::Call::delegate{..}
                | pallet_parachain_staking::Call::schedule_leave_delegators{..}
                | pallet_parachain_staking::Call::execute_leave_delegators{..}
                | pallet_parachain_staking::Call::cancel_leave_delegators{..}
                | pallet_parachain_staking::Call::schedule_revoke_delegation{..}
                | pallet_parachain_staking::Call::delegator_bond_more{..}
                | pallet_parachain_staking::Call::schedule_delegator_bond_less{..}
                | pallet_parachain_staking::Call::execute_delegation_request{..}
                | pallet_parachain_staking::Call::cancel_delegation_request{..})
            | RuntimeCall::Balances(_)
            | RuntimeCall::Preimage(_)
            | RuntimeCall::MantaPay(_)
            | RuntimeCall::MantaSbt(_)
            | RuntimeCall::NameService(_)
            | RuntimeCall::XTokens(orml_xtokens::Call::transfer {..}
                | orml_xtokens::Call::transfer_multicurrencies {..})
            | RuntimeCall::TransactionPause(_)
            | RuntimeCall::ZenlinkProtocol(_)
            | RuntimeCall::Farming(_)
            | RuntimeCall::AssetManager(pallet_asset_manager::Call::update_outgoing_filtered_assets {..})
            | RuntimeCall::PolkadotXcm(pallet_xcm::Call::send {..})
            | RuntimeCall::Utility(_) => true,

            // DISALLOW anything else
            | _ => false
        }
    }
}

// Configure FRAME pallets to include in runtime.
impl frame_system::Config for Runtime {
    type BaseCallFilter = BaseFilter; // Let filter activate.
    type BlockWeights = RuntimeBlockWeights;
    type BlockLength = RuntimeBlockLength;
    type AccountId = AccountId;
    type RuntimeCall = RuntimeCall;
    type Lookup = AccountIdLookup<AccountId, ()>;
    type Index = Index;
    type BlockNumber = BlockNumber;
    type Hash = Hash;
    type Hashing = BlakeTwo256;
    type Header = Header;
    type RuntimeEvent = RuntimeEvent;
    type RuntimeOrigin = RuntimeOrigin;
    type BlockHashCount = BlockHashCount;
    type DbWeight = RocksDbWeight;
    type Version = Version;
    type PalletInfo = PalletInfo;
    type OnNewAccount = ();
    type OnKilledAccount = ();
    type AccountData = pallet_balances::AccountData<Balance>;
    type SystemWeightInfo = weights::frame_system::SubstrateWeight<Runtime>;
    type SS58Prefix = SS58Prefix;
    type OnSetCode = cumulus_pallet_parachain_system::ParachainSetCode<Self>;
    type MaxConsumers = ConstU32<16>;
}

parameter_types! {
    pub const MinimumPeriod: u64 = SLOT_DURATION / 2;
}

impl pallet_timestamp::Config for Runtime {
    /// A timestamp: milliseconds since the unix epoch.
    type Moment = u64;
    type OnTimestampSet = ();
    type MinimumPeriod = MinimumPeriod;
    type WeightInfo = weights::pallet_timestamp::SubstrateWeight<Runtime>;
}

/// Only callable after `set_validation_data` is called which forms this proof the same way
fn relay_chain_state_proof() -> cumulus_pallet_parachain_system::RelayChainStateProof {
    use sp_core::Get;
    let relay_storage_root = ParachainSystem::validation_data()
        .expect("set in `set_validation_data`")
        .relay_parent_storage_root;
    let relay_chain_state =
        ParachainSystem::relay_state_proof().expect("set in `set_validation_data`");
    cumulus_pallet_parachain_system::RelayChainStateProof::new(
        ParachainInfo::get(),
        relay_storage_root,
        relay_chain_state,
    )
    .expect("Invalid relay chain state proof, already constructed in `set_validation_data`")
}
pub struct BabeDataGetter;
impl pallet_randomness::GetBabeData<u64, Option<Hash>> for BabeDataGetter {
    // Tolerate panic here because only ever called in inherent (so can be omitted)
    fn get_epoch_index() -> u64 {
        if cfg!(feature = "runtime-benchmarks") {
            // storage reads as per actual reads
            let _relay_storage_root = ParachainSystem::validation_data();
            let _relay_chain_state = ParachainSystem::relay_state_proof();
            const BENCHMARKING_NEW_EPOCH: u64 = 10u64;
            return BENCHMARKING_NEW_EPOCH;
        }
        relay_chain_state_proof()
            .read_optional_entry(cumulus_primitives_core::relay_chain::well_known_keys::EPOCH_INDEX)
            .ok()
            .flatten()
            .expect("expected to be able to read epoch index from relay chain state proof")
    }
    fn get_epoch_randomness() -> Option<Hash> {
        if cfg!(feature = "runtime-benchmarks") {
            // storage reads as per actual reads
            let _relay_storage_root = ParachainSystem::validation_data();
            let _relay_chain_state = ParachainSystem::relay_state_proof();
            let benchmarking_babe_output = Hash::default();
            return Some(benchmarking_babe_output);
        }
        relay_chain_state_proof()
            .read_optional_entry(
<<<<<<< HEAD
                cumulus_primitives_core::relay_chain::well_known_keys::TWO_EPOCHS_AGO_RANDOMNESS,
=======
                cumulus_primitives_core::relay_chain::well_known_keys::ONE_EPOCH_AGO_RANDOMNESS,
>>>>>>> 852ef1de
            )
            .ok()
            .flatten()
    }
}
impl pallet_randomness::Config for Runtime {
    type BabeDataGetter = BabeDataGetter;
    type WeightInfo = weights::pallet_randomness::SubstrateWeight<Runtime>;
}
parameter_types! {
    pub const LotteryPotId: PalletId = LOTTERY_PALLET_ID;
    /// Time in blocks between lottery drawings
<<<<<<< HEAD
    pub DrawingInterval: BlockNumber = prod_or_fast!(7 * DAYS, 10 * MINUTES);
    /// Time in blocks *before* a drawing in which modifications of the win-eligble pool are prevented
    pub DrawingFreezeout: BlockNumber = prod_or_fast!(1 * DAYS, 3 * MINUTES);
    /// Time in blocks until a collator is done unstaking
    pub UnstakeLockTime: BlockNumber = 10 * MINUTES;
=======
    pub DrawingInterval: BlockNumber = prod_or_fast!(7 * DAYS, 3 * MINUTES);
    /// Time in blocks *before* a drawing in which modifications of the win-eligble pool are prevented
    pub DrawingFreezeout: BlockNumber = prod_or_fast!(1 * DAYS, 1 * MINUTES);
    /// Time in blocks until a collator is done unstaking
    pub UnstakeLockTime: BlockNumber = LeaveDelayRounds::get() * DefaultBlocksPerRound::get();
>>>>>>> 852ef1de
}
impl pallet_lottery::Config for Runtime {
    type RuntimeCall = RuntimeCall;
    type RuntimeEvent = RuntimeEvent;
    type Scheduler = Scheduler;
    type EstimateCallFee = TransactionPayment;
    type RandomnessSource = Randomness;
    type ManageOrigin = EnsureRootOrMoreThanHalfCouncil;
    type PalletsOrigin = OriginCaller;
    type LotteryPot = LotteryPotId;
    type DrawingInterval = DrawingInterval;
    type DrawingFreezeout = DrawingFreezeout;
    type UnstakeLockTime = UnstakeLockTime;
    type WeightInfo = weights::pallet_lottery::SubstrateWeight<Runtime>;
}
impl pallet_authorship::Config for Runtime {
    type FindAuthor = AuthorInherent;
    type UncleGenerations = ConstU32<0>;
    type FilterUncle = ();
    type EventHandler = (CollatorSelection,);
}

parameter_types! {
    pub const NativeTokenExistentialDeposit: u128 = 10 * cKMA; // 0.1 KMA
}
impl pallet_balances::Config for Runtime {
    type MaxLocks = ConstU32<50>;
    type MaxReserves = ConstU32<50>;
    type ReserveIdentifier = [u8; 8];
    type Balance = Balance;
    type DustRemoval = ();
    type RuntimeEvent = RuntimeEvent;
    type ExistentialDeposit = NativeTokenExistentialDeposit;
    type AccountStore = frame_system::Pallet<Runtime>;
    type WeightInfo = weights::pallet_balances::SubstrateWeight<Runtime>;
}

parameter_types! {
    pub const TransactionLengthToFeeCoeff: Balance = mKMA / 100;
    pub const WeightToFeeCoeff: Balance = 5_000;
}

impl pallet_transaction_payment::Config for Runtime {
    type OnChargeTransaction = pallet_transaction_payment::CurrencyAdapter<Balances, DealWithFees>;
    type WeightToFee = ConstantMultiplier<Balance, WeightToFeeCoeff>;
    type LengthToFee = ConstantMultiplier<Balance, TransactionLengthToFeeCoeff>;
    type FeeMultiplierUpdate = CalamariSlowAdjustingFeeUpdate<Self>;
    type OperationalFeeMultiplier = ConstU8<5>;
    type RuntimeEvent = RuntimeEvent;
}

parameter_types! {
    // One storage item; key size is 32; value is size 4+4+16+32 bytes = 56 bytes.
    pub const DepositBase: Balance = deposit(1, 88);
    // Additional storage item size of 32 bytes.
    pub const DepositFactor: Balance = deposit(0, 32);
}

impl pallet_multisig::Config for Runtime {
    type RuntimeEvent = RuntimeEvent;
    type RuntimeCall = RuntimeCall;
    type Currency = Balances;
    type DepositBase = DepositBase;
    type DepositFactor = DepositFactor;
    type MaxSignatories = ConstU32<100>;
    type WeightInfo = weights::pallet_multisig::SubstrateWeight<Runtime>;
}

impl pallet_utility::Config for Runtime {
    type RuntimeEvent = RuntimeEvent;
    type RuntimeCall = RuntimeCall;
    type PalletsOrigin = OriginCaller;
    type WeightInfo = weights::pallet_utility::SubstrateWeight<Runtime>;
}

parameter_types! {
    pub LaunchPeriod: BlockNumber = prod_or_fast!(7 * DAYS, 5 * MINUTES, "CALAMARI_LAUNCH_PERIOD");
    pub VotingPeriod: BlockNumber = prod_or_fast!(7 * DAYS, 5 * MINUTES, "CALAMARI_VOTING_PERIOD");
    pub FastTrackVotingPeriod: BlockNumber = prod_or_fast!(3 * HOURS, 2 * MINUTES, "CALAMARI_FAST_TRACK_VOTING_PERIOD");
    pub const InstantAllowed: bool = true;
    pub const MinimumDeposit: Balance = 1000 * KMA;
    pub EnactmentPeriod: BlockNumber = prod_or_fast!(1 * DAYS, 2 * MINUTES, "CALAMARI_ENACTMENT_PERIOD");
    pub CooloffPeriod: BlockNumber = prod_or_fast!(7 * DAYS, 2 * MINUTES, "CALAMARI_COOL_OFF_PERIOD");
    pub const PreimageByteDeposit: Balance = deposit(0, 1);
}

impl pallet_democracy::Config for Runtime {
    type RuntimeEvent = RuntimeEvent;
    type Currency = Balances;
    type EnactmentPeriod = EnactmentPeriod;
    type VoteLockingPeriod = EnactmentPeriod;
    type LaunchPeriod = LaunchPeriod;
    type VotingPeriod = VotingPeriod;
    type MinimumDeposit = MinimumDeposit;
    /// A straight majority of the council can decide what their next motion is.
    type ExternalOrigin =
        pallet_collective::EnsureProportionAtLeast<AccountId, CouncilCollective, 1, 2>;
    /// A super-majority can have the next scheduled referendum be a straight majority-carries vote.
    type ExternalMajorityOrigin =
        pallet_collective::EnsureProportionAtLeast<AccountId, CouncilCollective, 3, 4>;
    /// A unanimous council can have the next scheduled referendum be a straight default-carries
    /// (NTB) vote.
    type ExternalDefaultOrigin =
        pallet_collective::EnsureProportionAtLeast<AccountId, CouncilCollective, 1, 1>;
    /// Two thirds of the technical committee can have an ExternalMajority/ExternalDefault vote
    /// be tabled immediately and with a shorter voting/enactment period.
    type FastTrackOrigin =
        pallet_collective::EnsureProportionAtLeast<AccountId, TechnicalCollective, 2, 3>;
    type InstantOrigin =
        pallet_collective::EnsureProportionAtLeast<AccountId, TechnicalCollective, 1, 1>;
    type InstantAllowed = InstantAllowed;
    type FastTrackVotingPeriod = FastTrackVotingPeriod;
    // To cancel a proposal which has been passed, 2/3 of the council must agree to it.
    type CancellationOrigin =
        pallet_collective::EnsureProportionAtLeast<AccountId, CouncilCollective, 2, 3>;
    // To cancel a proposal before it has been passed, the technical committee must be unanimous or
    // Root must agree.
    type CancelProposalOrigin = EitherOfDiverse<
        EnsureRoot<AccountId>,
        pallet_collective::EnsureProportionAtLeast<AccountId, TechnicalCollective, 1, 1>,
    >;
    type BlacklistOrigin = EnsureRoot<AccountId>;
    // Any single technical committee member may veto a coming council proposal, however they can
    // only do it once and it lasts only for the cool-off period.
    type VetoOrigin = pallet_collective::EnsureMember<AccountId, TechnicalCollective>;
    type CooloffPeriod = CooloffPeriod;
    type Slash = ();
    type Scheduler = Scheduler;
    type PalletsOrigin = OriginCaller;
    type MaxVotes = ConstU32<100>;
    type WeightInfo = weights::pallet_democracy::SubstrateWeight<Runtime>;
    type MaxProposals = ConstU32<100>;
    type Preimages = Preimage;
    type MaxDeposits = ConstU32<100>;
    type MaxBlacklisted = ConstU32<100>;
}

parameter_types! {
    /// The maximum amount of time (in blocks) for council members to vote on motions.
    /// Motions may end in fewer blocks if enough votes are cast to determine the result.
    pub const CouncilMotionDuration: BlockNumber = 3 * DAYS;
}

type CouncilCollective = pallet_collective::Instance1;
impl pallet_collective::Config<CouncilCollective> for Runtime {
    type RuntimeOrigin = RuntimeOrigin;
    type Proposal = RuntimeCall;
    type RuntimeEvent = RuntimeEvent;
    type MotionDuration = CouncilMotionDuration;
    type MaxProposals = ConstU32<100>;
    type MaxMembers = ConstU32<100>;
    type DefaultVote = pallet_collective::PrimeDefaultVote;
    type WeightInfo = weights::pallet_collective::SubstrateWeight<Runtime>;
}

pub type EnsureRootOrThreeFourthsCouncil = EitherOfDiverse<
    EnsureRoot<AccountId>,
    pallet_collective::EnsureProportionAtLeast<AccountId, CouncilCollective, 3, 4>,
>;

type CouncilMembershipInstance = pallet_membership::Instance1;
impl pallet_membership::Config<CouncilMembershipInstance> for Runtime {
    type RuntimeEvent = RuntimeEvent;
    type AddOrigin = EnsureRootOrThreeFourthsCouncil;
    type RemoveOrigin = EnsureRootOrThreeFourthsCouncil;
    type SwapOrigin = EnsureRootOrThreeFourthsCouncil;
    type ResetOrigin = EnsureRootOrThreeFourthsCouncil;
    type PrimeOrigin = EnsureRootOrThreeFourthsCouncil;
    type MembershipInitialized = Council;
    type MembershipChanged = Council;
    type MaxMembers = ConstU32<100>;
    type WeightInfo = weights::pallet_membership::SubstrateWeight<Runtime>;
}

parameter_types! {
    pub const TechnicalMotionDuration: BlockNumber = 3 * DAYS;
}

type TechnicalCollective = pallet_collective::Instance2;
impl pallet_collective::Config<TechnicalCollective> for Runtime {
    type RuntimeOrigin = RuntimeOrigin;
    type Proposal = RuntimeCall;
    type RuntimeEvent = RuntimeEvent;
    type MotionDuration = TechnicalMotionDuration;
    type MaxProposals = ConstU32<100>;
    type MaxMembers = ConstU32<100>;
    type DefaultVote = pallet_collective::PrimeDefaultVote;
    type WeightInfo = weights::pallet_collective::SubstrateWeight<Runtime>;
}

type TechnicalMembershipInstance = pallet_membership::Instance2;
impl pallet_membership::Config<TechnicalMembershipInstance> for Runtime {
    type RuntimeEvent = RuntimeEvent;
    type AddOrigin = EnsureRootOrThreeFourthsCouncil;
    type RemoveOrigin = EnsureRootOrThreeFourthsCouncil;
    type SwapOrigin = EnsureRootOrThreeFourthsCouncil;
    type ResetOrigin = EnsureRootOrThreeFourthsCouncil;
    type PrimeOrigin = EnsureRootOrThreeFourthsCouncil;
    type MembershipInitialized = TechnicalCommittee;
    type MembershipChanged = TechnicalCommittee;
    type MaxMembers = ConstU32<100>;
    type WeightInfo = weights::pallet_membership::SubstrateWeight<Runtime>;
}

parameter_types! {
    pub const ProposalBond: Permill = Permill::from_percent(1);
    pub const ProposalBondMinimum: Balance = 500 * KMA;
    pub const ProposalBondMaximum: Balance = 10_000 * KMA;
    pub SpendPeriod: BlockNumber = prod_or_fast!(6 * DAYS, 2 * MINUTES, "CALAMARI_SPEND_PERIOD");
    pub const Burn: Permill = Permill::from_percent(0);
    pub const TreasuryPalletId: PalletId = TREASURY_PALLET_ID;
}

type EnsureRootOrThreeFifthsCouncil = EitherOfDiverse<
    EnsureRoot<AccountId>,
    pallet_collective::EnsureProportionAtLeast<AccountId, CouncilCollective, 3, 5>,
>;

type EnsureRootOrMoreThanHalfCouncil = EitherOfDiverse<
    EnsureRoot<AccountId>,
    pallet_collective::EnsureProportionMoreThan<AccountId, CouncilCollective, 1, 2>,
>;

impl pallet_treasury::Config for Runtime {
    type PalletId = TreasuryPalletId;
    type Currency = Balances;
    type ApproveOrigin = EnsureRootOrThreeFifthsCouncil;
    type RejectOrigin = EnsureRootOrMoreThanHalfCouncil;
    type RuntimeEvent = RuntimeEvent;
    type OnSlash = Treasury;
    type ProposalBond = ProposalBond;
    type ProposalBondMinimum = ProposalBondMinimum;
    type ProposalBondMaximum = ProposalBondMaximum;
    type SpendPeriod = SpendPeriod;
    type Burn = Burn;
    type BurnDestination = ();
    type MaxApprovals = ConstU32<100>;
    type WeightInfo = weights::pallet_treasury::SubstrateWeight<Runtime>;
    type SpendFunds = ();
    // Expects an implementation of `EnsureOrigin` with a `Success` generic,
    // which is the the maximum amount that this origin is allowed to spend at a time.
    type SpendOrigin = NeverEnsureOrigin<Balance>;
}

impl pallet_aura_style_filter::Config for Runtime {
    /// Nimbus filter pipeline (final) step 3:
    /// Choose 1 collator from PotentialAuthors as eligible
    /// for each slot in round-robin fashion
    type PotentialAuthors = ParachainStaking;
}
parameter_types! {
    /// Fixed percentage a collator takes off the top of due rewards
    pub const DefaultCollatorCommission: Perbill = Perbill::from_percent(10);
    /// Default percent of inflation set aside for parachain bond every round
    pub const DefaultParachainBondReservePercent: Percent = Percent::zero();
    pub DefaultBlocksPerRound: BlockNumber = prod_or_fast!(6 * HOURS,15,"CALAMARI_DEFAULT_BLOCKS_PER_ROUND");
    pub LeaveDelayRounds: BlockNumber = prod_or_fast!(28,1,"CALAMARI_LEAVE_DELAY_ROUNDS"); // == 7 * DAYS / 6 * HOURS
}
impl pallet_parachain_staking::Config for Runtime {
    type RuntimeEvent = RuntimeEvent;
    type Currency = Balances;
    type BlockAuthor = AuthorInherent;
    type MonetaryGovernanceOrigin = EnsureRoot<AccountId>;
    /// Minimum round length is 2 minutes (10 * 12 second block times)
    type MinBlocksPerRound = ConstU32<10>;
    /// Blocks per round
    type DefaultBlocksPerRound = DefaultBlocksPerRound;
    /// Rounds before the collator leaving the candidates request can be executed
    type LeaveCandidatesDelay = LeaveDelayRounds;
    /// Rounds before the candidate bond increase/decrease can be executed
    type CandidateBondLessDelay = LeaveDelayRounds;
    /// Rounds before the delegator exit can be executed
    type LeaveDelegatorsDelay = LeaveDelayRounds;
    /// Rounds before the delegator revocation can be executed
    type RevokeDelegationDelay = LeaveDelayRounds;
    /// Rounds before the delegator bond increase/decrease can be executed
    type DelegationBondLessDelay = LeaveDelayRounds;
    /// Rounds before the reward is paid
    type RewardPaymentDelay = ConstU32<2>;
    /// Minimum collators selected per round, default at genesis and minimum forever after
    type MinSelectedCandidates = ConstU32<5>;
    /// Maximum top delegations per candidate
    type MaxTopDelegationsPerCandidate = ConstU32<100>;
    /// Maximum bottom delegations per candidate
    type MaxBottomDelegationsPerCandidate = ConstU32<50>;
    /// Maximum delegations per delegator
    type MaxDelegationsPerDelegator = ConstU32<25>;
    type DefaultCollatorCommission = DefaultCollatorCommission;
    type DefaultParachainBondReservePercent = DefaultParachainBondReservePercent;
    /// Minimum stake on a collator to be considered for block production
    type MinCollatorStk = ConstU128<{ crate::staking::MIN_BOND_TO_BE_CONSIDERED_COLLATOR }>;
    /// Minimum stake the collator runner must bond to register as collator candidate
    type MinCandidateStk = ConstU128<{ crate::staking::NORMAL_COLLATOR_MINIMUM_STAKE }>;
    /// WHITELIST: Minimum stake required for *a whitelisted* account to be a collator candidate
    type MinWhitelistCandidateStk = ConstU128<{ crate::staking::EARLY_COLLATOR_MINIMUM_STAKE }>;
    /// Smallest amount that can be delegated
    type MinDelegation = ConstU128<{ 5_000 * KMA }>;
    /// Minimum stake required to be reserved to be a delegator
    type MinDelegatorStk = ConstU128<{ 5_000 * KMA }>;
    type OnCollatorPayout = ();
    type OnNewRound = ();
    type WeightInfo = weights::pallet_parachain_staking::SubstrateWeight<Runtime>;
}

impl pallet_author_inherent::Config for Runtime {
    // We start a new slot each time we see a new relay block.
    type SlotBeacon = cumulus_pallet_parachain_system::RelaychainBlockNumberProvider<Self>;
    type AccountLookup = CollatorSelection;
    type WeightInfo = weights::pallet_author_inherent::SubstrateWeight<Runtime>;
    /// Nimbus filter pipeline step 1:
    /// Filters out NimbusIds not registered as SessionKeys of some AccountId
    type CanAuthor = AuraAuthorFilter;
}

type ScheduleOrigin = EnsureRootOrMoreThanHalfCouncil;
/// Used the compare the privilege of an origin inside the scheduler.
pub struct OriginPrivilegeCmp;
impl PrivilegeCmp<OriginCaller> for OriginPrivilegeCmp {
    fn cmp_privilege(left: &OriginCaller, right: &OriginCaller) -> Option<Ordering> {
        if left == right {
            return Some(Ordering::Equal);
        }

        match (left, right) {
            // Root is greater than anything.
            (OriginCaller::system(frame_system::RawOrigin::Root), _) => Some(Ordering::Greater),
            // Check which one has more yes votes.
            (
                OriginCaller::Council(pallet_collective::RawOrigin::Members(l_yes_votes, l_count)),
                OriginCaller::Council(pallet_collective::RawOrigin::Members(r_yes_votes, r_count)),
            ) => Some((l_yes_votes * r_count).cmp(&(r_yes_votes * l_count))),
            // For every other origin we don't care, as they are not used for `ScheduleOrigin`.
            _ => None,
        }
    }
}

parameter_types! {
    pub MaximumSchedulerWeight: Weight = Perbill::from_percent(80) *
        RuntimeBlockWeights::get().max_block;
    pub const NoPreimagePostponement: Option<u32> = Some(10);
}
impl pallet_scheduler::Config for Runtime {
    type RuntimeEvent = RuntimeEvent;
    type RuntimeOrigin = RuntimeOrigin;
    type PalletsOrigin = OriginCaller;
    type RuntimeCall = RuntimeCall;
    type MaximumWeight = MaximumSchedulerWeight;
    type ScheduleOrigin = ScheduleOrigin;
    type MaxScheduledPerBlock = ConstU32<50>; // 50 scheduled calls at most in the queue for a single block.
    type WeightInfo = weights::pallet_scheduler::SubstrateWeight<Runtime>;
    type OriginPrivilegeCmp = OriginPrivilegeCmp;
    type Preimages = Preimage;
}

parameter_types! {
    // Our NORMAL_DISPATCH_RATIO is 70% of the 5MB limit
    // So anything more than 3.5MB doesn't make sense here
    pub const PreimageMaxSize: u32 = 3584 * 1024;
    pub const PreimageBaseDeposit: Balance = 1 * KMA;
}

impl pallet_preimage::Config for Runtime {
    type WeightInfo = weights::pallet_preimage::SubstrateWeight<Runtime>;
    type RuntimeEvent = RuntimeEvent;
    type Currency = Balances;
    type ManagerOrigin = EnsureRoot<AccountId>;
    // The sum of the below 2 amounts will get reserved every time someone submits a preimage.
    // Their sum will be unreserved when the preimage is requested, i.e. when it is going to be used.
    type BaseDeposit = PreimageBaseDeposit;
    type ByteDeposit = PreimageByteDeposit;
}

parameter_types! {
    // Rotate collator's spot each 6 hours.
    pub Period: u32 = prod_or_fast!(6 * HOURS, 2 * MINUTES, "CALAMARI_PERIOD");
    pub const Offset: u32 = 0;
}

// NOTE: pallet_parachain_staking rounds are now used,
// session rotation through pallet session no longer needed
// but the pallet is used for SessionKeys storage
pub struct NeverEndSession;
impl ShouldEndSession<u32> for NeverEndSession {
    fn should_end_session(_: u32) -> bool {
        false
    }
}

impl pallet_session::Config for Runtime {
    type RuntimeEvent = RuntimeEvent;
    type ValidatorId = <Self as frame_system::Config>::AccountId;
    // we don't have stash and controller, thus we don't need the convert as well.
    type ValidatorIdOf = IdentityCollator;
    type ShouldEndSession = NeverEndSession;
    type NextSessionRotation = pallet_session::PeriodicSessions<Period, Offset>;
    type SessionManager = ();
    type SessionHandler =
        <opaque::SessionKeys as sp_runtime::traits::OpaqueKeys>::KeyTypeIdProviders;
    type Keys = opaque::SessionKeys;
    type WeightInfo = weights::pallet_session::SubstrateWeight<Runtime>;
}

impl pallet_aura::Config for Runtime {
    type AuthorityId = AuraId;
    type DisabledValidators = ();
    type MaxAuthorities = ConstU32<100_000>;
}

parameter_types! {
    // Pallet account for record rewards and give rewards to collator.
    pub const PotId: PalletId = STAKING_PALLET_ID;
}

parameter_types! {
    pub const ExecutiveBody: BodyId = BodyId::Executive;
}

/// We allow root and the Relay Chain council to execute privileged collator selection operations.
pub type CollatorSelectionUpdateOrigin = EitherOfDiverse<
    EnsureRoot<AccountId>,
    pallet_collective::EnsureProportionAtLeast<AccountId, CouncilCollective, 1, 1>,
>;

impl manta_collator_selection::Config for Runtime {
    type RuntimeEvent = RuntimeEvent;
    type Currency = Balances;
    type UpdateOrigin = CollatorSelectionUpdateOrigin;
    type PotId = PotId;
    type MaxCandidates = ConstU32<50>; // 50 candidates at most
    type MaxInvulnerables = ConstU32<5>; // 5 invulnerables at most
    type ValidatorId = <Self as frame_system::Config>::AccountId;
    type ValidatorIdOf = IdentityCollator;
    type AccountIdOf = IdentityCollator;
    type ValidatorRegistration = Session;
    type WeightInfo = weights::manta_collator_selection::SubstrateWeight<Runtime>;
    /// Nimbus filter pipeline step 2:
    /// Filters collators not part of the current pallet_session::validators()
    type CanAuthor = AuraAuthorFilter;
}

// Calamari pallets configuration
parameter_types! {
    pub const MinVestedTransfer: Balance = KMA;
}

impl calamari_vesting::Config for Runtime {
    type Currency = Balances;
    type RuntimeEvent = RuntimeEvent;
    type Timestamp = Timestamp;
    type MinVestedTransfer = MinVestedTransfer;
    type MaxScheduleLength = ConstU32<6>;
    type WeightInfo = weights::calamari_vesting::SubstrateWeight<Runtime>;
}

parameter_types! {
    pub const FarmingKeeperPalletId: PalletId = PalletId(*b"mt/fmkpr");
    pub const FarmingRewardIssuerPalletId: PalletId = PalletId(*b"mt/fmrir");
    pub TreasuryAccount: AccountId = TreasuryPalletId::get().into_account_truncating();
}

/// Zenlink protocol Asset adaptor for orml_traits::MultiCurrency.
type MantaCurrencies = Currencies<Runtime, assets_config::CalamariAssetConfig, Balances, Assets>;

impl pallet_farming::Config for Runtime {
    type RuntimeEvent = RuntimeEvent;
    type CurrencyId = CalamariAssetId;
    type MultiCurrency = MantaCurrencies;
    type ControlOrigin = EitherOfDiverse<
        EnsureRoot<AccountId>,
        pallet_collective::EnsureProportionAtLeast<AccountId, TechnicalCollective, 2, 3>,
    >;
    type TreasuryAccount = TreasuryAccount;
    type Keeper = FarmingKeeperPalletId;
    type RewardIssuer = FarmingRewardIssuerPalletId;
    type WeightInfo = weights::pallet_farming::SubstrateWeight<Runtime>;
}

parameter_types! {
    pub const NameServicePalletId: PalletId = NAME_SERVICE_PALLET_ID;
}

impl pallet_name_service::Config for Runtime {
    type RuntimeEvent = RuntimeEvent;
    type Currency = Balances;
    type PalletId = NameServicePalletId;
    type RegisterWaitingPeriod = ConstU32<2>;
    /// Register pricing around 5$ with current KMA/USD
    type RegisterPrice = ConstU128<{ 3300 * KMA }>;
    type WeightInfo = weights::pallet_name_service::SubstrateWeight<Runtime>;
}

// Create the runtime by composing the FRAME pallets that were previously configured.
construct_runtime!(
    pub enum Runtime where
        Block = Block,
        NodeBlock = opaque::Block,
        UncheckedExtrinsic = UncheckedExtrinsic,
    {
        // System support stuff.
        System: frame_system::{Pallet, Call, Config, Storage, Event<T>} = 0,
        ParachainSystem: cumulus_pallet_parachain_system::{
            Pallet, Call, Config, Storage, Inherent, Event<T>, ValidateUnsigned,
        } = 1,
        Timestamp: pallet_timestamp::{Pallet, Call, Storage, Inherent} = 2,
        ParachainInfo: parachain_info::{Pallet, Storage, Config} = 3,
        TransactionPause: pallet_tx_pause::{Pallet, Call, Storage, Event<T>} = 9,

        // Monetary stuff.
        Balances: pallet_balances::{Pallet, Call, Storage, Config<T>, Event<T>} = 10,
        TransactionPayment: pallet_transaction_payment::{Pallet, Storage, Event<T>} = 11,

        // Governance stuff.
        Democracy: pallet_democracy::{Pallet, Call, Storage, Config<T>, Event<T>} = 14,
        Council: pallet_collective::<Instance1>::{Pallet, Call, Storage, Origin<T>, Event<T>, Config<T>} = 15,
        CouncilMembership: pallet_membership::<Instance1>::{Pallet, Call, Storage, Event<T>, Config<T>} = 16,
        TechnicalCommittee: pallet_collective::<Instance2>::{Pallet, Call, Storage, Origin<T>, Event<T>, Config<T>} = 17,
        TechnicalMembership: pallet_membership::<Instance2>::{Pallet, Call, Storage, Event<T>, Config<T>} = 18,

        ParachainStaking: pallet_parachain_staking::{Pallet, Call, Storage, Event<T>, Config<T>} = 48,
        // Collator support.
        AuthorInherent: pallet_author_inherent::{Pallet, Call, Storage, Inherent} = 60,
        AuraAuthorFilter: pallet_aura_style_filter::{Pallet, Storage} = 63,
        // The order of the next 4 is important and shall not change.
        Authorship: pallet_authorship::{Pallet, Call, Storage} = 20,
        CollatorSelection: manta_collator_selection::{Pallet, Call, Storage, Event<T>, Config<T>} = 21,
        Session: pallet_session::{Pallet, Call, Storage, Event, Config<T>} = 22,
        Aura: pallet_aura::{Pallet, Storage, Config<T>} = 23,
        // This used to be cumulus_pallet_aura_ext with idx = 24,

        // Treasury
        Treasury: pallet_treasury::{Pallet, Call, Storage, Event<T>} = 26,

        // Preimage registry.
        Preimage: pallet_preimage::{Pallet, Call, Storage, Event<T>} = 28,
        // System scheduler
        Scheduler: pallet_scheduler::{Pallet, Call, Storage, Event<T>} = 29,

        // XCM helpers.
        XcmpQueue: cumulus_pallet_xcmp_queue::{Pallet, Call, Storage, Event<T>} = 30,
        PolkadotXcm: pallet_xcm::{Pallet, Call, Storage, Event<T>, Origin, Config} = 31,
        CumulusXcm: cumulus_pallet_xcm::{Pallet, Event<T>, Origin} = 32,
        DmpQueue: cumulus_pallet_dmp_queue::{Pallet, Call, Storage, Event<T>} = 33,
        XTokens: orml_xtokens::{Pallet, Call, Event<T>, Storage} = 34,

        // Handy utilities.
        Utility: pallet_utility::{Pallet, Call, Event} = 40,
        Multisig: pallet_multisig::{Pallet, Call, Storage, Event<T>} = 41,
        // 42 was occupied by pallet-sudo, we should discuss it if another pallet takes 42 in the future.

        // Assets management
        Assets: pallet_assets::{Pallet, Call, Storage, Event<T>} = 45,
        AssetManager: pallet_asset_manager::{Pallet, Call, Storage, Config<T>, Event<T>} = 46,
        MantaPay: pallet_manta_pay::{Pallet, Call, Storage, Event<T>} = 47,
        MantaSbt: pallet_manta_sbt::{Pallet, Call, Storage, Event<T>} = 49,
        NameService: pallet_name_service::{Pallet, Call, Storage, Event<T>} = 52,

        // Calamari stuff
        CalamariVesting: calamari_vesting::{Pallet, Call, Storage, Event<T>} = 50,

        ZenlinkProtocol: zenlink_protocol::{Pallet, Call, Storage, Event<T>} = 51,

        Farming: pallet_farming::{Pallet, Call, Storage, Event<T>} = 54,

        // Lottery
        Randomness: pallet_randomness::{Pallet, Call, Storage, Inherent} = 70,
        Lottery: pallet_lottery::{Pallet, Call, Storage, Event<T>, Config<T>} = 71 // Beware: Lottery depends on Randomness inherent
    }
);

/// The address format for describing accounts.
pub type Address = sp_runtime::MultiAddress<AccountId, ()>;
/// Block type as expected by this runtime.
pub type Block = generic::Block<Header, UncheckedExtrinsic>;
/// A Block signed with a Justification
pub type SignedBlock = generic::SignedBlock<Block>;
/// BlockId type as expected by this runtime.
pub type BlockId = generic::BlockId<Block>;
/// The SignedExtension to the basic transaction logic.
pub type SignedExtra = (
    frame_system::CheckSpecVersion<Runtime>,
    frame_system::CheckTxVersion<Runtime>,
    frame_system::CheckGenesis<Runtime>,
    frame_system::CheckEra<Runtime>,
    frame_system::CheckNonce<Runtime>,
    frame_system::CheckWeight<Runtime>,
    pallet_transaction_payment::ChargeTransactionPayment<Runtime>,
);
/// Unchecked extrinsic type as expected by this runtime.
pub type UncheckedExtrinsic =
    generic::UncheckedExtrinsic<Address, RuntimeCall, Signature, SignedExtra>;
/// Extrinsic type that has already been checked.
pub type CheckedExtrinsic = generic::CheckedExtrinsic<AccountId, RuntimeCall, SignedExtra>;

/// Types for runtime upgrading.
/// Each type should implement trait `OnRuntimeUpgrade`.
pub type OnRuntimeUpgradeHooks = ();
/// Executive: handles dispatch to the various modules.
pub type Executive = frame_executive::Executive<
    Runtime,
    Block,
    frame_system::ChainContext<Runtime>,
    Runtime,
    AllPalletsWithSystem,
    OnRuntimeUpgradeHooks,
>;

#[cfg(feature = "runtime-benchmarks")]
#[macro_use]
extern crate frame_benchmarking;

#[cfg(feature = "runtime-benchmarks")]
mod benches {
    frame_benchmarking::define_benchmarks!(
        // Substrate pallets
        [pallet_balances, Balances]
        [pallet_multisig, Multisig]
        [frame_system, SystemBench::<Runtime>]
        [pallet_timestamp, Timestamp]
        [pallet_utility, Utility]
        [pallet_democracy, Democracy]
        [pallet_collective, Council]
        [pallet_membership, CouncilMembership]
        [pallet_treasury, Treasury]
        [pallet_preimage, Preimage]
        [pallet_scheduler, Scheduler]
        [pallet_session, SessionBench::<Runtime>]
        [pallet_assets, Assets]
        // Manta pallets
        [calamari_vesting, CalamariVesting]
        [pallet_tx_pause, TransactionPause]
        [manta_collator_selection, CollatorSelection]
        [pallet_asset_manager, AssetManager]
        [pallet_parachain_staking, ParachainStaking]
        [pallet_randomness, Randomness]
        [pallet_lottery, Lottery]
        [pallet_manta_pay, MantaPay]
        [pallet_manta_sbt, MantaSbt]
        [pallet_name_service, NameService]
        // Dex
        [zenlink_protocol, ZenlinkProtocol]
        [pallet_farming, Farming]
        // XCM
        [cumulus_pallet_xcmp_queue, XcmpQueue]
        [pallet_xcm_benchmarks::fungible, pallet_xcm_benchmarks::fungible::Pallet::<Runtime>]
        [pallet_xcm_benchmarks::generic, pallet_xcm_benchmarks::generic::Pallet::<Runtime>]
        // Nimbus pallets
        [pallet_author_inherent, AuthorInherent]
    );
}

impl_runtime_apis! {
    impl sp_consensus_aura::AuraApi<Block, AuraId> for Runtime {
        fn slot_duration() -> sp_consensus_aura::SlotDuration {
            sp_consensus_aura::SlotDuration::from_millis(Aura::slot_duration())
        }

        fn authorities() -> Vec<AuraId> {
            // NOTE: AuraAPI must exist for node/src/aura_or_nimbus_consensus.rs
            // But is intentionally DISABLED starting with manta v3.3.0
            vec![]
        }
    }

    impl sp_api::Core<Block> for Runtime {
        fn version() -> RuntimeVersion {
            VERSION
        }

        fn execute_block(block: Block) {
            Executive::execute_block(block)
        }

        fn initialize_block(header: &<Block as BlockT>::Header) {
            Executive::initialize_block(header)
        }
    }

    impl sp_api::Metadata<Block> for Runtime {
        fn metadata() -> OpaqueMetadata {
            OpaqueMetadata::new(Runtime::metadata().into())
        }
    }

    impl sp_block_builder::BlockBuilder<Block> for Runtime {
        fn apply_extrinsic(extrinsic: <Block as BlockT>::Extrinsic) -> ApplyExtrinsicResult {
            Executive::apply_extrinsic(extrinsic)
        }

        fn finalize_block() -> <Block as BlockT>::Header {
            Executive::finalize_block()
        }

        fn inherent_extrinsics(data: sp_inherents::InherentData) -> Vec<<Block as BlockT>::Extrinsic> {
            data.create_extrinsics()
        }

        fn check_inherents(
            block: Block,
            data: sp_inherents::InherentData,
        ) -> sp_inherents::CheckInherentsResult {
            data.check_extrinsics(&block)
        }
    }

    impl sp_transaction_pool::runtime_api::TaggedTransactionQueue<Block> for Runtime {
        fn validate_transaction(
            source: TransactionSource,
            tx: <Block as BlockT>::Extrinsic,
            block_hash: <Block as BlockT>::Hash,
        ) -> TransactionValidity {
            Executive::validate_transaction(source, tx, block_hash)
        }
    }

    impl sp_offchain::OffchainWorkerApi<Block> for Runtime {
        fn offchain_worker(header: &<Block as BlockT>::Header) {
            Executive::offchain_worker(header)
        }
    }

    impl sp_session::SessionKeys<Block> for Runtime {
        fn generate_session_keys(seed: Option<Vec<u8>>) -> Vec<u8> {
            opaque::SessionKeys::generate(seed)
        }

        fn decode_session_keys(
            encoded: Vec<u8>,
        ) -> Option<Vec<(Vec<u8>, KeyTypeId)>> {
            opaque::SessionKeys::decode_into_raw_public_keys(&encoded)
        }
    }

    impl frame_system_rpc_runtime_api::AccountNonceApi<Block, AccountId, Index> for Runtime {
        fn account_nonce(account: AccountId) -> Index {
            System::account_nonce(account)
        }
    }

    impl pallet_transaction_payment_rpc_runtime_api::TransactionPaymentApi<Block, Balance> for Runtime {
        fn query_info(
            uxt: <Block as BlockT>::Extrinsic,
            len: u32,
        ) -> pallet_transaction_payment_rpc_runtime_api::RuntimeDispatchInfo<Balance> {
            TransactionPayment::query_info(uxt, len)
        }
        fn query_fee_details(
            uxt: <Block as BlockT>::Extrinsic,
            len: u32,
        ) -> pallet_transaction_payment::FeeDetails<Balance> {
            TransactionPayment::query_fee_details(uxt, len)
        }
    }

    impl pallet_transaction_payment_rpc_runtime_api::TransactionPaymentCallApi<Block, Balance, RuntimeCall>
        for Runtime
    {
        fn query_call_info(
            call: RuntimeCall,
            len: u32,
        ) -> pallet_transaction_payment::RuntimeDispatchInfo<Balance> {
            TransactionPayment::query_call_info(call, len)
        }
        fn query_call_fee_details(
            call: RuntimeCall,
            len: u32,
        ) -> pallet_transaction_payment::FeeDetails<Balance> {
            TransactionPayment::query_call_fee_details(call, len)
        }
    }

    impl pallet_lottery::runtime::LotteryApi<Block> for Runtime {
        fn not_in_drawing_freezeout(
        ) -> bool {
            Lottery::not_in_drawing_freezeout()
        }
        fn current_prize_pool() -> u128 {
            Lottery::current_prize_pool()
        }
        fn next_drawing_at() -> Option<u128> {
            Lottery::next_drawing_at().map(|x| x as u128)
        }
    }

    impl cumulus_primitives_core::CollectCollationInfo<Block> for Runtime {
        fn collect_collation_info(header: &<Block as BlockT>::Header) -> cumulus_primitives_core::CollationInfo {
            ParachainSystem::collect_collation_info(header)
        }
    }

    impl pallet_manta_pay::runtime::PullLedgerDiffApi<Block> for Runtime {
        fn pull_ledger_diff(
            checkpoint: RawCheckpoint,
            max_receiver: u64,
            max_sender: u64
        ) -> PullResponse {
            MantaPay::pull_ledger_diff(checkpoint.into(), max_receiver, max_sender)
        }
        fn pull_ledger_total_count() -> [u8; 16] {
            MantaPay::pull_ledger_total_count()
        }
        fn initial_pull(checkpoint: RawCheckpoint, max_receiver: u64) -> InitialSyncResponse {
            MantaPay::initial_pull(checkpoint.into(), max_receiver)
        }
    }

    impl pallet_manta_sbt::runtime::SBTPullLedgerDiffApi<Block> for Runtime {
        fn sbt_pull_ledger_diff(
            checkpoint: RawCheckpoint,
            max_receiver: u64,
            max_sender: u64
        ) -> PullResponse {
            MantaSbt::pull_ledger_diff(checkpoint.into(), max_receiver, max_sender)
        }
        fn sbt_pull_ledger_total_count() -> [u8; 16] {
            MantaSbt::pull_ledger_total_count()
        }
    }

    impl nimbus_primitives::NimbusApi<Block> for Runtime {
        fn can_author(author: NimbusId, relay_parent: u32, parent_header: &<Block as BlockT>::Header) -> bool {
            let next_block_number = parent_header.number + 1;
            let slot = relay_parent;
            // Because the staking solution calculates the next staking set at the beginning
            // of the first block in the new round, the only way to accurately predict the
            // authors is to compute the selection during prediction.
            // NOTE: This logic must manually be kept in sync with the nimbus filter pipeline
            if pallet_parachain_staking::Pallet::<Self>::round().should_update(next_block_number)
            {
                // lookup account from nimbusId
                // mirrors logic in `pallet_author_inherent`
                use nimbus_primitives::AccountLookup;
                let account = match manta_collator_selection::Pallet::<Self>::lookup_account(&author) {
                    Some(account) => account,
                    // Authors whose account lookups fail will not be eligible
                    None => {
                        return false;
                    }
                };
                // manually check aura eligibility (in the new round)
                // mirrors logic in `aura_style_filter`
                let truncated_half_slot = (slot >> 1) as usize;
                let active: Vec<AccountId> = pallet_parachain_staking::Pallet::<Self>::compute_top_candidates();
                account == active[truncated_half_slot % active.len()]
            } else {
                // We're not changing rounds, `PotentialAuthors` is not changing, just use can_author
                <AuthorInherent as nimbus_primitives::CanAuthor<_>>::can_author(&author, &relay_parent)
            }
        }
    }

    // zenlink runtime outer apis
    impl zenlink_protocol_runtime_api::ZenlinkProtocolApi<Block, AccountId, ZenlinkAssetId> for Runtime {

        fn get_balance(
            asset_id: ZenlinkAssetId,
            owner: AccountId
        ) -> AssetBalance {
            <<Runtime as zenlink_protocol::Config>::MultiAssetsHandler as MultiAssetsHandler<AccountId, ZenlinkAssetId>>::balance_of(asset_id, &owner)
        }

        fn get_pair_by_asset_id(
            asset_0: ZenlinkAssetId,
            asset_1: ZenlinkAssetId
        ) -> Option<PairInfo<AccountId, AssetBalance, ZenlinkAssetId>> {
            ZenlinkProtocol::get_pair_by_asset_id(asset_0, asset_1)
        }

        fn get_amount_in_price(
            supply: AssetBalance,
            path: Vec<ZenlinkAssetId>
        ) -> AssetBalance {
            ZenlinkProtocol::desired_in_amount(supply, path)
        }

        fn get_amount_out_price(
            supply: AssetBalance,
            path: Vec<ZenlinkAssetId>
        ) -> AssetBalance {
            ZenlinkProtocol::supply_out_amount(supply, path)
        }

        fn get_estimate_lptoken(
            token_0: ZenlinkAssetId,
            token_1: ZenlinkAssetId,
            amount_0_desired: AssetBalance,
            amount_1_desired: AssetBalance,
            amount_0_min: AssetBalance,
            amount_1_min: AssetBalance,
        ) -> AssetBalance{
            ZenlinkProtocol::get_estimate_lptoken(
                token_0,
                token_1,
                amount_0_desired,
                amount_1_desired,
                amount_0_min,
                amount_1_min
            )
        }

        fn calculate_remove_liquidity(
            asset_0: ZenlinkAssetId,
            asset_1: ZenlinkAssetId,
            amount: AssetBalance,
        ) -> Option<(AssetBalance, AssetBalance)> {
            ZenlinkProtocol::calculate_remove_liquidity(
                asset_0,
                asset_1,
                amount
            )
        }
    }

    impl pallet_farming_rpc_runtime_api::FarmingRuntimeApi<Block, AccountId, CalamariAssetId, PoolId> for Runtime {
        fn get_farming_rewards(who: AccountId, pid: PoolId) -> Vec<(CalamariAssetId, Balance)> {
            Farming::get_farming_rewards(&who, pid).unwrap_or(Vec::new())
        }

        fn get_gauge_rewards(who: AccountId, pid: PoolId) -> Vec<(CalamariAssetId, Balance)> {
            Farming::get_gauge_rewards(&who, pid).unwrap_or(Vec::new())
        }
    }

    #[cfg(feature = "try-runtime")]
    impl frame_try_runtime::TryRuntime<Block> for Runtime {
        fn on_runtime_upgrade(checks: frame_try_runtime::UpgradeCheckSelect) -> (Weight, Weight) {
            let weight = Executive::try_runtime_upgrade(checks).unwrap();
            (weight, RuntimeBlockWeights::get().max_block)
        }

        fn execute_block(
            block: Block,
            state_root_check: bool,
            signature_check: bool,
            select: frame_try_runtime::TryStateSelect
        ) -> Weight {
            Executive::try_execute_block(block, state_root_check, signature_check, select).expect("try_execute_block failed")
        }
    }

    #[cfg(feature = "runtime-benchmarks")]
    impl frame_benchmarking::Benchmark<Block> for Runtime {
        fn benchmark_metadata(extra: bool) -> (
            Vec<frame_benchmarking::BenchmarkList>,
            Vec<frame_support::traits::StorageInfo>,
        ) {
            use frame_benchmarking::{Benchmarking, BenchmarkList};
            use frame_support::traits::StorageInfoTrait;
            use frame_system_benchmarking::Pallet as SystemBench;
            use cumulus_pallet_session_benchmarking::Pallet as SessionBench;

            let mut list = Vec::<BenchmarkList>::new();
            list_benchmarks!(list, extra);

            let storage_info = AllPalletsWithSystem::storage_info();

            (list, storage_info)
        }

        fn dispatch_benchmark(
            config: frame_benchmarking::BenchmarkConfig
        ) -> Result<Vec<frame_benchmarking::BenchmarkBatch>, sp_runtime::RuntimeString> {
            use frame_benchmarking::{Benchmarking, BenchmarkBatch, TrackedStorageKey, BenchmarkError};

            use frame_system_benchmarking::Pallet as SystemBench;
            impl frame_system_benchmarking::Config for Runtime {}

            use cumulus_pallet_session_benchmarking::Pallet as SessionBench;
            impl cumulus_pallet_session_benchmarking::Config for Runtime {}

            use pallet_xcm_benchmarks::asset_instance_from;
            use xcm_config::{LocationToAccountId, XcmExecutorConfig};

            parameter_types! {
                pub const TrustedTeleporter: Option<(MultiLocation, MultiAsset)> = None;
                pub const TrustedReserve: Option<(MultiLocation, MultiAsset)> = Some((
                    KsmLocation::get(),
                    // Random amount for the benchmark.
                    MultiAsset { fun: Fungible(1_000_000_000_000), id: Concrete(KsmLocation::get()) },
                ));
                pub const CheckedAccount: Option<AccountId> = None;
                pub const KsmLocation: MultiLocation = MultiLocation::parent();
                pub KmaLocation: MultiLocation = MultiLocation::new(1, X1(Parachain(ParachainInfo::parachain_id().into())));
            }

            impl pallet_xcm_benchmarks::Config for Runtime {
                type XcmConfig = XcmExecutorConfig;
                type AccountIdConverter = LocationToAccountId;

                fn valid_destination() -> Result<MultiLocation, BenchmarkError> {
                 Ok(KsmLocation::get())
                }

                fn worst_case_holding() -> MultiAssets {
                    // A mix of fungible, non-fungible, and concrete assets.
                    const HOLDING_FUNGIBLES: u32 = 100;
                    const HOLDING_NON_FUNGIBLES: u32 = 100;
                    let fungibles_amount: u128 = 100;
                    let mut assets = (0..HOLDING_FUNGIBLES)
                        .map(|i| {
                            MultiAsset {
                                id: Concrete(GeneralIndex(i as u128).into()),
                                fun: Fungible(fungibles_amount * i as u128),
                            }
                        })
                        .chain(core::iter::once(MultiAsset { id: Concrete(Here.into()), fun: Fungible(u128::MAX) }))
                        .chain((0..HOLDING_NON_FUNGIBLES).map(|i| MultiAsset {
                            id: Concrete(GeneralIndex(i as u128).into()),
                            fun: NonFungible(asset_instance_from(i)),
                        }))
                        .collect::<Vec<_>>();

                        assets.push(MultiAsset{
                            id: Concrete(KmaLocation::get()),
                            fun: Fungible(1_000_000 * KMA),
                        });
                        assets.into()
                }
            }

            impl pallet_xcm_benchmarks::fungible::Config for Runtime {
                type TransactAsset = Balances;

                type CheckedAccount = CheckedAccount;
                type TrustedTeleporter = TrustedTeleporter;
                type TrustedReserve = TrustedReserve;

                fn get_multi_asset() -> MultiAsset {
                    MultiAsset {
                        id: Concrete(KmaLocation::get()),
                        fun: Fungible(1 * KMA),
                    }
                }
            }

            impl pallet_xcm_benchmarks::generic::Config for Runtime {
                type RuntimeCall = RuntimeCall;

                fn worst_case_response() -> (u64, Response) {
                    (0u64, Response::Version(Default::default()))
                }

                fn transact_origin() -> Result<MultiLocation, BenchmarkError> {
                    Ok(KsmLocation::get())
                }

                fn subscribe_origin() -> Result<MultiLocation, BenchmarkError> {
                    Ok(KsmLocation::get())
                }

                fn claimable_asset() -> Result<(MultiLocation, MultiLocation, MultiAssets), BenchmarkError> {
                    let origin = KmaLocation::get();
                    let assets: MultiAssets = (Concrete(KmaLocation::get()), 1_000 * KMA).into();
                    let ticket = MultiLocation { parents: 0, interior: Here };
                    Ok((origin, ticket, assets))
                }
            }

            let whitelist: Vec<TrackedStorageKey> = vec![
                // Block Number
                hex_literal::hex!("26aa394eea5630e07c48ae0c9558cef702a5c1b19ab7a04f536c519aca4983ac").to_vec().into(),
                // Total Issuance
                hex_literal::hex!("c2261276cc9d1f8598ea4b6a74b15c2f57c875e4cff74148e4628f264b974c80").to_vec().into(),
                // Execution Phase
                hex_literal::hex!("26aa394eea5630e07c48ae0c9558cef7ff553b5a9862a516939d82b3d3d8661a").to_vec().into(),
                // Event Count
                hex_literal::hex!("26aa394eea5630e07c48ae0c9558cef70a98fdbe9ce6c55837576c60c7af3850").to_vec().into(),
                // ParachainStaking Round
                hex_literal::hex!("a686a3043d0adcf2fa655e57bc595a7813792e785168f725b60e2969c7fc2552").to_vec().into(),
                // System Events
                hex_literal::hex!("26aa394eea5630e07c48ae0c9558cef780d41e5e16056765bc8461851072c9d7").to_vec().into(),
                // Treasury Account
                hex_literal::hex!("26aa394eea5630e07c48ae0c9558cef7b99d880ec681799c0cf30e8886371da95ecffd7b6c0f78751baa9d281e0bfa3a6d6f646c70792f74727372790000000000000000000000000000000000000000").to_vec().into(),
            ];

            let mut batches = Vec::<BenchmarkBatch>::new();
            let params = (&config, &whitelist);
            add_benchmarks!(params, batches);

            Ok(batches)
        }
    }
}

struct CheckInherents;
impl cumulus_pallet_parachain_system::CheckInherents<Block> for CheckInherents {
    fn check_inherents(
        block: &Block,
        relay_state_proof: &cumulus_pallet_parachain_system::RelayChainStateProof,
    ) -> sp_inherents::CheckInherentsResult {
        let relay_chain_slot = relay_state_proof
            .read_slot()
            .expect("Could not read the relay chain slot from the proof");

        let inherent_data =
            cumulus_primitives_timestamp::InherentDataProvider::from_relay_chain_slot_and_duration(
                relay_chain_slot,
                sp_std::time::Duration::from_secs(6),
            )
            .create_inherent_data()
            .expect("Could not create the timestamp inherent data");

        inherent_data.check_extrinsics(block)
    }
}

cumulus_pallet_parachain_system::register_validate_block! {
    Runtime = Runtime,
    BlockExecutor = pallet_author_inherent::BlockExecutor::<Runtime, Executive>,
    CheckInherents = CheckInherents,
}<|MERGE_RESOLUTION|>--- conflicted
+++ resolved
@@ -403,11 +403,7 @@
         }
         relay_chain_state_proof()
             .read_optional_entry(
-<<<<<<< HEAD
-                cumulus_primitives_core::relay_chain::well_known_keys::TWO_EPOCHS_AGO_RANDOMNESS,
-=======
                 cumulus_primitives_core::relay_chain::well_known_keys::ONE_EPOCH_AGO_RANDOMNESS,
->>>>>>> 852ef1de
             )
             .ok()
             .flatten()
@@ -420,19 +416,11 @@
 parameter_types! {
     pub const LotteryPotId: PalletId = LOTTERY_PALLET_ID;
     /// Time in blocks between lottery drawings
-<<<<<<< HEAD
     pub DrawingInterval: BlockNumber = prod_or_fast!(7 * DAYS, 10 * MINUTES);
     /// Time in blocks *before* a drawing in which modifications of the win-eligble pool are prevented
     pub DrawingFreezeout: BlockNumber = prod_or_fast!(1 * DAYS, 3 * MINUTES);
     /// Time in blocks until a collator is done unstaking
-    pub UnstakeLockTime: BlockNumber = 10 * MINUTES;
-=======
-    pub DrawingInterval: BlockNumber = prod_or_fast!(7 * DAYS, 3 * MINUTES);
-    /// Time in blocks *before* a drawing in which modifications of the win-eligble pool are prevented
-    pub DrawingFreezeout: BlockNumber = prod_or_fast!(1 * DAYS, 1 * MINUTES);
-    /// Time in blocks until a collator is done unstaking
     pub UnstakeLockTime: BlockNumber = LeaveDelayRounds::get() * DefaultBlocksPerRound::get();
->>>>>>> 852ef1de
 }
 impl pallet_lottery::Config for Runtime {
     type RuntimeCall = RuntimeCall;
