// Copyright 2020-2022 Manta Network.
// This file is part of Manta.
//
// Manta is free software: you can redistribute it and/or modify
// it under the terms of the GNU General Public License as published by
// the Free Software Foundation, either version 3 of the License, or
// (at your option) any later version.
//
// Manta is distributed in the hope that it will be useful,
// but WITHOUT ANY WARRANTY; without even the implied warranty of
// MERCHANTABILITY or FITNESS FOR A PARTICULAR PURPOSE.  See the
// GNU General Public License for more details.
//
// You should have received a copy of the GNU General Public License
// along with Manta.  If not, see <http://www.gnu.org/licenses/>.

//! Calamari Parachain runtime.

#![allow(clippy::identity_op)] // keep e.g. 1 * DAYS for legibility
#![cfg_attr(not(feature = "std"), no_std)]
#![recursion_limit = "256"]

// Make the WASM binary available.
#[cfg(feature = "std")]
include!(concat!(env!("OUT_DIR"), "/wasm_binary.rs"));

use sp_api::impl_runtime_apis;
use sp_core::{crypto::KeyTypeId, OpaqueMetadata};
use sp_runtime::{
    create_runtime_str, generic, impl_opaque_keys,
    traits::{AccountIdLookup, BlakeTwo256, Block as BlockT},
    transaction_validity::{TransactionSource, TransactionValidity},
    ApplyExtrinsicResult,
};
use sp_std::{cmp::Ordering, prelude::*};
#[cfg(feature = "std")]
use sp_version::NativeVersion;
use sp_version::RuntimeVersion;

use frame_support::{
    construct_runtime, parameter_types,
    traits::{ConstU16, ConstU32, ConstU8, Contains, Currency, EnsureOneOf, PrivilegeCmp},
    weights::{
        constants::{BlockExecutionWeight, ExtrinsicBaseWeight, WEIGHT_PER_SECOND},
        DispatchClass, Weight,
    },
    PalletId,
};
use frame_system::{
    limits::{BlockLength, BlockWeights},
    EnsureRoot,
};
use manta_primitives::{
    constants::{time::*, STAKING_PALLET_ID, TREASURY_PALLET_ID},
    types::{AccountId, AuraId, Balance, BlockNumber, Hash, Header, Index, Signature},
};
use runtime_common::prod_or_fast;
use sp_runtime::{Perbill, Permill};

#[cfg(any(feature = "std", test))]
pub use sp_runtime::BuildStorage;

// Polkadot imports
use polkadot_runtime_common::{BlockHashCount, RocksDbWeight, SlowAdjustingFeeUpdate};
use xcm::latest::prelude::*;

pub mod assets_config;
pub mod currency;
pub mod fee;
pub mod impls;
pub mod migrations;
pub mod xcm_config;

use currency::*;
use fee::WeightToFee;
use impls::DealWithFees;

pub type NegativeImbalance = <Balances as Currency<AccountId>>::NegativeImbalance;

/// Opaque types. These are used by the CLI to instantiate machinery that don't need to know
/// the specifics of the runtime. They can then be made to be agnostic over specific formats
/// of data like extrinsics, allowing for them to continue syncing the network through upgrades
/// to even the core data structures.
pub mod opaque {
    use super::*;
    pub use sp_runtime::OpaqueExtrinsic as UncheckedExtrinsic;
    /// Opaque block header type.
    pub type Header = generic::Header<BlockNumber, BlakeTwo256>;
    /// Opaque block type.
    pub type Block = generic::Block<Header, UncheckedExtrinsic>;
    /// Opaque block identifier type.
    pub type BlockId = generic::BlockId<Block>;
    impl_opaque_keys! {
        pub struct SessionKeys {
            pub aura: Aura,
        }
    }
}

// Weights used in the runtime.
mod weights;

#[sp_version::runtime_version]
pub const VERSION: RuntimeVersion = RuntimeVersion {
    spec_name: create_runtime_str!("calamari"),
    impl_name: create_runtime_str!("calamari"),
    authoring_version: 1,
    spec_version: 3200,
    impl_version: 1,
    apis: RUNTIME_API_VERSIONS,
    transaction_version: 5,
    state_version: 0,
};

/// The version information used to identify this runtime when compiled natively.
#[cfg(feature = "std")]
pub fn native_version() -> NativeVersion {
    NativeVersion {
        runtime_version: VERSION,
        can_author_with: Default::default(),
    }
}
/// We assume that ~10% of the block weight is consumed by `on_initialize` handlers. This is
/// used to limit the maximal weight of a single extrinsic.
pub const AVERAGE_ON_INITIALIZE_RATIO: Perbill = Perbill::from_percent(10);
/// We allow `Normal` extrinsics to fill up the block up to 70%, the rest can be used by
/// Operational  extrinsics.
pub const NORMAL_DISPATCH_RATIO: Perbill = Perbill::from_percent(70);

/// We allow for 0.5 seconds of compute with a 6 second average block time.
pub const MAXIMUM_BLOCK_WEIGHT: Weight = WEIGHT_PER_SECOND / 2;

parameter_types! {
    pub const Version: RuntimeVersion = VERSION;
    pub RuntimeBlockLength: BlockLength =
        BlockLength::max_with_normal_ratio(5 * 1024 * 1024, NORMAL_DISPATCH_RATIO);
    pub RuntimeBlockWeights: BlockWeights = BlockWeights::builder()
        .base_block(BlockExecutionWeight::get())
        .for_class(DispatchClass::all(), |weights| {
            weights.base_extrinsic = ExtrinsicBaseWeight::get();
        })
        .for_class(DispatchClass::Normal, |weights| {
            weights.max_total = Some(NORMAL_DISPATCH_RATIO * MAXIMUM_BLOCK_WEIGHT);
        })
        .for_class(DispatchClass::Operational, |weights| {
            weights.max_total = Some(MAXIMUM_BLOCK_WEIGHT);
            // Operational transactions have some extra reserved space, so that they
            // are included even if block reached `MAXIMUM_BLOCK_WEIGHT`.
            weights.reserved = Some(
                MAXIMUM_BLOCK_WEIGHT - NORMAL_DISPATCH_RATIO * MAXIMUM_BLOCK_WEIGHT
            );
        })
        .avg_block_initialization(AVERAGE_ON_INITIALIZE_RATIO)
        .build_or_panic();
    pub const SS58Prefix: u8 = manta_primitives::constants::CALAMARI_SS58PREFIX;
}

impl pallet_tx_pause::Config for Runtime {
    type Event = Event;
    type UpdateOrigin = EnsureOneOf<
        EnsureRoot<AccountId>,
        pallet_collective::EnsureProportionMoreThan<AccountId, TechnicalCollective, 1, 2>,
    >;
    type WeightInfo = weights::pallet_tx_pause::SubstrateWeight<Runtime>;
}

// Don't allow permission-less asset creation.
pub struct BaseFilter;
impl Contains<Call> for BaseFilter {
    fn contains(call: &Call) -> bool {
        if matches!(
            call,
            Call::Timestamp(_) | Call::ParachainSystem(_) | Call::System(_)
        ) {
            // always allow core call
            // pallet-timestamp and parachainSystem could not be filtered because
            // they are used in communication between relaychain and parachain.
            return true;
        }

        if pallet_tx_pause::PausedTransactionFilter::<Runtime>::contains(call) {
            // no paused call
            return false;
        }

        #[allow(clippy::match_like_matches_macro)]
        // keep CallFilter with explicit true/false for documentation
        match call {
            // Explicitly DISALLOWED calls
            | Call::Assets(_) // Filter Assets. Assets should only be accessed by AssetManager.
            | Call::AssetManager(_) // AssetManager is also filtered because all of its extrinsics
                                    // are callable only by Root, and Root calls skip this whole filter.
            // Currently, we filter `register_as_candidate` as this call is not yet ready for community.
            | Call::CollatorSelection( manta_collator_selection::Call::register_as_candidate{..})
            // For now disallow public proposal workflows, treasury workflows,
            // as well as external_propose and external_propose_majority.
            // The following are filtered out:
            | Call::Democracy(
                                pallet_democracy::Call::propose {..}
                                | pallet_democracy::Call::second {..}
                                | pallet_democracy::Call::cancel_proposal {..}
                                | pallet_democracy::Call::clear_public_proposals {..}
                                | pallet_democracy::Call::external_propose {..}
                                | pallet_democracy::Call::external_propose_majority {..})
            | Call::Treasury(_) // Treasury calls are filtered while it is accumulating funds.
            // Everything except transfer() is filtered out until it is practically needed:
            | Call::XTokens(
                                orml_xtokens::Call::transfer_with_fee {..}
                                | orml_xtokens::Call::transfer_multiasset {..}
                                | orml_xtokens::Call::transfer_multiasset_with_fee {..}
                                | orml_xtokens::Call::transfer_multicurrencies {..}
                                | orml_xtokens::Call::transfer_multiassets {..})
            // Filter callables from XCM pallets, we use XTokens exclusively
            | Call::XcmpQueue(_) | Call::PolkadotXcm(_) | Call::DmpQueue(_) => false,

            // Explicitly ALLOWED calls
            | Call::Authorship(_)
            | Call::Multisig(_)
            | Call::Democracy(pallet_democracy::Call::vote {..}
                                | pallet_democracy::Call::emergency_cancel {..}
                                | pallet_democracy::Call::external_propose_default {..}
                                | pallet_democracy::Call::fast_track  {..}
                                | pallet_democracy::Call::veto_external {..}
                                | pallet_democracy::Call::cancel_referendum {..}
                                | pallet_democracy::Call::cancel_queued {..}
                                | pallet_democracy::Call::delegate {..}
                                | pallet_democracy::Call::undelegate {..}
                                | pallet_democracy::Call::note_preimage {..}
                                | pallet_democracy::Call::note_preimage_operational {..}
                                | pallet_democracy::Call::note_imminent_preimage {..}
                                | pallet_democracy::Call::note_imminent_preimage_operational {..}
                                | pallet_democracy::Call::reap_preimage {..}
                                | pallet_democracy::Call::unlock {..}
                                | pallet_democracy::Call::remove_vote {..}
                                | pallet_democracy::Call::remove_other_vote {..}
                                | pallet_democracy::Call::enact_proposal {..}
                                | pallet_democracy::Call::blacklist {..})
            | Call::Council(_)
            | Call::TechnicalCommittee(_)
            | Call::CouncilMembership(_)
            | Call::TechnicalMembership(_)
            | Call::Scheduler(_)
            | Call::CalamariVesting(_)
            | Call::Session(_) // User must be able to set their session key when applying for a collator
            | Call::CollatorSelection(
                manta_collator_selection::Call::set_invulnerables{..}
                | manta_collator_selection::Call::set_desired_candidates{..}
                | manta_collator_selection::Call::set_candidacy_bond{..}
                | manta_collator_selection::Call::set_eviction_baseline{..}
                | manta_collator_selection::Call::set_eviction_tolerance{..}
                | manta_collator_selection::Call::register_candidate{..}
                | manta_collator_selection::Call::remove_collator{..}
                | manta_collator_selection::Call::leave_intent{..})
            | Call::Balances(_)
            | Call::Preimage(_)
            | Call::XTokens(orml_xtokens::Call::transfer {..})
            | Call::Utility(_) => true,

            // DISALLOW anything else
            | _ => false
        }
    }
}

// Configure FRAME pallets to include in runtime.
impl frame_system::Config for Runtime {
    type BaseCallFilter = BaseFilter; // Let filter activate.
    type BlockWeights = RuntimeBlockWeights;
    type BlockLength = RuntimeBlockLength;
    type AccountId = AccountId;
    type Call = Call;
    type Lookup = AccountIdLookup<AccountId, ()>;
    type Index = Index;
    type BlockNumber = BlockNumber;
    type Hash = Hash;
    type Hashing = BlakeTwo256;
    type Header = Header;
    type Event = Event;
    type Origin = Origin;
    type BlockHashCount = BlockHashCount;
    type DbWeight = RocksDbWeight;
    type Version = Version;
    type PalletInfo = PalletInfo;
    type OnNewAccount = ();
    type OnKilledAccount = ();
    type AccountData = pallet_balances::AccountData<Balance>;
    type SystemWeightInfo = weights::frame_system::SubstrateWeight<Runtime>;
    type SS58Prefix = SS58Prefix;
    type OnSetCode = cumulus_pallet_parachain_system::ParachainSetCode<Self>;
    type MaxConsumers = ConstU32<16>;
}

parameter_types! {
    pub const MinimumPeriod: u64 = SLOT_DURATION / 2;
}

impl pallet_timestamp::Config for Runtime {
    /// A timestamp: milliseconds since the unix epoch.
    type Moment = u64;
    type OnTimestampSet = ();
    type MinimumPeriod = MinimumPeriod;
    type WeightInfo = weights::pallet_timestamp::SubstrateWeight<Runtime>;
}

impl pallet_authorship::Config for Runtime {
    type FindAuthor = pallet_session::FindAccountFromAuthorIndex<Self, Aura>;
    type UncleGenerations = ConstU32<0>;
    type FilterUncle = ();
    type EventHandler = (CollatorSelection,);
}

parameter_types! {
    pub const NativeTokenExistentialDeposit: u128 = 10 * cKMA; // 0.1 KMA
}

impl pallet_balances::Config for Runtime {
    type MaxLocks = ConstU32<50>;
    type MaxReserves = ConstU32<50>;
    type ReserveIdentifier = [u8; 8];
    type Balance = Balance;
    type DustRemoval = ();
    type Event = Event;
    type ExistentialDeposit = NativeTokenExistentialDeposit;
    type AccountStore = frame_system::Pallet<Runtime>;
    type WeightInfo = weights::pallet_balances::SubstrateWeight<Runtime>;
}

parameter_types! {
    /// Relay Chain `TransactionByteFee` / 10
    pub const TransactionByteFee: Balance = mKMA / 100;
}

impl pallet_transaction_payment::Config for Runtime {
    type OnChargeTransaction = pallet_transaction_payment::CurrencyAdapter<Balances, DealWithFees>;
    type TransactionByteFee = TransactionByteFee;
    type WeightToFee = WeightToFee;
    type FeeMultiplierUpdate = SlowAdjustingFeeUpdate<Self>;
    type OperationalFeeMultiplier = ConstU8<5>;
}

parameter_types! {
    // One storage item; key size is 32; value is size 4+4+16+32 bytes = 56 bytes.
    pub const DepositBase: Balance = deposit(1, 88);
    // Additional storage item size of 32 bytes.
    pub const DepositFactor: Balance = deposit(0, 32);
}

impl pallet_multisig::Config for Runtime {
    type Event = Event;
    type Call = Call;
    type Currency = Balances;
    type DepositBase = DepositBase;
    type DepositFactor = DepositFactor;
    type MaxSignatories = ConstU16<100>;
    type WeightInfo = weights::pallet_multisig::SubstrateWeight<Runtime>;
}

impl pallet_utility::Config for Runtime {
    type Event = Event;
    type Call = Call;
    type PalletsOrigin = OriginCaller;
    type WeightInfo = weights::pallet_utility::SubstrateWeight<Runtime>;
}

parameter_types! {
    pub LaunchPeriod: BlockNumber = prod_or_fast!(7 * DAYS, 5 * MINUTES, "CALAMARI_LAUNCHPERIOD");
    pub VotingPeriod: BlockNumber = prod_or_fast!(7 * DAYS, 5 * MINUTES, "CALAMARI_VOTINGPERIOD");
    pub FastTrackVotingPeriod: BlockNumber = prod_or_fast!(3 * HOURS, 2 * MINUTES, "CALAMARI_FASTTRACKVOTINGPERIOD");
    pub const InstantAllowed: bool = true;
    pub const MinimumDeposit: Balance = 1000 * KMA;
    pub EnactmentPeriod: BlockNumber = prod_or_fast!(1 * DAYS, 2 * MINUTES, "CALAMARI_ENACTMENTPERIOD");
    pub CooloffPeriod: BlockNumber = prod_or_fast!(7 * DAYS, 2 * MINUTES, "CALAMARI_COOLOFFPERIOD");
    pub const PreimageByteDeposit: Balance = deposit(0, 1);
}

impl pallet_democracy::Config for Runtime {
    type Proposal = Call;
    type Event = Event;
    type Currency = Balances;
    type EnactmentPeriod = EnactmentPeriod;
    type VoteLockingPeriod = EnactmentPeriod;
    type LaunchPeriod = LaunchPeriod;
    type VotingPeriod = VotingPeriod;
    type MinimumDeposit = MinimumDeposit;
    /// A straight majority of the council can decide what their next motion is.
    type ExternalOrigin =
        pallet_collective::EnsureProportionAtLeast<AccountId, CouncilCollective, 1, 2>;
    /// A super-majority can have the next scheduled referendum be a straight majority-carries vote.
    type ExternalMajorityOrigin =
        pallet_collective::EnsureProportionAtLeast<AccountId, CouncilCollective, 3, 4>;
    /// A unanimous council can have the next scheduled referendum be a straight default-carries
    /// (NTB) vote.
    type ExternalDefaultOrigin =
        pallet_collective::EnsureProportionAtLeast<AccountId, CouncilCollective, 1, 1>;
    /// Two thirds of the technical committee can have an ExternalMajority/ExternalDefault vote
    /// be tabled immediately and with a shorter voting/enactment period.
    type FastTrackOrigin =
        pallet_collective::EnsureProportionAtLeast<AccountId, TechnicalCollective, 2, 3>;
    type InstantOrigin =
        pallet_collective::EnsureProportionAtLeast<AccountId, TechnicalCollective, 1, 1>;
    type InstantAllowed = InstantAllowed;
    type FastTrackVotingPeriod = FastTrackVotingPeriod;
    // To cancel a proposal which has been passed, 2/3 of the council must agree to it.
    type CancellationOrigin =
        pallet_collective::EnsureProportionAtLeast<AccountId, CouncilCollective, 2, 3>;
    // To cancel a proposal before it has been passed, the technical committee must be unanimous or
    // Root must agree.
    type CancelProposalOrigin = EnsureOneOf<
        EnsureRoot<AccountId>,
        pallet_collective::EnsureProportionAtLeast<AccountId, TechnicalCollective, 1, 1>,
    >;
    type BlacklistOrigin = EnsureRoot<AccountId>;
    // Any single technical committee member may veto a coming council proposal, however they can
    // only do it once and it lasts only for the cool-off period.
    type VetoOrigin = pallet_collective::EnsureMember<AccountId, TechnicalCollective>;
    type CooloffPeriod = CooloffPeriod;
    type PreimageByteDeposit = PreimageByteDeposit;
    type OperationalPreimageOrigin = pallet_collective::EnsureMember<AccountId, CouncilCollective>;
    type Slash = ();
    type Scheduler = Scheduler;
    type PalletsOrigin = OriginCaller;
    type MaxVotes = ConstU32<100>;
    type WeightInfo = weights::pallet_democracy::SubstrateWeight<Runtime>;
    type MaxProposals = ConstU32<100>;
}

parameter_types! {
    /// The maximum amount of time (in blocks) for council members to vote on motions.
    /// Motions may end in fewer blocks if enough votes are cast to determine the result.
    pub const CouncilMotionDuration: BlockNumber = 3 * DAYS;
}

type CouncilCollective = pallet_collective::Instance1;
impl pallet_collective::Config<CouncilCollective> for Runtime {
    type Origin = Origin;
    type Proposal = Call;
    type Event = Event;
    type MotionDuration = CouncilMotionDuration;
    type MaxProposals = ConstU32<100>;
    type MaxMembers = ConstU32<100>;
    type DefaultVote = pallet_collective::PrimeDefaultVote;
    type WeightInfo = weights::pallet_collective::SubstrateWeight<Runtime>;
}

pub type EnsureRootOrThreeFourthsCouncil = EnsureOneOf<
    EnsureRoot<AccountId>,
    pallet_collective::EnsureProportionAtLeast<AccountId, CouncilCollective, 3, 4>,
>;

type CouncilMembershipInstance = pallet_membership::Instance1;
impl pallet_membership::Config<CouncilMembershipInstance> for Runtime {
    type Event = Event;
    type AddOrigin = EnsureRootOrThreeFourthsCouncil;
    type RemoveOrigin = EnsureRootOrThreeFourthsCouncil;
    type SwapOrigin = EnsureRootOrThreeFourthsCouncil;
    type ResetOrigin = EnsureRootOrThreeFourthsCouncil;
    type PrimeOrigin = EnsureRootOrThreeFourthsCouncil;
    type MembershipInitialized = Council;
    type MembershipChanged = Council;
    type MaxMembers = ConstU32<100>;
    type WeightInfo = weights::pallet_membership::SubstrateWeight<Runtime>;
}

parameter_types! {
    pub const TechnicalMotionDuration: BlockNumber = 3 * DAYS;
}

type TechnicalCollective = pallet_collective::Instance2;
impl pallet_collective::Config<TechnicalCollective> for Runtime {
    type Origin = Origin;
    type Proposal = Call;
    type Event = Event;
    type MotionDuration = TechnicalMotionDuration;
    type MaxProposals = ConstU32<100>;
    type MaxMembers = ConstU32<100>;
    type DefaultVote = pallet_collective::PrimeDefaultVote;
    type WeightInfo = weights::pallet_collective::SubstrateWeight<Runtime>;
}

type TechnicalMembershipInstance = pallet_membership::Instance2;
impl pallet_membership::Config<TechnicalMembershipInstance> for Runtime {
    type Event = Event;
    type AddOrigin = EnsureRootOrThreeFourthsCouncil;
    type RemoveOrigin = EnsureRootOrThreeFourthsCouncil;
    type SwapOrigin = EnsureRootOrThreeFourthsCouncil;
    type ResetOrigin = EnsureRootOrThreeFourthsCouncil;
    type PrimeOrigin = EnsureRootOrThreeFourthsCouncil;
    type MembershipInitialized = TechnicalCommittee;
    type MembershipChanged = TechnicalCommittee;
    type MaxMembers = ConstU32<100>;
    type WeightInfo = weights::pallet_membership::SubstrateWeight<Runtime>;
}

parameter_types! {
    pub const ProposalBond: Permill = Permill::from_percent(1);
    pub const ProposalBondMinimum: Balance = 500 * KMA;
    pub const ProposalBondMaximum: Balance = 10_000 * KMA;
    pub SpendPeriod: BlockNumber = prod_or_fast!(6 * DAYS, 2 * MINUTES, "CALAMARI_SPENDPERIOD");
    pub const Burn: Permill = Permill::from_percent(0);
    pub const TreasuryPalletId: PalletId = TREASURY_PALLET_ID;
}

type EnsureRootOrThreeFifthsCouncil = EnsureOneOf<
    EnsureRoot<AccountId>,
    pallet_collective::EnsureProportionAtLeast<AccountId, CouncilCollective, 3, 5>,
>;

type EnsureRootOrMoreThanHalfCouncil = EnsureOneOf<
    EnsureRoot<AccountId>,
    pallet_collective::EnsureProportionMoreThan<AccountId, CouncilCollective, 1, 2>,
>;

impl pallet_treasury::Config for Runtime {
    type PalletId = TreasuryPalletId;
    type Currency = Balances;
    type ApproveOrigin = EnsureRootOrThreeFifthsCouncil;
    type RejectOrigin = EnsureRootOrMoreThanHalfCouncil;
    type Event = Event;
    type OnSlash = Treasury;
    type ProposalBond = ProposalBond;
    type ProposalBondMinimum = ProposalBondMinimum;
    type ProposalBondMaximum = ProposalBondMaximum;
    type SpendPeriod = SpendPeriod;
    type Burn = Burn;
    type BurnDestination = ();
    type MaxApprovals = ConstU32<100>;
    type WeightInfo = weights::pallet_treasury::SubstrateWeight<Runtime>;
    type SpendFunds = ();
}

parameter_types! {
    pub MaximumSchedulerWeight: Weight = Perbill::from_percent(80) *
        RuntimeBlockWeights::get().max_block;
    pub const NoPreimagePostponement: Option<u32> = Some(10);
}

type ScheduleOrigin = EnsureRoot<AccountId>;
/// Used the compare the privilege of an origin inside the scheduler.
pub struct OriginPrivilegeCmp;
impl PrivilegeCmp<OriginCaller> for OriginPrivilegeCmp {
    fn cmp_privilege(left: &OriginCaller, right: &OriginCaller) -> Option<Ordering> {
        if left == right {
            return Some(Ordering::Equal);
        }

        match (left, right) {
            // Root is greater than anything.
            (OriginCaller::system(frame_system::RawOrigin::Root), _) => Some(Ordering::Greater),
            // Check which one has more yes votes.
            (
                OriginCaller::Council(pallet_collective::RawOrigin::Members(l_yes_votes, l_count)),
                OriginCaller::Council(pallet_collective::RawOrigin::Members(r_yes_votes, r_count)),
            ) => Some((l_yes_votes * r_count).cmp(&(r_yes_votes * l_count))),
            // For every other origin we don't care, as they are not used for `ScheduleOrigin`.
            _ => None,
        }
    }
}

impl pallet_scheduler::Config for Runtime {
    type Event = Event;
    type Origin = Origin;
    type PalletsOrigin = OriginCaller;
    type Call = Call;
    type MaximumWeight = MaximumSchedulerWeight;
    type ScheduleOrigin = ScheduleOrigin;
    type MaxScheduledPerBlock = ConstU32<50>; // 50 scheduled calls at most in the queue for a single block.
    type WeightInfo = weights::pallet_scheduler::SubstrateWeight<Runtime>;
    type OriginPrivilegeCmp = OriginPrivilegeCmp;
    type PreimageProvider = Preimage;
    type NoPreimagePostponement = NoPreimagePostponement;
}

parameter_types! {
    // Our NORMAL_DISPATCH_RATIO is 70% of the 5MB limit
    // So anything more than 3.5MB doesn't make sense here
    pub const PreimageMaxSize: u32 = 3584 * 1024;
    pub const PreimageBaseDeposit: Balance = 1 * KMA;
}

impl pallet_preimage::Config for Runtime {
    type WeightInfo = weights::pallet_preimage::SubstrateWeight<Runtime>;
    type Event = Event;
    type Currency = Balances;
    type ManagerOrigin = EnsureRoot<AccountId>;
    type MaxSize = PreimageMaxSize;
    // The sum of the below 2 amounts will get reserved every time someone submits a preimage.
    // Their sum will be unreserved when the preimage is requested, i.e. when it is going to be used.
    type BaseDeposit = PreimageBaseDeposit;
    type ByteDeposit = PreimageByteDeposit;
}

parameter_types! {
    // Rotate collator's spot each 6 hours.
    pub Period: u32 = prod_or_fast!(6 * HOURS, 2 * MINUTES, "CALAMARI_PERIOD");
    pub const Offset: u32 = 0;
}

impl pallet_session::Config for Runtime {
    type Event = Event;
    type ValidatorId = <Self as frame_system::Config>::AccountId;
    // we don't have stash and controller, thus we don't need the convert as well.
    type ValidatorIdOf = manta_collator_selection::IdentityCollator;
    type ShouldEndSession = pallet_session::PeriodicSessions<Period, Offset>;
    type NextSessionRotation = pallet_session::PeriodicSessions<Period, Offset>;
    type SessionManager = CollatorSelection;
    // Essentially just Aura, but lets be pedantic.
    type SessionHandler =
        <opaque::SessionKeys as sp_runtime::traits::OpaqueKeys>::KeyTypeIdProviders;
    type Keys = opaque::SessionKeys;
    type WeightInfo = weights::pallet_session::SubstrateWeight<Runtime>;
}

impl pallet_aura::Config for Runtime {
    type AuthorityId = AuraId;
    type DisabledValidators = ();
    type MaxAuthorities = ConstU32<100_000>;
}

parameter_types! {
    // Pallet account for record rewards and give rewards to collator.
    pub const PotId: PalletId = STAKING_PALLET_ID;
}

parameter_types! {
    pub const ExecutiveBody: BodyId = BodyId::Executive;
}

/// We allow root and the Relay Chain council to execute privileged collator selection operations.
pub type CollatorSelectionUpdateOrigin = EnsureOneOf<
    EnsureRoot<AccountId>,
    pallet_collective::EnsureProportionAtLeast<AccountId, CouncilCollective, 1, 1>,
>;

impl manta_collator_selection::Config for Runtime {
    type Event = Event;
    type Currency = Balances;
    type UpdateOrigin = CollatorSelectionUpdateOrigin;
    type PotId = PotId;
    type MaxCandidates = ConstU32<50>; // 50 candidates at most
    type MaxInvulnerables = ConstU32<5>; // 5 invulnerables at most
    type ValidatorId = <Self as frame_system::Config>::AccountId;
    type ValidatorIdOf = manta_collator_selection::IdentityCollator;
    type AccountIdOf = manta_collator_selection::IdentityCollator;
    type ValidatorRegistration = Session;
    type WeightInfo = weights::manta_collator_selection::SubstrateWeight<Runtime>;
}

// Calamari pallets configuration
parameter_types! {
    pub const MinVestedTransfer: Balance = KMA;
}

impl calamari_vesting::Config for Runtime {
    type Currency = Balances;
    type Event = Event;
    type Timestamp = Timestamp;
    type MinVestedTransfer = MinVestedTransfer;
    type MaxScheduleLength = ConstU32<6>;
    type WeightInfo = weights::calamari_vesting::SubstrateWeight<Runtime>;
}

// Create the runtime by composing the FRAME pallets that were previously configured.
construct_runtime!(
    pub enum Runtime where
        Block = Block,
        NodeBlock = opaque::Block,
        UncheckedExtrinsic = UncheckedExtrinsic,
    {
        // System support stuff.
        System: frame_system::{Pallet, Call, Config, Storage, Event<T>} = 0,
        ParachainSystem: cumulus_pallet_parachain_system::{
            Pallet, Call, Config, Storage, Inherent, Event<T>, ValidateUnsigned,
        } = 1,
        Timestamp: pallet_timestamp::{Pallet, Call, Storage, Inherent} = 2,
        ParachainInfo: parachain_info::{Pallet, Storage, Config} = 3,
        TransactionPause: pallet_tx_pause::{Pallet, Call, Storage, Event<T>} = 9,

        // Monetary stuff.
        Balances: pallet_balances::{Pallet, Call, Storage, Config<T>, Event<T>} = 10,
        TransactionPayment: pallet_transaction_payment::{Pallet, Storage} = 11,

        // Governance stuff.
        Democracy: pallet_democracy::{Pallet, Call, Storage, Config<T>, Event<T>} = 14,
        Council: pallet_collective::<Instance1>::{Pallet, Call, Storage, Origin<T>, Event<T>, Config<T>} = 15,
        CouncilMembership: pallet_membership::<Instance1>::{Pallet, Call, Storage, Event<T>, Config<T>} = 16,
        TechnicalCommittee: pallet_collective::<Instance2>::{Pallet, Call, Storage, Origin<T>, Event<T>, Config<T>} = 17,
        TechnicalMembership: pallet_membership::<Instance2>::{Pallet, Call, Storage, Event<T>, Config<T>} = 18,

        // Collator support. the order of these 5 are important and shall not change.
        Authorship: pallet_authorship::{Pallet, Call, Storage} = 20,
        CollatorSelection: manta_collator_selection::{Pallet, Call, Storage, Event<T>, Config<T>} = 21,
        Session: pallet_session::{Pallet, Call, Storage, Event, Config<T>} = 22,
        Aura: pallet_aura::{Pallet, Storage, Config<T>} = 23,
        AuraExt: cumulus_pallet_aura_ext::{Pallet, Storage, Config} = 24,

        // Treasury
        Treasury: pallet_treasury::{Pallet, Call, Storage, Event<T>} = 26,

        // Preimage registrar.
        Preimage: pallet_preimage::{Pallet, Call, Storage, Event<T>} = 28,
        // System scheduler.
        Scheduler: pallet_scheduler::{Pallet, Call, Storage, Event<T>} = 29,

        // XCM helpers.
        XcmpQueue: cumulus_pallet_xcmp_queue::{Pallet, Call, Storage, Event<T>} = 30,
        PolkadotXcm: pallet_xcm::{Pallet, Call, Storage, Event<T>, Origin, Config} = 31,
        CumulusXcm: cumulus_pallet_xcm::{Pallet, Event<T>, Origin} = 32,
        DmpQueue: cumulus_pallet_dmp_queue::{Pallet, Call, Storage, Event<T>} = 33,
        XTokens: orml_xtokens::{Pallet, Call, Event<T>, Storage} = 34,

        // Handy utilities.
        Utility: pallet_utility::{Pallet, Call, Event} = 40,
        Multisig: pallet_multisig::{Pallet, Call, Storage, Event<T>} = 41,
        // 42 was occupied by pallet-sudo, we should discuss it if another pallet takes 42 in the future.

        // Assets management
        Assets: pallet_assets::{Pallet, Call, Storage, Event<T>} = 45,
        AssetManager: pallet_asset_manager::{Pallet, Call, Storage, Config<T>, Event<T>} = 46,

        // Calamari stuff
        CalamariVesting: calamari_vesting::{Pallet, Call, Storage, Event<T>} = 50,
    }
);

/// The address format for describing accounts.
pub type Address = sp_runtime::MultiAddress<AccountId, ()>;
/// Block type as expected by this runtime.
pub type Block = generic::Block<Header, UncheckedExtrinsic>;
/// A Block signed with a Justification
pub type SignedBlock = generic::SignedBlock<Block>;
/// BlockId type as expected by this runtime.
pub type BlockId = generic::BlockId<Block>;
/// The SignedExtension to the basic transaction logic.
pub type SignedExtra = (
    frame_system::CheckSpecVersion<Runtime>,
    frame_system::CheckTxVersion<Runtime>,
    frame_system::CheckGenesis<Runtime>,
    frame_system::CheckEra<Runtime>,
    frame_system::CheckNonce<Runtime>,
    frame_system::CheckWeight<Runtime>,
    pallet_transaction_payment::ChargeTransactionPayment<Runtime>,
);
/// Unchecked extrinsic type as expected by this runtime.
pub type UncheckedExtrinsic = generic::UncheckedExtrinsic<Address, Call, Signature, SignedExtra>;
/// Extrinsic type that has already been checked.
pub type CheckedExtrinsic = generic::CheckedExtrinsic<AccountId, Call, SignedExtra>;
/// Executive: handles dispatch to the various modules.
pub type Executive = frame_executive::Executive<
<<<<<<< HEAD
	Runtime,
	Block,
	frame_system::ChainContext<Runtime>,
	Runtime,
	AllPalletsReversedWithSystemFirst,
	(),
=======
    Runtime,
    Block,
    frame_system::ChainContext<Runtime>,
    Runtime,
    AllPalletsReversedWithSystemFirst,
    crate::migrations::sudo::RemoveSudo<Runtime>,
>>>>>>> 695f593a
>;

#[cfg(feature = "runtime-benchmarks")]
#[macro_use]
extern crate frame_benchmarking;

#[cfg(feature = "runtime-benchmarks")]
mod benches {
    frame_benchmarking::define_benchmarks!(
        // Substrate pallets
        [pallet_balances, Balances]
        [pallet_multisig, Multisig]
        [frame_system, SystemBench::<Runtime>]
        [pallet_timestamp, Timestamp]
        [pallet_utility, Utility]
        [pallet_democracy, Democracy]
        [pallet_collective, Council]
        [pallet_membership, CouncilMembership]
        [pallet_treasury, Treasury]
        [pallet_preimage, Preimage]
        [pallet_scheduler, Scheduler]
        [pallet_session, SessionBench::<Runtime>]
        [pallet_assets, Assets]
        // XCM
        [cumulus_pallet_xcmp_queue, XcmpQueue]
        // Manta pallets
        [calamari_vesting, CalamariVesting]
        [pallet_tx_pause, TransactionPause]
        [manta_collator_selection, CollatorSelection]
        [pallet_asset_manager, AssetManager]
    );
}

impl_runtime_apis! {
    impl sp_consensus_aura::AuraApi<Block, AuraId> for Runtime {
        fn slot_duration() -> sp_consensus_aura::SlotDuration {
            sp_consensus_aura::SlotDuration::from_millis(Aura::slot_duration())
        }

        fn authorities() -> Vec<AuraId> {
            Aura::authorities().into_inner()
        }
    }

    impl sp_api::Core<Block> for Runtime {
        fn version() -> RuntimeVersion {
            VERSION
        }

        fn execute_block(block: Block) {
            Executive::execute_block(block)
        }

        fn initialize_block(header: &<Block as BlockT>::Header) {
            Executive::initialize_block(header)
        }
    }

    impl sp_api::Metadata<Block> for Runtime {
        fn metadata() -> OpaqueMetadata {
            OpaqueMetadata::new(Runtime::metadata().into())
        }
    }

    impl sp_block_builder::BlockBuilder<Block> for Runtime {
        fn apply_extrinsic(extrinsic: <Block as BlockT>::Extrinsic) -> ApplyExtrinsicResult {
            Executive::apply_extrinsic(extrinsic)
        }

        fn finalize_block() -> <Block as BlockT>::Header {
            Executive::finalize_block()
        }

        fn inherent_extrinsics(data: sp_inherents::InherentData) -> Vec<<Block as BlockT>::Extrinsic> {
            data.create_extrinsics()
        }

        fn check_inherents(
            block: Block,
            data: sp_inherents::InherentData,
        ) -> sp_inherents::CheckInherentsResult {
            data.check_extrinsics(&block)
        }
    }

    impl sp_transaction_pool::runtime_api::TaggedTransactionQueue<Block> for Runtime {
        fn validate_transaction(
            source: TransactionSource,
            tx: <Block as BlockT>::Extrinsic,
            block_hash: <Block as BlockT>::Hash,
        ) -> TransactionValidity {
            Executive::validate_transaction(source, tx, block_hash)
        }
    }

    impl sp_offchain::OffchainWorkerApi<Block> for Runtime {
        fn offchain_worker(header: &<Block as BlockT>::Header) {
            Executive::offchain_worker(header)
        }
    }

    impl sp_session::SessionKeys<Block> for Runtime {
        fn generate_session_keys(seed: Option<Vec<u8>>) -> Vec<u8> {
            opaque::SessionKeys::generate(seed)
        }

        fn decode_session_keys(
            encoded: Vec<u8>,
        ) -> Option<Vec<(Vec<u8>, KeyTypeId)>> {
            opaque::SessionKeys::decode_into_raw_public_keys(&encoded)
        }
    }

    impl frame_system_rpc_runtime_api::AccountNonceApi<Block, AccountId, Index> for Runtime {
        fn account_nonce(account: AccountId) -> Index {
            System::account_nonce(account)
        }
    }

    impl pallet_transaction_payment_rpc_runtime_api::TransactionPaymentApi<Block, Balance> for Runtime {
        fn query_info(
            uxt: <Block as BlockT>::Extrinsic,
            len: u32,
        ) -> pallet_transaction_payment_rpc_runtime_api::RuntimeDispatchInfo<Balance> {
            TransactionPayment::query_info(uxt, len)
        }
        fn query_fee_details(
            uxt: <Block as BlockT>::Extrinsic,
            len: u32,
        ) -> pallet_transaction_payment::FeeDetails<Balance> {
            TransactionPayment::query_fee_details(uxt, len)
        }
    }

    impl cumulus_primitives_core::CollectCollationInfo<Block> for Runtime {
        fn collect_collation_info(header: &<Block as BlockT>::Header) -> cumulus_primitives_core::CollationInfo {
            ParachainSystem::collect_collation_info(header)
        }
    }

    #[cfg(feature = "try-runtime")]
    impl frame_try_runtime::TryRuntime<Block> for Runtime {
        fn on_runtime_upgrade() -> (Weight, Weight) {
            let weight = Executive::try_runtime_upgrade().unwrap();
            (weight, RuntimeBlockWeights::get().max_block)
        }

        fn execute_block_no_check(block: Block) -> Weight {
            Executive::execute_block_no_check(block)
        }
    }

    #[cfg(feature = "runtime-benchmarks")]
    impl frame_benchmarking::Benchmark<Block> for Runtime {
        fn benchmark_metadata(extra: bool) -> (
            Vec<frame_benchmarking::BenchmarkList>,
            Vec<frame_support::traits::StorageInfo>,
        ) {
            use frame_benchmarking::{Benchmarking, BenchmarkList};
            use frame_support::traits::StorageInfoTrait;
            use frame_system_benchmarking::Pallet as SystemBench;
            use cumulus_pallet_session_benchmarking::Pallet as SessionBench;

            let mut list = Vec::<BenchmarkList>::new();
            list_benchmarks!(list, extra);

            let storage_info = AllPalletsReversedWithSystemFirst::storage_info();
            (list, storage_info)
        }

        fn dispatch_benchmark(
            config: frame_benchmarking::BenchmarkConfig
        ) -> Result<Vec<frame_benchmarking::BenchmarkBatch>, sp_runtime::RuntimeString> {
            use frame_benchmarking::{Benchmarking, BenchmarkBatch, TrackedStorageKey};

            use frame_system_benchmarking::Pallet as SystemBench;
            impl frame_system_benchmarking::Config for Runtime {}

            use cumulus_pallet_session_benchmarking::Pallet as SessionBench;
            impl cumulus_pallet_session_benchmarking::Config for Runtime {}

            let whitelist: Vec<TrackedStorageKey> = vec![
                // Block Number
                hex_literal::hex!("26aa394eea5630e07c48ae0c9558cef702a5c1b19ab7a04f536c519aca4983ac").to_vec().into(),
                // Total Issuance
                hex_literal::hex!("c2261276cc9d1f8598ea4b6a74b15c2f57c875e4cff74148e4628f264b974c80").to_vec().into(),
                // Execution Phase
                hex_literal::hex!("26aa394eea5630e07c48ae0c9558cef7ff553b5a9862a516939d82b3d3d8661a").to_vec().into(),
                // Event Count
                hex_literal::hex!("26aa394eea5630e07c48ae0c9558cef70a98fdbe9ce6c55837576c60c7af3850").to_vec().into(),
                // System Events
                hex_literal::hex!("26aa394eea5630e07c48ae0c9558cef780d41e5e16056765bc8461851072c9d7").to_vec().into(),
                // Treasury Account
                hex_literal::hex!("26aa394eea5630e07c48ae0c9558cef7b99d880ec681799c0cf30e8886371da95ecffd7b6c0f78751baa9d281e0bfa3a6d6f646c70792f74727372790000000000000000000000000000000000000000").to_vec().into(),
            ];

            let mut batches = Vec::<BenchmarkBatch>::new();
            let params = (&config, &whitelist);
            add_benchmarks!(params, batches);

            if batches.is_empty() { return Err("Benchmark not found for this pallet.".into()) }
            Ok(batches)
        }
    }
}

struct CheckInherents;
impl cumulus_pallet_parachain_system::CheckInherents<Block> for CheckInherents {
    fn check_inherents(
        block: &Block,
        relay_state_proof: &cumulus_pallet_parachain_system::RelayChainStateProof,
    ) -> sp_inherents::CheckInherentsResult {
        let relay_chain_slot = relay_state_proof
            .read_slot()
            .expect("Could not read the relay chain slot from the proof");

        let inherent_data =
            cumulus_primitives_timestamp::InherentDataProvider::from_relay_chain_slot_and_duration(
                relay_chain_slot,
                sp_std::time::Duration::from_secs(6),
            )
            .create_inherent_data()
            .expect("Could not create the timestamp inherent data");

        inherent_data.check_extrinsics(block)
    }
}

cumulus_pallet_parachain_system::register_validate_block! {
    Runtime = Runtime,
    BlockExecutor = cumulus_pallet_aura_ext::BlockExecutor::<Runtime, Executive>,
    CheckInherents = CheckInherents,
}<|MERGE_RESOLUTION|>--- conflicted
+++ resolved
@@ -747,21 +747,12 @@
 pub type CheckedExtrinsic = generic::CheckedExtrinsic<AccountId, Call, SignedExtra>;
 /// Executive: handles dispatch to the various modules.
 pub type Executive = frame_executive::Executive<
-<<<<<<< HEAD
-	Runtime,
-	Block,
-	frame_system::ChainContext<Runtime>,
-	Runtime,
-	AllPalletsReversedWithSystemFirst,
-	(),
-=======
     Runtime,
     Block,
     frame_system::ChainContext<Runtime>,
     Runtime,
     AllPalletsReversedWithSystemFirst,
-    crate::migrations::sudo::RemoveSudo<Runtime>,
->>>>>>> 695f593a
+    (),
 >;
 
 #[cfg(feature = "runtime-benchmarks")]
