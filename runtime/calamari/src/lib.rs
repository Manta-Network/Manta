// Copyright 2020-2022 Manta Network.
// This file is part of Manta.
//
// Manta is free software: you can redistribute it and/or modify
// it under the terms of the GNU General Public License as published by
// the Free Software Foundation, either version 3 of the License, or
// (at your option) any later version.
//
// Manta is distributed in the hope that it will be useful,
// but WITHOUT ANY WARRANTY; without even the implied warranty of
// MERCHANTABILITY or FITNESS FOR A PARTICULAR PURPOSE.  See the
// GNU General Public License for more details.
//
// You should have received a copy of the GNU General Public License
// along with Manta.  If not, see <http://www.gnu.org/licenses/>.

//! Calamari Parachain runtime.

#![cfg_attr(not(feature = "std"), no_std)]
#![recursion_limit = "256"]

// Make the WASM binary available.
#[cfg(feature = "std")]
include!(concat!(env!("OUT_DIR"), "/wasm_binary.rs"));

use sp_api::impl_runtime_apis;
use sp_core::{crypto::KeyTypeId, OpaqueMetadata};
use sp_runtime::{
	create_runtime_str, generic, impl_opaque_keys,
	traits::{AccountIdLookup, BlakeTwo256, Block as BlockT},
	transaction_validity::{TransactionSource, TransactionValidity},
	ApplyExtrinsicResult,
};

use sp_core::u32_trait::{_1, _2, _3, _4, _5};
use sp_std::{cmp::Ordering, prelude::*};
#[cfg(feature = "std")]
use sp_version::NativeVersion;
use sp_version::RuntimeVersion;

use frame_support::{
	construct_runtime, match_type, parameter_types,
	traits::{Contains, Currency, EnsureOneOf, Everything, Nothing, PrivilegeCmp},
	weights::{
		constants::{BlockExecutionWeight, ExtrinsicBaseWeight, WEIGHT_PER_SECOND},
		DispatchClass, IdentityFee, Weight,
	},
	PalletId,
};
use frame_system::{
	limits::{BlockLength, BlockWeights},
	EnsureRoot,
};
use manta_primitives::{
	constants::time::*,
	prod_or_fast,
	types::{AccountId, AuraId, Balance, BlockNumber, Hash, Header, Index, Signature},
};
use sp_runtime::{Perbill, Permill};

#[cfg(any(feature = "std", test))]
pub use sp_runtime::BuildStorage;

// Polkadot imports
use pallet_xcm::XcmPassthrough;
use polkadot_parachain::primitives::Sibling;
use polkadot_runtime_common::{BlockHashCount, RocksDbWeight, SlowAdjustingFeeUpdate};
use xcm::latest::prelude::*;
use xcm_builder::{
	AccountId32Aliases, AllowKnownQueryResponses, AllowSubscriptionsFrom,
	AllowTopLevelPaidExecutionFrom, AllowUnpaidExecutionFrom, CurrencyAdapter, EnsureXcmOrigin,
	FixedWeightBounds, IsConcrete, LocationInverter, NativeAsset, ParentAsSuperuser,
	ParentIsDefault, RelayChainAsNative, SiblingParachainAsNative, SiblingParachainConvertsVia,
	SignedAccountId32AsNative, SovereignSignedViaLocation, TakeWeightCredit, UsingComponents,
};
use xcm_executor::{Config, XcmExecutor};

pub mod currency;
pub mod fee;
pub mod impls;

use currency::*;
use fee::WeightToFee;
use impls::DealWithFees;

pub type NegativeImbalance = <Balances as Currency<AccountId>>::NegativeImbalance;

/// Opaque types. These are used by the CLI to instantiate machinery that don't need to know
/// the specifics of the runtime. They can then be made to be agnostic over specific formats
/// of data like extrinsics, allowing for them to continue syncing the network through upgrades
/// to even the core data structures.
pub mod opaque {
	use super::*;
	pub use sp_runtime::OpaqueExtrinsic as UncheckedExtrinsic;
	/// Opaque block header type.
	pub type Header = generic::Header<BlockNumber, BlakeTwo256>;
	/// Opaque block type.
	pub type Block = generic::Block<Header, UncheckedExtrinsic>;
	/// Opaque block identifier type.
	pub type BlockId = generic::BlockId<Block>;
	impl_opaque_keys! {
		pub struct SessionKeys {
			pub aura: Aura,
		}
	}
}

// Weights used in the runtime.
mod weights;

#[sp_version::runtime_version]
pub const VERSION: RuntimeVersion = RuntimeVersion {
	spec_name: create_runtime_str!("calamari"),
	impl_name: create_runtime_str!("calamari"),
	authoring_version: 1,
	spec_version: 3141,
	impl_version: 1,
	apis: RUNTIME_API_VERSIONS,
	transaction_version: 4,
	state_version: 0,
};

/// The version information used to identify this runtime when compiled natively.
#[cfg(feature = "std")]
pub fn native_version() -> NativeVersion {
	NativeVersion {
		runtime_version: VERSION,
		can_author_with: Default::default(),
	}
}

/// We assume that ~5% of the block weight is consumed by `on_initialize` handlers. This is
/// used to limit the maximal weight of a single extrinsic.
pub const AVERAGE_ON_INITIALIZE_RATIO: Perbill = Perbill::from_percent(10);
/// We allow `Normal` extrinsics to fill up the block up to 75%, the rest can be used by
/// Operational  extrinsics.
pub const NORMAL_DISPATCH_RATIO: Perbill = Perbill::from_percent(70);

/// We allow for 0.5 seconds of compute with a 6 second average block time.
pub const MAXIMUM_BLOCK_WEIGHT: Weight = WEIGHT_PER_SECOND / 2;

parameter_types! {
	pub const Version: RuntimeVersion = VERSION;
	pub RuntimeBlockLength: BlockLength =
		BlockLength::max_with_normal_ratio(5 * 1024 * 1024, NORMAL_DISPATCH_RATIO);
	pub RuntimeBlockWeights: BlockWeights = BlockWeights::builder()
		.base_block(BlockExecutionWeight::get())
		.for_class(DispatchClass::all(), |weights| {
			weights.base_extrinsic = ExtrinsicBaseWeight::get();
		})
		.for_class(DispatchClass::Normal, |weights| {
			weights.max_total = Some(NORMAL_DISPATCH_RATIO * MAXIMUM_BLOCK_WEIGHT);
		})
		.for_class(DispatchClass::Operational, |weights| {
			weights.max_total = Some(MAXIMUM_BLOCK_WEIGHT);
			// Operational transactions have some extra reserved space, so that they
			// are included even if block reached `MAXIMUM_BLOCK_WEIGHT`.
			weights.reserved = Some(
				MAXIMUM_BLOCK_WEIGHT - NORMAL_DISPATCH_RATIO * MAXIMUM_BLOCK_WEIGHT
			);
		})
		.avg_block_initialization(AVERAGE_ON_INITIALIZE_RATIO)
		.build_or_panic();
	pub const SS58Prefix: u8 = manta_primitives::constants::CALAMARI_SS58PREFIX;
}

impl pallet_tx_pause::Config for Runtime {
	type Event = Event;
	type UpdateOrigin = EnsureRoot<AccountId>;
	type WeightInfo = weights::pallet_tx_pause::SubstrateWeight<Runtime>;
}

// Don't allow permission-less asset creation.
pub struct BaseFilter;
impl Contains<Call> for BaseFilter {
	fn contains(call: &Call) -> bool {
		if matches!(
			call,
			Call::Timestamp(_) | Call::ParachainSystem(_) | Call::System(_)
		) {
			// always allow core call
			// pallet-timestamp and parachainSystem could not be filtered because they are used in commuication between releychain and parachain.
			return true;
		}

		if pallet_tx_pause::PausedTransactionFilter::<Runtime>::contains(call) {
			// no paused call
			return false;
		}

		match call {
			| Call::Authorship(_)
			// Sudo also cannot be filtered because it is used in runtime upgrade.
			| Call::Sudo(_)
			| Call::Multisig(_)
			// For now disallow public proposal workflows, treasury workflows,
			// as well as external_propose and external_propose_majority.
			// The following are filtered out:
			// pallet_democracy::Call::propose(_)
			// pallet_democracy::Call::second(_, _)
			// pallet_democracy::Call::cancel_proposal(_)
			// pallet_democracy::Call::clear_public_proposals()
			// pallet_democracy::Call::external_propose(_)
			// pallet_democracy::Call::external_propose_majority(_)
			| Call::Democracy(pallet_democracy::Call::vote {..}
								| pallet_democracy::Call::emergency_cancel {..}
								| pallet_democracy::Call::external_propose_default {..}
								| pallet_democracy::Call::fast_track  {..}
								| pallet_democracy::Call::veto_external {..}
								| pallet_democracy::Call::cancel_referendum {..}
								| pallet_democracy::Call::cancel_queued {..}
								| pallet_democracy::Call::delegate {..}
								| pallet_democracy::Call::undelegate {..}
								| pallet_democracy::Call::note_preimage {..}
								| pallet_democracy::Call::note_preimage_operational {..}
								| pallet_democracy::Call::note_imminent_preimage {..}
								| pallet_democracy::Call::note_imminent_preimage_operational {..}
								| pallet_democracy::Call::reap_preimage {..}
								| pallet_democracy::Call::unlock {..}
								| pallet_democracy::Call::remove_vote {..}
								| pallet_democracy::Call::remove_other_vote {..}
								| pallet_democracy::Call::enact_proposal {..}
								| pallet_democracy::Call::blacklist {..})
			| Call::Council(_)
			| Call::TechnicalCommittee(_)
			| Call::CouncilMembership(_)
			| Call::TechnicalMembership(_)
			// Treasury calls are filtered while it is accumulating funds.
			//| Call::Treasury(_)
			| Call::Scheduler(_)
			| Call::CalamariVesting(_)
			// We open pallet-session because user has to set his own session keys before register as collator.
			| Call::Session(_)
			// Currently, We filter `register_as_candidate` due to this call is not ready for community.
			| Call::CollatorSelection(
				manta_collator_selection::Call::set_invulnerables{..}
				| manta_collator_selection::Call::set_desired_candidates{..}
				| manta_collator_selection::Call::set_candidacy_bond{..}
				| manta_collator_selection::Call::register_candidate{..}
				| manta_collator_selection::Call::remove_collator{..}
				| manta_collator_selection::Call::leave_intent{..})
			| Call::Balances(_)
			| Call::Preimage(_)
			| Call::Utility(_) => true,
			_ => false,
			// Filter Session and CollatorSelection to prevent users from utility operation.
			// Filter XCM pallet.
		}
	}
}

// Configure FRAME pallets to include in runtime.
impl frame_system::Config for Runtime {
	type BaseCallFilter = BaseFilter; // Let filter activate.
	type BlockWeights = RuntimeBlockWeights;
	type BlockLength = RuntimeBlockLength;
	type AccountId = AccountId;
	type Call = Call;
	type Lookup = AccountIdLookup<AccountId, ()>;
	type Index = Index;
	type BlockNumber = BlockNumber;
	type Hash = Hash;
	type Hashing = BlakeTwo256;
	type Header = Header;
	type Event = Event;
	type Origin = Origin;
	type BlockHashCount = BlockHashCount;
	type DbWeight = RocksDbWeight;
	type Version = Version;
	type PalletInfo = PalletInfo;
	type OnNewAccount = ();
	type OnKilledAccount = ();
	type AccountData = pallet_balances::AccountData<Balance>;
	type SystemWeightInfo = weights::frame_system::SubstrateWeight<Runtime>;
	type SS58Prefix = SS58Prefix;
	type OnSetCode = cumulus_pallet_parachain_system::ParachainSetCode<Self>;
	type MaxConsumers = frame_support::traits::ConstU32<16>;
}

parameter_types! {
	pub const MinimumPeriod: u64 = SLOT_DURATION / 2;
}

impl pallet_timestamp::Config for Runtime {
	/// A timestamp: milliseconds since the unix epoch.
	type Moment = u64;
	type OnTimestampSet = ();
	type MinimumPeriod = MinimumPeriod;
	type WeightInfo = weights::pallet_timestamp::SubstrateWeight<Runtime>;
}

parameter_types! {
	pub const UncleGenerations: u32 = 0;
}

impl pallet_authorship::Config for Runtime {
	type FindAuthor = pallet_session::FindAccountFromAuthorIndex<Self, Aura>;
	type UncleGenerations = UncleGenerations;
	type FilterUncle = ();
	type EventHandler = (CollatorSelection,);
}

parameter_types! {
	pub const NativeTokenExistentialDeposit: u128 = 10 * cKMA; // 0.1 KMA
	pub const MaxLocks: u32 = 50;
	pub const MaxReserves: u32 = 50;
}

impl pallet_balances::Config for Runtime {
	type MaxLocks = MaxLocks;
	type MaxReserves = MaxReserves;
	type ReserveIdentifier = [u8; 8];
	type Balance = Balance;
	type DustRemoval = ();
	type Event = Event;
	type ExistentialDeposit = NativeTokenExistentialDeposit;
	type AccountStore = frame_system::Pallet<Runtime>;
	type WeightInfo = weights::pallet_balances::SubstrateWeight<Runtime>;
}

parameter_types! {
	/// Relay Chain `TransactionByteFee` / 10
	pub const TransactionByteFee: Balance = mKMA / 100;
	pub const OperationalFeeMultiplier: u8 = 5;
}

impl pallet_transaction_payment::Config for Runtime {
	type OnChargeTransaction = pallet_transaction_payment::CurrencyAdapter<Balances, DealWithFees>;
	type TransactionByteFee = TransactionByteFee;
	type WeightToFee = WeightToFee;
	type FeeMultiplierUpdate = SlowAdjustingFeeUpdate<Self>;
	type OperationalFeeMultiplier = OperationalFeeMultiplier;
}

parameter_types! {
	// One storage item; key size is 32; value is size 4+4+16+32 bytes = 56 bytes.
	pub const DepositBase: Balance = deposit(1, 88);
	// Additional storage item size of 32 bytes.
	pub const DepositFactor: Balance = deposit(0, 32);
	pub const MaxSignatories: u16 = 100;
}

impl pallet_multisig::Config for Runtime {
	type Event = Event;
	type Call = Call;
	type Currency = Balances;
	type DepositBase = DepositBase;
	type DepositFactor = DepositFactor;
	type MaxSignatories = MaxSignatories;
	type WeightInfo = weights::pallet_multisig::SubstrateWeight<Runtime>;
}

impl pallet_utility::Config for Runtime {
	type Event = Event;
	type Call = Call;
	type PalletsOrigin = OriginCaller;
	type WeightInfo = weights::pallet_utility::SubstrateWeight<Runtime>;
}

impl pallet_sudo::Config for Runtime {
	type Event = Event;
	type Call = Call;
}

parameter_types! {
	pub LaunchPeriod: BlockNumber = prod_or_fast!(7 * DAYS, 5 * MINUTES, "CALAMARI_LAUNCHPERIOD");
	pub VotingPeriod: BlockNumber = prod_or_fast!(7 * DAYS, 5 * MINUTES, "CALAMARI_VOTINGPERIOD");
	pub FastTrackVotingPeriod: BlockNumber = prod_or_fast!(3 * HOURS, 2 * MINUTES, "CALAMARI_FASTTRACKVOTINGPERIOD");
	pub const InstantAllowed: bool = true;
<<<<<<< HEAD
	pub const MinimumDeposit: Balance = 20 * KMA;
	pub EnactmentPeriod: BlockNumber = prod_or_fast!(1 * DAYS, 2 * MINUTES, "CALAMARI_ENACTMENTPERIOD");
	pub CooloffPeriod: BlockNumber = prod_or_fast!(7 * DAYS, 2 * MINUTES, "CALAMARI_COOLOFFPERIOD");
=======
	pub const MinimumDeposit: Balance = 1000 * KMA;
	pub const EnactmentPeriod: BlockNumber = 1 * DAYS;
	pub const CooloffPeriod: BlockNumber = 7 * DAYS;
>>>>>>> 2c317cd2
	pub const PreimageByteDeposit: Balance = deposit(0, 1);
	pub const MaxVotes: u32 = 100;
	pub const MaxProposals: u32 = 100;
}

impl pallet_democracy::Config for Runtime {
	type Proposal = Call;
	type Event = Event;
	type Currency = Balances;
	type EnactmentPeriod = EnactmentPeriod;
	type VoteLockingPeriod = EnactmentPeriod;
	type LaunchPeriod = LaunchPeriod;
	type VotingPeriod = VotingPeriod;
	type MinimumDeposit = MinimumDeposit;
	/// A straight majority of the council can decide what their next motion is.
	type ExternalOrigin =
		pallet_collective::EnsureProportionAtLeast<_1, _2, AccountId, CouncilCollective>;
	/// A super-majority can have the next scheduled referendum be a straight majority-carries vote.
	type ExternalMajorityOrigin =
		pallet_collective::EnsureProportionAtLeast<_3, _4, AccountId, CouncilCollective>;
	/// A unanimous council can have the next scheduled referendum be a straight default-carries
	/// (NTB) vote.
	type ExternalDefaultOrigin =
		pallet_collective::EnsureProportionAtLeast<_1, _1, AccountId, CouncilCollective>;
	/// Two thirds of the technical committee can have an ExternalMajority/ExternalDefault vote
	/// be tabled immediately and with a shorter voting/enactment period.
	type FastTrackOrigin =
		pallet_collective::EnsureProportionAtLeast<_2, _3, AccountId, TechnicalCollective>;
	type InstantOrigin =
		pallet_collective::EnsureProportionAtLeast<_1, _1, AccountId, TechnicalCollective>;
	type InstantAllowed = InstantAllowed;
	type FastTrackVotingPeriod = FastTrackVotingPeriod;
	// To cancel a proposal which has been passed, 2/3 of the council must agree to it.
	type CancellationOrigin =
		pallet_collective::EnsureProportionAtLeast<_2, _3, AccountId, CouncilCollective>;
	// To cancel a proposal before it has been passed, the technical committee must be unanimous or
	// Root must agree.
	type CancelProposalOrigin = EnsureOneOf<
		EnsureRoot<AccountId>,
		pallet_collective::EnsureProportionAtLeast<_1, _1, AccountId, TechnicalCollective>,
	>;
	type BlacklistOrigin = EnsureRoot<AccountId>;
	// Any single technical committee member may veto a coming council proposal, however they can
	// only do it once and it lasts only for the cool-off period.
	type VetoOrigin = pallet_collective::EnsureMember<AccountId, TechnicalCollective>;
	type CooloffPeriod = CooloffPeriod;
	type PreimageByteDeposit = PreimageByteDeposit;
	type OperationalPreimageOrigin = pallet_collective::EnsureMember<AccountId, CouncilCollective>;
	type Slash = ();
	type Scheduler = Scheduler;
	type PalletsOrigin = OriginCaller;
	type MaxVotes = MaxVotes;
	type WeightInfo = weights::pallet_democracy::SubstrateWeight<Runtime>;
	type MaxProposals = MaxProposals;
}

parameter_types! {
	/// The maximum amount of time (in blocks) for council members to vote on motions.
	/// Motions may end in fewer blocks if enough votes are cast to determine the result.
	pub const CouncilMotionDuration: BlockNumber = 3 * DAYS;
	pub const CouncilMaxProposals: u32 = 100;
	pub const CouncilMaxMembers: u32 = 100;
}

type CouncilCollective = pallet_collective::Instance1;
impl pallet_collective::Config<CouncilCollective> for Runtime {
	type Origin = Origin;
	type Proposal = Call;
	type Event = Event;
	type MotionDuration = CouncilMotionDuration;
	type MaxProposals = CouncilMaxProposals;
	type MaxMembers = CouncilMaxMembers;
	type DefaultVote = pallet_collective::PrimeDefaultVote;
	type WeightInfo = weights::pallet_collective::SubstrateWeight<Runtime>;
}

pub type EnsureRootOrThreeFourthsCouncil = EnsureOneOf<
	EnsureRoot<AccountId>,
	pallet_collective::EnsureProportionAtLeast<_3, _4, AccountId, CouncilCollective>,
>;

type CouncilMembershipInstance = pallet_membership::Instance1;
impl pallet_membership::Config<CouncilMembershipInstance> for Runtime {
	type Event = Event;
	type AddOrigin = EnsureRootOrThreeFourthsCouncil;
	type RemoveOrigin = EnsureRootOrThreeFourthsCouncil;
	type SwapOrigin = EnsureRootOrThreeFourthsCouncil;
	type ResetOrigin = EnsureRootOrThreeFourthsCouncil;
	type PrimeOrigin = EnsureRootOrThreeFourthsCouncil;
	type MembershipInitialized = Council;
	type MembershipChanged = Council;
	type MaxMembers = CouncilMaxMembers;
	type WeightInfo = weights::pallet_membership::SubstrateWeight<Runtime>;
}

parameter_types! {
	pub const TechnicalMotionDuration: BlockNumber = 3 * DAYS;
	pub const TechnicalMaxProposals: u32 = 100;
	pub const TechnicalMaxMembers: u32 = 100;
}

type TechnicalCollective = pallet_collective::Instance2;
impl pallet_collective::Config<TechnicalCollective> for Runtime {
	type Origin = Origin;
	type Proposal = Call;
	type Event = Event;
	type MotionDuration = TechnicalMotionDuration;
	type MaxProposals = TechnicalMaxProposals;
	type MaxMembers = TechnicalMaxMembers;
	type DefaultVote = pallet_collective::PrimeDefaultVote;
	type WeightInfo = weights::pallet_collective::SubstrateWeight<Runtime>;
}

type TechnicalMembershipInstance = pallet_membership::Instance2;
impl pallet_membership::Config<TechnicalMembershipInstance> for Runtime {
	type Event = Event;
	type AddOrigin = EnsureRootOrThreeFourthsCouncil;
	type RemoveOrigin = EnsureRootOrThreeFourthsCouncil;
	type SwapOrigin = EnsureRootOrThreeFourthsCouncil;
	type ResetOrigin = EnsureRootOrThreeFourthsCouncil;
	type PrimeOrigin = EnsureRootOrThreeFourthsCouncil;
	type MembershipInitialized = TechnicalCommittee;
	type MembershipChanged = TechnicalCommittee;
	type MaxMembers = TechnicalMaxMembers;
	type WeightInfo = weights::pallet_membership::SubstrateWeight<Runtime>;
}

parameter_types! {
	pub const ProposalBond: Permill = Permill::from_percent(1);
<<<<<<< HEAD
	pub const ProposalBondMinimum: Balance = 50 * KMA;
	pub const ProposalBondMaximum: Balance = 1000 * KMA;
	pub SpendPeriod: BlockNumber = prod_or_fast!(6 * DAYS, 2 * MINUTES, "CALAMARI_SPENDPERIOD");
=======
	pub const ProposalBondMinimum: Balance = 500 * KMA;
	pub const ProposalBondMaximum: Balance = 10_000 * KMA;
	pub const SpendPeriod: BlockNumber = 6 * DAYS;
>>>>>>> 2c317cd2
	pub const Burn: Permill = Permill::from_percent(0);
	pub const TreasuryPalletId: PalletId = PalletId(*b"py/trsry");
	pub const MaxApprovals: u32 = 100;
}

type EnsureRootOrThreeFifthsCouncil = EnsureOneOf<
	EnsureRoot<AccountId>,
	pallet_collective::EnsureProportionAtLeast<_3, _5, AccountId, CouncilCollective>,
>;

type EnsureRootOrMoreThanHalfCouncil = EnsureOneOf<
	EnsureRoot<AccountId>,
	pallet_collective::EnsureProportionMoreThan<_1, _2, AccountId, CouncilCollective>,
>;

impl pallet_treasury::Config for Runtime {
	type PalletId = TreasuryPalletId;
	type Currency = Balances;
	type ApproveOrigin = EnsureRootOrThreeFifthsCouncil;
	type RejectOrigin = EnsureRootOrMoreThanHalfCouncil;
	type Event = Event;
	type OnSlash = Treasury;
	type ProposalBond = ProposalBond;
	type ProposalBondMinimum = ProposalBondMinimum;
	type ProposalBondMaximum = ProposalBondMaximum;
	type SpendPeriod = SpendPeriod;
	type Burn = Burn;
	type BurnDestination = ();
	type MaxApprovals = MaxApprovals;
	type WeightInfo = weights::pallet_treasury::SubstrateWeight<Runtime>;
	type SpendFunds = ();
}

parameter_types! {
	pub MaximumSchedulerWeight: Weight = Perbill::from_percent(80) *
		RuntimeBlockWeights::get().max_block;
	pub const MaxScheduledPerBlock: u32 = 50;
	pub const NoPreimagePostponement: Option<u32> = Some(10);
}

type ScheduleOrigin = EnsureRoot<AccountId>;
/// Used the compare the privilege of an origin inside the scheduler.
pub struct OriginPrivilegeCmp;
impl PrivilegeCmp<OriginCaller> for OriginPrivilegeCmp {
	fn cmp_privilege(left: &OriginCaller, right: &OriginCaller) -> Option<Ordering> {
		if left == right {
			return Some(Ordering::Equal);
		}

		match (left, right) {
			// Root is greater than anything.
			(OriginCaller::system(frame_system::RawOrigin::Root), _) => Some(Ordering::Greater),
			// Check which one has more yes votes.
			(
				OriginCaller::Council(pallet_collective::RawOrigin::Members(l_yes_votes, l_count)),
				OriginCaller::Council(pallet_collective::RawOrigin::Members(r_yes_votes, r_count)),
			) => Some((l_yes_votes * r_count).cmp(&(r_yes_votes * l_count))),
			// For every other origin we don't care, as they are not used for `ScheduleOrigin`.
			_ => None,
		}
	}
}

impl pallet_scheduler::Config for Runtime {
	type Event = Event;
	type Origin = Origin;
	type PalletsOrigin = OriginCaller;
	type Call = Call;
	type MaximumWeight = MaximumSchedulerWeight;
	type ScheduleOrigin = ScheduleOrigin;
	type MaxScheduledPerBlock = MaxScheduledPerBlock;
	type WeightInfo = weights::pallet_scheduler::SubstrateWeight<Runtime>;
	type OriginPrivilegeCmp = OriginPrivilegeCmp;
	type PreimageProvider = Preimage;
	type NoPreimagePostponement = NoPreimagePostponement;
}

parameter_types! {
	pub const PreimageMaxSize: u32 = 4096 * 1024;
	pub const PreimageBaseDeposit: Balance = 1_000 * KMA;
}

impl pallet_preimage::Config for Runtime {
	type WeightInfo = weights::pallet_preimage::SubstrateWeight<Runtime>;
	type Event = Event;
	type Currency = Balances;
	type ManagerOrigin = EnsureRoot<AccountId>;
	type MaxSize = PreimageMaxSize;
	// The sum of the below 2 amounts will get reserved every time someone submits a preimage.
	// Their sum will be unreserved when the preimage is requested, i.e. when it is going to be used.
	type BaseDeposit = PreimageBaseDeposit;
	type ByteDeposit = PreimageByteDeposit;
}

parameter_types! {
	pub const ReservedXcmpWeight: Weight = MAXIMUM_BLOCK_WEIGHT / 4;
	pub const ReservedDmpWeight: Weight = MAXIMUM_BLOCK_WEIGHT / 4;
}

impl cumulus_pallet_parachain_system::Config for Runtime {
	type Event = Event;
	type SelfParaId = parachain_info::Pallet<Runtime>;
	type DmpMessageHandler = DmpQueue;
	type ReservedDmpWeight = ReservedDmpWeight;
	type OutboundXcmpMessageSource = XcmpQueue;
	type XcmpMessageHandler = XcmpQueue;
	type ReservedXcmpWeight = ReservedXcmpWeight;
	type OnSystemEvent = ();
}

impl parachain_info::Config for Runtime {}

impl cumulus_pallet_aura_ext::Config for Runtime {}

parameter_types! {
	pub const KsmLocation: MultiLocation = MultiLocation::parent();
	pub const RelayNetwork: NetworkId = NetworkId::Kusama;
	pub RelayChainOrigin: Origin = cumulus_pallet_xcm::Origin::Relay.into();
	pub Ancestry: MultiLocation = Parachain(ParachainInfo::parachain_id().into()).into();
}

/// Type for specifying how a `MultiLocation` can be converted into an `AccountId`. This is used
/// when determining ownership of accounts for asset transacting and when attempting to use XCM
/// `Transact` in order to determine the dispatch Origin.
pub type LocationToAccountId = (
	// The parent (Relay-chain) origin converts to the default `AccountId`.
	ParentIsDefault<AccountId>,
	// Sibling parachain origins convert to AccountId via the `ParaId::into`.
	SiblingParachainConvertsVia<Sibling, AccountId>,
	// Straight up local `AccountId32` origins just alias directly to `AccountId`.
	AccountId32Aliases<RelayNetwork, AccountId>,
);

/// Means for transacting assets on this chain.
pub type LocalAssetTransactor = CurrencyAdapter<
	// Use this currency:
	Balances,
	// Use this currency when it is a fungible asset matching the given location or name:
	IsConcrete<KsmLocation>,
	// Do a simple punn to convert an AccountId32 MultiLocation into a native chain account ID:
	LocationToAccountId,
	// Our chain's account ID type (we can't get away without mentioning it explicitly):
	AccountId,
	// We don't track any teleports.
	(),
>;

/// This is the type we use to convert an (incoming) XCM origin into a local `Origin` instance,
/// ready for dispatching a transaction with Xcm's `Transact`. There is an `OriginKind` which can
/// biases the kind of local `Origin` it will become.
pub type XcmOriginToTransactDispatchOrigin = (
	// Sovereign account converter; this attempts to derive an `AccountId` from the origin location
	// using `LocationToAccountId` and then turn that into the usual `Signed` origin. Useful for
	// foreign chains who want to have a local sovereign account on this chain which they control.
	SovereignSignedViaLocation<LocationToAccountId, Origin>,
	// Native converter for Relay-chain (Parent) location; will converts to a `Relay` origin when
	// recognised.
	RelayChainAsNative<RelayChainOrigin, Origin>,
	// Native converter for sibling Parachains; will convert to a `SiblingPara` origin when
	// recognised.
	SiblingParachainAsNative<cumulus_pallet_xcm::Origin, Origin>,
	// Superuser converter for the Relay-chain (Parent) location. This will allow it to issue a
	// transaction from the Root origin.
	ParentAsSuperuser<Origin>,
	// Native signed account converter; this just converts an `AccountId32` origin into a normal
	// `Origin::Signed` origin of the same 32-byte value.
	SignedAccountId32AsNative<RelayNetwork, Origin>,
	// Xcm origins can be represented natively under the Xcm pallet's Xcm origin.
	XcmPassthrough<Origin>,
);

parameter_types! {
	// One XCM operation is 1_000_000_000 weight - almost certainly a conservative estimate.
	// see https://github.com/paritytech/cumulus/blob/master/polkadot-parachains/statemine/src/lib.rs#L551
	pub UnitWeightCost: Weight = 1_000_000_000;
	pub const MaxInstructions: u32 = 100;
}

match_type! {
	pub type ParentOrParentsExecutivePlurality: impl Contains<MultiLocation> = {
		MultiLocation { parents: 1, interior: Here } |
		MultiLocation { parents: 1, interior: X1(Plurality { id: BodyId::Executive, .. }) }
	};
}
match_type! {
	pub type ParentOrSiblings: impl Contains<MultiLocation> = {
		MultiLocation { parents: 1, interior: Here } |
		MultiLocation { parents: 1, interior: X1(_) }
	};
}

pub type Barrier = (
	TakeWeightCredit,
	AllowTopLevelPaidExecutionFrom<Everything>,
	// Parent and its exec plurality get free execution
	AllowUnpaidExecutionFrom<ParentOrParentsExecutivePlurality>,
	// Expected responses are OK.
	// Allows `Pending` or `VersionNotifier` query responses.
	AllowKnownQueryResponses<PolkadotXcm>,
	// Subscriptions for version tracking are OK.
	// Allows execution of `SubscribeVersion` or `UnsubscribeVersion` instruction,
	// from parent or sibling chains.
	AllowSubscriptionsFrom<ParentOrSiblings>,
);

pub struct XcmConfig;
impl Config for XcmConfig {
	type Call = Call;
	type XcmSender = XcmRouter;
	// How to withdraw and deposit an asset.
	type AssetTransactor = LocalAssetTransactor;
	type OriginConverter = XcmOriginToTransactDispatchOrigin;
	type IsReserve = NativeAsset;
	type IsTeleporter = NativeAsset; // <- should be enough to allow teleportation of KSM
	type LocationInverter = LocationInverter<Ancestry>;
	type Barrier = Barrier;
	type Weigher = FixedWeightBounds<UnitWeightCost, Call, MaxInstructions>;
	type Trader = UsingComponents<IdentityFee<Balance>, KsmLocation, AccountId, Balances, ()>;
	type ResponseHandler = PolkadotXcm; // Don't handle responses for now.
	type AssetTrap = PolkadotXcm;
	type AssetClaims = PolkadotXcm;
	type SubscriptionService = PolkadotXcm;
}

/// No one is allowed to dispatch XCM sends/executions.
pub type LocalOriginToLocation = ();

/// The means for routing XCM messages which are not for local execution into the right message
/// queues.
pub type XcmRouter = (
	// Two routers - use UMP to communicate with the relay chain:
	cumulus_primitives_utility::ParentAsUmp<ParachainSystem, PolkadotXcm>,
	// ..and XCMP to communicate with the sibling chains.
	XcmpQueue,
);

impl pallet_xcm::Config for Runtime {
	const VERSION_DISCOVERY_QUEUE_SIZE: u32 = 100;

	type Origin = Origin;
	type Call = Call;
	type Event = Event;
	type SendXcmOrigin = EnsureXcmOrigin<Origin, LocalOriginToLocation>;
	type XcmRouter = XcmRouter;
	type ExecuteXcmOrigin = EnsureXcmOrigin<Origin, LocalOriginToLocation>;
	/// This means that no location will pass XcmExecuteFilter, so a dispatched `execute` message will be filtered.
	/// This shouldn't be reachable since `LocalOriginToLocation = ();`, but let's be on the safe side.
	type XcmExecuteFilter = Nothing;
	type XcmExecutor = XcmExecutor<XcmConfig>;
	type XcmTeleportFilter = Everything;
	type XcmReserveTransferFilter = Everything;
	type Weigher = FixedWeightBounds<UnitWeightCost, Call, MaxInstructions>;
	type LocationInverter = LocationInverter<Ancestry>;
	type AdvertisedXcmVersion = pallet_xcm::CurrentXcmVersion;
}

impl cumulus_pallet_xcm::Config for Runtime {
	type Event = Event;
	type XcmExecutor = XcmExecutor<XcmConfig>;
}

impl cumulus_pallet_xcmp_queue::Config for Runtime {
	type Event = Event;
	type XcmExecutor = XcmExecutor<XcmConfig>;
	type ChannelInfo = ParachainSystem;
	type VersionWrapper = PolkadotXcm;
	type ExecuteOverweightOrigin = EnsureRoot<AccountId>;
}

impl cumulus_pallet_dmp_queue::Config for Runtime {
	type Event = Event;
	type XcmExecutor = XcmExecutor<XcmConfig>;
	type ExecuteOverweightOrigin = EnsureRoot<AccountId>;
}

parameter_types! {
	// Rotate collator's spot each 6 hours.
	pub Period: u32 = prod_or_fast!(6 * HOURS, 2 * MINUTES, "CALAMARI_PERIOD");
	pub const Offset: u32 = 0;
	pub const MaxAuthorities: u32 = 100_000;
}

impl pallet_session::Config for Runtime {
	type Event = Event;
	type ValidatorId = <Self as frame_system::Config>::AccountId;
	// we don't have stash and controller, thus we don't need the convert as well.
	type ValidatorIdOf = manta_collator_selection::IdentityCollator;
	type ShouldEndSession = pallet_session::PeriodicSessions<Period, Offset>;
	type NextSessionRotation = pallet_session::PeriodicSessions<Period, Offset>;
	type SessionManager = CollatorSelection;
	// Essentially just Aura, but lets be pedantic.
	type SessionHandler =
		<opaque::SessionKeys as sp_runtime::traits::OpaqueKeys>::KeyTypeIdProviders;
	type Keys = opaque::SessionKeys;
	type WeightInfo = weights::pallet_session::SubstrateWeight<Runtime>;
}

impl pallet_aura::Config for Runtime {
	type AuthorityId = AuraId;
	type DisabledValidators = ();
	type MaxAuthorities = MaxAuthorities;
}

parameter_types! {
	// Pallet account for record rewards and give rewards to collator.
	pub const PotId: PalletId = PalletId(*b"PotStake");
	// How many collator candidates is allowed.
	pub const MaxCandidates: u32 = 50;
	// How many collators who cannot be slashed.
	pub const MaxInvulnerables: u32 = 5;
}

parameter_types! {
	pub const ExecutiveBody: BodyId = BodyId::Executive;
}

/// We allow root and the Relay Chain council to execute privileged collator selection operations.
pub type CollatorSelectionUpdateOrigin = EnsureOneOf<
	EnsureRoot<AccountId>,
	pallet_collective::EnsureProportionAtLeast<_1, _1, AccountId, CouncilCollective>,
>;

impl manta_collator_selection::Config for Runtime {
	type Event = Event;
	type Currency = Balances;
	type UpdateOrigin = CollatorSelectionUpdateOrigin;
	type PotId = PotId;
	type MaxCandidates = MaxCandidates;
	type MaxInvulnerables = MaxInvulnerables;
	// should be a multiple of session or things will get inconsistent
	type KickThreshold = Period;
	type ValidatorId = <Self as frame_system::Config>::AccountId;
	type ValidatorIdOf = manta_collator_selection::IdentityCollator;
	type ValidatorRegistration = Session;
	type WeightInfo = weights::manta_collator_selection::SubstrateWeight<Runtime>;
}

// Calamari pallets configuration
parameter_types! {
	pub const MinVestedTransfer: Balance = KMA;
	pub const MaxScheduleLength: u32 = 6;
}

impl calamari_vesting::Config for Runtime {
	type Currency = Balances;
	type Event = Event;
	type Timestamp = Timestamp;
	type MinVestedTransfer = MinVestedTransfer;
	type MaxScheduleLength = MaxScheduleLength;
	type WeightInfo = weights::calamari_vesting::SubstrateWeight<Runtime>;
}

// Create the runtime by composing the FRAME pallets that were previously configured.
construct_runtime!(
	pub enum Runtime where
		Block = Block,
		NodeBlock = opaque::Block,
		UncheckedExtrinsic = UncheckedExtrinsic,
	{
		// System support stuff.
		System: frame_system::{Pallet, Call, Config, Storage, Event<T>} = 0,
		ParachainSystem: cumulus_pallet_parachain_system::{
			Pallet, Call, Config, Storage, Inherent, Event<T>, ValidateUnsigned,
		} = 1,
		Timestamp: pallet_timestamp::{Pallet, Call, Storage, Inherent} = 2,
		ParachainInfo: parachain_info::{Pallet, Storage, Config} = 3,
		TransactionPause: pallet_tx_pause::{Pallet, Call, Storage, Event<T>} = 9,

		// Monetary stuff.
		Balances: pallet_balances::{Pallet, Call, Storage, Config<T>, Event<T>} = 10,
		TransactionPayment: pallet_transaction_payment::{Pallet, Storage} = 11,

		// Governance stuff.
		Democracy: pallet_democracy::{Pallet, Call, Storage, Config<T>, Event<T>} = 14,
		Council: pallet_collective::<Instance1>::{Pallet, Call, Storage, Origin<T>, Event<T>, Config<T>} = 15,
		CouncilMembership: pallet_membership::<Instance1>::{Pallet, Call, Storage, Event<T>, Config<T>} = 16,
		TechnicalCommittee: pallet_collective::<Instance2>::{Pallet, Call, Storage, Origin<T>, Event<T>, Config<T>} = 17,
		TechnicalMembership: pallet_membership::<Instance2>::{Pallet, Call, Storage, Event<T>, Config<T>} = 18,

		// Collator support. the order of these 5 are important and shall not change.
		Authorship: pallet_authorship::{Pallet, Call, Storage} = 20,
		CollatorSelection: manta_collator_selection::{Pallet, Call, Storage, Event<T>, Config<T>} = 21,
		Session: pallet_session::{Pallet, Call, Storage, Event, Config<T>} = 22,
		Aura: pallet_aura::{Pallet, Storage, Config<T>} = 23,
		AuraExt: cumulus_pallet_aura_ext::{Pallet, Storage, Config} = 24,

		// Treasury
		Treasury: pallet_treasury::{Pallet, Call, Storage, Event<T>} = 26,

		// Preimage registrar.
		Preimage: pallet_preimage::{Pallet, Call, Storage, Event<T>} = 28,
		// System scheduler.
		Scheduler: pallet_scheduler::{Pallet, Call, Storage, Event<T>} = 29,

		// XCM helpers.
		XcmpQueue: cumulus_pallet_xcmp_queue::{Pallet, Call, Storage, Event<T>} = 30,
		PolkadotXcm: pallet_xcm::{Pallet, Call, Storage, Event<T>, Origin, Config} = 31,
		CumulusXcm: cumulus_pallet_xcm::{Pallet, Event<T>, Origin} = 32,
		DmpQueue: cumulus_pallet_dmp_queue::{Pallet, Call, Storage, Event<T>} = 33,

		// Handy utilities.
		Utility: pallet_utility::{Pallet, Call, Event} = 40,
		Multisig: pallet_multisig::{Pallet, Call, Storage, Event<T>} = 41,
		Sudo: pallet_sudo::{Pallet, Call, Config<T>, Storage, Event<T>} = 42,

		// Calamari stuff
		CalamariVesting: calamari_vesting::{Pallet, Call, Storage, Event<T>} = 50,
	}
);

/// The address format for describing accounts.
pub type Address = sp_runtime::MultiAddress<AccountId, ()>;
/// Block type as expected by this runtime.
pub type Block = generic::Block<Header, UncheckedExtrinsic>;
/// A Block signed with a Justification
pub type SignedBlock = generic::SignedBlock<Block>;
/// BlockId type as expected by this runtime.
pub type BlockId = generic::BlockId<Block>;
/// The SignedExtension to the basic transaction logic.
pub type SignedExtra = (
	frame_system::CheckSpecVersion<Runtime>,
	frame_system::CheckTxVersion<Runtime>,
	frame_system::CheckGenesis<Runtime>,
	frame_system::CheckEra<Runtime>,
	frame_system::CheckNonce<Runtime>,
	frame_system::CheckWeight<Runtime>,
	pallet_transaction_payment::ChargeTransactionPayment<Runtime>,
);
/// Unchecked extrinsic type as expected by this runtime.
pub type UncheckedExtrinsic = generic::UncheckedExtrinsic<Address, Call, Signature, SignedExtra>;
/// Extrinsic type that has already been checked.
pub type CheckedExtrinsic = generic::CheckedExtrinsic<AccountId, Call, SignedExtra>;
/// Executive: handles dispatch to the various modules.
pub type Executive = frame_executive::Executive<
	Runtime,
	Block,
	frame_system::ChainContext<Runtime>,
	Runtime,
	AllPalletsReversedWithSystemFirst,
>;

impl_runtime_apis! {
	impl sp_consensus_aura::AuraApi<Block, AuraId> for Runtime {
		fn slot_duration() -> sp_consensus_aura::SlotDuration {
			sp_consensus_aura::SlotDuration::from_millis(Aura::slot_duration())
		}

		fn authorities() -> Vec<AuraId> {
			Aura::authorities().into_inner()
		}
	}

	impl sp_api::Core<Block> for Runtime {
		fn version() -> RuntimeVersion {
			VERSION
		}

		fn execute_block(block: Block) {
			Executive::execute_block(block)
		}

		fn initialize_block(header: &<Block as BlockT>::Header) {
			Executive::initialize_block(header)
		}
	}

	impl sp_api::Metadata<Block> for Runtime {
		fn metadata() -> OpaqueMetadata {
			OpaqueMetadata::new(Runtime::metadata().into())
		}
	}

	impl sp_block_builder::BlockBuilder<Block> for Runtime {
		fn apply_extrinsic(extrinsic: <Block as BlockT>::Extrinsic) -> ApplyExtrinsicResult {
			Executive::apply_extrinsic(extrinsic)
		}

		fn finalize_block() -> <Block as BlockT>::Header {
			Executive::finalize_block()
		}

		fn inherent_extrinsics(data: sp_inherents::InherentData) -> Vec<<Block as BlockT>::Extrinsic> {
			data.create_extrinsics()
		}

		fn check_inherents(
			block: Block,
			data: sp_inherents::InherentData,
		) -> sp_inherents::CheckInherentsResult {
			data.check_extrinsics(&block)
		}
	}

	impl sp_transaction_pool::runtime_api::TaggedTransactionQueue<Block> for Runtime {
		fn validate_transaction(
			source: TransactionSource,
			tx: <Block as BlockT>::Extrinsic,
			block_hash: <Block as BlockT>::Hash,
		) -> TransactionValidity {
			Executive::validate_transaction(source, tx, block_hash)
		}
	}

	impl sp_offchain::OffchainWorkerApi<Block> for Runtime {
		fn offchain_worker(header: &<Block as BlockT>::Header) {
			Executive::offchain_worker(header)
		}
	}

	impl sp_session::SessionKeys<Block> for Runtime {
		fn generate_session_keys(seed: Option<Vec<u8>>) -> Vec<u8> {
			opaque::SessionKeys::generate(seed)
		}

		fn decode_session_keys(
			encoded: Vec<u8>,
		) -> Option<Vec<(Vec<u8>, KeyTypeId)>> {
			opaque::SessionKeys::decode_into_raw_public_keys(&encoded)
		}
	}

	impl frame_system_rpc_runtime_api::AccountNonceApi<Block, AccountId, Index> for Runtime {
		fn account_nonce(account: AccountId) -> Index {
			System::account_nonce(account)
		}
	}

	impl pallet_transaction_payment_rpc_runtime_api::TransactionPaymentApi<Block, Balance> for Runtime {
		fn query_info(
			uxt: <Block as BlockT>::Extrinsic,
			len: u32,
		) -> pallet_transaction_payment_rpc_runtime_api::RuntimeDispatchInfo<Balance> {
			TransactionPayment::query_info(uxt, len)
		}
		fn query_fee_details(
			uxt: <Block as BlockT>::Extrinsic,
			len: u32,
		) -> pallet_transaction_payment::FeeDetails<Balance> {
			TransactionPayment::query_fee_details(uxt, len)
		}
	}

	impl cumulus_primitives_core::CollectCollationInfo<Block> for Runtime {
		fn collect_collation_info(header: &<Block as BlockT>::Header) -> cumulus_primitives_core::CollationInfo {
			ParachainSystem::collect_collation_info(header)
		}
	}

	#[cfg(feature = "try-runtime")]
	impl frame_try_runtime::TryRuntime<Block> for Runtime {
		fn on_runtime_upgrade() -> (Weight, Weight) {
			let weight = Executive::try_runtime_upgrade().unwrap();
			(weight, RuntimeBlockWeights::get().max_block)
		}

		fn execute_block_no_check(block: Block) -> Weight {
			Executive::execute_block_no_check(block)
		}
	}

	#[cfg(feature = "runtime-benchmarks")]
	impl frame_benchmarking::Benchmark<Block> for Runtime {
		fn benchmark_metadata(extra: bool) -> (
			Vec<frame_benchmarking::BenchmarkList>,
			Vec<frame_support::traits::StorageInfo>,
		) {
			use frame_benchmarking::{list_benchmark, Benchmarking, BenchmarkList};
			use frame_support::traits::StorageInfoTrait;
			use frame_system_benchmarking::Pallet as SystemBench;
			use cumulus_pallet_session_benchmarking::Pallet as SessionBench;

			let mut list = Vec::<BenchmarkList>::new();

			list_benchmark!(list, extra, pallet_balances, Balances);
			list_benchmark!(list, extra, pallet_multisig, Multisig);
			list_benchmark!(list, extra, frame_system, SystemBench::<Runtime>);
			list_benchmark!(list, extra, pallet_timestamp, Timestamp);
			list_benchmark!(list, extra, pallet_utility, Utility);
			list_benchmark!(list, extra, manta_collator_selection, CollatorSelection);
			list_benchmark!(list, extra, pallet_democracy, Democracy);
			list_benchmark!(list, extra, pallet_collective, Council);
			list_benchmark!(list, extra, pallet_membership, CouncilMembership);
			list_benchmark!(list, extra, pallet_treasury, Treasury);
			list_benchmark!(list, extra, pallet_preimage, Preimage);
			list_benchmark!(list, extra, pallet_scheduler, Scheduler);
			list_benchmark!(list, extra, calamari_vesting, CalamariVesting);
			list_benchmark!(list, extra, pallet_session, SessionBench::<Runtime>);
			list_benchmark!(list, extra, pallet_tx_pause, TransactionPause);

			let storage_info = AllPalletsReversedWithSystemFirst::storage_info();

			return (list, storage_info)
		}

		fn dispatch_benchmark(
			config: frame_benchmarking::BenchmarkConfig
		) -> Result<Vec<frame_benchmarking::BenchmarkBatch>, sp_runtime::RuntimeString> {
			use frame_benchmarking::{Benchmarking, BenchmarkBatch, add_benchmark, TrackedStorageKey};

			use frame_system_benchmarking::Pallet as SystemBench;
			impl frame_system_benchmarking::Config for Runtime {}

			use cumulus_pallet_session_benchmarking::Pallet as SessionBench;
			impl cumulus_pallet_session_benchmarking::Config for Runtime {}

			let whitelist: Vec<TrackedStorageKey> = vec![
				// Block Number
				hex_literal::hex!("26aa394eea5630e07c48ae0c9558cef702a5c1b19ab7a04f536c519aca4983ac").to_vec().into(),
				// Total Issuance
				hex_literal::hex!("c2261276cc9d1f8598ea4b6a74b15c2f57c875e4cff74148e4628f264b974c80").to_vec().into(),
				// Execution Phase
				hex_literal::hex!("26aa394eea5630e07c48ae0c9558cef7ff553b5a9862a516939d82b3d3d8661a").to_vec().into(),
				// Event Count
				hex_literal::hex!("26aa394eea5630e07c48ae0c9558cef70a98fdbe9ce6c55837576c60c7af3850").to_vec().into(),
				// System Events
				hex_literal::hex!("26aa394eea5630e07c48ae0c9558cef780d41e5e16056765bc8461851072c9d7").to_vec().into(),
			];

			let mut batches = Vec::<BenchmarkBatch>::new();
			let params = (&config, &whitelist);

			add_benchmark!(params, batches, frame_system, SystemBench::<Runtime>);
			add_benchmark!(params, batches, pallet_balances, Balances);
			add_benchmark!(params, batches, pallet_multisig, Multisig);
			add_benchmark!(params, batches, pallet_session, SessionBench::<Runtime>);
			add_benchmark!(params, batches, pallet_utility, Utility);
			add_benchmark!(params, batches, pallet_timestamp, Timestamp);
			add_benchmark!(params, batches, manta_collator_selection, CollatorSelection);
			add_benchmark!(params, batches, pallet_democracy, Democracy);
			add_benchmark!(params, batches, pallet_collective, Council);
			add_benchmark!(params, batches, pallet_membership, CouncilMembership);
			add_benchmark!(params, batches, pallet_scheduler, Scheduler);
			add_benchmark!(params, batches, pallet_preimage, Preimage);
			add_benchmark!(params, batches, pallet_treasury, Treasury);
			add_benchmark!(params, batches, calamari_vesting, CalamariVesting);
			add_benchmark!(params, batches, pallet_session, SessionBench::<Runtime>);
			add_benchmark!(params, batches, pallet_tx_pause, TransactionPause);

			if batches.is_empty() { return Err("Benchmark not found for this pallet.".into()) }
			Ok(batches)
		}
	}
}

struct CheckInherents;
impl cumulus_pallet_parachain_system::CheckInherents<Block> for CheckInherents {
	fn check_inherents(
		block: &Block,
		relay_state_proof: &cumulus_pallet_parachain_system::RelayChainStateProof,
	) -> sp_inherents::CheckInherentsResult {
		let relay_chain_slot = relay_state_proof
			.read_slot()
			.expect("Could not read the relay chain slot from the proof");

		let inherent_data =
			cumulus_primitives_timestamp::InherentDataProvider::from_relay_chain_slot_and_duration(
				relay_chain_slot,
				sp_std::time::Duration::from_secs(6),
			)
			.create_inherent_data()
			.expect("Could not create the timestamp inherent data");

		inherent_data.check_extrinsics(block)
	}
}

cumulus_pallet_parachain_system::register_validate_block! {
	Runtime = Runtime,
	BlockExecutor = cumulus_pallet_aura_ext::BlockExecutor::<Runtime, Executive>,
	CheckInherents = CheckInherents,
}<|MERGE_RESOLUTION|>--- conflicted
+++ resolved
@@ -367,15 +367,9 @@
 	pub VotingPeriod: BlockNumber = prod_or_fast!(7 * DAYS, 5 * MINUTES, "CALAMARI_VOTINGPERIOD");
 	pub FastTrackVotingPeriod: BlockNumber = prod_or_fast!(3 * HOURS, 2 * MINUTES, "CALAMARI_FASTTRACKVOTINGPERIOD");
 	pub const InstantAllowed: bool = true;
-<<<<<<< HEAD
-	pub const MinimumDeposit: Balance = 20 * KMA;
+	pub const MinimumDeposit: Balance = 1000 * KMA;
 	pub EnactmentPeriod: BlockNumber = prod_or_fast!(1 * DAYS, 2 * MINUTES, "CALAMARI_ENACTMENTPERIOD");
 	pub CooloffPeriod: BlockNumber = prod_or_fast!(7 * DAYS, 2 * MINUTES, "CALAMARI_COOLOFFPERIOD");
-=======
-	pub const MinimumDeposit: Balance = 1000 * KMA;
-	pub const EnactmentPeriod: BlockNumber = 1 * DAYS;
-	pub const CooloffPeriod: BlockNumber = 7 * DAYS;
->>>>>>> 2c317cd2
 	pub const PreimageByteDeposit: Balance = deposit(0, 1);
 	pub const MaxVotes: u32 = 100;
 	pub const MaxProposals: u32 = 100;
@@ -505,15 +499,9 @@
 
 parameter_types! {
 	pub const ProposalBond: Permill = Permill::from_percent(1);
-<<<<<<< HEAD
-	pub const ProposalBondMinimum: Balance = 50 * KMA;
-	pub const ProposalBondMaximum: Balance = 1000 * KMA;
-	pub SpendPeriod: BlockNumber = prod_or_fast!(6 * DAYS, 2 * MINUTES, "CALAMARI_SPENDPERIOD");
-=======
 	pub const ProposalBondMinimum: Balance = 500 * KMA;
 	pub const ProposalBondMaximum: Balance = 10_000 * KMA;
-	pub const SpendPeriod: BlockNumber = 6 * DAYS;
->>>>>>> 2c317cd2
+	pub SpendPeriod: BlockNumber = prod_or_fast!(6 * DAYS, 2 * MINUTES, "CALAMARI_SPENDPERIOD");
 	pub const Burn: Permill = Permill::from_percent(0);
 	pub const TreasuryPalletId: PalletId = PalletId(*b"py/trsry");
 	pub const MaxApprovals: u32 = 100;
