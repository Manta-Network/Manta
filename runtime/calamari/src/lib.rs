// Copyright 2020-2021 Manta Network.
// This file is part of Manta.
//
// Manta is free software: you can redistribute it and/or modify
// it under the terms of the GNU General Public License as published by
// the Free Software Foundation, either version 3 of the License, or
// (at your option) any later version.
//
// Manta is distributed in the hope that it will be useful,
// but WITHOUT ANY WARRANTY; without even the implied warranty of
// MERCHANTABILITY or FITNESS FOR A PARTICULAR PURPOSE.  See the
// GNU General Public License for more details.
//
// You should have received a copy of the GNU General Public License
// along with Manta.  If not, see <http://www.gnu.org/licenses/>.

//! Calamari Parachain runtime.

#![cfg_attr(not(feature = "std"), no_std)]
#![recursion_limit = "256"]

// Make the WASM binary available.
#[cfg(feature = "std")]
include!(concat!(env!("OUT_DIR"), "/wasm_binary.rs"));

use sp_api::impl_runtime_apis;
use sp_core::{crypto::KeyTypeId, OpaqueMetadata};
use sp_runtime::{
	create_runtime_str, generic, impl_opaque_keys,
	traits::{AccountIdLookup, BlakeTwo256, Block as BlockT},
	transaction_validity::{TransactionSource, TransactionValidity},
	ApplyExtrinsicResult,
};

use sp_core::u32_trait::{_1, _2, _3, _4};
use sp_std::prelude::*;
#[cfg(feature = "std")]
use sp_version::NativeVersion;
use sp_version::RuntimeVersion;

use frame_support::{
	construct_runtime, match_type, parameter_types,
	traits::{Contains, Everything, Nothing},
	weights::{
		constants::{BlockExecutionWeight, ExtrinsicBaseWeight, WEIGHT_PER_SECOND},
		DispatchClass, IdentityFee, Weight,
	},
	PalletId,
};
use frame_system::{
	limits::{BlockLength, BlockWeights},
	EnsureOneOf, EnsureRoot,
};
use manta_primitives::{
	time::*, AccountId, AuraId, Balance, BlockNumber, Hash, Header, Index, Signature,
};
use sp_runtime::Perbill;

#[cfg(any(feature = "std", test))]
pub use sp_runtime::BuildStorage;

// Polkadot imports
use pallet_xcm::{EnsureXcm, IsMajorityOfBody, XcmPassthrough};
use polkadot_parachain::primitives::Sibling;
use polkadot_runtime_common::{BlockHashCount, RocksDbWeight, SlowAdjustingFeeUpdate};
use xcm::latest::prelude::*;
use xcm_builder::{
	AccountId32Aliases, AllowTopLevelPaidExecutionFrom, AllowUnpaidExecutionFrom, CurrencyAdapter,
	EnsureXcmOrigin, FixedWeightBounds, IsConcrete, LocationInverter, NativeAsset,
	ParentAsSuperuser, ParentIsDefault, RelayChainAsNative, SiblingParachainAsNative,
	SiblingParachainConvertsVia, SignedAccountId32AsNative, SovereignSignedViaLocation,
	TakeWeightCredit, UsingComponents,
};
use xcm_executor::{Config, XcmExecutor};

pub mod currency;
pub mod fee;

use currency::*;
use fee::WeightToFee;

/// Opaque types. These are used by the CLI to instantiate machinery that don't need to know
/// the specifics of the runtime. They can then be made to be agnostic over specific formats
/// of data like extrinsics, allowing for them to continue syncing the network through upgrades
/// to even the core data structures.
pub mod opaque {
	use super::*;
	pub use sp_runtime::OpaqueExtrinsic as UncheckedExtrinsic;
	/// Opaque block header type.
	pub type Header = generic::Header<BlockNumber, BlakeTwo256>;
	/// Opaque block type.
	pub type Block = generic::Block<Header, UncheckedExtrinsic>;
	/// Opaque block identifier type.
	pub type BlockId = generic::BlockId<Block>;
	impl_opaque_keys! {
		pub struct SessionKeys {
			pub aura: Aura,
		}
	}
}

// Weights used in the runtime.
mod weights;

#[sp_version::runtime_version]
pub const VERSION: RuntimeVersion = RuntimeVersion {
	spec_name: create_runtime_str!("calamari"),
	impl_name: create_runtime_str!("calamari"),
	authoring_version: 1,
<<<<<<< HEAD
	spec_version: 3100,
=======
	spec_version: 3090,
>>>>>>> 4caa2587
	impl_version: 1,
	apis: RUNTIME_API_VERSIONS,
	transaction_version: 2,
};

/// The version information used to identify this runtime when compiled natively.
#[cfg(feature = "std")]
pub fn native_version() -> NativeVersion {
	NativeVersion {
		runtime_version: VERSION,
		can_author_with: Default::default(),
	}
}

/// We assume that ~5% of the block weight is consumed by `on_initialize` handlers. This is
/// used to limit the maximal weight of a single extrinsic.
pub const AVERAGE_ON_INITIALIZE_RATIO: Perbill = Perbill::from_percent(10);
/// We allow `Normal` extrinsics to fill up the block up to 75%, the rest can be used by
/// Operational  extrinsics.
pub const NORMAL_DISPATCH_RATIO: Perbill = Perbill::from_percent(70);

/// We allow for 0.5 seconds of compute with a 6 second average block time.
pub const MAXIMUM_BLOCK_WEIGHT: Weight = WEIGHT_PER_SECOND / 2;

parameter_types! {
	pub const Version: RuntimeVersion = VERSION;
	pub RuntimeBlockLength: BlockLength =
		BlockLength::max_with_normal_ratio(5 * 1024 * 1024, NORMAL_DISPATCH_RATIO);
	pub RuntimeBlockWeights: BlockWeights = BlockWeights::builder()
		.base_block(BlockExecutionWeight::get())
		.for_class(DispatchClass::all(), |weights| {
			weights.base_extrinsic = ExtrinsicBaseWeight::get();
		})
		.for_class(DispatchClass::Normal, |weights| {
			weights.max_total = Some(NORMAL_DISPATCH_RATIO * MAXIMUM_BLOCK_WEIGHT);
		})
		.for_class(DispatchClass::Operational, |weights| {
			weights.max_total = Some(MAXIMUM_BLOCK_WEIGHT);
			// Operational transactions have some extra reserved space, so that they
			// are included even if block reached `MAXIMUM_BLOCK_WEIGHT`.
			weights.reserved = Some(
				MAXIMUM_BLOCK_WEIGHT - NORMAL_DISPATCH_RATIO * MAXIMUM_BLOCK_WEIGHT
			);
		})
		.avg_block_initialization(AVERAGE_ON_INITIALIZE_RATIO)
		.build_or_panic();
	pub const SS58Prefix: u8 = manta_primitives::constants::CALAMARI_SS58PREFIX;
}

// Don't allow permission-less asset creation.
pub struct BaseFilter;
impl Contains<Call> for BaseFilter {
	fn contains(c: &Call) -> bool {
		match c {
			Call::Timestamp(_)
			| Call::ParachainSystem(_)
			| Call::Authorship(_)
			| Call::Sudo(_)
			| Call::Multisig(_)
			// For now disallow public proposal workflows, treasury workflows,
			// as well as external_propose and external_propose_majority.
			// The following are filtered out:
			// pallet_democracy::Call::propose(_)
			// pallet_democracy::Call::second(_, _)
			// pallet_democracy::Call::cancel_proposal(_)
			// pallet_democracy::Call::clear_public_proposals()
			// pallet_democracy::Call::external_propose(_)
			// pallet_democracy::Call::external_propose_majority(_)
			// Call::Treasury(_)
			| Call::Democracy(pallet_democracy::Call::vote {..}
								| pallet_democracy::Call::emergency_cancel {..}
								| pallet_democracy::Call::external_propose_default {..}
								| pallet_democracy::Call::fast_track  {..}
								| pallet_democracy::Call::veto_external {..}
								| pallet_democracy::Call::cancel_referendum {..}
								| pallet_democracy::Call::cancel_queued {..}
								| pallet_democracy::Call::delegate {..}
								| pallet_democracy::Call::undelegate {..}
								| pallet_democracy::Call::note_preimage {..}
								| pallet_democracy::Call::note_preimage_operational {..}
								| pallet_democracy::Call::note_imminent_preimage {..}
								| pallet_democracy::Call::note_imminent_preimage_operational {..}
								| pallet_democracy::Call::reap_preimage {..}
								| pallet_democracy::Call::unlock {..}
								| pallet_democracy::Call::remove_vote {..}
								| pallet_democracy::Call::remove_other_vote {..}
								| pallet_democracy::Call::enact_proposal {..}
								| pallet_democracy::Call::blacklist {..})
			| Call::Council(_)
			| Call::TechnicalCommittee(_)
			| Call::CouncilMembership(_)
			| Call::TechnicalMembership(_)
			| Call::Scheduler(_)
			| Call::Balances(_) => true,
			// pallet-timestamp and parachainSystem could not be filtered because they are used in commuication between releychain and parachain.
			// Sudo also cannot be filtered because it is used in runtime upgrade.
			_ => false,
			// Filter System to prevent users from runtime upgrade without sudo privilege.
			// Filter Utility and Multisig to prevent users from setting keys and selecting collator for parachain (couldn't use now).
			// Filter Session and CollatorSelection to prevent users from utility operation.
			// Filter XCM pallet.
		}
	}
}

// Configure FRAME pallets to include in runtime.
impl frame_system::Config for Runtime {
	type BaseCallFilter = BaseFilter; // Let filter activate.
	type BlockWeights = RuntimeBlockWeights;
	type BlockLength = RuntimeBlockLength;
	type AccountId = AccountId;
	type Call = Call;
	type Lookup = AccountIdLookup<AccountId, ()>;
	type Index = Index;
	type BlockNumber = BlockNumber;
	type Hash = Hash;
	type Hashing = BlakeTwo256;
	type Header = Header;
	type Event = Event;
	type Origin = Origin;
	type BlockHashCount = BlockHashCount;
	type DbWeight = RocksDbWeight;
	type Version = Version;
	type PalletInfo = PalletInfo;
	type OnNewAccount = ();
	type OnKilledAccount = ();
	type AccountData = pallet_balances::AccountData<Balance>;
	type SystemWeightInfo = ();
	type SS58Prefix = SS58Prefix;
	type OnSetCode = cumulus_pallet_parachain_system::ParachainSetCode<Self>;
}

parameter_types! {
	pub const MinimumPeriod: u64 = SLOT_DURATION / 2;
}

impl pallet_timestamp::Config for Runtime {
	/// A timestamp: milliseconds since the unix epoch.
	type Moment = u64;
	type OnTimestampSet = ();
	type MinimumPeriod = MinimumPeriod;
	type WeightInfo = pallet_timestamp::weights::SubstrateWeight<Runtime>;
}

parameter_types! {
	pub const UncleGenerations: u32 = 0;
}

impl pallet_authorship::Config for Runtime {
	type FindAuthor = pallet_session::FindAccountFromAuthorIndex<Self, Aura>;
	type UncleGenerations = UncleGenerations;
	type FilterUncle = ();
	type EventHandler = (CollatorSelection,);
}

parameter_types! {
	pub const NativeTokenExistentialDeposit: u128 = 10 * cKMA; // 0.1 KMA
	pub const MaxLocks: u32 = 50;
	pub const MaxReserves: u32 = 50;
}

impl pallet_balances::Config for Runtime {
	type MaxLocks = MaxLocks;
	type MaxReserves = MaxReserves;
	type ReserveIdentifier = [u8; 8];
	type Balance = Balance;
	type DustRemoval = ();
	type Event = Event;
	type ExistentialDeposit = NativeTokenExistentialDeposit;
	type AccountStore = frame_system::Pallet<Runtime>;
	type WeightInfo = pallet_balances::weights::SubstrateWeight<Runtime>;
}

parameter_types! {
	/// Relay Chain `TransactionByteFee` / 10
	pub const TransactionByteFee: Balance = mKMA / 100;
	pub const OperationalFeeMultiplier: u8 = 5;
}

impl pallet_transaction_payment::Config for Runtime {
	type OnChargeTransaction = pallet_transaction_payment::CurrencyAdapter<Balances, ()>;
	type TransactionByteFee = TransactionByteFee;
	type WeightToFee = WeightToFee;
	type FeeMultiplierUpdate = SlowAdjustingFeeUpdate<Self>;
	type OperationalFeeMultiplier = OperationalFeeMultiplier;
}

parameter_types! {
	// One storage item; key size is 32; value is size 4+4+16+32 bytes = 56 bytes.
	pub const DepositBase: Balance = deposit(1, 88);
	// Additional storage item size of 32 bytes.
	pub const DepositFactor: Balance = deposit(0, 32);
	pub const MaxSignatories: u16 = 100;
}

impl pallet_multisig::Config for Runtime {
	type Event = Event;
	type Call = Call;
	type Currency = Balances;
	type DepositBase = DepositBase;
	type DepositFactor = DepositFactor;
	type MaxSignatories = MaxSignatories;
	type WeightInfo = pallet_multisig::weights::SubstrateWeight<Runtime>;
}

impl pallet_utility::Config for Runtime {
	type Event = Event;
	type Call = Call;
	type WeightInfo = pallet_utility::weights::SubstrateWeight<Runtime>;
}

impl pallet_sudo::Config for Runtime {
	type Event = Event;
	type Call = Call;
}

parameter_types! {
	pub const LaunchPeriod: BlockNumber = 7 * DAYS;
	pub const VotingPeriod: BlockNumber = 7 * DAYS;
	pub const FastTrackVotingPeriod: BlockNumber = 3 * HOURS;
	pub const InstantAllowed: bool = true;
	pub const MinimumDeposit: Balance = 20 * KMA;
	pub const EnactmentPeriod: BlockNumber = 1 * DAYS;
	pub const CooloffPeriod: BlockNumber = 7 * DAYS;
	pub const PreimageByteDeposit: Balance = deposit(0, 1);
	pub const MaxVotes: u32 = 100;
	pub const MaxProposals: u32 = 100;
}

impl pallet_democracy::Config for Runtime {
	type Proposal = Call;
	type Event = Event;
	type Currency = Balances;
	type EnactmentPeriod = EnactmentPeriod;
	type VoteLockingPeriod = EnactmentPeriod;
	type LaunchPeriod = LaunchPeriod;
	type VotingPeriod = VotingPeriod;
	type MinimumDeposit = MinimumDeposit;
	/// A straight majority of the council can decide what their next motion is.
	type ExternalOrigin =
		pallet_collective::EnsureProportionAtLeast<_1, _2, AccountId, CouncilCollective>;
	/// A super-majority can have the next scheduled referendum be a straight majority-carries vote.
	type ExternalMajorityOrigin =
		pallet_collective::EnsureProportionAtLeast<_3, _4, AccountId, CouncilCollective>;
	/// A unanimous council can have the next scheduled referendum be a straight default-carries
	/// (NTB) vote.
	type ExternalDefaultOrigin =
		pallet_collective::EnsureProportionAtLeast<_1, _1, AccountId, CouncilCollective>;
	/// Two thirds of the technical committee can have an ExternalMajority/ExternalDefault vote
	/// be tabled immediately and with a shorter voting/enactment period.
	type FastTrackOrigin =
		pallet_collective::EnsureProportionAtLeast<_2, _3, AccountId, TechnicalCollective>;
	type InstantOrigin =
		pallet_collective::EnsureProportionAtLeast<_1, _1, AccountId, TechnicalCollective>;
	type InstantAllowed = InstantAllowed;
	type FastTrackVotingPeriod = FastTrackVotingPeriod;
	// To cancel a proposal which has been passed, 2/3 of the council must agree to it.
	type CancellationOrigin =
		pallet_collective::EnsureProportionAtLeast<_2, _3, AccountId, CouncilCollective>;
	// To cancel a proposal before it has been passed, the technical committee must be unanimous or
	// Root must agree.
	type CancelProposalOrigin = EnsureOneOf<
		AccountId,
		EnsureRoot<AccountId>,
		pallet_collective::EnsureProportionAtLeast<_1, _1, AccountId, TechnicalCollective>,
	>;
	type BlacklistOrigin = EnsureRoot<AccountId>;
	// Any single technical committee member may veto a coming council proposal, however they can
	// only do it once and it lasts only for the cool-off period.
	type VetoOrigin = pallet_collective::EnsureMember<AccountId, TechnicalCollective>;
	type CooloffPeriod = CooloffPeriod;
	type PreimageByteDeposit = PreimageByteDeposit;
	type OperationalPreimageOrigin = pallet_collective::EnsureMember<AccountId, CouncilCollective>;
	type Slash = ();
	type Scheduler = Scheduler;
	type PalletsOrigin = OriginCaller;
	type MaxVotes = MaxVotes;
	type WeightInfo = weights::pallet_democracy::WeightInfo<Runtime>;
	type MaxProposals = MaxProposals;
}

parameter_types! {
	/// The maximum amount of time (in blocks) for council members to vote on motions.
	/// Motions may end in fewer blocks if enough votes are cast to determine the result.
	pub const CouncilMotionDuration: BlockNumber = 3 * DAYS;
	pub const CouncilMaxProposals: u32 = 100;
	pub const CouncilMaxMembers: u32 = 100;
}

type CouncilCollective = pallet_collective::Instance1;
impl pallet_collective::Config<CouncilCollective> for Runtime {
	type Origin = Origin;
	type Proposal = Call;
	type Event = Event;
	type MotionDuration = CouncilMotionDuration;
	type MaxProposals = CouncilMaxProposals;
	type MaxMembers = CouncilMaxMembers;
	type DefaultVote = pallet_collective::PrimeDefaultVote;
	type WeightInfo = weights::pallet_collective::WeightInfo<Runtime>;
}

pub type EnsureRootOrThreeFourthsCouncil = EnsureOneOf<
	AccountId,
	EnsureRoot<AccountId>,
	pallet_collective::EnsureProportionAtLeast<_3, _4, AccountId, CouncilCollective>,
>;

type CouncilMembershipInstance = pallet_membership::Instance1;
impl pallet_membership::Config<CouncilMembershipInstance> for Runtime {
	type Event = Event;
	type AddOrigin = EnsureRootOrThreeFourthsCouncil;
	type RemoveOrigin = EnsureRootOrThreeFourthsCouncil;
	type SwapOrigin = EnsureRootOrThreeFourthsCouncil;
	type ResetOrigin = EnsureRootOrThreeFourthsCouncil;
	type PrimeOrigin = EnsureRootOrThreeFourthsCouncil;
	type MembershipInitialized = Council;
	type MembershipChanged = Council;
	type MaxMembers = CouncilMaxMembers;
	type WeightInfo = weights::pallet_membership::WeightInfo<Runtime>;
}

parameter_types! {
	pub const TechnicalMotionDuration: BlockNumber = 3 * DAYS;
	pub const TechnicalMaxProposals: u32 = 100;
	pub const TechnicalMaxMembers: u32 = 100;
}

type TechnicalCollective = pallet_collective::Instance2;
impl pallet_collective::Config<TechnicalCollective> for Runtime {
	type Origin = Origin;
	type Proposal = Call;
	type Event = Event;
	type MotionDuration = TechnicalMotionDuration;
	type MaxProposals = TechnicalMaxProposals;
	type MaxMembers = TechnicalMaxMembers;
	type DefaultVote = pallet_collective::PrimeDefaultVote;
	type WeightInfo = weights::pallet_collective::WeightInfo<Runtime>;
}

type TechnicalMembershipInstance = pallet_membership::Instance2;
impl pallet_membership::Config<TechnicalMembershipInstance> for Runtime {
	type Event = Event;
	type AddOrigin = EnsureRootOrThreeFourthsCouncil;
	type RemoveOrigin = EnsureRootOrThreeFourthsCouncil;
	type SwapOrigin = EnsureRootOrThreeFourthsCouncil;
	type ResetOrigin = EnsureRootOrThreeFourthsCouncil;
	type PrimeOrigin = EnsureRootOrThreeFourthsCouncil;
	type MembershipInitialized = TechnicalCommittee;
	type MembershipChanged = TechnicalCommittee;
	type MaxMembers = TechnicalMaxMembers;
	type WeightInfo = weights::pallet_membership::WeightInfo<Runtime>;
}

parameter_types! {
	pub MaximumSchedulerWeight: Weight = Perbill::from_percent(80) *
		RuntimeBlockWeights::get().max_block;
	pub const MaxScheduledPerBlock: u32 = 50;
}

impl pallet_scheduler::Config for Runtime {
	type Event = Event;
	type Origin = Origin;
	type PalletsOrigin = OriginCaller;
	type Call = Call;
	type MaximumWeight = MaximumSchedulerWeight;
	type ScheduleOrigin = EnsureRoot<AccountId>;
	type MaxScheduledPerBlock = MaxScheduledPerBlock;
	type WeightInfo = weights::pallet_scheduler::WeightInfo<Runtime>;
}

parameter_types! {
	pub const ReservedXcmpWeight: Weight = MAXIMUM_BLOCK_WEIGHT / 4;
	pub const ReservedDmpWeight: Weight = MAXIMUM_BLOCK_WEIGHT / 4;
}

impl cumulus_pallet_parachain_system::Config for Runtime {
	type Event = Event;
	type OnValidationData = ();
	type SelfParaId = parachain_info::Pallet<Runtime>;
	type DmpMessageHandler = DmpQueue;
	type ReservedDmpWeight = ReservedDmpWeight;
	type OutboundXcmpMessageSource = XcmpQueue;
	type XcmpMessageHandler = XcmpQueue;
	type ReservedXcmpWeight = ReservedXcmpWeight;
}

impl parachain_info::Config for Runtime {}

impl cumulus_pallet_aura_ext::Config for Runtime {}

parameter_types! {
	pub const KsmLocation: MultiLocation = MultiLocation::parent();
	pub const RelayNetwork: NetworkId = NetworkId::Kusama;
	pub RelayChainOrigin: Origin = cumulus_pallet_xcm::Origin::Relay.into();
	pub Ancestry: MultiLocation = Parachain(ParachainInfo::parachain_id().into()).into();
}

/// Type for specifying how a `MultiLocation` can be converted into an `AccountId`. This is used
/// when determining ownership of accounts for asset transacting and when attempting to use XCM
/// `Transact` in order to determine the dispatch Origin.
pub type LocationToAccountId = (
	// The parent (Relay-chain) origin converts to the default `AccountId`.
	ParentIsDefault<AccountId>,
	// Sibling parachain origins convert to AccountId via the `ParaId::into`.
	SiblingParachainConvertsVia<Sibling, AccountId>,
	// Straight up local `AccountId32` origins just alias directly to `AccountId`.
	AccountId32Aliases<RelayNetwork, AccountId>,
);

/// Means for transacting assets on this chain.
pub type LocalAssetTransactor = CurrencyAdapter<
	// Use this currency:
	Balances,
	// Use this currency when it is a fungible asset matching the given location or name:
	IsConcrete<KsmLocation>,
	// Do a simple punn to convert an AccountId32 MultiLocation into a native chain account ID:
	LocationToAccountId,
	// Our chain's account ID type (we can't get away without mentioning it explicitly):
	AccountId,
	// We don't track any teleports.
	(),
>;

/// This is the type we use to convert an (incoming) XCM origin into a local `Origin` instance,
/// ready for dispatching a transaction with Xcm's `Transact`. There is an `OriginKind` which can
/// biases the kind of local `Origin` it will become.
pub type XcmOriginToTransactDispatchOrigin = (
	// Sovereign account converter; this attempts to derive an `AccountId` from the origin location
	// using `LocationToAccountId` and then turn that into the usual `Signed` origin. Useful for
	// foreign chains who want to have a local sovereign account on this chain which they control.
	SovereignSignedViaLocation<LocationToAccountId, Origin>,
	// Native converter for Relay-chain (Parent) location; will converts to a `Relay` origin when
	// recognised.
	RelayChainAsNative<RelayChainOrigin, Origin>,
	// Native converter for sibling Parachains; will convert to a `SiblingPara` origin when
	// recognised.
	SiblingParachainAsNative<cumulus_pallet_xcm::Origin, Origin>,
	// Superuser converter for the Relay-chain (Parent) location. This will allow it to issue a
	// transaction from the Root origin.
	ParentAsSuperuser<Origin>,
	// Native signed account converter; this just converts an `AccountId32` origin into a normal
	// `Origin::Signed` origin of the same 32-byte value.
	SignedAccountId32AsNative<RelayNetwork, Origin>,
	// Xcm origins can be represented natively under the Xcm pallet's Xcm origin.
	XcmPassthrough<Origin>,
);

parameter_types! {
	// One XCM operation is 1_000_000_000 weight - almost certainly a conservative estimate.
	// see https://github.com/paritytech/cumulus/blob/master/polkadot-parachains/statemine/src/lib.rs#L551
	pub UnitWeightCost: Weight = 1_000_000_000;
	pub const MaxInstructions: u32 = 100;
}

match_type! {
	pub type ParentOrParentsExecutivePlurality: impl Contains<MultiLocation> = {
		MultiLocation { parents: 1, interior: Here } |
		MultiLocation { parents: 1, interior: X1(Plurality { id: BodyId::Executive, .. }) }
	};
}

pub type Barrier = (
	TakeWeightCredit,
	AllowTopLevelPaidExecutionFrom<Everything>,
	AllowUnpaidExecutionFrom<ParentOrParentsExecutivePlurality>,
	// ^^^ Parent and its exec plurality get free execution
);

pub struct XcmConfig;
impl Config for XcmConfig {
	type Call = Call;
	type XcmSender = XcmRouter;
	// How to withdraw and deposit an asset.
	type AssetTransactor = LocalAssetTransactor;
	type OriginConverter = XcmOriginToTransactDispatchOrigin;
	type IsReserve = NativeAsset;
	type IsTeleporter = NativeAsset; // <- should be enough to allow teleportation of KSM
	type LocationInverter = LocationInverter<Ancestry>;
	type Barrier = Barrier;
	type Weigher = FixedWeightBounds<UnitWeightCost, Call, MaxInstructions>;
	type Trader = UsingComponents<IdentityFee<Balance>, KsmLocation, AccountId, Balances, ()>;
	type ResponseHandler = PolkadotXcm; // Don't handle responses for now.
	type AssetTrap = PolkadotXcm;
	type AssetClaims = PolkadotXcm;
	type SubscriptionService = PolkadotXcm;
}

/// No one is allowed to dispatch XCM sends/executions.
pub type LocalOriginToLocation = ();

/// The means for routing XCM messages which are not for local execution into the right message
/// queues.
pub type XcmRouter = (
	// Two routers - use UMP to communicate with the relay chain:
	cumulus_primitives_utility::ParentAsUmp<ParachainSystem, ()>,
	// ..and XCMP to communicate with the sibling chains.
	XcmpQueue,
);

impl pallet_xcm::Config for Runtime {
	const VERSION_DISCOVERY_QUEUE_SIZE: u32 = 100;

	type Origin = Origin;
	type Call = Call;
	type Event = Event;
	type SendXcmOrigin = EnsureXcmOrigin<Origin, LocalOriginToLocation>;
	type XcmRouter = XcmRouter;
	type ExecuteXcmOrigin = EnsureXcmOrigin<Origin, LocalOriginToLocation>;
	/// This means that no location will pass XcmExecuteFilter, so a dispatched `execute` message will be filtered.
	/// This shouldn't be reachable since `LocalOriginToLocation = ();`, but let's be on the safe side.
	type XcmExecuteFilter = Nothing;
	type XcmExecutor = XcmExecutor<XcmConfig>;
	type XcmTeleportFilter = Everything;
	type XcmReserveTransferFilter = Everything;
	type Weigher = FixedWeightBounds<UnitWeightCost, Call, MaxInstructions>;
	type LocationInverter = LocationInverter<Ancestry>;
	type AdvertisedXcmVersion = pallet_xcm::CurrentXcmVersion;
}

impl cumulus_pallet_xcm::Config for Runtime {
	type Event = Event;
	type XcmExecutor = XcmExecutor<XcmConfig>;
}

impl cumulus_pallet_xcmp_queue::Config for Runtime {
	type Event = Event;
	type XcmExecutor = XcmExecutor<XcmConfig>;
	type ChannelInfo = ParachainSystem;
	type VersionWrapper = ();
}

impl cumulus_pallet_dmp_queue::Config for Runtime {
	type Event = Event;
	type XcmExecutor = XcmExecutor<XcmConfig>;
	type ExecuteOverweightOrigin = EnsureRoot<AccountId>;
}

parameter_types! {
	// Rotate collator's spot each 6 hours.
	pub const Period: u32 = 6 * HOURS;
	pub const Offset: u32 = 0;
	pub const MaxAuthorities: u32 = 100_000;
}

impl pallet_session::Config for Runtime {
	type Event = Event;
	type ValidatorId = <Self as frame_system::Config>::AccountId;
	// we don't have stash and controller, thus we don't need the convert as well.
	type ValidatorIdOf = pallet_collator_selection::IdentityCollator;
	type ShouldEndSession = pallet_session::PeriodicSessions<Period, Offset>;
	type NextSessionRotation = pallet_session::PeriodicSessions<Period, Offset>;
	type SessionManager = CollatorSelection;
	// Essentially just Aura, but lets be pedantic.
	type SessionHandler =
		<opaque::SessionKeys as sp_runtime::traits::OpaqueKeys>::KeyTypeIdProviders;
	type Keys = opaque::SessionKeys;
	type WeightInfo = pallet_session::weights::SubstrateWeight<Runtime>;
}

impl pallet_aura::Config for Runtime {
	type AuthorityId = AuraId;
	type DisabledValidators = ();
	type MaxAuthorities = MaxAuthorities;
}

parameter_types! {
	// Pallet account for record rewards and give rewards to collator.
	pub const PotId: PalletId = PalletId(*b"PotStake");
	// How many collator candidates is allowed.
	pub const MaxCandidates: u32 = 50;
	pub const MinCandidates: u32 = 3;
	// How many collators who cannot be slashed.
	pub const MaxInvulnerables: u32 = 5;
}

parameter_types! {
	pub const ExecutiveBody: BodyId = BodyId::Executive;
}

/// We allow root and the Relay Chain council to execute privileged collator selection operations.
pub type CollatorSelectionUpdateOrigin = EnsureOneOf<
	AccountId,
	EnsureRoot<AccountId>,
	EnsureXcm<IsMajorityOfBody<KsmLocation, ExecutiveBody>>,
>;

impl pallet_collator_selection::Config for Runtime {
	type Event = Event;
	type Currency = Balances;
	type UpdateOrigin = CollatorSelectionUpdateOrigin;
	type PotId = PotId;
	type MaxCandidates = MaxCandidates;
	type MinCandidates = MinCandidates;
	type MaxInvulnerables = MaxInvulnerables;
	// should be a multiple of session or things will get inconsistent
	type KickThreshold = Period;
	type ValidatorId = <Self as frame_system::Config>::AccountId;
	type ValidatorIdOf = pallet_collator_selection::IdentityCollator;
	type ValidatorRegistration = Session;
	type WeightInfo = pallet_collator_selection::weights::SubstrateWeight<Runtime>;
}

<<<<<<< HEAD
// Calamari pallets configuration
parameter_types! {
	pub const MinVestedTransfer: Balance = KMA;
	pub const MaxScheduleLength: u32 = 7;
}

impl calamari_vesting::Config for Runtime {
	type Currency = Balances;
	type Event = Event;
	type Timestamp = Timestamp;
	type MinVestedTransfer = MinVestedTransfer;
	type MaxScheduleLength = MaxScheduleLength;
}

// Don't allow permission-less asset creation.
pub struct BaseFilter;
impl Contains<Call> for BaseFilter {
	fn contains(c: &Call) -> bool {
		match c {
			Call::Timestamp(_)
			| Call::ParachainSystem(_)
			| Call::Authorship(_)
			| Call::Sudo(_)
			| Call::Multisig(_)
			// For now disallow public proposal workflows, treasury workflows,
			// as well as external_propose and external_propose_majority.
			// The following are filtered out:
			// pallet_democracy::Call::propose(_)
			// pallet_democracy::Call::second(_, _)
			// pallet_democracy::Call::cancel_proposal(_)
			// pallet_democracy::Call::clear_public_proposals()
			// pallet_democracy::Call::external_propose(_)
			// pallet_democracy::Call::external_propose_majority(_)
			// Call::Treasury(_)
			| Call::Democracy(pallet_democracy::Call::vote {..}
								| pallet_democracy::Call::emergency_cancel {..}
								| pallet_democracy::Call::external_propose_default {..}
								| pallet_democracy::Call::fast_track  {..}
								| pallet_democracy::Call::veto_external {..}
								| pallet_democracy::Call::cancel_referendum {..}
								| pallet_democracy::Call::cancel_queued {..}
								| pallet_democracy::Call::delegate {..}
								| pallet_democracy::Call::undelegate {..}
								| pallet_democracy::Call::note_preimage {..}
								| pallet_democracy::Call::note_preimage_operational {..}
								| pallet_democracy::Call::note_imminent_preimage {..}
								| pallet_democracy::Call::note_imminent_preimage_operational {..}
								| pallet_democracy::Call::reap_preimage {..}
								| pallet_democracy::Call::unlock {..}
								| pallet_democracy::Call::remove_vote {..}
								| pallet_democracy::Call::remove_other_vote {..}
								| pallet_democracy::Call::enact_proposal {..}
								| pallet_democracy::Call::blacklist {..})
			| Call::Council(_)
			| Call::TechnicalCommittee(_)
			| Call::CouncilMembership(_)
			| Call::TechnicalMembership(_)
			| Call::Scheduler(_)
			| Call::Balances(_)
			| Call::Utility(_)
			| Call::CalamariVesting(_) => true,
			// pallet-timestamp and parachainSystem could not be filtered because they are used in commuication between releychain and parachain.
			// pallet-authorship use for orml
			// Sudo also cannot be filtered because it is used in runtime upgrade.
			_ => false,
			// Filter System to prevent users from runtime upgrade without sudo privilege.
			// Filter Utility and Multisig to prevent users from setting keys and selecting collator for parachain (couldn't use now).
			// Filter Session and CollatorSelection to prevent users from utility operation.
			// Filter XCM pallet.
		}
	}
}

=======
>>>>>>> 4caa2587
// Create the runtime by composing the FRAME pallets that were previously configured.
construct_runtime!(
	pub enum Runtime where
		Block = Block,
		NodeBlock = opaque::Block,
		UncheckedExtrinsic = UncheckedExtrinsic,
	{
		// System support stuff.
		System: frame_system::{Pallet, Call, Config, Storage, Event<T>} = 0,
		ParachainSystem: cumulus_pallet_parachain_system::{
			Pallet, Call, Config, Storage, Inherent, Event<T>, ValidateUnsigned,
		} = 1,
		Timestamp: pallet_timestamp::{Pallet, Call, Storage, Inherent} = 2,
		ParachainInfo: parachain_info::{Pallet, Storage, Config} = 3,

		// Monetary stuff.
		Balances: pallet_balances::{Pallet, Call, Storage, Config<T>, Event<T>} = 10,
		TransactionPayment: pallet_transaction_payment::{Pallet, Storage} = 11,

		// Governance stuff.
		Democracy: pallet_democracy::{Pallet, Call, Storage, Config<T>, Event<T>} = 14,
		Council: pallet_collective::<Instance1>::{Pallet, Call, Storage, Origin<T>, Event<T>, Config<T>} = 15,
		CouncilMembership: pallet_membership::<Instance1>::{Pallet, Call, Storage, Event<T>, Config<T>} = 16,
		TechnicalCommittee: pallet_collective::<Instance2>::{Pallet, Call, Storage, Origin<T>, Event<T>, Config<T>} = 17,
		TechnicalMembership: pallet_membership::<Instance2>::{Pallet, Call, Storage, Event<T>, Config<T>} = 18,

		// Collator support. the order of these 4 are important and shall not change.
		Authorship: pallet_authorship::{Pallet, Call, Storage} = 20,
		CollatorSelection: pallet_collator_selection::{Pallet, Call, Storage, Event<T>, Config<T>} = 21,
		Session: pallet_session::{Pallet, Call, Storage, Event, Config<T>} = 22,
		Aura: pallet_aura::{Pallet, Storage, Config<T>} = 23,
		AuraExt: cumulus_pallet_aura_ext::{Pallet, Storage, Config} = 24,

		// System scheduler.
		Scheduler: pallet_scheduler::{Pallet, Call, Storage, Event<T>} = 29,

		// XCM helpers.
		XcmpQueue: cumulus_pallet_xcmp_queue::{Pallet, Call, Storage, Event<T>} = 30,
		PolkadotXcm: pallet_xcm::{Pallet, Call, Event<T>, Origin} = 31,
		CumulusXcm: cumulus_pallet_xcm::{Pallet, Event<T>, Origin} = 32,
		DmpQueue: cumulus_pallet_dmp_queue::{Pallet, Call, Storage, Event<T>} = 33,

		// Handy utilities.
		Utility: pallet_utility::{Pallet, Call, Event} = 40,
		Multisig: pallet_multisig::{Pallet, Call, Storage, Event<T>} = 41,
		Sudo: pallet_sudo::{Pallet, Call, Config<T>, Storage, Event<T>} = 42,

		// Calamari stuff
		CalamariVesting: calamari_vesting::{Pallet, Call, Storage, Event<T>} = 50,
	}
);

/// The address format for describing accounts.
pub type Address = sp_runtime::MultiAddress<AccountId, ()>;
/// Block type as expected by this runtime.
pub type Block = generic::Block<Header, UncheckedExtrinsic>;
/// A Block signed with a Justification
pub type SignedBlock = generic::SignedBlock<Block>;
/// BlockId type as expected by this runtime.
pub type BlockId = generic::BlockId<Block>;
/// The SignedExtension to the basic transaction logic.
pub type SignedExtra = (
	frame_system::CheckSpecVersion<Runtime>,
	frame_system::CheckTxVersion<Runtime>,
	frame_system::CheckGenesis<Runtime>,
	frame_system::CheckEra<Runtime>,
	frame_system::CheckNonce<Runtime>,
	frame_system::CheckWeight<Runtime>,
	pallet_transaction_payment::ChargeTransactionPayment<Runtime>,
);
/// Unchecked extrinsic type as expected by this runtime.
pub type UncheckedExtrinsic = generic::UncheckedExtrinsic<Address, Call, Signature, SignedExtra>;
/// Extrinsic type that has already been checked.
pub type CheckedExtrinsic = generic::CheckedExtrinsic<AccountId, Call, SignedExtra>;
/// Executive: handles dispatch to the various modules.
pub type Executive = frame_executive::Executive<
	Runtime,
	Block,
	frame_system::ChainContext<Runtime>,
	Runtime,
	AllPallets,
>;

impl_runtime_apis! {
	impl sp_consensus_aura::AuraApi<Block, AuraId> for Runtime {
		fn slot_duration() -> sp_consensus_aura::SlotDuration {
			sp_consensus_aura::SlotDuration::from_millis(Aura::slot_duration())
		}

		fn authorities() -> Vec<AuraId> {
			Aura::authorities().into_inner()
		}
	}

	impl sp_api::Core<Block> for Runtime {
		fn version() -> RuntimeVersion {
			VERSION
		}

		fn execute_block(block: Block) {
			Executive::execute_block(block)
		}

		fn initialize_block(header: &<Block as BlockT>::Header) {
			Executive::initialize_block(header)
		}
	}

	impl sp_api::Metadata<Block> for Runtime {
		fn metadata() -> OpaqueMetadata {
			OpaqueMetadata::new(Runtime::metadata().into())
		}
	}

	impl sp_block_builder::BlockBuilder<Block> for Runtime {
		fn apply_extrinsic(extrinsic: <Block as BlockT>::Extrinsic) -> ApplyExtrinsicResult {
			Executive::apply_extrinsic(extrinsic)
		}

		fn finalize_block() -> <Block as BlockT>::Header {
			Executive::finalize_block()
		}

		fn inherent_extrinsics(data: sp_inherents::InherentData) -> Vec<<Block as BlockT>::Extrinsic> {
			data.create_extrinsics()
		}

		fn check_inherents(
			block: Block,
			data: sp_inherents::InherentData,
		) -> sp_inherents::CheckInherentsResult {
			data.check_extrinsics(&block)
		}
	}

	impl sp_transaction_pool::runtime_api::TaggedTransactionQueue<Block> for Runtime {
		fn validate_transaction(
			source: TransactionSource,
			tx: <Block as BlockT>::Extrinsic,
			block_hash: <Block as BlockT>::Hash,
		) -> TransactionValidity {
			Executive::validate_transaction(source, tx, block_hash)
		}
	}

	impl sp_offchain::OffchainWorkerApi<Block> for Runtime {
		fn offchain_worker(header: &<Block as BlockT>::Header) {
			Executive::offchain_worker(header)
		}
	}

	impl sp_session::SessionKeys<Block> for Runtime {
		fn generate_session_keys(seed: Option<Vec<u8>>) -> Vec<u8> {
			opaque::SessionKeys::generate(seed)
		}

		fn decode_session_keys(
			encoded: Vec<u8>,
		) -> Option<Vec<(Vec<u8>, KeyTypeId)>> {
			opaque::SessionKeys::decode_into_raw_public_keys(&encoded)
		}
	}

	impl frame_system_rpc_runtime_api::AccountNonceApi<Block, AccountId, Index> for Runtime {
		fn account_nonce(account: AccountId) -> Index {
			System::account_nonce(account)
		}
	}

	impl pallet_transaction_payment_rpc_runtime_api::TransactionPaymentApi<Block, Balance> for Runtime {
		fn query_info(
			uxt: <Block as BlockT>::Extrinsic,
			len: u32,
		) -> pallet_transaction_payment_rpc_runtime_api::RuntimeDispatchInfo<Balance> {
			TransactionPayment::query_info(uxt, len)
		}
		fn query_fee_details(
			uxt: <Block as BlockT>::Extrinsic,
			len: u32,
		) -> pallet_transaction_payment::FeeDetails<Balance> {
			TransactionPayment::query_fee_details(uxt, len)
		}
	}

	impl cumulus_primitives_core::CollectCollationInfo<Block> for Runtime {
		fn collect_collation_info() -> cumulus_primitives_core::CollationInfo {
			ParachainSystem::collect_collation_info()
		}
	}

	#[cfg(feature = "try-runtime")]
	impl frame_try_runtime::TryRuntime<Block> for Runtime {
		fn on_runtime_upgrade() -> (Weight, Weight) {
			let weight = Executive::try_runtime_upgrade().unwrap();
			(weight, RuntimeBlockWeights::get().max_block)
		}

		fn execute_block_no_check(block: Block) -> Weight {
			Executive::execute_block_no_check(block)
		}
	}

	#[cfg(feature = "runtime-benchmarks")]
	impl frame_benchmarking::Benchmark<Block> for Runtime {
		fn benchmark_metadata(extra: bool) -> (
			Vec<frame_benchmarking::BenchmarkList>,
			Vec<frame_support::traits::StorageInfo>,
		) {
			use frame_benchmarking::{list_benchmark, Benchmarking, BenchmarkList};
			use frame_support::traits::StorageInfoTrait;
			use frame_system_benchmarking::Pallet as SystemBench;

			let mut list = Vec::<BenchmarkList>::new();

			list_benchmark!(list, extra, pallet_balances, Balances);
			list_benchmark!(list, extra, pallet_multisig, Multisig);
			list_benchmark!(list, extra, frame_system, SystemBench::<Runtime>);
			list_benchmark!(list, extra, pallet_timestamp, Timestamp);
			list_benchmark!(list, extra, pallet_utility, Utility);
			list_benchmark!(list, extra, pallet_collator_selection, CollatorSelection);
			list_benchmark!(list, extra, pallet_democracy, Democracy);
			list_benchmark!(list, extra, pallet_collective, Council);
			list_benchmark!(list, extra, pallet_membership, CouncilMembership);
			list_benchmark!(list, extra, pallet_scheduler, Scheduler);
			list_benchmark!(list, extra, calamari_vesting, CalamariVesting);

			let storage_info = AllPalletsWithSystem::storage_info();

			return (list, storage_info)
		}

		fn dispatch_benchmark(
			config: frame_benchmarking::BenchmarkConfig
		) -> Result<Vec<frame_benchmarking::BenchmarkBatch>, sp_runtime::RuntimeString> {
			use frame_benchmarking::{Benchmarking, BenchmarkBatch, add_benchmark, TrackedStorageKey};

			use frame_system_benchmarking::Pallet as SystemBench;
			impl frame_system_benchmarking::Config for Runtime {}

			use cumulus_pallet_session_benchmarking::Pallet as SessionBench;
			impl cumulus_pallet_session_benchmarking::Config for Runtime {}

			let whitelist: Vec<TrackedStorageKey> = vec![
				// Block Number
				hex_literal::hex!("26aa394eea5630e07c48ae0c9558cef702a5c1b19ab7a04f536c519aca4983ac").to_vec().into(),
				// Total Issuance
				hex_literal::hex!("c2261276cc9d1f8598ea4b6a74b15c2f57c875e4cff74148e4628f264b974c80").to_vec().into(),
				// Execution Phase
				hex_literal::hex!("26aa394eea5630e07c48ae0c9558cef7ff553b5a9862a516939d82b3d3d8661a").to_vec().into(),
				// Event Count
				hex_literal::hex!("26aa394eea5630e07c48ae0c9558cef70a98fdbe9ce6c55837576c60c7af3850").to_vec().into(),
				// System Events
				hex_literal::hex!("26aa394eea5630e07c48ae0c9558cef780d41e5e16056765bc8461851072c9d7").to_vec().into(),
			];

			let mut batches = Vec::<BenchmarkBatch>::new();
			let params = (&config, &whitelist);

			add_benchmark!(params, batches, frame_system, SystemBench::<Runtime>);
			add_benchmark!(params, batches, pallet_balances, Balances);
			add_benchmark!(params, batches, pallet_multisig, Multisig);
			add_benchmark!(params, batches, pallet_session, SessionBench::<Runtime>);
			add_benchmark!(params, batches, pallet_utility, Utility);
			add_benchmark!(params, batches, pallet_timestamp, Timestamp);
			add_benchmark!(params, batches, pallet_collator_selection, CollatorSelection);
			add_benchmark!(params, batches, pallet_democracy, Democracy);
			add_benchmark!(params, batches, pallet_collective, Council);
			add_benchmark!(params, batches, pallet_membership, CouncilMembership);
			add_benchmark!(params, batches, pallet_scheduler, Scheduler);
			add_benchmark!(params, batches, calamari_vesting, CalamariVesting);

			if batches.is_empty() { return Err("Benchmark not found for this pallet.".into()) }
			Ok(batches)
		}
	}
}

struct CheckInherents;
impl cumulus_pallet_parachain_system::CheckInherents<Block> for CheckInherents {
	fn check_inherents(
		block: &Block,
		relay_state_proof: &cumulus_pallet_parachain_system::RelayChainStateProof,
	) -> sp_inherents::CheckInherentsResult {
		let relay_chain_slot = relay_state_proof
			.read_slot()
			.expect("Could not read the relay chain slot from the proof");

		let inherent_data =
			cumulus_primitives_timestamp::InherentDataProvider::from_relay_chain_slot_and_duration(
				relay_chain_slot,
				sp_std::time::Duration::from_secs(6),
			)
			.create_inherent_data()
			.expect("Could not create the timestamp inherent data");

		inherent_data.check_extrinsics(block)
	}
}

cumulus_pallet_parachain_system::register_validate_block! {
	Runtime = Runtime,
	BlockExecutor = cumulus_pallet_aura_ext::BlockExecutor::<Runtime, Executive>,
	CheckInherents = CheckInherents,
}<|MERGE_RESOLUTION|>--- conflicted
+++ resolved
@@ -107,11 +107,7 @@
 	spec_name: create_runtime_str!("calamari"),
 	impl_name: create_runtime_str!("calamari"),
 	authoring_version: 1,
-<<<<<<< HEAD
 	spec_version: 3100,
-=======
-	spec_version: 3090,
->>>>>>> 4caa2587
 	impl_version: 1,
 	apis: RUNTIME_API_VERSIONS,
 	transaction_version: 2,
@@ -714,7 +710,6 @@
 	type WeightInfo = pallet_collator_selection::weights::SubstrateWeight<Runtime>;
 }
 
-<<<<<<< HEAD
 // Calamari pallets configuration
 parameter_types! {
 	pub const MinVestedTransfer: Balance = KMA;
@@ -729,67 +724,6 @@
 	type MaxScheduleLength = MaxScheduleLength;
 }
 
-// Don't allow permission-less asset creation.
-pub struct BaseFilter;
-impl Contains<Call> for BaseFilter {
-	fn contains(c: &Call) -> bool {
-		match c {
-			Call::Timestamp(_)
-			| Call::ParachainSystem(_)
-			| Call::Authorship(_)
-			| Call::Sudo(_)
-			| Call::Multisig(_)
-			// For now disallow public proposal workflows, treasury workflows,
-			// as well as external_propose and external_propose_majority.
-			// The following are filtered out:
-			// pallet_democracy::Call::propose(_)
-			// pallet_democracy::Call::second(_, _)
-			// pallet_democracy::Call::cancel_proposal(_)
-			// pallet_democracy::Call::clear_public_proposals()
-			// pallet_democracy::Call::external_propose(_)
-			// pallet_democracy::Call::external_propose_majority(_)
-			// Call::Treasury(_)
-			| Call::Democracy(pallet_democracy::Call::vote {..}
-								| pallet_democracy::Call::emergency_cancel {..}
-								| pallet_democracy::Call::external_propose_default {..}
-								| pallet_democracy::Call::fast_track  {..}
-								| pallet_democracy::Call::veto_external {..}
-								| pallet_democracy::Call::cancel_referendum {..}
-								| pallet_democracy::Call::cancel_queued {..}
-								| pallet_democracy::Call::delegate {..}
-								| pallet_democracy::Call::undelegate {..}
-								| pallet_democracy::Call::note_preimage {..}
-								| pallet_democracy::Call::note_preimage_operational {..}
-								| pallet_democracy::Call::note_imminent_preimage {..}
-								| pallet_democracy::Call::note_imminent_preimage_operational {..}
-								| pallet_democracy::Call::reap_preimage {..}
-								| pallet_democracy::Call::unlock {..}
-								| pallet_democracy::Call::remove_vote {..}
-								| pallet_democracy::Call::remove_other_vote {..}
-								| pallet_democracy::Call::enact_proposal {..}
-								| pallet_democracy::Call::blacklist {..})
-			| Call::Council(_)
-			| Call::TechnicalCommittee(_)
-			| Call::CouncilMembership(_)
-			| Call::TechnicalMembership(_)
-			| Call::Scheduler(_)
-			| Call::Balances(_)
-			| Call::Utility(_)
-			| Call::CalamariVesting(_) => true,
-			// pallet-timestamp and parachainSystem could not be filtered because they are used in commuication between releychain and parachain.
-			// pallet-authorship use for orml
-			// Sudo also cannot be filtered because it is used in runtime upgrade.
-			_ => false,
-			// Filter System to prevent users from runtime upgrade without sudo privilege.
-			// Filter Utility and Multisig to prevent users from setting keys and selecting collator for parachain (couldn't use now).
-			// Filter Session and CollatorSelection to prevent users from utility operation.
-			// Filter XCM pallet.
-		}
-	}
-}
-
-=======
->>>>>>> 4caa2587
 // Create the runtime by composing the FRAME pallets that were previously configured.
 construct_runtime!(
 	pub enum Runtime where
