//! Calamari Parachain runtime.

#![cfg_attr(not(feature = "std"), no_std)]
#![recursion_limit = "256"]

// Make the WASM binary available.
#[cfg(feature = "std")]
include!(concat!(env!("OUT_DIR"), "/wasm_binary.rs"));

use sp_api::impl_runtime_apis;
use sp_core::{crypto::KeyTypeId, OpaqueMetadata};
use sp_runtime::{
	create_runtime_str, generic, impl_opaque_keys,
	traits::{AccountIdLookup, BlakeTwo256, Block as BlockT},
	transaction_validity::{TransactionSource, TransactionValidity},
	ApplyExtrinsicResult,
};

use sp_std::prelude::*;
#[cfg(feature = "std")]
use sp_version::NativeVersion;
use sp_version::RuntimeVersion;

use frame_support::{
	construct_runtime, match_type, parameter_types,
	traits::{Contains, Everything},
	weights::{
		constants::{BlockExecutionWeight, ExtrinsicBaseWeight, WEIGHT_PER_SECOND},
		DispatchClass, IdentityFee, Weight,
	},
	PalletId,
};
use frame_system::{
	limits::{BlockLength, BlockWeights},
	EnsureOneOf, EnsureRoot,
};
use manta_primitives::{
	time::*, AccountId, AuraId, Balance, BlockNumber, Hash, Header, Index, Signature,
};
use sp_runtime::Perbill;

#[cfg(any(feature = "std", test))]
pub use sp_runtime::BuildStorage;

// Polkadot imports
use pallet_xcm::{EnsureXcm, IsMajorityOfBody, XcmPassthrough};
use polkadot_parachain::primitives::Sibling;
use polkadot_runtime_common::{BlockHashCount, RocksDbWeight, SlowAdjustingFeeUpdate};
use xcm::latest::prelude::*;
use xcm_builder::{
	AccountId32Aliases, AllowTopLevelPaidExecutionFrom, AllowUnpaidExecutionFrom, CurrencyAdapter,
	EnsureXcmOrigin, FixedWeightBounds, IsConcrete, LocationInverter, NativeAsset,
	ParentAsSuperuser, ParentIsDefault, RelayChainAsNative, SiblingParachainAsNative,
	SiblingParachainConvertsVia, SignedAccountId32AsNative, SignedToAccountId32,
	SovereignSignedViaLocation, TakeWeightCredit, UsingComponents,
};
use xcm_executor::{Config, XcmExecutor};

pub mod currency;
pub mod fee;

use currency::*;
use fee::WeightToFee;

/// Opaque types. These are used by the CLI to instantiate machinery that don't need to know
/// the specifics of the runtime. They can then be made to be agnostic over specific formats
/// of data like extrinsics, allowing for them to continue syncing the network through upgrades
/// to even the core data structures.
pub mod opaque {
	use super::*;
	pub use sp_runtime::OpaqueExtrinsic as UncheckedExtrinsic;
	/// Opaque block header type.
	pub type Header = generic::Header<BlockNumber, BlakeTwo256>;
	/// Opaque block type.
	pub type Block = generic::Block<Header, UncheckedExtrinsic>;
	/// Opaque block identifier type.
	pub type BlockId = generic::BlockId<Block>;
	impl_opaque_keys! {
		pub struct SessionKeys {
			pub aura: Aura,
		}
	}
}

#[sp_version::runtime_version]
pub const VERSION: RuntimeVersion = RuntimeVersion {
	spec_name: create_runtime_str!("calamari"),
	impl_name: create_runtime_str!("calamari"),
	authoring_version: 1,
	spec_version: 2,
	impl_version: 1,
	apis: RUNTIME_API_VERSIONS,
	transaction_version: 1,
};

/// The version information used to identify this runtime when compiled natively.
#[cfg(feature = "std")]
pub fn native_version() -> NativeVersion {
	NativeVersion {
		runtime_version: VERSION,
		can_author_with: Default::default(),
	}
}

/// We assume that ~5% of the block weight is consumed by `on_initialize` handlers. This is
/// used to limit the maximal weight of a single extrinsic.
pub const AVERAGE_ON_INITIALIZE_RATIO: Perbill = Perbill::from_percent(10);
/// We allow `Normal` extrinsics to fill up the block up to 75%, the rest can be used by
/// Operational  extrinsics.
pub const NORMAL_DISPATCH_RATIO: Perbill = Perbill::from_percent(70);

/// We allow for 0.5 seconds of compute with a 6 second average block time.
pub const MAXIMUM_BLOCK_WEIGHT: Weight = WEIGHT_PER_SECOND / 2;

parameter_types! {
	pub const Version: RuntimeVersion = VERSION;
	pub RuntimeBlockLength: BlockLength =
		BlockLength::max_with_normal_ratio(5 * 1024 * 1024, NORMAL_DISPATCH_RATIO);
	pub RuntimeBlockWeights: BlockWeights = BlockWeights::builder()
		.base_block(BlockExecutionWeight::get())
		.for_class(DispatchClass::all(), |weights| {
			weights.base_extrinsic = ExtrinsicBaseWeight::get();
		})
		.for_class(DispatchClass::Normal, |weights| {
			weights.max_total = Some(NORMAL_DISPATCH_RATIO * MAXIMUM_BLOCK_WEIGHT);
		})
		.for_class(DispatchClass::Operational, |weights| {
			weights.max_total = Some(MAXIMUM_BLOCK_WEIGHT);
			// Operational transactions have some extra reserved space, so that they
			// are included even if block reached `MAXIMUM_BLOCK_WEIGHT`.
			weights.reserved = Some(
				MAXIMUM_BLOCK_WEIGHT - NORMAL_DISPATCH_RATIO * MAXIMUM_BLOCK_WEIGHT
			);
		})
		.avg_block_initialization(AVERAGE_ON_INITIALIZE_RATIO)
		.build_or_panic();
	pub const SS58Prefix: u8 = manta_primitives::constants::CALAMARI_SS58PREFIX;
}

// Don't allow permission-less asset creation.
pub struct BaseFilter;
impl Contains<Call> for BaseFilter {
	fn contains(c: &Call) -> bool {
		match c {
			Call::Timestamp(_)
			| Call::ParachainSystem(_)
			| Call::Authorship(_)
			| Call::Sudo(_)
			| Call::Multisig(_) => true,
			// pallet-timestamp and parachainSystem could not be filtered because they are used in commuication between releychain and parachain.
			// pallet-authorship use for orml
			// Sudo also cannot be filtered because it is used in runtime upgrade.
			_ => false,
			// Filter System to prevent users from runtime upgrade without sudo privilege.
			// Filter Utility and Multisig to prevent users from setting keys and selecting collator for parachain (couldn't use now).
			// Filter Session and CollatorSelection to prevent users from utility operation.
			// Filter XCM pallet.
		}
	}
}

// Configure FRAME pallets to include in runtime.
impl frame_system::Config for Runtime {
	type BaseCallFilter = BaseFilter; // Let filter activate.
	type BlockWeights = RuntimeBlockWeights;
	type BlockLength = RuntimeBlockLength;
	type AccountId = AccountId;
	type Call = Call;
	type Lookup = AccountIdLookup<AccountId, ()>;
	type Index = Index;
	type BlockNumber = BlockNumber;
	type Hash = Hash;
	type Hashing = BlakeTwo256;
	type Header = Header;
	type Event = Event;
	type Origin = Origin;
	type BlockHashCount = BlockHashCount;
	type DbWeight = RocksDbWeight;
	type Version = Version;
	type PalletInfo = PalletInfo;
	type OnNewAccount = ();
	type OnKilledAccount = ();
	type AccountData = pallet_balances::AccountData<Balance>;
	type SystemWeightInfo = ();
	type SS58Prefix = SS58Prefix;
	type OnSetCode = cumulus_pallet_parachain_system::ParachainSetCode<Self>;
}

parameter_types! {
	pub const MinimumPeriod: u64 = SLOT_DURATION / 2;
}

impl pallet_timestamp::Config for Runtime {
	/// A timestamp: milliseconds since the unix epoch.
	type Moment = u64;
	type OnTimestampSet = ();
	type MinimumPeriod = MinimumPeriod;
	type WeightInfo = pallet_timestamp::weights::SubstrateWeight<Runtime>;
}

parameter_types! {
	pub const UncleGenerations: u32 = 0;
}

impl pallet_authorship::Config for Runtime {
	type FindAuthor = pallet_session::FindAccountFromAuthorIndex<Self, Aura>;
	type UncleGenerations = UncleGenerations;
	type FilterUncle = ();
	type EventHandler = (CollatorSelection,);
}

parameter_types! {
	pub const NativeTokenExistentialDeposit: u128 = 10 * cKMA; // 0.1 KMA
	pub const MaxLocks: u32 = 50;
	pub const MaxReserves: u32 = 50;
}

impl pallet_balances::Config for Runtime {
	type MaxLocks = MaxLocks;
	type MaxReserves = MaxReserves;
	type ReserveIdentifier = [u8; 8];
	type Balance = Balance;
	type DustRemoval = ();
	type Event = Event;
	type ExistentialDeposit = NativeTokenExistentialDeposit;
	type AccountStore = frame_system::Pallet<Runtime>;
	type WeightInfo = pallet_balances::weights::SubstrateWeight<Runtime>;
}

parameter_types! {
	/// Relay Chain `TransactionByteFee` / 10
<<<<<<< HEAD
	pub const TransactionByteFee: Balance = mKMA / 100;
=======
	pub const TransactionByteFee: Balance = mMA / 100;
	pub const OperationalFeeMultiplier: u8 = 5;
>>>>>>> 0e4524bf
}

impl pallet_transaction_payment::Config for Runtime {
	type OnChargeTransaction = pallet_transaction_payment::CurrencyAdapter<Balances, ()>;
	type TransactionByteFee = TransactionByteFee;
	type WeightToFee = WeightToFee;
	type FeeMultiplierUpdate = SlowAdjustingFeeUpdate<Self>;
	type OperationalFeeMultiplier = OperationalFeeMultiplier;
}

parameter_types! {
	pub const ExecutiveBody: BodyId = BodyId::Executive;
}

parameter_types! {
	// One storage item; key size is 32; value is size 4+4+16+32 bytes = 56 bytes.
	pub const DepositBase: Balance = deposit(1, 88);
	// Additional storage item size of 32 bytes.
	pub const DepositFactor: Balance = deposit(0, 32);
	pub const MaxSignatories: u16 = 100;
}

impl pallet_multisig::Config for Runtime {
	type Event = Event;
	type Call = Call;
	type Currency = Balances;
	type DepositBase = DepositBase;
	type DepositFactor = DepositFactor;
	type MaxSignatories = MaxSignatories;
	type WeightInfo = pallet_multisig::weights::SubstrateWeight<Runtime>;
}

impl pallet_utility::Config for Runtime {
	type Event = Event;
	type Call = Call;
	type WeightInfo = pallet_utility::weights::SubstrateWeight<Runtime>;
}

impl pallet_sudo::Config for Runtime {
	type Event = Event;
	type Call = Call;
}

parameter_types! {
	pub const ReservedXcmpWeight: Weight = MAXIMUM_BLOCK_WEIGHT / 4;
	pub const ReservedDmpWeight: Weight = MAXIMUM_BLOCK_WEIGHT / 4;
}

impl cumulus_pallet_parachain_system::Config for Runtime {
	type Event = Event;
	type OnValidationData = ();
	type SelfParaId = parachain_info::Pallet<Runtime>;
	type DmpMessageHandler = DmpQueue;
	type ReservedDmpWeight = ReservedDmpWeight;
	type OutboundXcmpMessageSource = XcmpQueue;
	type XcmpMessageHandler = XcmpQueue;
	type ReservedXcmpWeight = ReservedXcmpWeight;
}

impl parachain_info::Config for Runtime {}

impl cumulus_pallet_aura_ext::Config for Runtime {}

parameter_types! {
	pub const KsmLocation: MultiLocation = MultiLocation::parent();
	pub const RelayNetwork: NetworkId = NetworkId::Polkadot;
	pub RelayChainOrigin: Origin = cumulus_pallet_xcm::Origin::Relay.into();
	pub Ancestry: MultiLocation = Parachain(ParachainInfo::parachain_id().into()).into();
}

/// Type for specifying how a `MultiLocation` can be converted into an `AccountId`. This is used
/// when determining ownership of accounts for asset transacting and when attempting to use XCM
/// `Transact` in order to determine the dispatch Origin.
pub type LocationToAccountId = (
	// The parent (Relay-chain) origin converts to the default `AccountId`.
	ParentIsDefault<AccountId>,
	// Sibling parachain origins convert to AccountId via the `ParaId::into`.
	SiblingParachainConvertsVia<Sibling, AccountId>,
	// Straight up local `AccountId32` origins just alias directly to `AccountId`.
	AccountId32Aliases<RelayNetwork, AccountId>,
);

/// Means for transacting assets on this chain.
pub type LocalAssetTransactor = CurrencyAdapter<
	// Use this currency:
	Balances,
	// Use this currency when it is a fungible asset matching the given location or name:
	IsConcrete<KsmLocation>,
	// Do a simple punn to convert an AccountId32 MultiLocation into a native chain account ID:
	LocationToAccountId,
	// Our chain's account ID type (we can't get away without mentioning it explicitly):
	AccountId,
	// We don't track any teleports.
	(),
>;

/// This is the type we use to convert an (incoming) XCM origin into a local `Origin` instance,
/// ready for dispatching a transaction with Xcm's `Transact`. There is an `OriginKind` which can
/// biases the kind of local `Origin` it will become.
pub type XcmOriginToTransactDispatchOrigin = (
	// Sovereign account converter; this attempts to derive an `AccountId` from the origin location
	// using `LocationToAccountId` and then turn that into the usual `Signed` origin. Useful for
	// foreign chains who want to have a local sovereign account on this chain which they control.
	SovereignSignedViaLocation<LocationToAccountId, Origin>,
	// Native converter for Relay-chain (Parent) location; will converts to a `Relay` origin when
	// recognised.
	RelayChainAsNative<RelayChainOrigin, Origin>,
	// Native converter for sibling Parachains; will convert to a `SiblingPara` origin when
	// recognised.
	SiblingParachainAsNative<cumulus_pallet_xcm::Origin, Origin>,
	// Superuser converter for the Relay-chain (Parent) location. This will allow it to issue a
	// transaction from the Root origin.
	ParentAsSuperuser<Origin>,
	// Native signed account converter; this just converts an `AccountId32` origin into a normal
	// `Origin::Signed` origin of the same 32-byte value.
	SignedAccountId32AsNative<RelayNetwork, Origin>,
	// Xcm origins can be represented natively under the Xcm pallet's Xcm origin.
	XcmPassthrough<Origin>,
);

parameter_types! {
	// One XCM operation is 200_000_000 weight - almost certainly a conservative estimate.
	pub UnitWeightCost: Weight = 200_000_000;
	pub const MaxInstructions: u32 = 100;
}

match_type! {
	pub type ParentOrParentsExecutivePlurality: impl Contains<MultiLocation> = {
		MultiLocation { parents: 1, interior: Here } |
		MultiLocation { parents: 1, interior: X1(Plurality { id: BodyId::Executive, .. }) }
	};
}

pub type Barrier = (
	TakeWeightCredit,
	AllowTopLevelPaidExecutionFrom<Everything>,
	AllowUnpaidExecutionFrom<ParentOrParentsExecutivePlurality>,
	// ^^^ Parent and its exec plurality get free execution
);

pub struct XcmConfig;
impl Config for XcmConfig {
	type Call = Call;
	type XcmSender = XcmRouter;
	// How to withdraw and deposit an asset.
	type AssetTransactor = LocalAssetTransactor;
	type OriginConverter = XcmOriginToTransactDispatchOrigin;
	type IsReserve = NativeAsset;
	type IsTeleporter = NativeAsset; // <- should be enough to allow teleportation of KSM
	type LocationInverter = LocationInverter<Ancestry>;
	type Barrier = Barrier;
	type Weigher = FixedWeightBounds<UnitWeightCost, Call, MaxInstructions>;
	type Trader = UsingComponents<IdentityFee<Balance>, KsmLocation, AccountId, Balances, ()>;
	type ResponseHandler = PolkadotXcm; // Don't handle responses for now.
	type AssetTrap = PolkadotXcm;
	type AssetClaims = PolkadotXcm;
	type SubscriptionService = PolkadotXcm;
}

parameter_types! {
	pub const MaxDownwardMessageWeight: Weight = MAXIMUM_BLOCK_WEIGHT / 10;
}

/// No local origins on this chain are allowed to dispatch XCM sends/executions.
pub type LocalOriginToLocation = SignedToAccountId32<Origin, AccountId, RelayNetwork>;

/// The means for routing XCM messages which are not for local execution into the right message
/// queues.
pub type XcmRouter = (
	// Two routers - use UMP to communicate with the relay chain:
	cumulus_primitives_utility::ParentAsUmp<ParachainSystem, ()>,
	// ..and XCMP to communicate with the sibling chains.
	XcmpQueue,
);

impl pallet_xcm::Config for Runtime {
	const VERSION_DISCOVERY_QUEUE_SIZE: u32 = 100;

	type Origin = Origin;
	type Call = Call;
	type Event = Event;
	type SendXcmOrigin = EnsureXcmOrigin<Origin, LocalOriginToLocation>;
	type XcmRouter = XcmRouter;
	type ExecuteXcmOrigin = EnsureXcmOrigin<Origin, LocalOriginToLocation>;
	type XcmExecuteFilter = Everything;
	type XcmExecutor = XcmExecutor<XcmConfig>;
	type XcmTeleportFilter = Everything;
	type XcmReserveTransferFilter = Everything;
	type Weigher = FixedWeightBounds<UnitWeightCost, Call, MaxInstructions>;
	type LocationInverter = LocationInverter<Ancestry>;
	type AdvertisedXcmVersion = pallet_xcm::CurrentXcmVersion;
}

impl cumulus_pallet_xcm::Config for Runtime {
	type Event = Event;
	type XcmExecutor = XcmExecutor<XcmConfig>;
}

impl cumulus_pallet_xcmp_queue::Config for Runtime {
	type Event = Event;
	type XcmExecutor = XcmExecutor<XcmConfig>;
	type ChannelInfo = ParachainSystem;
	type VersionWrapper = ();
}

impl cumulus_pallet_dmp_queue::Config for Runtime {
	type Event = Event;
	type XcmExecutor = XcmExecutor<XcmConfig>;
	type ExecuteOverweightOrigin = EnsureRoot<AccountId>;
}

parameter_types! {
	pub const DisabledValidatorsThreshold: Perbill = Perbill::from_percent(33);
	// Rotate collator's spot each 6 hours.
	pub const Period: u32 = 6 * HOURS;
	pub const Offset: u32 = 0;
	pub const MaxAuthorities: u32 = 100_000;
}

impl pallet_session::Config for Runtime {
	type Event = Event;
	type ValidatorId = <Self as frame_system::Config>::AccountId;
	// we don't have stash and controller, thus we don't need the convert as well.
	type ValidatorIdOf = pallet_collator_selection::IdentityCollator;
	type ShouldEndSession = pallet_session::PeriodicSessions<Period, Offset>;
	type NextSessionRotation = pallet_session::PeriodicSessions<Period, Offset>;
	type SessionManager = CollatorSelection;
	// Essentially just Aura, but lets be pedantic.
	type SessionHandler =
		<opaque::SessionKeys as sp_runtime::traits::OpaqueKeys>::KeyTypeIdProviders;
	type Keys = opaque::SessionKeys;
	type DisabledValidatorsThreshold = DisabledValidatorsThreshold;
	type WeightInfo = pallet_session::weights::SubstrateWeight<Runtime>;
}

impl pallet_aura::Config for Runtime {
	type AuthorityId = AuraId;
	type DisabledValidators = ();
	type MaxAuthorities = MaxAuthorities;
}

parameter_types! {
	// Pallet account for record rewards and give rewards to collator.
	pub const PotId: PalletId = PalletId(*b"PotStake");
	// How many collator candidates is allowed.
	pub const MaxCandidates: u32 = 50;
	pub const MinCandidates: u32 = 3;
	// How many collators who cannot be slashed.
	pub const MaxInvulnerables: u32 = 5;
}

/// We allow root and the Relay Chain council to execute privileged collator selection operations.
pub type CollatorSelectionUpdateOrigin = EnsureOneOf<
	AccountId,
	EnsureRoot<AccountId>,
	EnsureXcm<IsMajorityOfBody<KsmLocation, ExecutiveBody>>,
>;

impl pallet_collator_selection::Config for Runtime {
	type Event = Event;
	type Currency = Balances;
	type UpdateOrigin = CollatorSelectionUpdateOrigin;
	type PotId = PotId;
	type MaxCandidates = MaxCandidates;
	type MinCandidates = MinCandidates;
	type MaxInvulnerables = MaxInvulnerables;
	// should be a multiple of session or things will get inconsistent
	type KickThreshold = Period;
	type ValidatorId = <Self as frame_system::Config>::AccountId;
	type ValidatorIdOf = pallet_collator_selection::IdentityCollator;
	type ValidatorRegistration = Session;
	type WeightInfo = pallet_collator_selection::weights::SubstrateWeight<Runtime>;
}

// Create the runtime by composing the FRAME pallets that were previously configured.
construct_runtime!(
	pub enum Runtime where
		Block = Block,
		NodeBlock = opaque::Block,
		UncheckedExtrinsic = UncheckedExtrinsic,
	{
		// System support stuff.
		System: frame_system::{Pallet, Call, Config, Storage, Event<T>} = 0,
		ParachainSystem: cumulus_pallet_parachain_system::{
			Pallet, Call, Config, Storage, Inherent, Event<T>, ValidateUnsigned,
		} = 1,
		Timestamp: pallet_timestamp::{Pallet, Call, Storage, Inherent} = 2,
		ParachainInfo: parachain_info::{Pallet, Storage, Config} = 3,

		// Monetary stuff.
		Balances: pallet_balances::{Pallet, Call, Storage, Config<T>, Event<T>} = 10,
		TransactionPayment: pallet_transaction_payment::{Pallet, Storage} = 11,

		// Collator support. the order of these 4 are important and shall not change.
		Authorship: pallet_authorship::{Pallet, Call, Storage} = 20,
		CollatorSelection: pallet_collator_selection::{Pallet, Call, Storage, Event<T>, Config<T>} = 21,
		Session: pallet_session::{Pallet, Call, Storage, Event, Config<T>} = 22,
		Aura: pallet_aura::{Pallet, Storage, Config<T>} = 23,
		AuraExt: cumulus_pallet_aura_ext::{Pallet, Storage, Config} = 24,

		// XCM helpers.
		XcmpQueue: cumulus_pallet_xcmp_queue::{Pallet, Call, Storage, Event<T>} = 30,
		PolkadotXcm: pallet_xcm::{Pallet, Call, Event<T>, Origin} = 31,
		CumulusXcm: cumulus_pallet_xcm::{Pallet, Event<T>, Origin} = 32,
		DmpQueue: cumulus_pallet_dmp_queue::{Pallet, Call, Storage, Event<T>} = 33,

		// Handy utilities.
		Utility: pallet_utility::{Pallet, Call, Event} = 40,
		Multisig: pallet_multisig::{Pallet, Call, Storage, Event<T>} = 41,
		Sudo: pallet_sudo::{Pallet, Call, Config<T>, Storage, Event<T>} = 42,
	}
);

/// The address format for describing accounts.
pub type Address = sp_runtime::MultiAddress<AccountId, ()>;
/// Block type as expected by this runtime.
pub type Block = generic::Block<Header, UncheckedExtrinsic>;
/// A Block signed with a Justification
pub type SignedBlock = generic::SignedBlock<Block>;
/// BlockId type as expected by this runtime.
pub type BlockId = generic::BlockId<Block>;
/// The SignedExtension to the basic transaction logic.
pub type SignedExtra = (
	frame_system::CheckSpecVersion<Runtime>,
	frame_system::CheckTxVersion<Runtime>,
	frame_system::CheckGenesis<Runtime>,
	frame_system::CheckEra<Runtime>,
	frame_system::CheckNonce<Runtime>,
	frame_system::CheckWeight<Runtime>,
	pallet_transaction_payment::ChargeTransactionPayment<Runtime>,
);
/// Unchecked extrinsic type as expected by this runtime.
pub type UncheckedExtrinsic = generic::UncheckedExtrinsic<Address, Call, Signature, SignedExtra>;
/// Extrinsic type that has already been checked.
pub type CheckedExtrinsic = generic::CheckedExtrinsic<AccountId, Call, SignedExtra>;
/// Executive: handles dispatch to the various modules.
pub type Executive = frame_executive::Executive<
	Runtime,
	Block,
	frame_system::ChainContext<Runtime>,
	Runtime,
	AllPallets,
>;

impl_runtime_apis! {
	impl sp_consensus_aura::AuraApi<Block, AuraId> for Runtime {
		fn slot_duration() -> sp_consensus_aura::SlotDuration {
			sp_consensus_aura::SlotDuration::from_millis(Aura::slot_duration())
		}

		fn authorities() -> Vec<AuraId> {
			Aura::authorities().into_inner()
		}
	}

	impl sp_api::Core<Block> for Runtime {
		fn version() -> RuntimeVersion {
			VERSION
		}

		fn execute_block(block: Block) {
			Executive::execute_block(block)
		}

		fn initialize_block(header: &<Block as BlockT>::Header) {
			Executive::initialize_block(header)
		}
	}

	impl sp_api::Metadata<Block> for Runtime {
		fn metadata() -> OpaqueMetadata {
			OpaqueMetadata::new(Runtime::metadata().into())
		}
	}

	impl sp_block_builder::BlockBuilder<Block> for Runtime {
		fn apply_extrinsic(extrinsic: <Block as BlockT>::Extrinsic) -> ApplyExtrinsicResult {
			Executive::apply_extrinsic(extrinsic)
		}

		fn finalize_block() -> <Block as BlockT>::Header {
			Executive::finalize_block()
		}

		fn inherent_extrinsics(data: sp_inherents::InherentData) -> Vec<<Block as BlockT>::Extrinsic> {
			data.create_extrinsics()
		}

		fn check_inherents(
			block: Block,
			data: sp_inherents::InherentData,
		) -> sp_inherents::CheckInherentsResult {
			data.check_extrinsics(&block)
		}
	}

	impl sp_transaction_pool::runtime_api::TaggedTransactionQueue<Block> for Runtime {
		fn validate_transaction(
			source: TransactionSource,
			tx: <Block as BlockT>::Extrinsic,
			block_hash: <Block as BlockT>::Hash,
		) -> TransactionValidity {
			Executive::validate_transaction(source, tx, block_hash)
		}
	}

	impl sp_offchain::OffchainWorkerApi<Block> for Runtime {
		fn offchain_worker(header: &<Block as BlockT>::Header) {
			Executive::offchain_worker(header)
		}
	}

	impl sp_session::SessionKeys<Block> for Runtime {
		fn generate_session_keys(seed: Option<Vec<u8>>) -> Vec<u8> {
			opaque::SessionKeys::generate(seed)
		}

		fn decode_session_keys(
			encoded: Vec<u8>,
		) -> Option<Vec<(Vec<u8>, KeyTypeId)>> {
			opaque::SessionKeys::decode_into_raw_public_keys(&encoded)
		}
	}

	impl frame_system_rpc_runtime_api::AccountNonceApi<Block, AccountId, Index> for Runtime {
		fn account_nonce(account: AccountId) -> Index {
			System::account_nonce(account)
		}
	}

	impl pallet_transaction_payment_rpc_runtime_api::TransactionPaymentApi<Block, Balance> for Runtime {
		fn query_info(
			uxt: <Block as BlockT>::Extrinsic,
			len: u32,
		) -> pallet_transaction_payment_rpc_runtime_api::RuntimeDispatchInfo<Balance> {
			TransactionPayment::query_info(uxt, len)
		}
		fn query_fee_details(
			uxt: <Block as BlockT>::Extrinsic,
			len: u32,
		) -> pallet_transaction_payment::FeeDetails<Balance> {
			TransactionPayment::query_fee_details(uxt, len)
		}
	}

	impl cumulus_primitives_core::CollectCollationInfo<Block> for Runtime {
		fn collect_collation_info() -> cumulus_primitives_core::CollationInfo {
			ParachainSystem::collect_collation_info()
		}
	}

	#[cfg(feature = "try-runtime")]
	impl frame_try_runtime::TryRuntime<Block> for Runtime {
		fn on_runtime_upgrade() -> (Weight, Weight) {
			let weight = Executive::try_runtime_upgrade().unwrap();
			(weight, RuntimeBlockWeights::get().max_block)
		}

		fn execute_block_no_check(block: Block) -> Weight {
			Executive::execute_block_no_check(block)
		}
	}

	#[cfg(feature = "runtime-benchmarks")]
	impl frame_benchmarking::Benchmark<Block> for Runtime {
		fn benchmark_metadata(extra: bool) -> (
			Vec<frame_benchmarking::BenchmarkList>,
			Vec<frame_support::traits::StorageInfo>,
		) {
			use frame_benchmarking::{list_benchmark, Benchmarking, BenchmarkList};
			use frame_support::traits::StorageInfoTrait;
			use frame_system_benchmarking::Pallet as SystemBench;

			let mut list = Vec::<BenchmarkList>::new();

			list_benchmark!(list, extra, pallet_balances, Balances);
			list_benchmark!(list, extra, pallet_multisig, Multisig);
			list_benchmark!(list, extra, frame_system, SystemBench::<Runtime>);
			list_benchmark!(list, extra, pallet_timestamp, Timestamp);
			list_benchmark!(list, extra, pallet_utility, Utility);
			list_benchmark!(list, extra, pallet_collator_selection, CollatorSelection);

			let storage_info = AllPalletsWithSystem::storage_info();

			return (list, storage_info)
		}

		fn dispatch_benchmark(
			config: frame_benchmarking::BenchmarkConfig
		) -> Result<Vec<frame_benchmarking::BenchmarkBatch>, sp_runtime::RuntimeString> {
			use frame_benchmarking::{Benchmarking, BenchmarkBatch, add_benchmark, TrackedStorageKey};

			use frame_system_benchmarking::Pallet as SystemBench;
			impl frame_system_benchmarking::Config for Runtime {}

			use cumulus_pallet_session_benchmarking::Pallet as SessionBench;
			impl cumulus_pallet_session_benchmarking::Config for Runtime {}

			let whitelist: Vec<TrackedStorageKey> = vec![
				// Block Number
				hex_literal::hex!("26aa394eea5630e07c48ae0c9558cef702a5c1b19ab7a04f536c519aca4983ac").to_vec().into(),
				// Total Issuance
				hex_literal::hex!("c2261276cc9d1f8598ea4b6a74b15c2f57c875e4cff74148e4628f264b974c80").to_vec().into(),
				// Execution Phase
				hex_literal::hex!("26aa394eea5630e07c48ae0c9558cef7ff553b5a9862a516939d82b3d3d8661a").to_vec().into(),
				// Event Count
				hex_literal::hex!("26aa394eea5630e07c48ae0c9558cef70a98fdbe9ce6c55837576c60c7af3850").to_vec().into(),
				// System Events
				hex_literal::hex!("26aa394eea5630e07c48ae0c9558cef780d41e5e16056765bc8461851072c9d7").to_vec().into(),
			];

			let mut batches = Vec::<BenchmarkBatch>::new();
			let params = (&config, &whitelist);

			add_benchmark!(params, batches, frame_system, SystemBench::<Runtime>);
			add_benchmark!(params, batches, pallet_balances, Balances);
			add_benchmark!(params, batches, pallet_multisig, Multisig);
			add_benchmark!(params, batches, pallet_session, SessionBench::<Runtime>);
			add_benchmark!(params, batches, pallet_utility, Utility);
			add_benchmark!(params, batches, pallet_timestamp, Timestamp);
			add_benchmark!(params, batches, pallet_collator_selection, CollatorSelection);

			if batches.is_empty() { return Err("Benchmark not found for this pallet.".into()) }
			Ok(batches)
		}
	}
}

struct CheckInherents;
impl cumulus_pallet_parachain_system::CheckInherents<Block> for CheckInherents {
	fn check_inherents(
		block: &Block,
		relay_state_proof: &cumulus_pallet_parachain_system::RelayChainStateProof,
	) -> sp_inherents::CheckInherentsResult {
		let relay_chain_slot = relay_state_proof
			.read_slot()
			.expect("Could not read the relay chain slot from the proof");

		let inherent_data =
			cumulus_primitives_timestamp::InherentDataProvider::from_relay_chain_slot_and_duration(
				relay_chain_slot,
				sp_std::time::Duration::from_secs(6),
			)
			.create_inherent_data()
			.expect("Could not create the timestamp inherent data");

		inherent_data.check_extrinsics(block)
	}
}

cumulus_pallet_parachain_system::register_validate_block! {
	Runtime = Runtime,
	BlockExecutor = cumulus_pallet_aura_ext::BlockExecutor::<Runtime, Executive>,
	CheckInherents = CheckInherents,
}<|MERGE_RESOLUTION|>--- conflicted
+++ resolved
@@ -229,12 +229,8 @@
 
 parameter_types! {
 	/// Relay Chain `TransactionByteFee` / 10
-<<<<<<< HEAD
 	pub const TransactionByteFee: Balance = mKMA / 100;
-=======
-	pub const TransactionByteFee: Balance = mMA / 100;
 	pub const OperationalFeeMultiplier: u8 = 5;
->>>>>>> 0e4524bf
 }
 
 impl pallet_transaction_payment::Config for Runtime {
