// Copyright 2020-2022 Manta Network.
// This file is part of Manta.
//
// Manta is free software: you can redistribute it and/or modify
// it under the terms of the GNU General Public License as published by
// the Free Software Foundation, either version 3 of the License, or
// (at your option) any later version.
//
// Manta is distributed in the hope that it will be useful,
// but WITHOUT ANY WARRANTY; without even the implied warranty of
// MERCHANTABILITY or FITNESS FOR A PARTICULAR PURPOSE.  See the
// GNU General Public License for more details.
//
// You should have received a copy of the GNU General Public License
// along with Manta.  If not, see <http://www.gnu.org/licenses/>.

//! Calamari Parachain runtime.

#![allow(clippy::identity_op)] // keep e.g. 1 * DAYS for legibility
#![cfg_attr(not(feature = "std"), no_std)]
#![recursion_limit = "256"]

// Make the WASM binary available.
#[cfg(feature = "std")]
include!(concat!(env!("OUT_DIR"), "/wasm_binary.rs"));

use manta_collator_selection::IdentityCollator;
use sp_api::impl_runtime_apis;
use sp_core::{crypto::KeyTypeId, OpaqueMetadata};
use sp_runtime::{
    create_runtime_str, generic, impl_opaque_keys,
    traits::{AccountIdLookup, BlakeTwo256, Block as BlockT},
    transaction_validity::{TransactionSource, TransactionValidity},
    ApplyExtrinsicResult, Perbill, Permill,
};
use sp_std::{cmp::Ordering, prelude::*};

#[cfg(feature = "std")]
use sp_version::NativeVersion;
use sp_version::RuntimeVersion;

use frame_support::{
    construct_runtime, parameter_types,
    traits::{
        ConstU16, ConstU32, ConstU8, Contains, Currency, EitherOfDiverse, NeverEnsureOrigin,
        PrivilegeCmp,
    },
    weights::{
        constants::{BlockExecutionWeight, ExtrinsicBaseWeight, RocksDbWeight, WEIGHT_PER_SECOND},
        ConstantMultiplier, DispatchClass, Weight,
    },
    PalletId,
};
use frame_system::{
    limits::{BlockLength, BlockWeights},
    EnsureRoot,
};
use manta_primitives::{
    constants::{time::*, STAKING_PALLET_ID, TREASURY_PALLET_ID},
    types::{AccountId, Balance, BlockNumber, Hash, Header, Index, Signature},
};
use runtime_common::{prod_or_fast, BlockHashCount, SlowAdjustingFeeUpdate};
use session_key_primitives::{AuraId, NimbusId, VrfId};
<<<<<<< HEAD
use sp_runtime::{Perbill, Permill};
use xcm_config::{KsmLocation, LocationToAccountId, XcmExecutorConfig};
=======
>>>>>>> 07daf89f

#[cfg(any(feature = "std", test))]
pub use sp_runtime::BuildStorage;

use xcm::latest::prelude::*;

pub mod assets_config;
pub mod currency;
pub mod fee;
pub mod impls;
pub mod migrations;
mod nimbus_session_adapter;
pub mod xcm_config;

use currency::*;
use fee::WeightToFee;
use impls::DealWithFees;
use runtime_common::migration::MigratePalletPv2Sv;

pub type NegativeImbalance = <Balances as Currency<AccountId>>::NegativeImbalance;

/// Opaque types. These are used by the CLI to instantiate machinery that don't need to know
/// the specifics of the runtime. They can then be made to be agnostic over specific formats
/// of data like extrinsics, allowing for them to continue syncing the network through upgrades
/// to even the core data structures.
pub mod opaque {
    use super::*;
    pub use sp_runtime::OpaqueExtrinsic as UncheckedExtrinsic;
    /// Opaque block header type.
    pub type Header = generic::Header<BlockNumber, BlakeTwo256>;
    /// Opaque block type.
    pub type Block = generic::Block<Header, UncheckedExtrinsic>;
    /// Opaque block identifier type.
    pub type BlockId = generic::BlockId<Block>;

    use nimbus_session_adapter::{AuthorInherentWithNoOpSession, VrfWithNoOpSession};
    impl_opaque_keys! {
        pub struct SessionKeys {
            pub aura: Aura,
            pub nimbus: AuthorInherentWithNoOpSession<Runtime>,
            pub vrf: VrfWithNoOpSession,
        }
    }
    impl SessionKeys {
        pub fn new(tuple: (AuraId, NimbusId, VrfId)) -> SessionKeys {
            let (aura, nimbus, vrf) = tuple;
            SessionKeys { aura, nimbus, vrf }
        }
    }
}

// Weights used in the runtime.
mod weights;

#[sp_version::runtime_version]
pub const VERSION: RuntimeVersion = RuntimeVersion {
    spec_name: create_runtime_str!("calamari"),
    impl_name: create_runtime_str!("calamari"),
    authoring_version: 2,
    spec_version: 3300,
    impl_version: 1,
    apis: RUNTIME_API_VERSIONS,
    transaction_version: 7,
    state_version: 0,
};

/// The version information used to identify this runtime when compiled natively.
#[cfg(feature = "std")]
pub fn native_version() -> NativeVersion {
    NativeVersion {
        runtime_version: VERSION,
        can_author_with: Default::default(),
    }
}
/// We assume that ~10% of the block weight is consumed by `on_initialize` handlers. This is
/// used to limit the maximal weight of a single extrinsic.
pub const AVERAGE_ON_INITIALIZE_RATIO: Perbill = Perbill::from_percent(10);
/// We allow `Normal` extrinsics to fill up the block up to 70%, the rest can be used by
/// Operational  extrinsics.
pub const NORMAL_DISPATCH_RATIO: Perbill = Perbill::from_percent(70);

/// We allow for 0.5 seconds of compute with a 6 second average block time.
pub const MAXIMUM_BLOCK_WEIGHT: Weight = WEIGHT_PER_SECOND / 2;

parameter_types! {
    pub const Version: RuntimeVersion = VERSION;
    pub RuntimeBlockLength: BlockLength =
        BlockLength::max_with_normal_ratio(5 * 1024 * 1024, NORMAL_DISPATCH_RATIO);
    pub RuntimeBlockWeights: BlockWeights = BlockWeights::builder()
        .base_block(BlockExecutionWeight::get())
        .for_class(DispatchClass::all(), |weights| {
            weights.base_extrinsic = ExtrinsicBaseWeight::get();
        })
        .for_class(DispatchClass::Normal, |weights| {
            weights.max_total = Some(NORMAL_DISPATCH_RATIO * MAXIMUM_BLOCK_WEIGHT);
        })
        .for_class(DispatchClass::Operational, |weights| {
            weights.max_total = Some(MAXIMUM_BLOCK_WEIGHT);
            // Operational transactions have some extra reserved space, so that they
            // are included even if block reached `MAXIMUM_BLOCK_WEIGHT`.
            weights.reserved = Some(
                MAXIMUM_BLOCK_WEIGHT - NORMAL_DISPATCH_RATIO * MAXIMUM_BLOCK_WEIGHT
            );
        })
        .avg_block_initialization(AVERAGE_ON_INITIALIZE_RATIO)
        .build_or_panic();
    pub const SS58Prefix: u8 = manta_primitives::constants::CALAMARI_SS58PREFIX;
}

impl pallet_tx_pause::Config for Runtime {
    type Event = Event;
    type UpdateOrigin = EitherOfDiverse<
        EnsureRoot<AccountId>,
        pallet_collective::EnsureProportionMoreThan<AccountId, TechnicalCollective, 1, 2>,
    >;
    type WeightInfo = weights::pallet_tx_pause::SubstrateWeight<Runtime>;
}

// Don't allow permission-less asset creation.
pub struct BaseFilter;
impl Contains<Call> for BaseFilter {
    fn contains(call: &Call) -> bool {
        if matches!(
            call,
            Call::Timestamp(_) | Call::ParachainSystem(_) | Call::System(_)
        ) {
            // always allow core call
            // pallet-timestamp and parachainSystem could not be filtered because
            // they are used in communication between relaychain and parachain.
            return true;
        }

        if pallet_tx_pause::PausedTransactionFilter::<Runtime>::contains(call) {
            // no paused call
            return false;
        }

        #[allow(clippy::match_like_matches_macro)]
        // keep CallFilter with explicit true/false for documentation
        match call {
            // Explicitly DISALLOWED calls
            | Call::Assets(_) // Filter Assets. Assets should only be accessed by AssetManager.
            | Call::AssetManager(_) // AssetManager is also filtered because all of its extrinsics
                                    // are callable only by Root, and Root calls skip this whole filter.
            // Currently, we filter `register_as_candidate` as this call is not yet ready for community.
            | Call::CollatorSelection( manta_collator_selection::Call::register_as_candidate{..})
            // For now disallow public proposal workflows, treasury workflows,
            // as well as external_propose and external_propose_majority.
            // The following are filtered out:
            | Call::Democracy(
                                pallet_democracy::Call::propose {..}
                                | pallet_democracy::Call::second {..}
                                | pallet_democracy::Call::cancel_proposal {..}
                                | pallet_democracy::Call::clear_public_proposals {..}
                                | pallet_democracy::Call::external_propose {..}
                                | pallet_democracy::Call::external_propose_majority {..})
            | Call::Treasury(_) // Treasury calls are filtered while it is accumulating funds.
            // Everything except transfer() is filtered out until it is practically needed:
            | Call::XTokens(
                                orml_xtokens::Call::transfer_with_fee {..}
                                | orml_xtokens::Call::transfer_multiasset {..}
                                | orml_xtokens::Call::transfer_multiasset_with_fee {..}
                                | orml_xtokens::Call::transfer_multiassets {..})
            // Filter callables from XCM pallets, we use XTokens exclusively
            | Call::XcmpQueue(_) | Call::PolkadotXcm(_) | Call::DmpQueue(_) => false,

            // Explicitly ALLOWED calls
            | Call::Authorship(_)
            | Call::Multisig(_)
            | Call::Democracy(pallet_democracy::Call::vote {..}
                                | pallet_democracy::Call::emergency_cancel {..}
                                | pallet_democracy::Call::external_propose_default {..}
                                | pallet_democracy::Call::fast_track  {..}
                                | pallet_democracy::Call::veto_external {..}
                                | pallet_democracy::Call::cancel_referendum {..}
                                | pallet_democracy::Call::cancel_queued {..}
                                | pallet_democracy::Call::delegate {..}
                                | pallet_democracy::Call::undelegate {..}
                                | pallet_democracy::Call::note_preimage {..}
                                | pallet_democracy::Call::note_preimage_operational {..}
                                | pallet_democracy::Call::note_imminent_preimage {..}
                                | pallet_democracy::Call::note_imminent_preimage_operational {..}
                                | pallet_democracy::Call::reap_preimage {..}
                                | pallet_democracy::Call::unlock {..}
                                | pallet_democracy::Call::remove_vote {..}
                                | pallet_democracy::Call::remove_other_vote {..}
                                | pallet_democracy::Call::enact_proposal {..}
                                | pallet_democracy::Call::blacklist {..})
            | Call::Council(_)
            | Call::TechnicalCommittee(_)
            | Call::CouncilMembership(_)
            | Call::TechnicalMembership(_)
            | Call::Scheduler(_)
            | Call::CalamariVesting(_)
            | Call::Session(_) // User must be able to set their session key when applying for a collator
            | Call::AuthorInherent(pallet_author_inherent::Call::kick_off_authorship_validation {..}) // executes unsigned on every block
            | Call::CollatorSelection(
                manta_collator_selection::Call::set_invulnerables{..}
                | manta_collator_selection::Call::set_desired_candidates{..}
                | manta_collator_selection::Call::set_candidacy_bond{..}
                | manta_collator_selection::Call::set_eviction_baseline{..}
                | manta_collator_selection::Call::set_eviction_tolerance{..}
                | manta_collator_selection::Call::register_candidate{..}
                | manta_collator_selection::Call::remove_collator{..}
                | manta_collator_selection::Call::leave_intent{..})
            | Call::Balances(_)
            | Call::Preimage(_)
            | Call::XTokens(orml_xtokens::Call::transfer {..}
                | orml_xtokens::Call::transfer_multicurrencies {..})
            | Call::Utility(_) => true,

            // DISALLOW anything else
            | _ => false
        }
    }
}

// Configure FRAME pallets to include in runtime.
impl frame_system::Config for Runtime {
    type BaseCallFilter = BaseFilter; // Let filter activate.
    type BlockWeights = RuntimeBlockWeights;
    type BlockLength = RuntimeBlockLength;
    type AccountId = AccountId;
    type Call = Call;
    type Lookup = AccountIdLookup<AccountId, ()>;
    type Index = Index;
    type BlockNumber = BlockNumber;
    type Hash = Hash;
    type Hashing = BlakeTwo256;
    type Header = Header;
    type Event = Event;
    type Origin = Origin;
    type BlockHashCount = BlockHashCount;
    type DbWeight = RocksDbWeight;
    type Version = Version;
    type PalletInfo = PalletInfo;
    type OnNewAccount = ();
    type OnKilledAccount = ();
    type AccountData = pallet_balances::AccountData<Balance>;
    type SystemWeightInfo = weights::frame_system::SubstrateWeight<Runtime>;
    type SS58Prefix = SS58Prefix;
    type OnSetCode = cumulus_pallet_parachain_system::ParachainSetCode<Self>;
    type MaxConsumers = ConstU32<16>;
}

parameter_types! {
    pub const MinimumPeriod: u64 = SLOT_DURATION / 2;
}

impl pallet_timestamp::Config for Runtime {
    /// A timestamp: milliseconds since the unix epoch.
    type Moment = u64;
    type OnTimestampSet = ();
    type MinimumPeriod = MinimumPeriod;
    type WeightInfo = weights::pallet_timestamp::SubstrateWeight<Runtime>;
}

impl pallet_authorship::Config for Runtime {
    type FindAuthor = AuthorInherent;
    type UncleGenerations = ConstU32<0>;
    type FilterUncle = ();
    type EventHandler = (CollatorSelection,);
}

parameter_types! {
    pub const NativeTokenExistentialDeposit: u128 = 10 * cKMA; // 0.1 KMA
}
impl pallet_balances::Config for Runtime {
    type MaxLocks = ConstU32<50>;
    type MaxReserves = ConstU32<50>;
    type ReserveIdentifier = [u8; 8];
    type Balance = Balance;
    type DustRemoval = ();
    type Event = Event;
    type ExistentialDeposit = NativeTokenExistentialDeposit;
    type AccountStore = frame_system::Pallet<Runtime>;
    type WeightInfo = weights::pallet_balances::SubstrateWeight<Runtime>;
}

parameter_types! {
    /// Relay Chain `TransactionLengthToFeeCoeff` / 10
    pub const TransactionLengthToFeeCoeff: Balance = mKMA / 100;
}

impl pallet_transaction_payment::Config for Runtime {
    type OnChargeTransaction = pallet_transaction_payment::CurrencyAdapter<Balances, DealWithFees>;
    type WeightToFee = WeightToFee;
    type LengthToFee = ConstantMultiplier<Balance, TransactionLengthToFeeCoeff>;
    type FeeMultiplierUpdate = SlowAdjustingFeeUpdate<Self>;
    type OperationalFeeMultiplier = ConstU8<5>;
    type Event = Event;
}

parameter_types! {
    // One storage item; key size is 32; value is size 4+4+16+32 bytes = 56 bytes.
    pub const DepositBase: Balance = deposit(1, 88);
    // Additional storage item size of 32 bytes.
    pub const DepositFactor: Balance = deposit(0, 32);
}

impl pallet_multisig::Config for Runtime {
    type Event = Event;
    type Call = Call;
    type Currency = Balances;
    type DepositBase = DepositBase;
    type DepositFactor = DepositFactor;
    type MaxSignatories = ConstU16<100>;
    type WeightInfo = weights::pallet_multisig::SubstrateWeight<Runtime>;
}

impl pallet_utility::Config for Runtime {
    type Event = Event;
    type Call = Call;
    type PalletsOrigin = OriginCaller;
    type WeightInfo = weights::pallet_utility::SubstrateWeight<Runtime>;
}

parameter_types! {
    pub LaunchPeriod: BlockNumber = prod_or_fast!(7 * DAYS, 5 * MINUTES, "CALAMARI_LAUNCHPERIOD");
    pub VotingPeriod: BlockNumber = prod_or_fast!(7 * DAYS, 5 * MINUTES, "CALAMARI_VOTINGPERIOD");
    pub FastTrackVotingPeriod: BlockNumber = prod_or_fast!(3 * HOURS, 2 * MINUTES, "CALAMARI_FASTTRACKVOTINGPERIOD");
    pub const InstantAllowed: bool = true;
    pub const MinimumDeposit: Balance = 1000 * KMA;
    pub EnactmentPeriod: BlockNumber = prod_or_fast!(1 * DAYS, 2 * MINUTES, "CALAMARI_ENACTMENTPERIOD");
    pub CooloffPeriod: BlockNumber = prod_or_fast!(7 * DAYS, 2 * MINUTES, "CALAMARI_COOLOFFPERIOD");
    pub const PreimageByteDeposit: Balance = deposit(0, 1);
}

impl pallet_democracy::Config for Runtime {
    type Proposal = Call;
    type Event = Event;
    type Currency = Balances;
    type EnactmentPeriod = EnactmentPeriod;
    type VoteLockingPeriod = EnactmentPeriod;
    type LaunchPeriod = LaunchPeriod;
    type VotingPeriod = VotingPeriod;
    type MinimumDeposit = MinimumDeposit;
    /// A straight majority of the council can decide what their next motion is.
    type ExternalOrigin =
        pallet_collective::EnsureProportionAtLeast<AccountId, CouncilCollective, 1, 2>;
    /// A super-majority can have the next scheduled referendum be a straight majority-carries vote.
    type ExternalMajorityOrigin =
        pallet_collective::EnsureProportionAtLeast<AccountId, CouncilCollective, 3, 4>;
    /// A unanimous council can have the next scheduled referendum be a straight default-carries
    /// (NTB) vote.
    type ExternalDefaultOrigin =
        pallet_collective::EnsureProportionAtLeast<AccountId, CouncilCollective, 1, 1>;
    /// Two thirds of the technical committee can have an ExternalMajority/ExternalDefault vote
    /// be tabled immediately and with a shorter voting/enactment period.
    type FastTrackOrigin =
        pallet_collective::EnsureProportionAtLeast<AccountId, TechnicalCollective, 2, 3>;
    type InstantOrigin =
        pallet_collective::EnsureProportionAtLeast<AccountId, TechnicalCollective, 1, 1>;
    type InstantAllowed = InstantAllowed;
    type FastTrackVotingPeriod = FastTrackVotingPeriod;
    // To cancel a proposal which has been passed, 2/3 of the council must agree to it.
    type CancellationOrigin =
        pallet_collective::EnsureProportionAtLeast<AccountId, CouncilCollective, 2, 3>;
    // To cancel a proposal before it has been passed, the technical committee must be unanimous or
    // Root must agree.
    type CancelProposalOrigin = EitherOfDiverse<
        EnsureRoot<AccountId>,
        pallet_collective::EnsureProportionAtLeast<AccountId, TechnicalCollective, 1, 1>,
    >;
    type BlacklistOrigin = EnsureRoot<AccountId>;
    // Any single technical committee member may veto a coming council proposal, however they can
    // only do it once and it lasts only for the cool-off period.
    type VetoOrigin = pallet_collective::EnsureMember<AccountId, TechnicalCollective>;
    type CooloffPeriod = CooloffPeriod;
    type PreimageByteDeposit = PreimageByteDeposit;
    type OperationalPreimageOrigin = pallet_collective::EnsureMember<AccountId, CouncilCollective>;
    type Slash = ();
    type Scheduler = Scheduler;
    type PalletsOrigin = OriginCaller;
    type MaxVotes = ConstU32<100>;
    type WeightInfo = weights::pallet_democracy::SubstrateWeight<Runtime>;
    type MaxProposals = ConstU32<100>;
}

parameter_types! {
    /// The maximum amount of time (in blocks) for council members to vote on motions.
    /// Motions may end in fewer blocks if enough votes are cast to determine the result.
    pub const CouncilMotionDuration: BlockNumber = 3 * DAYS;
}

type CouncilCollective = pallet_collective::Instance1;
impl pallet_collective::Config<CouncilCollective> for Runtime {
    type Origin = Origin;
    type Proposal = Call;
    type Event = Event;
    type MotionDuration = CouncilMotionDuration;
    type MaxProposals = ConstU32<100>;
    type MaxMembers = ConstU32<100>;
    type DefaultVote = pallet_collective::PrimeDefaultVote;
    type WeightInfo = weights::pallet_collective::SubstrateWeight<Runtime>;
}

pub type EnsureRootOrThreeFourthsCouncil = EitherOfDiverse<
    EnsureRoot<AccountId>,
    pallet_collective::EnsureProportionAtLeast<AccountId, CouncilCollective, 3, 4>,
>;

type CouncilMembershipInstance = pallet_membership::Instance1;
impl pallet_membership::Config<CouncilMembershipInstance> for Runtime {
    type Event = Event;
    type AddOrigin = EnsureRootOrThreeFourthsCouncil;
    type RemoveOrigin = EnsureRootOrThreeFourthsCouncil;
    type SwapOrigin = EnsureRootOrThreeFourthsCouncil;
    type ResetOrigin = EnsureRootOrThreeFourthsCouncil;
    type PrimeOrigin = EnsureRootOrThreeFourthsCouncil;
    type MembershipInitialized = Council;
    type MembershipChanged = Council;
    type MaxMembers = ConstU32<100>;
    type WeightInfo = weights::pallet_membership::SubstrateWeight<Runtime>;
}

parameter_types! {
    pub const TechnicalMotionDuration: BlockNumber = 3 * DAYS;
}

type TechnicalCollective = pallet_collective::Instance2;
impl pallet_collective::Config<TechnicalCollective> for Runtime {
    type Origin = Origin;
    type Proposal = Call;
    type Event = Event;
    type MotionDuration = TechnicalMotionDuration;
    type MaxProposals = ConstU32<100>;
    type MaxMembers = ConstU32<100>;
    type DefaultVote = pallet_collective::PrimeDefaultVote;
    type WeightInfo = weights::pallet_collective::SubstrateWeight<Runtime>;
}

type TechnicalMembershipInstance = pallet_membership::Instance2;
impl pallet_membership::Config<TechnicalMembershipInstance> for Runtime {
    type Event = Event;
    type AddOrigin = EnsureRootOrThreeFourthsCouncil;
    type RemoveOrigin = EnsureRootOrThreeFourthsCouncil;
    type SwapOrigin = EnsureRootOrThreeFourthsCouncil;
    type ResetOrigin = EnsureRootOrThreeFourthsCouncil;
    type PrimeOrigin = EnsureRootOrThreeFourthsCouncil;
    type MembershipInitialized = TechnicalCommittee;
    type MembershipChanged = TechnicalCommittee;
    type MaxMembers = ConstU32<100>;
    type WeightInfo = weights::pallet_membership::SubstrateWeight<Runtime>;
}

parameter_types! {
    pub const ProposalBond: Permill = Permill::from_percent(1);
    pub const ProposalBondMinimum: Balance = 500 * KMA;
    pub const ProposalBondMaximum: Balance = 10_000 * KMA;
    pub SpendPeriod: BlockNumber = prod_or_fast!(6 * DAYS, 2 * MINUTES, "CALAMARI_SPENDPERIOD");
    pub const Burn: Permill = Permill::from_percent(0);
    pub const TreasuryPalletId: PalletId = TREASURY_PALLET_ID;
}

type EnsureRootOrThreeFifthsCouncil = EitherOfDiverse<
    EnsureRoot<AccountId>,
    pallet_collective::EnsureProportionAtLeast<AccountId, CouncilCollective, 3, 5>,
>;

type EnsureRootOrMoreThanHalfCouncil = EitherOfDiverse<
    EnsureRoot<AccountId>,
    pallet_collective::EnsureProportionMoreThan<AccountId, CouncilCollective, 1, 2>,
>;

impl pallet_treasury::Config for Runtime {
    type PalletId = TreasuryPalletId;
    type Currency = Balances;
    type ApproveOrigin = EnsureRootOrThreeFifthsCouncil;
    type RejectOrigin = EnsureRootOrMoreThanHalfCouncil;
    type Event = Event;
    type OnSlash = Treasury;
    type ProposalBond = ProposalBond;
    type ProposalBondMinimum = ProposalBondMinimum;
    type ProposalBondMaximum = ProposalBondMaximum;
    type SpendPeriod = SpendPeriod;
    type Burn = Burn;
    type BurnDestination = ();
    type MaxApprovals = ConstU32<100>;
    type WeightInfo = weights::pallet_treasury::SubstrateWeight<Runtime>;
    type SpendFunds = ();
    // Expects an implementation of `EnsureOrigin` with a `Success` generic,
    // which is the the maximum amount that this origin is allowed to spend at a time.
    type SpendOrigin = NeverEnsureOrigin<Balance>;
}

impl pallet_aura_style_filter::Config for Runtime {
    /// Nimbus filter pipeline (final) step 3:
    /// Choose 1 collator from PotentialAuthors as eligible
    /// for each slot in round-robin fashion
    type PotentialAuthors = CollatorSelection;
}

impl pallet_author_inherent::Config for Runtime {
    // We start a new slot each time we see a new relay block.
    type SlotBeacon = cumulus_pallet_parachain_system::RelaychainBlockNumberProvider<Self>;
    type AccountLookup = CollatorSelection;
    type WeightInfo = weights::pallet_author_inherent::SubstrateWeight<Runtime>;
    /// Nimbus filter pipeline step 1:
    /// Filters out NimbusIds not registered as SessionKeys of some AccountId
    type CanAuthor = CollatorSelection;
}

parameter_types! {
    pub MaximumSchedulerWeight: Weight = Perbill::from_percent(80) *
        RuntimeBlockWeights::get().max_block;
    pub const NoPreimagePostponement: Option<u32> = Some(10);
}

type ScheduleOrigin = EnsureRoot<AccountId>;
/// Used the compare the privilege of an origin inside the scheduler.
pub struct OriginPrivilegeCmp;
impl PrivilegeCmp<OriginCaller> for OriginPrivilegeCmp {
    fn cmp_privilege(left: &OriginCaller, right: &OriginCaller) -> Option<Ordering> {
        if left == right {
            return Some(Ordering::Equal);
        }

        match (left, right) {
            // Root is greater than anything.
            (OriginCaller::system(frame_system::RawOrigin::Root), _) => Some(Ordering::Greater),
            // Check which one has more yes votes.
            (
                OriginCaller::Council(pallet_collective::RawOrigin::Members(l_yes_votes, l_count)),
                OriginCaller::Council(pallet_collective::RawOrigin::Members(r_yes_votes, r_count)),
            ) => Some((l_yes_votes * r_count).cmp(&(r_yes_votes * l_count))),
            // For every other origin we don't care, as they are not used for `ScheduleOrigin`.
            _ => None,
        }
    }
}

impl pallet_scheduler::Config for Runtime {
    type Event = Event;
    type Origin = Origin;
    type PalletsOrigin = OriginCaller;
    type Call = Call;
    type MaximumWeight = MaximumSchedulerWeight;
    type ScheduleOrigin = ScheduleOrigin;
    type MaxScheduledPerBlock = ConstU32<50>; // 50 scheduled calls at most in the queue for a single block.
    type WeightInfo = weights::pallet_scheduler::SubstrateWeight<Runtime>;
    type OriginPrivilegeCmp = OriginPrivilegeCmp;
    type PreimageProvider = Preimage;
    type NoPreimagePostponement = NoPreimagePostponement;
}

parameter_types! {
    // Our NORMAL_DISPATCH_RATIO is 70% of the 5MB limit
    // So anything more than 3.5MB doesn't make sense here
    pub const PreimageMaxSize: u32 = 3584 * 1024;
    pub const PreimageBaseDeposit: Balance = 1 * KMA;
}

impl pallet_preimage::Config for Runtime {
    type WeightInfo = weights::pallet_preimage::SubstrateWeight<Runtime>;
    type Event = Event;
    type Currency = Balances;
    type ManagerOrigin = EnsureRoot<AccountId>;
    type MaxSize = PreimageMaxSize;
    // The sum of the below 2 amounts will get reserved every time someone submits a preimage.
    // Their sum will be unreserved when the preimage is requested, i.e. when it is going to be used.
    type BaseDeposit = PreimageBaseDeposit;
    type ByteDeposit = PreimageByteDeposit;
}

parameter_types! {
    // Rotate collator's spot each 6 hours.
    pub Period: u32 = prod_or_fast!(6 * HOURS, 2 * MINUTES, "CALAMARI_PERIOD");
    pub const Offset: u32 = 0;
}

impl pallet_session::Config for Runtime {
    type Event = Event;
    type ValidatorId = <Self as frame_system::Config>::AccountId;
    // we don't have stash and controller, thus we don't need the convert as well.
    type ValidatorIdOf = IdentityCollator;
    type ShouldEndSession = pallet_session::PeriodicSessions<Period, Offset>;
    type NextSessionRotation = pallet_session::PeriodicSessions<Period, Offset>;
    type SessionManager = CollatorSelection;
    type SessionHandler =
        <opaque::SessionKeys as sp_runtime::traits::OpaqueKeys>::KeyTypeIdProviders;
    type Keys = opaque::SessionKeys;
    type WeightInfo = weights::pallet_session::SubstrateWeight<Runtime>;
}

impl pallet_aura::Config for Runtime {
    type AuthorityId = AuraId;
    type DisabledValidators = ();
    type MaxAuthorities = ConstU32<100_000>;
}

parameter_types! {
    // Pallet account for record rewards and give rewards to collator.
    pub const PotId: PalletId = STAKING_PALLET_ID;
}

parameter_types! {
    pub const ExecutiveBody: BodyId = BodyId::Executive;
}

/// We allow root and the Relay Chain council to execute privileged collator selection operations.
pub type CollatorSelectionUpdateOrigin = EitherOfDiverse<
    EnsureRoot<AccountId>,
    pallet_collective::EnsureProportionAtLeast<AccountId, CouncilCollective, 1, 1>,
>;

impl manta_collator_selection::Config for Runtime {
    type Event = Event;
    type Currency = Balances;
    type UpdateOrigin = CollatorSelectionUpdateOrigin;
    type PotId = PotId;
    type MaxCandidates = ConstU32<50>; // 50 candidates at most
    type MaxInvulnerables = ConstU32<5>; // 5 invulnerables at most
    type ValidatorId = <Self as frame_system::Config>::AccountId;
    type ValidatorIdOf = IdentityCollator;
    type AccountIdOf = IdentityCollator;
    type ValidatorRegistration = Session;
    type WeightInfo = weights::manta_collator_selection::SubstrateWeight<Runtime>;
    /// Nimbus filter pipeline step 2:
    /// Filters collators not part of the current pallet_session::validators()
    type CanAuthor = AuraAuthorFilter;
}

// Calamari pallets configuration
parameter_types! {
    pub const MinVestedTransfer: Balance = KMA;
}

impl calamari_vesting::Config for Runtime {
    type Currency = Balances;
    type Event = Event;
    type Timestamp = Timestamp;
    type MinVestedTransfer = MinVestedTransfer;
    type MaxScheduleLength = ConstU32<6>;
    type WeightInfo = weights::calamari_vesting::SubstrateWeight<Runtime>;
}

// Create the runtime by composing the FRAME pallets that were previously configured.
construct_runtime!(
    pub enum Runtime where
        Block = Block,
        NodeBlock = opaque::Block,
        UncheckedExtrinsic = UncheckedExtrinsic,
    {
        // System support stuff.
        System: frame_system::{Pallet, Call, Config, Storage, Event<T>} = 0,
        ParachainSystem: cumulus_pallet_parachain_system::{
            Pallet, Call, Config, Storage, Inherent, Event<T>, ValidateUnsigned,
        } = 1,
        Timestamp: pallet_timestamp::{Pallet, Call, Storage, Inherent} = 2,
        ParachainInfo: parachain_info::{Pallet, Storage, Config} = 3,
        TransactionPause: pallet_tx_pause::{Pallet, Call, Storage, Event<T>} = 9,

        // Monetary stuff.
        Balances: pallet_balances::{Pallet, Call, Storage, Config<T>, Event<T>} = 10,
        TransactionPayment: pallet_transaction_payment::{Pallet, Storage, Event<T>} = 11,

        // Governance stuff.
        Democracy: pallet_democracy::{Pallet, Call, Storage, Config<T>, Event<T>} = 14,
        Council: pallet_collective::<Instance1>::{Pallet, Call, Storage, Origin<T>, Event<T>, Config<T>} = 15,
        CouncilMembership: pallet_membership::<Instance1>::{Pallet, Call, Storage, Event<T>, Config<T>} = 16,
        TechnicalCommittee: pallet_collective::<Instance2>::{Pallet, Call, Storage, Origin<T>, Event<T>, Config<T>} = 17,
        TechnicalMembership: pallet_membership::<Instance2>::{Pallet, Call, Storage, Event<T>, Config<T>} = 18,

        // Collator support.
        AuthorInherent: pallet_author_inherent::{Pallet, Call, Storage, Inherent} = 60,
        AuraAuthorFilter: pallet_aura_style_filter::{Pallet, Storage} = 63,
        // The order of the next 4 is important and shall not change.
        Authorship: pallet_authorship::{Pallet, Call, Storage} = 20,
        CollatorSelection: manta_collator_selection::{Pallet, Call, Storage, Event<T>, Config<T>} = 21,
        Session: pallet_session::{Pallet, Call, Storage, Event, Config<T>} = 22,
        Aura: pallet_aura::{Pallet, Storage, Config<T>} = 23,
        // This used to be cumulus_pallet_aura_ext with idx = 24,

        // Treasury
        Treasury: pallet_treasury::{Pallet, Call, Storage, Event<T>} = 26,

        // Preimage registrar.
        Preimage: pallet_preimage::{Pallet, Call, Storage, Event<T>} = 28,
        // System scheduler.
        Scheduler: pallet_scheduler::{Pallet, Call, Storage, Event<T>} = 29,

        // XCM helpers.
        XcmpQueue: cumulus_pallet_xcmp_queue::{Pallet, Call, Storage, Event<T>} = 30,
        PolkadotXcm: pallet_xcm::{Pallet, Call, Storage, Event<T>, Origin, Config} = 31,
        CumulusXcm: cumulus_pallet_xcm::{Pallet, Event<T>, Origin} = 32,
        DmpQueue: cumulus_pallet_dmp_queue::{Pallet, Call, Storage, Event<T>} = 33,
        XTokens: orml_xtokens::{Pallet, Call, Event<T>, Storage} = 34,

        // Handy utilities.
        Utility: pallet_utility::{Pallet, Call, Event} = 40,
        Multisig: pallet_multisig::{Pallet, Call, Storage, Event<T>} = 41,
        // 42 was occupied by pallet-sudo, we should discuss it if another pallet takes 42 in the future.

        // Assets management
        Assets: pallet_assets::{Pallet, Call, Storage, Event<T>} = 45,
        AssetManager: pallet_asset_manager::{Pallet, Call, Storage, Config<T>, Event<T>} = 46,

        // Calamari stuff
        CalamariVesting: calamari_vesting::{Pallet, Call, Storage, Event<T>} = 50,
    }
);

/// The address format for describing accounts.
pub type Address = sp_runtime::MultiAddress<AccountId, ()>;
/// Block type as expected by this runtime.
pub type Block = generic::Block<Header, UncheckedExtrinsic>;
/// A Block signed with a Justification
pub type SignedBlock = generic::SignedBlock<Block>;
/// BlockId type as expected by this runtime.
pub type BlockId = generic::BlockId<Block>;
/// The SignedExtension to the basic transaction logic.
pub type SignedExtra = (
    frame_system::CheckSpecVersion<Runtime>,
    frame_system::CheckTxVersion<Runtime>,
    frame_system::CheckGenesis<Runtime>,
    frame_system::CheckEra<Runtime>,
    frame_system::CheckNonce<Runtime>,
    frame_system::CheckWeight<Runtime>,
    pallet_transaction_payment::ChargeTransactionPayment<Runtime>,
);
/// Unchecked extrinsic type as expected by this runtime.
pub type UncheckedExtrinsic = generic::UncheckedExtrinsic<Address, Call, Signature, SignedExtra>;
/// Extrinsic type that has already been checked.
pub type CheckedExtrinsic = generic::CheckedExtrinsic<AccountId, Call, SignedExtra>;

/// Types for runtime upgrading.
/// Each type should implement trait `OnRuntimeUpgrade`.
pub type OnRuntimeUpgradeHooks = (
    MigratePalletPv2Sv<pallet_asset_manager::Pallet<Runtime>>,
    MigratePalletPv2Sv<pallet_tx_pause::Pallet<Runtime>>,
    MigratePalletPv2Sv<manta_collator_selection::Pallet<Runtime>>,
    MigratePalletPv2Sv<calamari_vesting::Pallet<Runtime>>,
);

/// Executive: handles dispatch to the various modules.
pub type Executive = frame_executive::Executive<
    Runtime,
    Block,
    frame_system::ChainContext<Runtime>,
    Runtime,
    AllPalletsReversedWithSystemFirst,
    OnRuntimeUpgradeHooks,
>;

#[cfg(feature = "runtime-benchmarks")]
#[macro_use]
extern crate frame_benchmarking;

#[cfg(feature = "runtime-benchmarks")]
mod benches {
    frame_benchmarking::define_benchmarks!(
        // Substrate pallets
        [pallet_balances, Balances]
        [pallet_multisig, Multisig]
        [frame_system, SystemBench::<Runtime>]
        [pallet_timestamp, Timestamp]
        [pallet_utility, Utility]
        [pallet_democracy, Democracy]
        [pallet_collective, Council]
        [pallet_membership, CouncilMembership]
        [pallet_treasury, Treasury]
        [pallet_preimage, Preimage]
        [pallet_scheduler, Scheduler]
        [pallet_session, SessionBench::<Runtime>]
        [pallet_assets, Assets]
        // XCM
        [cumulus_pallet_xcmp_queue, XcmpQueue]
        [pallet_xcm_benchmarks::fungible, pallet_xcm_benchmarks::fungible::Pallet::<Runtime>]
        [pallet_xcm_benchmarks::generic, pallet_xcm_benchmarks::generic::Pallet::<Runtime>]
        // Manta pallets
        [calamari_vesting, CalamariVesting]
        [pallet_tx_pause, TransactionPause]
        [manta_collator_selection, CollatorSelection]
        [pallet_asset_manager, AssetManager]
        // Nimbus pallets
        [pallet_author_inherent, AuthorInherent]
    );
}

impl_runtime_apis! {
    impl sp_consensus_aura::AuraApi<Block, AuraId> for Runtime {
        fn slot_duration() -> sp_consensus_aura::SlotDuration {
            sp_consensus_aura::SlotDuration::from_millis(Aura::slot_duration())
        }

        fn authorities() -> Vec<AuraId> {
            // NOTE: AuraAPI must exist for node/src/aura_or_nimbus_consensus.rs
            // But is intentionally DISABLED starting with manta v3.3.0
            vec![]
        }
    }

    impl sp_api::Core<Block> for Runtime {
        fn version() -> RuntimeVersion {
            VERSION
        }

        fn execute_block(block: Block) {
            Executive::execute_block(block)
        }

        fn initialize_block(header: &<Block as BlockT>::Header) {
            Executive::initialize_block(header)
        }
    }

    impl sp_api::Metadata<Block> for Runtime {
        fn metadata() -> OpaqueMetadata {
            OpaqueMetadata::new(Runtime::metadata().into())
        }
    }

    impl sp_block_builder::BlockBuilder<Block> for Runtime {
        fn apply_extrinsic(extrinsic: <Block as BlockT>::Extrinsic) -> ApplyExtrinsicResult {
            Executive::apply_extrinsic(extrinsic)
        }

        fn finalize_block() -> <Block as BlockT>::Header {
            Executive::finalize_block()
        }

        fn inherent_extrinsics(data: sp_inherents::InherentData) -> Vec<<Block as BlockT>::Extrinsic> {
            data.create_extrinsics()
        }

        fn check_inherents(
            block: Block,
            data: sp_inherents::InherentData,
        ) -> sp_inherents::CheckInherentsResult {
            data.check_extrinsics(&block)
        }
    }

    impl sp_transaction_pool::runtime_api::TaggedTransactionQueue<Block> for Runtime {
        fn validate_transaction(
            source: TransactionSource,
            tx: <Block as BlockT>::Extrinsic,
            block_hash: <Block as BlockT>::Hash,
        ) -> TransactionValidity {
            Executive::validate_transaction(source, tx, block_hash)
        }
    }

    impl sp_offchain::OffchainWorkerApi<Block> for Runtime {
        fn offchain_worker(header: &<Block as BlockT>::Header) {
            Executive::offchain_worker(header)
        }
    }

    impl sp_session::SessionKeys<Block> for Runtime {
        fn generate_session_keys(seed: Option<Vec<u8>>) -> Vec<u8> {
            opaque::SessionKeys::generate(seed)
        }

        fn decode_session_keys(
            encoded: Vec<u8>,
        ) -> Option<Vec<(Vec<u8>, KeyTypeId)>> {
            opaque::SessionKeys::decode_into_raw_public_keys(&encoded)
        }
    }

    impl frame_system_rpc_runtime_api::AccountNonceApi<Block, AccountId, Index> for Runtime {
        fn account_nonce(account: AccountId) -> Index {
            System::account_nonce(account)
        }
    }

    impl pallet_transaction_payment_rpc_runtime_api::TransactionPaymentApi<Block, Balance> for Runtime {
        fn query_info(
            uxt: <Block as BlockT>::Extrinsic,
            len: u32,
        ) -> pallet_transaction_payment_rpc_runtime_api::RuntimeDispatchInfo<Balance> {
            TransactionPayment::query_info(uxt, len)
        }
        fn query_fee_details(
            uxt: <Block as BlockT>::Extrinsic,
            len: u32,
        ) -> pallet_transaction_payment::FeeDetails<Balance> {
            TransactionPayment::query_fee_details(uxt, len)
        }
    }

    impl cumulus_primitives_core::CollectCollationInfo<Block> for Runtime {
        fn collect_collation_info(header: &<Block as BlockT>::Header) -> cumulus_primitives_core::CollationInfo {
            ParachainSystem::collect_collation_info(header)
        }
    }

    impl nimbus_primitives::NimbusApi<Block> for Runtime {
        fn can_author(author: NimbusId, relay_parent: u32, parent_header: &<Block as BlockT>::Header) -> bool {
            System::initialize(&(parent_header.number + 1), &parent_header.hash(), &parent_header.digest);

            // And now the actual prediction call
            <AuthorInherent as nimbus_primitives::CanAuthor<_>>::can_author(&author, &relay_parent)
        }
    }

    // We also implement the old AuthorFilterAPI to meet the trait bounds on the client side.
    impl nimbus_primitives::AuthorFilterAPI<Block, NimbusId> for Runtime {
        fn can_author(_: NimbusId, _: u32, _: &<Block as BlockT>::Header) -> bool {
            panic!("AuthorFilterAPI is no longer supported. Please update your client.")
        }
    }

    #[cfg(feature = "try-runtime")]
    impl frame_try_runtime::TryRuntime<Block> for Runtime {
        fn on_runtime_upgrade() -> (Weight, Weight) {
            let weight = Executive::try_runtime_upgrade().unwrap();
            (weight, RuntimeBlockWeights::get().max_block)
        }

        fn execute_block_no_check(block: Block) -> Weight {
            Executive::execute_block_no_check(block)
        }
    }

    #[cfg(feature = "runtime-benchmarks")]
    impl frame_benchmarking::Benchmark<Block> for Runtime {
        fn benchmark_metadata(extra: bool) -> (
            Vec<frame_benchmarking::BenchmarkList>,
            Vec<frame_support::traits::StorageInfo>,
        ) {
            use frame_benchmarking::{Benchmarking, BenchmarkList};
            use frame_support::traits::StorageInfoTrait;
            use frame_system_benchmarking::Pallet as SystemBench;
            use cumulus_pallet_session_benchmarking::Pallet as SessionBench;

            let mut list = Vec::<BenchmarkList>::new();
            list_benchmarks!(list, extra);

            let storage_info = AllPalletsReversedWithSystemFirst::storage_info();

            (list, storage_info)
        }

        fn dispatch_benchmark(
            config: frame_benchmarking::BenchmarkConfig
        ) -> Result<Vec<frame_benchmarking::BenchmarkBatch>, sp_runtime::RuntimeString> {
            use frame_benchmarking::{Benchmarking, BenchmarkBatch, TrackedStorageKey, BenchmarkError};

            use frame_system_benchmarking::Pallet as SystemBench;
            impl frame_system_benchmarking::Config for Runtime {}

            use cumulus_pallet_session_benchmarking::Pallet as SessionBench;
            impl cumulus_pallet_session_benchmarking::Config for Runtime {}

            use pallet_xcm_benchmarks::asset_instance_from;

            parameter_types! {
                pub const TrustedTeleporter: Option<(MultiLocation, MultiAsset)> = None;
                pub const TrustedReserve: Option<(MultiLocation, MultiAsset)> = Some((
                    KsmLocation::get(),
                    MultiAsset { fun: Fungible(1_000_000_000_000), id: Concrete(KsmLocation::get()) },
                ));
                pub const CheckedAccount: Option<AccountId> = None;
                pub KmaLocation: MultiLocation = MultiLocation::new(1, X1(Parachain(2084)));
            }

            impl pallet_xcm_benchmarks::Config for Runtime {
                type XcmConfig = XcmExecutorConfig;
                type AccountIdConverter = LocationToAccountId;

                fn valid_destination() -> Result<MultiLocation, BenchmarkError> {
                 Ok(KsmLocation::get())
                }

                fn worst_case_holding() -> MultiAssets {
                    // A mix of fungible, non-fungible, and concrete assets.
                    const HOLDING_FUNGIBLES: u32 = 100;
                    const HOLDING_NON_FUNGIBLES: u32 = 100;
                    let fungibles_amount: u128 = 100;
                    let mut assets = (0..HOLDING_FUNGIBLES)
                        .map(|i| {
                            MultiAsset {
                                id: Concrete(GeneralIndex(i as u128).into()),
                                fun: Fungible(fungibles_amount * i as u128),
                            }
                            .into()
                        })
                        .chain(core::iter::once(MultiAsset { id: Concrete(Here.into()), fun: Fungible(u128::MAX) }))
                        .chain((0..HOLDING_NON_FUNGIBLES).map(|i| MultiAsset {
                            id: Concrete(GeneralIndex(i as u128).into()),
                            fun: NonFungible(asset_instance_from(i)),
                        }))
                        .collect::<Vec<_>>();

                        assets.push(MultiAsset{
                            id: Concrete(KmaLocation::get()),
                            fun: Fungible(1_000_000 * KMA),
                        });
                        assets.into()
                }
            }

            impl pallet_xcm_benchmarks::fungible::Config for Runtime {
                type TransactAsset = Balances;

                type CheckedAccount = CheckedAccount;
                type TrustedTeleporter = TrustedTeleporter;
                type TrustedReserve = TrustedReserve;

                fn get_multi_asset() -> MultiAsset {
                    MultiAsset {
                        id: Concrete(KmaLocation::get()),
                        fun: Fungible(1 * KMA),
                    }
                }
            }

            impl pallet_xcm_benchmarks::generic::Config for Runtime {
                type Call = Call;

                fn worst_case_response() -> (u64, Response) {
                    (0u64, Response::Version(Default::default()))
                }

                fn transact_origin() -> Result<MultiLocation, BenchmarkError> {
                    Ok(KsmLocation::get())
                }

                fn subscribe_origin() -> Result<MultiLocation, BenchmarkError> {
                    Ok(KsmLocation::get())
                }

                fn claimable_asset() -> Result<(MultiLocation, MultiLocation, MultiAssets), BenchmarkError> {
                    let origin = KmaLocation::get();
                    let assets: MultiAssets = (Concrete(KmaLocation::get()), 1_000 * KMA).into();
                    let ticket = MultiLocation { parents: 0, interior: Here };
                    Ok((origin, ticket, assets))
                }
            }

            let whitelist: Vec<TrackedStorageKey> = vec![
                // Block Number
                hex_literal::hex!("26aa394eea5630e07c48ae0c9558cef702a5c1b19ab7a04f536c519aca4983ac").to_vec().into(),
                // Total Issuance
                hex_literal::hex!("c2261276cc9d1f8598ea4b6a74b15c2f57c875e4cff74148e4628f264b974c80").to_vec().into(),
                // Execution Phase
                hex_literal::hex!("26aa394eea5630e07c48ae0c9558cef7ff553b5a9862a516939d82b3d3d8661a").to_vec().into(),
                // Event Count
                hex_literal::hex!("26aa394eea5630e07c48ae0c9558cef70a98fdbe9ce6c55837576c60c7af3850").to_vec().into(),
                // System Events
                hex_literal::hex!("26aa394eea5630e07c48ae0c9558cef780d41e5e16056765bc8461851072c9d7").to_vec().into(),
                // Treasury Account
                hex_literal::hex!("26aa394eea5630e07c48ae0c9558cef7b99d880ec681799c0cf30e8886371da95ecffd7b6c0f78751baa9d281e0bfa3a6d6f646c70792f74727372790000000000000000000000000000000000000000").to_vec().into(),
                ];

            let mut batches = Vec::<BenchmarkBatch>::new();
            let params = (&config, &whitelist);
            add_benchmarks!(params, batches);

            Ok(batches)
        }
    }
}

struct CheckInherents;
impl cumulus_pallet_parachain_system::CheckInherents<Block> for CheckInherents {
    fn check_inherents(
        block: &Block,
        relay_state_proof: &cumulus_pallet_parachain_system::RelayChainStateProof,
    ) -> sp_inherents::CheckInherentsResult {
        let relay_chain_slot = relay_state_proof
            .read_slot()
            .expect("Could not read the relay chain slot from the proof");

        let inherent_data =
            cumulus_primitives_timestamp::InherentDataProvider::from_relay_chain_slot_and_duration(
                relay_chain_slot,
                sp_std::time::Duration::from_secs(6),
            )
            .create_inherent_data()
            .expect("Could not create the timestamp inherent data");

        inherent_data.check_extrinsics(block)
    }
}

cumulus_pallet_parachain_system::register_validate_block! {
    Runtime = Runtime,
    BlockExecutor = pallet_author_inherent::BlockExecutor::<Runtime, Executive>,
    CheckInherents = CheckInherents,
}<|MERGE_RESOLUTION|>--- conflicted
+++ resolved
@@ -61,11 +61,6 @@
 };
 use runtime_common::{prod_or_fast, BlockHashCount, SlowAdjustingFeeUpdate};
 use session_key_primitives::{AuraId, NimbusId, VrfId};
-<<<<<<< HEAD
-use sp_runtime::{Perbill, Permill};
-use xcm_config::{KsmLocation, LocationToAccountId, XcmExecutorConfig};
-=======
->>>>>>> 07daf89f
 
 #[cfg(any(feature = "std", test))]
 pub use sp_runtime::BuildStorage;
@@ -1014,6 +1009,7 @@
             impl cumulus_pallet_session_benchmarking::Config for Runtime {}
 
             use pallet_xcm_benchmarks::asset_instance_from;
+            use xcm_config::{KsmLocation, LocationToAccountId, XcmExecutorConfig};
 
             parameter_types! {
                 pub const TrustedTeleporter: Option<(MultiLocation, MultiAsset)> = None;
