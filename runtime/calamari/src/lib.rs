// Copyright 2020-2023 Manta Network.
// This file is part of Manta.
//
// Manta is free software: you can redistribute it and/or modify
// it under the terms of the GNU General Public License as published by
// the Free Software Foundation, either version 3 of the License, or
// (at your option) any later version.
//
// Manta is distributed in the hope that it will be useful,
// but WITHOUT ANY WARRANTY; without even the implied warranty of
// MERCHANTABILITY or FITNESS FOR A PARTICULAR PURPOSE.  See the
// GNU General Public License for more details.
//
// You should have received a copy of the GNU General Public License
// along with Manta.  If not, see <http://www.gnu.org/licenses/>.

//! Calamari Parachain runtime.

#![allow(clippy::identity_op)] // keep e.g. 1 * DAYS for legibility
#![cfg_attr(not(feature = "std"), no_std)]
#![recursion_limit = "256"]

// Make the WASM binary available.
#[cfg(feature = "std")]
include!(concat!(env!("OUT_DIR"), "/wasm_binary.rs"));

use manta_collator_selection::IdentityCollator;
use sp_api::impl_runtime_apis;
use sp_core::{crypto::KeyTypeId, OpaqueMetadata};
use sp_runtime::{
    create_runtime_str, generic, impl_opaque_keys,
    traits::{AccountIdLookup, BlakeTwo256, Block as BlockT},
    transaction_validity::{TransactionSource, TransactionValidity},
    ApplyExtrinsicResult, Perbill, Percent, Permill,
};
use sp_std::{cmp::Ordering, prelude::*};

#[cfg(feature = "std")]
use sp_version::NativeVersion;
use sp_version::RuntimeVersion;

use frame_support::{
    construct_runtime,
    dispatch::DispatchClass,
    parameter_types,
    traits::{
        ConstU128, ConstU32, ConstU8, Contains, Currency, EitherOfDiverse, IsInVec,
        NeverEnsureOrigin, PrivilegeCmp,
    },
    weights::{ConstantMultiplier, Weight},
    PalletId,
};
use frame_system::{
    limits::{BlockLength, BlockWeights},
    EnsureRoot,
};
use manta_primitives::{
    constants::{time::*, RocksDbWeight, STAKING_PALLET_ID, TREASURY_PALLET_ID, WEIGHT_PER_SECOND},
    types::{AccountId, Balance, BlockNumber, Hash, Header, Index, Signature},
};
use manta_support::manta_pay::{InitialSyncResponse, PullResponse, RawCheckpoint};
pub use pallet_parachain_staking::{InflationInfo, Range};
use pallet_session::ShouldEndSession;
use runtime_common::{
    prod_or_fast, BlockExecutionWeight, BlockHashCount, ExtrinsicBaseWeight, SlowAdjustingFeeUpdate,
};
use session_key_primitives::{AuraId, NimbusId, VrfId};

#[cfg(any(feature = "std", test))]
pub use sp_runtime::BuildStorage;

use xcm::latest::prelude::*;

pub mod assets_config;
pub mod currency;
pub mod fee;
pub mod impls;
pub mod migrations;
mod nimbus_session_adapter;
pub mod staking;
pub mod xcm_config;

use currency::*;
use impls::DealWithFees;

pub type NegativeImbalance = <Balances as Currency<AccountId>>::NegativeImbalance;

/// Opaque types. These are used by the CLI to instantiate machinery that don't need to know
/// the specifics of the runtime. They can then be made to be agnostic over specific formats
/// of data like extrinsics, allowing for them to continue syncing the network through upgrades
/// to even the core data structures.
pub mod opaque {
    use super::*;
    pub use sp_runtime::OpaqueExtrinsic as UncheckedExtrinsic;
    /// Opaque block header type.
    pub type Header = generic::Header<BlockNumber, BlakeTwo256>;
    /// Opaque block type.
    pub type Block = generic::Block<Header, UncheckedExtrinsic>;
    /// Opaque block identifier type.
    pub type BlockId = generic::BlockId<Block>;

    use nimbus_session_adapter::{AuthorInherentWithNoOpSession, VrfWithNoOpSession};
    impl_opaque_keys! {
        pub struct SessionKeys {
            pub aura: Aura,
            pub nimbus: AuthorInherentWithNoOpSession<Runtime>,
            pub vrf: VrfWithNoOpSession,
        }
    }
    impl SessionKeys {
        pub fn new(tuple: (AuraId, NimbusId, VrfId)) -> SessionKeys {
            let (aura, nimbus, vrf) = tuple;
            SessionKeys { aura, nimbus, vrf }
        }
        /// Derives all collator keys from `seed` without checking that the `seed` is valid.
        #[cfg(feature = "std")]
        pub fn from_seed_unchecked(seed: &str) -> SessionKeys {
            Self::new((
                session_key_primitives::util::unchecked_public_key::<AuraId>(seed),
                session_key_primitives::util::unchecked_public_key::<NimbusId>(seed),
                session_key_primitives::util::unchecked_public_key::<VrfId>(seed),
            ))
        }
    }
}

// Weights used in the runtime.
pub mod weights;

#[sp_version::runtime_version]
pub const VERSION: RuntimeVersion = RuntimeVersion {
    spec_name: create_runtime_str!("calamari"),
    impl_name: create_runtime_str!("calamari"),
    authoring_version: 2,
    spec_version: 4070,
    impl_version: 1,
    apis: RUNTIME_API_VERSIONS,
    transaction_version: 12,
    state_version: 0,
};

/// The version information used to identify this runtime when compiled natively.
#[cfg(feature = "std")]
pub fn native_version() -> NativeVersion {
    NativeVersion {
        runtime_version: VERSION,
        can_author_with: Default::default(),
    }
}
/// We assume that ~10% of the block weight is consumed by `on_initialize` handlers. This is
/// used to limit the maximal weight of a single extrinsic.
pub const AVERAGE_ON_INITIALIZE_RATIO: Perbill = Perbill::from_percent(10);
/// We allow `Normal` extrinsics to fill up the block up to 70%, the rest can be used by
/// Operational  extrinsics.
pub const NORMAL_DISPATCH_RATIO: Perbill = Perbill::from_percent(70);

/// We allow for 0.5 seconds of compute with a 6 second average block time.
pub const MAXIMUM_BLOCK_WEIGHT: Weight = Weight::from_ref_time(WEIGHT_PER_SECOND)
    .saturating_div(2)
    .set_proof_size(cumulus_primitives_core::relay_chain::v2::MAX_POV_SIZE as u64);

parameter_types! {
    pub const Version: RuntimeVersion = VERSION;
    pub RuntimeBlockLength: BlockLength =
        BlockLength::max_with_normal_ratio(5 * 1024 * 1024, NORMAL_DISPATCH_RATIO);
    pub RuntimeBlockWeights: BlockWeights = BlockWeights::builder()
        .base_block(BlockExecutionWeight::get())
        .for_class(DispatchClass::all(), |weights| {
            weights.base_extrinsic = ExtrinsicBaseWeight::get();
        })
        .for_class(DispatchClass::Normal, |weights| {
            weights.max_total = Some(NORMAL_DISPATCH_RATIO * MAXIMUM_BLOCK_WEIGHT);
        })
        .for_class(DispatchClass::Operational, |weights| {
            weights.max_total = Some(MAXIMUM_BLOCK_WEIGHT);
            // Operational transactions have some extra reserved space, so that they
            // are included even if block reached `MAXIMUM_BLOCK_WEIGHT`.
            weights.reserved = Some(
                MAXIMUM_BLOCK_WEIGHT - NORMAL_DISPATCH_RATIO * MAXIMUM_BLOCK_WEIGHT
            );
        })
        .avg_block_initialization(AVERAGE_ON_INITIALIZE_RATIO)
        .build_or_panic();
    pub const SS58Prefix: u8 = manta_primitives::constants::CALAMARI_SS58PREFIX;
}

parameter_types! {
    pub NonPausablePallets: Vec<Vec<u8>> = vec![b"Democracy".to_vec(), b"Balances".to_vec(), b"Council".to_vec(), b"CouncilCollective".to_vec(), b"TechnicalCommittee".to_vec(), b"TechnicalCollective".to_vec()];
}

impl pallet_tx_pause::Config for Runtime {
    type RuntimeEvent = RuntimeEvent;
    type RuntimeCall = RuntimeCall;
    type MaxCallNames = ConstU32<25>;
    type PauseOrigin = EitherOfDiverse<
        EnsureRoot<AccountId>,
        pallet_collective::EnsureMembers<AccountId, TechnicalCollective, 2>,
    >;
    type UnpauseOrigin = EnsureRoot<AccountId>;
    type NonPausablePallets = IsInVec<NonPausablePallets>;
    type WeightInfo = weights::pallet_tx_pause::SubstrateWeight<Runtime>;
}

// Don't allow permission-less asset creation.
pub struct BaseFilter;
impl Contains<RuntimeCall> for BaseFilter {
    fn contains(call: &RuntimeCall) -> bool {
        if matches!(
            call,
            RuntimeCall::Timestamp(_) | RuntimeCall::ParachainSystem(_) | RuntimeCall::System(_)
        ) {
            // always allow core call
            // pallet-timestamp and parachainSystem could not be filtered because
            // they are used in communication between relaychain and parachain.
            return true;
        }

        if pallet_tx_pause::PausedTransactionFilter::<Runtime>::contains(call) {
            // no paused call
            return false;
        }

        #[allow(clippy::match_like_matches_macro)]
        // keep CallFilter with explicit true/false for documentation
        match call {
            // Explicitly DISALLOWED calls ( Pallet user extrinsics we don't want used WITH REASONING )
            | RuntimeCall::Assets(_) // Filter Assets. Assets should only be accessed by AssetManager.
            // It's a call only for vesting crowdloan contributors' token, normal user should not use it.
<<<<<<< HEAD
            | RuntimeCall::CalamariVesting(calamari_vesting::Call::vested_transfer {..})
            // For now disallow public proposal workflows, treasury workflows,
            // as well as external_propose and external_propose_majority.
            | RuntimeCall::Democracy(
                                pallet_democracy::Call::propose {..}
                                | pallet_democracy::Call::second {..}
                                | pallet_democracy::Call::cancel_proposal {..}
                                | pallet_democracy::Call::clear_public_proposals {..}
                                | pallet_democracy::Call::external_propose {..}
                                | pallet_democracy::Call::external_propose_majority {..})
            | RuntimeCall::Treasury(_) // Treasury calls are filtered while it is accumulating funds.
=======
            | Call::CalamariVesting(calamari_vesting::Call::vested_transfer {..})
            // For now disallow public proposal workflows, treasury workflows.
            | Call::Democracy(
                                pallet_democracy::Call::propose {..}
                                | pallet_democracy::Call::second {..}
                                | pallet_democracy::Call::cancel_proposal {..}
                                | pallet_democracy::Call::clear_public_proposals {..})
            | Call::Treasury(_) // Treasury calls are filtered while it is accumulating funds.
>>>>>>> db873750
            // Everything except transfer() is filtered out until it is practically needed:
            | RuntimeCall::XTokens(
                                orml_xtokens::Call::transfer_with_fee {..}
                                | orml_xtokens::Call::transfer_multiasset {..}
                                | orml_xtokens::Call::transfer_multiasset_with_fee {..}
                                | orml_xtokens::Call::transfer_multiassets {..})
            // Filter callables from XCM pallets, we use XTokens exclusively
            | RuntimeCall::XcmpQueue(_) | RuntimeCall::PolkadotXcm(_) | RuntimeCall::DmpQueue(_) => false,

            // Explicitly ALLOWED calls
            | RuntimeCall::Authorship(_)
            | RuntimeCall::Multisig(_)
            | RuntimeCall::Democracy(pallet_democracy::Call::vote {..}
                                | pallet_democracy::Call::emergency_cancel {..}
                                | pallet_democracy::Call::external_propose {..}
                                | pallet_democracy::Call::external_propose_default {..}
                                | pallet_democracy::Call::external_propose_majority {..}
                                | pallet_democracy::Call::fast_track  {..}
                                | pallet_democracy::Call::veto_external {..}
                                | pallet_democracy::Call::cancel_referendum {..}
                                | pallet_democracy::Call::delegate {..}
                                | pallet_democracy::Call::undelegate {..}
                                | pallet_democracy::Call::unlock {..}
                                | pallet_democracy::Call::remove_vote {..}
                                | pallet_democracy::Call::remove_other_vote {..}
                                | pallet_democracy::Call::blacklist {..})
            | RuntimeCall::Council(_)
            | RuntimeCall::TechnicalCommittee(_)
            | RuntimeCall::CouncilMembership(_)
            | RuntimeCall::TechnicalMembership(_)
            | RuntimeCall::Scheduler(_)
            | RuntimeCall::CalamariVesting(_)
            | RuntimeCall::Session(_) // User must be able to set their session key when applying for a collator
            | RuntimeCall::AuthorInherent(pallet_author_inherent::Call::kick_off_authorship_validation {..}) // executes unsigned on every block
            | RuntimeCall::ParachainStaking(
                // Collator extrinsics
                pallet_parachain_staking::Call::join_candidates{..}
                | pallet_parachain_staking::Call::schedule_leave_candidates{..}
                | pallet_parachain_staking::Call::execute_leave_candidates{..}
                | pallet_parachain_staking::Call::cancel_leave_candidates{..}
                | pallet_parachain_staking::Call::go_offline{..}
                | pallet_parachain_staking::Call::go_online{..}
                | pallet_parachain_staking::Call::candidate_bond_more{..}
                | pallet_parachain_staking::Call::schedule_candidate_bond_less{..}
                | pallet_parachain_staking::Call::execute_candidate_bond_less{..}
                | pallet_parachain_staking::Call::cancel_candidate_bond_less{..}
                // Delegator extrinsics
                | pallet_parachain_staking::Call::delegate{..}
                | pallet_parachain_staking::Call::schedule_leave_delegators{..}
                | pallet_parachain_staking::Call::execute_leave_delegators{..}
                | pallet_parachain_staking::Call::cancel_leave_delegators{..}
                | pallet_parachain_staking::Call::schedule_revoke_delegation{..}
                | pallet_parachain_staking::Call::delegator_bond_more{..}
                | pallet_parachain_staking::Call::schedule_delegator_bond_less{..}
                | pallet_parachain_staking::Call::execute_delegation_request{..}
                | pallet_parachain_staking::Call::cancel_delegation_request{..})
            | RuntimeCall::Balances(_)
            | RuntimeCall::Preimage(_)
            | RuntimeCall::MantaPay(_)
            | RuntimeCall::MantaSbt(_)
            | RuntimeCall::XTokens(orml_xtokens::Call::transfer {..}
                | orml_xtokens::Call::transfer_multicurrencies {..})
            | RuntimeCall::TransactionPause(_)
            | RuntimeCall::Utility(_) => true,

            // DISALLOW anything else
            | _ => false
        }
    }
}

// Configure FRAME pallets to include in runtime.
impl frame_system::Config for Runtime {
    type BaseCallFilter = BaseFilter; // Let filter activate.
    type BlockWeights = RuntimeBlockWeights;
    type BlockLength = RuntimeBlockLength;
    type AccountId = AccountId;
    type RuntimeCall = RuntimeCall;
    type Lookup = AccountIdLookup<AccountId, ()>;
    type Index = Index;
    type BlockNumber = BlockNumber;
    type Hash = Hash;
    type Hashing = BlakeTwo256;
    type Header = Header;
    type RuntimeEvent = RuntimeEvent;
    type RuntimeOrigin = RuntimeOrigin;
    type BlockHashCount = BlockHashCount;
    type DbWeight = RocksDbWeight;
    type Version = Version;
    type PalletInfo = PalletInfo;
    type OnNewAccount = ();
    type OnKilledAccount = ();
    type AccountData = pallet_balances::AccountData<Balance>;
    type SystemWeightInfo = weights::frame_system::SubstrateWeight<Runtime>;
    type SS58Prefix = SS58Prefix;
    type OnSetCode = cumulus_pallet_parachain_system::ParachainSetCode<Self>;
    type MaxConsumers = ConstU32<16>;
}

parameter_types! {
    pub const MinimumPeriod: u64 = SLOT_DURATION / 2;
}

impl pallet_timestamp::Config for Runtime {
    /// A timestamp: milliseconds since the unix epoch.
    type Moment = u64;
    type OnTimestampSet = ();
    type MinimumPeriod = MinimumPeriod;
    type WeightInfo = weights::pallet_timestamp::SubstrateWeight<Runtime>;
}

impl pallet_authorship::Config for Runtime {
    type FindAuthor = AuthorInherent;
    type UncleGenerations = ConstU32<0>;
    type FilterUncle = ();
    type EventHandler = (CollatorSelection,);
}

parameter_types! {
    pub const NativeTokenExistentialDeposit: u128 = 10 * cKMA; // 0.1 KMA
}
impl pallet_balances::Config for Runtime {
    type MaxLocks = ConstU32<50>;
    type MaxReserves = ConstU32<50>;
    type ReserveIdentifier = [u8; 8];
    type Balance = Balance;
    type DustRemoval = ();
    type RuntimeEvent = RuntimeEvent;
    type ExistentialDeposit = NativeTokenExistentialDeposit;
    type AccountStore = frame_system::Pallet<Runtime>;
    type WeightInfo = weights::pallet_balances::SubstrateWeight<Runtime>;
}

parameter_types! {
    /// Relay Chain `TransactionLengthToFeeCoeff` / 10 (1_000_000 on Kusama)
    pub const TransactionLengthToFeeCoeff: Balance = mKMA / 100;
    pub const WeightToFeeCoeff: Balance = 5_000;
}

impl pallet_transaction_payment::Config for Runtime {
    type OnChargeTransaction = pallet_transaction_payment::CurrencyAdapter<Balances, DealWithFees>;
    type WeightToFee = ConstantMultiplier<Balance, WeightToFeeCoeff>;
    type LengthToFee = ConstantMultiplier<Balance, TransactionLengthToFeeCoeff>;
    type FeeMultiplierUpdate = SlowAdjustingFeeUpdate<Self>;
    type OperationalFeeMultiplier = ConstU8<5>;
    type RuntimeEvent = RuntimeEvent;
}

parameter_types! {
    // One storage item; key size is 32; value is size 4+4+16+32 bytes = 56 bytes.
    pub const DepositBase: Balance = deposit(1, 88);
    // Additional storage item size of 32 bytes.
    pub const DepositFactor: Balance = deposit(0, 32);
}

impl pallet_multisig::Config for Runtime {
    type RuntimeEvent = RuntimeEvent;
    type RuntimeCall = RuntimeCall;
    type Currency = Balances;
    type DepositBase = DepositBase;
    type DepositFactor = DepositFactor;
    type MaxSignatories = ConstU32<100>;
    type WeightInfo = weights::pallet_multisig::SubstrateWeight<Runtime>;
}

impl pallet_utility::Config for Runtime {
    type RuntimeEvent = RuntimeEvent;
    type RuntimeCall = RuntimeCall;
    type PalletsOrigin = OriginCaller;
    type WeightInfo = weights::pallet_utility::SubstrateWeight<Runtime>;
}

parameter_types! {
    pub LaunchPeriod: BlockNumber = prod_or_fast!(7 * DAYS, 5 * MINUTES, "CALAMARI_LAUNCHPERIOD");
    pub VotingPeriod: BlockNumber = prod_or_fast!(7 * DAYS, 5 * MINUTES, "CALAMARI_VOTINGPERIOD");
    pub FastTrackVotingPeriod: BlockNumber = prod_or_fast!(3 * HOURS, 2 * MINUTES, "CALAMARI_FASTTRACKVOTINGPERIOD");
    pub const InstantAllowed: bool = true;
    pub const MinimumDeposit: Balance = 1000 * KMA;
    pub EnactmentPeriod: BlockNumber = prod_or_fast!(1 * DAYS, 2 * MINUTES, "CALAMARI_ENACTMENTPERIOD");
    pub CooloffPeriod: BlockNumber = prod_or_fast!(7 * DAYS, 2 * MINUTES, "CALAMARI_COOLOFFPERIOD");
    pub const PreimageByteDeposit: Balance = deposit(0, 1);
}

impl pallet_democracy::Config for Runtime {
    type RuntimeEvent = RuntimeEvent;
    type Currency = Balances;
    type EnactmentPeriod = EnactmentPeriod;
    type VoteLockingPeriod = EnactmentPeriod;
    type LaunchPeriod = LaunchPeriod;
    type VotingPeriod = VotingPeriod;
    type MinimumDeposit = MinimumDeposit;
    /// A straight majority of the council can decide what their next motion is.
    type ExternalOrigin =
        pallet_collective::EnsureProportionAtLeast<AccountId, CouncilCollective, 1, 2>;
    /// A super-majority can have the next scheduled referendum be a straight majority-carries vote.
    type ExternalMajorityOrigin =
        pallet_collective::EnsureProportionAtLeast<AccountId, CouncilCollective, 3, 4>;
    /// A unanimous council can have the next scheduled referendum be a straight default-carries
    /// (NTB) vote.
    type ExternalDefaultOrigin =
        pallet_collective::EnsureProportionAtLeast<AccountId, CouncilCollective, 1, 1>;
    /// Two thirds of the technical committee can have an ExternalMajority/ExternalDefault vote
    /// be tabled immediately and with a shorter voting/enactment period.
    type FastTrackOrigin =
        pallet_collective::EnsureProportionAtLeast<AccountId, TechnicalCollective, 2, 3>;
    type InstantOrigin =
        pallet_collective::EnsureProportionAtLeast<AccountId, TechnicalCollective, 1, 1>;
    type InstantAllowed = InstantAllowed;
    type FastTrackVotingPeriod = FastTrackVotingPeriod;
    // To cancel a proposal which has been passed, 2/3 of the council must agree to it.
    type CancellationOrigin =
        pallet_collective::EnsureProportionAtLeast<AccountId, CouncilCollective, 2, 3>;
    // To cancel a proposal before it has been passed, the technical committee must be unanimous or
    // Root must agree.
    type CancelProposalOrigin = EitherOfDiverse<
        EnsureRoot<AccountId>,
        pallet_collective::EnsureProportionAtLeast<AccountId, TechnicalCollective, 1, 1>,
    >;
    type BlacklistOrigin = EnsureRoot<AccountId>;
    // Any single technical committee member may veto a coming council proposal, however they can
    // only do it once and it lasts only for the cool-off period.
    type VetoOrigin = pallet_collective::EnsureMember<AccountId, TechnicalCollective>;
    type CooloffPeriod = CooloffPeriod;
    type Slash = ();
    type Scheduler = Scheduler;
    type PalletsOrigin = OriginCaller;
    type MaxVotes = ConstU32<100>;
    type WeightInfo = weights::pallet_democracy::SubstrateWeight<Runtime>;
    type MaxProposals = ConstU32<100>;
    type Preimages = Preimage;
    type MaxDeposits = ConstU32<100>;
    type MaxBlacklisted = ConstU32<100>;
}

parameter_types! {
    /// The maximum amount of time (in blocks) for council members to vote on motions.
    /// Motions may end in fewer blocks if enough votes are cast to determine the result.
    pub const CouncilMotionDuration: BlockNumber = 3 * DAYS;
}

type CouncilCollective = pallet_collective::Instance1;
impl pallet_collective::Config<CouncilCollective> for Runtime {
    type RuntimeOrigin = RuntimeOrigin;
    type Proposal = RuntimeCall;
    type RuntimeEvent = RuntimeEvent;
    type MotionDuration = CouncilMotionDuration;
    type MaxProposals = ConstU32<100>;
    type MaxMembers = ConstU32<100>;
    type DefaultVote = pallet_collective::PrimeDefaultVote;
    type WeightInfo = weights::pallet_collective::SubstrateWeight<Runtime>;
}

pub type EnsureRootOrThreeFourthsCouncil = EitherOfDiverse<
    EnsureRoot<AccountId>,
    pallet_collective::EnsureProportionAtLeast<AccountId, CouncilCollective, 3, 4>,
>;

type CouncilMembershipInstance = pallet_membership::Instance1;
impl pallet_membership::Config<CouncilMembershipInstance> for Runtime {
    type RuntimeEvent = RuntimeEvent;
    type AddOrigin = EnsureRootOrThreeFourthsCouncil;
    type RemoveOrigin = EnsureRootOrThreeFourthsCouncil;
    type SwapOrigin = EnsureRootOrThreeFourthsCouncil;
    type ResetOrigin = EnsureRootOrThreeFourthsCouncil;
    type PrimeOrigin = EnsureRootOrThreeFourthsCouncil;
    type MembershipInitialized = Council;
    type MembershipChanged = Council;
    type MaxMembers = ConstU32<100>;
    type WeightInfo = weights::pallet_membership::SubstrateWeight<Runtime>;
}

parameter_types! {
    pub const TechnicalMotionDuration: BlockNumber = 3 * DAYS;
}

type TechnicalCollective = pallet_collective::Instance2;
impl pallet_collective::Config<TechnicalCollective> for Runtime {
    type RuntimeOrigin = RuntimeOrigin;
    type Proposal = RuntimeCall;
    type RuntimeEvent = RuntimeEvent;
    type MotionDuration = TechnicalMotionDuration;
    type MaxProposals = ConstU32<100>;
    type MaxMembers = ConstU32<100>;
    type DefaultVote = pallet_collective::PrimeDefaultVote;
    type WeightInfo = weights::pallet_collective::SubstrateWeight<Runtime>;
}

type TechnicalMembershipInstance = pallet_membership::Instance2;
impl pallet_membership::Config<TechnicalMembershipInstance> for Runtime {
    type RuntimeEvent = RuntimeEvent;
    type AddOrigin = EnsureRootOrThreeFourthsCouncil;
    type RemoveOrigin = EnsureRootOrThreeFourthsCouncil;
    type SwapOrigin = EnsureRootOrThreeFourthsCouncil;
    type ResetOrigin = EnsureRootOrThreeFourthsCouncil;
    type PrimeOrigin = EnsureRootOrThreeFourthsCouncil;
    type MembershipInitialized = TechnicalCommittee;
    type MembershipChanged = TechnicalCommittee;
    type MaxMembers = ConstU32<100>;
    type WeightInfo = weights::pallet_membership::SubstrateWeight<Runtime>;
}

parameter_types! {
    pub const ProposalBond: Permill = Permill::from_percent(1);
    pub const ProposalBondMinimum: Balance = 500 * KMA;
    pub const ProposalBondMaximum: Balance = 10_000 * KMA;
    pub SpendPeriod: BlockNumber = prod_or_fast!(6 * DAYS, 2 * MINUTES, "CALAMARI_SPENDPERIOD");
    pub const Burn: Permill = Permill::from_percent(0);
    pub const TreasuryPalletId: PalletId = TREASURY_PALLET_ID;
}

type EnsureRootOrThreeFifthsCouncil = EitherOfDiverse<
    EnsureRoot<AccountId>,
    pallet_collective::EnsureProportionAtLeast<AccountId, CouncilCollective, 3, 5>,
>;

type EnsureRootOrMoreThanHalfCouncil = EitherOfDiverse<
    EnsureRoot<AccountId>,
    pallet_collective::EnsureProportionMoreThan<AccountId, CouncilCollective, 1, 2>,
>;

impl pallet_treasury::Config for Runtime {
    type PalletId = TreasuryPalletId;
    type Currency = Balances;
    type ApproveOrigin = EnsureRootOrThreeFifthsCouncil;
    type RejectOrigin = EnsureRootOrMoreThanHalfCouncil;
    type RuntimeEvent = RuntimeEvent;
    type OnSlash = Treasury;
    type ProposalBond = ProposalBond;
    type ProposalBondMinimum = ProposalBondMinimum;
    type ProposalBondMaximum = ProposalBondMaximum;
    type SpendPeriod = SpendPeriod;
    type Burn = Burn;
    type BurnDestination = ();
    type MaxApprovals = ConstU32<100>;
    type WeightInfo = weights::pallet_treasury::SubstrateWeight<Runtime>;
    type SpendFunds = ();
    // Expects an implementation of `EnsureOrigin` with a `Success` generic,
    // which is the the maximum amount that this origin is allowed to spend at a time.
    type SpendOrigin = NeverEnsureOrigin<Balance>;
}

impl pallet_aura_style_filter::Config for Runtime {
    /// Nimbus filter pipeline (final) step 3:
    /// Choose 1 collator from PotentialAuthors as eligible
    /// for each slot in round-robin fashion
    type PotentialAuthors = ParachainStaking;
}
parameter_types! {
    /// Fixed percentage a collator takes off the top of due rewards
    pub const DefaultCollatorCommission: Perbill = Perbill::from_percent(10);
    /// Default percent of inflation set aside for parachain bond every round
    pub const DefaultParachainBondReservePercent: Percent = Percent::zero();
    pub DefaultBlocksPerRound: BlockNumber = prod_or_fast!(6 * HOURS,15,"CALAMARI_DEFAULTBLOCKSPERROUND");
    pub LeaveDelayRounds: BlockNumber = prod_or_fast!(28,1,"CALAMARI_LEAVEDELAYROUNDS"); // == 7 * DAYS / 6 * HOURS
}
impl pallet_parachain_staking::Config for Runtime {
    type RuntimeEvent = RuntimeEvent;
    type Currency = Balances;
    type BlockAuthor = AuthorInherent;
    type MonetaryGovernanceOrigin = EnsureRoot<AccountId>;
    /// Minimum round length is 2 minutes (10 * 12 second block times)
    type MinBlocksPerRound = ConstU32<10>;
    /// Blocks per round
    type DefaultBlocksPerRound = DefaultBlocksPerRound;
    /// Rounds before the collator leaving the candidates request can be executed
    type LeaveCandidatesDelay = LeaveDelayRounds;
    /// Rounds before the candidate bond increase/decrease can be executed
    type CandidateBondLessDelay = LeaveDelayRounds;
    /// Rounds before the delegator exit can be executed
    type LeaveDelegatorsDelay = LeaveDelayRounds;
    /// Rounds before the delegator revocation can be executed
    type RevokeDelegationDelay = LeaveDelayRounds;
    /// Rounds before the delegator bond increase/decrease can be executed
    type DelegationBondLessDelay = LeaveDelayRounds;
    /// Rounds before the reward is paid
    type RewardPaymentDelay = ConstU32<2>;
    /// Minimum collators selected per round, default at genesis and minimum forever after
    type MinSelectedCandidates = ConstU32<5>;
    /// Maximum top delegations per candidate
    type MaxTopDelegationsPerCandidate = ConstU32<100>;
    /// Maximum bottom delegations per candidate
    type MaxBottomDelegationsPerCandidate = ConstU32<50>;
    /// Maximum delegations per delegator
    type MaxDelegationsPerDelegator = ConstU32<25>;
    type DefaultCollatorCommission = DefaultCollatorCommission;
    type DefaultParachainBondReservePercent = DefaultParachainBondReservePercent;
    /// Minimum stake on a collator to be considered for block production
    type MinCollatorStk = ConstU128<{ crate::staking::MIN_BOND_TO_BE_CONSIDERED_COLLATOR }>;
    /// Minimum stake the collator runner must bond to register as collator candidate
    type MinCandidateStk = ConstU128<{ crate::staking::NORMAL_COLLATOR_MINIMUM_STAKE }>;
    /// WHITELIST: Minimum stake required for *a whitelisted* account to be a collator candidate
    type MinWhitelistCandidateStk = ConstU128<{ crate::staking::EARLY_COLLATOR_MINIMUM_STAKE }>;
    /// Smallest amount that can be delegated
    type MinDelegation = ConstU128<{ 5_000 * KMA }>;
    /// Minimum stake required to be reserved to be a delegator
    type MinDelegatorStk = ConstU128<{ 5_000 * KMA }>;
    type OnCollatorPayout = ();
    type OnNewRound = ();
    type WeightInfo = weights::pallet_parachain_staking::SubstrateWeight<Runtime>;
}

impl pallet_author_inherent::Config for Runtime {
    // We start a new slot each time we see a new relay block.
    type SlotBeacon = cumulus_pallet_parachain_system::RelaychainBlockNumberProvider<Self>;
    type AccountLookup = CollatorSelection;
    type WeightInfo = weights::pallet_author_inherent::SubstrateWeight<Runtime>;
    /// Nimbus filter pipeline step 1:
    /// Filters out NimbusIds not registered as SessionKeys of some AccountId
    type CanAuthor = AuraAuthorFilter;
}

parameter_types! {
    pub MaximumSchedulerWeight: Weight = Perbill::from_percent(80) *
        RuntimeBlockWeights::get().max_block;
    pub const NoPreimagePostponement: Option<u32> = Some(10);
}

type ScheduleOrigin = EnsureRoot<AccountId>;
/// Used the compare the privilege of an origin inside the scheduler.
pub struct OriginPrivilegeCmp;
impl PrivilegeCmp<OriginCaller> for OriginPrivilegeCmp {
    fn cmp_privilege(left: &OriginCaller, right: &OriginCaller) -> Option<Ordering> {
        if left == right {
            return Some(Ordering::Equal);
        }

        match (left, right) {
            // Root is greater than anything.
            (OriginCaller::system(frame_system::RawOrigin::Root), _) => Some(Ordering::Greater),
            // Check which one has more yes votes.
            (
                OriginCaller::Council(pallet_collective::RawOrigin::Members(l_yes_votes, l_count)),
                OriginCaller::Council(pallet_collective::RawOrigin::Members(r_yes_votes, r_count)),
            ) => Some((l_yes_votes * r_count).cmp(&(r_yes_votes * l_count))),
            // For every other origin we don't care, as they are not used for `ScheduleOrigin`.
            _ => None,
        }
    }
}

impl pallet_scheduler::Config for Runtime {
    type RuntimeEvent = RuntimeEvent;
    type RuntimeOrigin = RuntimeOrigin;
    type PalletsOrigin = OriginCaller;
    type RuntimeCall = RuntimeCall;
    type MaximumWeight = MaximumSchedulerWeight;
    type ScheduleOrigin = ScheduleOrigin;
    type MaxScheduledPerBlock = ConstU32<50>; // 50 scheduled calls at most in the queue for a single block.
    type WeightInfo = weights::pallet_scheduler::SubstrateWeight<Runtime>;
    type OriginPrivilegeCmp = OriginPrivilegeCmp;
    type Preimages = Preimage;
}

parameter_types! {
    // Our NORMAL_DISPATCH_RATIO is 70% of the 5MB limit
    // So anything more than 3.5MB doesn't make sense here
    pub const PreimageMaxSize: u32 = 3584 * 1024;
    pub const PreimageBaseDeposit: Balance = 1 * KMA;
}

impl pallet_preimage::Config for Runtime {
    type WeightInfo = weights::pallet_preimage::SubstrateWeight<Runtime>;
    type RuntimeEvent = RuntimeEvent;
    type Currency = Balances;
    type ManagerOrigin = EnsureRoot<AccountId>;
    // The sum of the below 2 amounts will get reserved every time someone submits a preimage.
    // Their sum will be unreserved when the preimage is requested, i.e. when it is going to be used.
    type BaseDeposit = PreimageBaseDeposit;
    type ByteDeposit = PreimageByteDeposit;
}

parameter_types! {
    // Rotate collator's spot each 6 hours.
    pub Period: u32 = prod_or_fast!(6 * HOURS, 2 * MINUTES, "CALAMARI_PERIOD");
    pub const Offset: u32 = 0;
}

// NOTE: pallet_parachain_staking rounds are now used,
// session rotation through pallet session no longer needed
// but the pallet is used for SessionKeys storage
pub struct NeverEndSession;
impl ShouldEndSession<u32> for NeverEndSession {
    fn should_end_session(_: u32) -> bool {
        false
    }
}

impl pallet_session::Config for Runtime {
    type RuntimeEvent = RuntimeEvent;
    type ValidatorId = <Self as frame_system::Config>::AccountId;
    // we don't have stash and controller, thus we don't need the convert as well.
    type ValidatorIdOf = IdentityCollator;
    type ShouldEndSession = NeverEndSession;
    type NextSessionRotation = pallet_session::PeriodicSessions<Period, Offset>;
    type SessionManager = ();
    type SessionHandler =
        <opaque::SessionKeys as sp_runtime::traits::OpaqueKeys>::KeyTypeIdProviders;
    type Keys = opaque::SessionKeys;
    type WeightInfo = weights::pallet_session::SubstrateWeight<Runtime>;
}

impl pallet_aura::Config for Runtime {
    type AuthorityId = AuraId;
    type DisabledValidators = ();
    type MaxAuthorities = ConstU32<100_000>;
}

parameter_types! {
    // Pallet account for record rewards and give rewards to collator.
    pub const PotId: PalletId = STAKING_PALLET_ID;
}

parameter_types! {
    pub const ExecutiveBody: BodyId = BodyId::Executive;
}

/// We allow root and the Relay Chain council to execute privileged collator selection operations.
pub type CollatorSelectionUpdateOrigin = EitherOfDiverse<
    EnsureRoot<AccountId>,
    pallet_collective::EnsureProportionAtLeast<AccountId, CouncilCollective, 1, 1>,
>;

impl manta_collator_selection::Config for Runtime {
    type RuntimeEvent = RuntimeEvent;
    type Currency = Balances;
    type UpdateOrigin = CollatorSelectionUpdateOrigin;
    type PotId = PotId;
    type MaxCandidates = ConstU32<50>; // 50 candidates at most
    type MaxInvulnerables = ConstU32<5>; // 5 invulnerables at most
    type ValidatorId = <Self as frame_system::Config>::AccountId;
    type ValidatorIdOf = IdentityCollator;
    type AccountIdOf = IdentityCollator;
    type ValidatorRegistration = Session;
    type WeightInfo = weights::manta_collator_selection::SubstrateWeight<Runtime>;
    /// Nimbus filter pipeline step 2:
    /// Filters collators not part of the current pallet_session::validators()
    type CanAuthor = AuraAuthorFilter;
}

// Calamari pallets configuration
parameter_types! {
    pub const MinVestedTransfer: Balance = KMA;
}

impl calamari_vesting::Config for Runtime {
    type Currency = Balances;
    type RuntimeEvent = RuntimeEvent;
    type Timestamp = Timestamp;
    type MinVestedTransfer = MinVestedTransfer;
    type MaxScheduleLength = ConstU32<6>;
    type WeightInfo = weights::calamari_vesting::SubstrateWeight<Runtime>;
}

// Create the runtime by composing the FRAME pallets that were previously configured.
construct_runtime!(
    pub enum Runtime where
        Block = Block,
        NodeBlock = opaque::Block,
        UncheckedExtrinsic = UncheckedExtrinsic,
    {
        // System support stuff.
        System: frame_system::{Pallet, Call, Config, Storage, Event<T>} = 0,
        ParachainSystem: cumulus_pallet_parachain_system::{
            Pallet, Call, Config, Storage, Inherent, Event<T>, ValidateUnsigned,
        } = 1,
        Timestamp: pallet_timestamp::{Pallet, Call, Storage, Inherent} = 2,
        ParachainInfo: parachain_info::{Pallet, Storage, Config} = 3,
        TransactionPause: pallet_tx_pause::{Pallet, Call, Storage, Event<T>} = 9,

        // Monetary stuff.
        Balances: pallet_balances::{Pallet, Call, Storage, Config<T>, Event<T>} = 10,
        TransactionPayment: pallet_transaction_payment::{Pallet, Storage, Event<T>} = 11,

        // Governance stuff.
        Democracy: pallet_democracy::{Pallet, Call, Storage, Config<T>, Event<T>} = 14,
        Council: pallet_collective::<Instance1>::{Pallet, Call, Storage, Origin<T>, Event<T>, Config<T>} = 15,
        CouncilMembership: pallet_membership::<Instance1>::{Pallet, Call, Storage, Event<T>, Config<T>} = 16,
        TechnicalCommittee: pallet_collective::<Instance2>::{Pallet, Call, Storage, Origin<T>, Event<T>, Config<T>} = 17,
        TechnicalMembership: pallet_membership::<Instance2>::{Pallet, Call, Storage, Event<T>, Config<T>} = 18,

        ParachainStaking: pallet_parachain_staking::{Pallet, Call, Storage, Event<T>, Config<T>} = 48,
        // Collator support.
        AuthorInherent: pallet_author_inherent::{Pallet, Call, Storage, Inherent} = 60,
        AuraAuthorFilter: pallet_aura_style_filter::{Pallet, Storage} = 63,
        // The order of the next 4 is important and shall not change.
        Authorship: pallet_authorship::{Pallet, Call, Storage} = 20,
        CollatorSelection: manta_collator_selection::{Pallet, Call, Storage, Event<T>, Config<T>} = 21,
        Session: pallet_session::{Pallet, Call, Storage, Event, Config<T>} = 22,
        Aura: pallet_aura::{Pallet, Storage, Config<T>} = 23,
        // This used to be cumulus_pallet_aura_ext with idx = 24,

        // Treasury
        Treasury: pallet_treasury::{Pallet, Call, Storage, Event<T>} = 26,

        // Preimage registry.
        Preimage: pallet_preimage::{Pallet, Call, Storage, Event<T>} = 28,
        // System scheduler
        Scheduler: pallet_scheduler::{Pallet, Call, Storage, Event<T>} = 29,

        // XCM helpers.
        XcmpQueue: cumulus_pallet_xcmp_queue::{Pallet, Call, Storage, Event<T>} = 30,
        PolkadotXcm: pallet_xcm::{Pallet, Call, Storage, Event<T>, Origin, Config} = 31,
        CumulusXcm: cumulus_pallet_xcm::{Pallet, Event<T>, Origin} = 32,
        DmpQueue: cumulus_pallet_dmp_queue::{Pallet, Call, Storage, Event<T>} = 33,
        XTokens: orml_xtokens::{Pallet, Call, Event<T>, Storage} = 34,

        // Handy utilities.
        Utility: pallet_utility::{Pallet, Call, Event} = 40,
        Multisig: pallet_multisig::{Pallet, Call, Storage, Event<T>} = 41,
        // 42 was occupied by pallet-sudo, we should discuss it if another pallet takes 42 in the future.

        // Assets management
        Assets: pallet_assets::{Pallet, Call, Storage, Event<T>} = 45,
        AssetManager: pallet_asset_manager::{Pallet, Call, Storage, Config<T>, Event<T>} = 46,
        MantaPay: pallet_manta_pay::{Pallet, Call, Storage, Event<T>} = 47,
        MantaSbt: pallet_manta_sbt::{Pallet, Call, Storage, Event<T>} = 49,

        // Calamari stuff
        CalamariVesting: calamari_vesting::{Pallet, Call, Storage, Event<T>} = 50,
    }
);

/// The address format for describing accounts.
pub type Address = sp_runtime::MultiAddress<AccountId, ()>;
/// Block type as expected by this runtime.
pub type Block = generic::Block<Header, UncheckedExtrinsic>;
/// A Block signed with a Justification
pub type SignedBlock = generic::SignedBlock<Block>;
/// BlockId type as expected by this runtime.
pub type BlockId = generic::BlockId<Block>;
/// The SignedExtension to the basic transaction logic.
pub type SignedExtra = (
    frame_system::CheckSpecVersion<Runtime>,
    frame_system::CheckTxVersion<Runtime>,
    frame_system::CheckGenesis<Runtime>,
    frame_system::CheckEra<Runtime>,
    frame_system::CheckNonce<Runtime>,
    frame_system::CheckWeight<Runtime>,
    pallet_transaction_payment::ChargeTransactionPayment<Runtime>,
);
/// Unchecked extrinsic type as expected by this runtime.
pub type UncheckedExtrinsic =
    generic::UncheckedExtrinsic<Address, RuntimeCall, Signature, SignedExtra>;
/// Extrinsic type that has already been checked.
pub type CheckedExtrinsic = generic::CheckedExtrinsic<AccountId, RuntimeCall, SignedExtra>;

/// Types for runtime upgrading.
/// Each type should implement trait `OnRuntimeUpgrade`.
pub type OnRuntimeUpgradeHooks = migrations::init_sbt_counter::InitializeSbtCounter<Runtime>;
/// Executive: handles dispatch to the various modules.
pub type Executive = frame_executive::Executive<
    Runtime,
    Block,
    frame_system::ChainContext<Runtime>,
    Runtime,
    AllPalletsWithSystem,
    OnRuntimeUpgradeHooks,
>;

#[cfg(feature = "runtime-benchmarks")]
#[macro_use]
extern crate frame_benchmarking;

#[cfg(feature = "runtime-benchmarks")]
mod benches {
    frame_benchmarking::define_benchmarks!(
        // Substrate pallets
        [pallet_balances, Balances]
        [pallet_multisig, Multisig]
        [frame_system, SystemBench::<Runtime>]
        [pallet_timestamp, Timestamp]
        [pallet_utility, Utility]
        [pallet_democracy, Democracy]
        [pallet_collective, Council]
        [pallet_membership, CouncilMembership]
        [pallet_treasury, Treasury]
        [pallet_preimage, Preimage]
        [pallet_scheduler, Scheduler]
        [pallet_session, SessionBench::<Runtime>]
        [pallet_assets, Assets]

        // Manta pallets
        [calamari_vesting, CalamariVesting]
        [pallet_tx_pause, TransactionPause]
        [manta_collator_selection, CollatorSelection]
        [pallet_asset_manager, AssetManager]
        [pallet_parachain_staking, ParachainStaking]
        [pallet_manta_pay, MantaPay]
        [pallet_manta_sbt, MantaSbt]
                // XCM
                [cumulus_pallet_xcmp_queue, XcmpQueue]
                [pallet_xcm_benchmarks::fungible, pallet_xcm_benchmarks::fungible::Pallet::<Runtime>]
                [pallet_xcm_benchmarks::generic, pallet_xcm_benchmarks::generic::Pallet::<Runtime>]

        // Nimbus pallets
        [pallet_author_inherent, AuthorInherent]
    );
}

impl_runtime_apis! {
    impl sp_consensus_aura::AuraApi<Block, AuraId> for Runtime {
        fn slot_duration() -> sp_consensus_aura::SlotDuration {
            sp_consensus_aura::SlotDuration::from_millis(Aura::slot_duration())
        }

        fn authorities() -> Vec<AuraId> {
            // NOTE: AuraAPI must exist for node/src/aura_or_nimbus_consensus.rs
            // But is intentionally DISABLED starting with manta v3.3.0
            vec![]
        }
    }

    impl sp_api::Core<Block> for Runtime {
        fn version() -> RuntimeVersion {
            VERSION
        }

        fn execute_block(block: Block) {
            Executive::execute_block(block)
        }

        fn initialize_block(header: &<Block as BlockT>::Header) {
            Executive::initialize_block(header)
        }
    }

    impl sp_api::Metadata<Block> for Runtime {
        fn metadata() -> OpaqueMetadata {
            OpaqueMetadata::new(Runtime::metadata().into())
        }
    }

    impl sp_block_builder::BlockBuilder<Block> for Runtime {
        fn apply_extrinsic(extrinsic: <Block as BlockT>::Extrinsic) -> ApplyExtrinsicResult {
            Executive::apply_extrinsic(extrinsic)
        }

        fn finalize_block() -> <Block as BlockT>::Header {
            Executive::finalize_block()
        }

        fn inherent_extrinsics(data: sp_inherents::InherentData) -> Vec<<Block as BlockT>::Extrinsic> {
            data.create_extrinsics()
        }

        fn check_inherents(
            block: Block,
            data: sp_inherents::InherentData,
        ) -> sp_inherents::CheckInherentsResult {
            data.check_extrinsics(&block)
        }
    }

    impl sp_transaction_pool::runtime_api::TaggedTransactionQueue<Block> for Runtime {
        fn validate_transaction(
            source: TransactionSource,
            tx: <Block as BlockT>::Extrinsic,
            block_hash: <Block as BlockT>::Hash,
        ) -> TransactionValidity {
            Executive::validate_transaction(source, tx, block_hash)
        }
    }

    impl sp_offchain::OffchainWorkerApi<Block> for Runtime {
        fn offchain_worker(header: &<Block as BlockT>::Header) {
            Executive::offchain_worker(header)
        }
    }

    impl sp_session::SessionKeys<Block> for Runtime {
        fn generate_session_keys(seed: Option<Vec<u8>>) -> Vec<u8> {
            opaque::SessionKeys::generate(seed)
        }

        fn decode_session_keys(
            encoded: Vec<u8>,
        ) -> Option<Vec<(Vec<u8>, KeyTypeId)>> {
            opaque::SessionKeys::decode_into_raw_public_keys(&encoded)
        }
    }

    impl frame_system_rpc_runtime_api::AccountNonceApi<Block, AccountId, Index> for Runtime {
        fn account_nonce(account: AccountId) -> Index {
            System::account_nonce(account)
        }
    }

    impl pallet_transaction_payment_rpc_runtime_api::TransactionPaymentApi<Block, Balance> for Runtime {
        fn query_info(
            uxt: <Block as BlockT>::Extrinsic,
            len: u32,
        ) -> pallet_transaction_payment_rpc_runtime_api::RuntimeDispatchInfo<Balance> {
            TransactionPayment::query_info(uxt, len)
        }
        fn query_fee_details(
            uxt: <Block as BlockT>::Extrinsic,
            len: u32,
        ) -> pallet_transaction_payment::FeeDetails<Balance> {
            TransactionPayment::query_fee_details(uxt, len)
        }
    }

    impl pallet_transaction_payment_rpc_runtime_api::TransactionPaymentCallApi<Block, Balance, RuntimeCall>
        for Runtime
    {
        fn query_call_info(
            call: RuntimeCall,
            len: u32,
        ) -> pallet_transaction_payment::RuntimeDispatchInfo<Balance> {
            TransactionPayment::query_call_info(call, len)
        }
        fn query_call_fee_details(
            call: RuntimeCall,
            len: u32,
        ) -> pallet_transaction_payment::FeeDetails<Balance> {
            TransactionPayment::query_call_fee_details(call, len)
        }
    }

    impl cumulus_primitives_core::CollectCollationInfo<Block> for Runtime {
        fn collect_collation_info(header: &<Block as BlockT>::Header) -> cumulus_primitives_core::CollationInfo {
            ParachainSystem::collect_collation_info(header)
        }
    }

    impl pallet_manta_pay::runtime::PullLedgerDiffApi<Block> for Runtime {
        fn pull_ledger_diff(
            checkpoint: RawCheckpoint,
            max_receiver: u64,
            max_sender: u64
        ) -> PullResponse {
            MantaPay::pull_ledger_diff(checkpoint.into(), max_receiver, max_sender)
        }
        fn initial_pull(checkpoint: RawCheckpoint, max_receiver: u64) -> InitialSyncResponse {
            MantaPay::initial_pull(checkpoint.into(), max_receiver)
        }
    }

    impl pallet_manta_sbt::runtime::SBTPullLedgerDiffApi<Block> for Runtime {
        fn sbt_pull_ledger_diff(
            checkpoint: RawCheckpoint,
            max_receiver: u64,
            max_sender: u64
        ) -> PullResponse {
            MantaSbt::pull_ledger_diff(checkpoint.into(), max_receiver, max_sender)
        }
    }

    impl nimbus_primitives::NimbusApi<Block> for Runtime {
        fn can_author(author: NimbusId, relay_parent: u32, parent_header: &<Block as BlockT>::Header) -> bool {
            let next_block_number = parent_header.number + 1;
            let slot = relay_parent;
            // Because the staking solution calculates the next staking set at the beginning
            // of the first block in the new round, the only way to accurately predict the
            // authors is to compute the selection during prediction.
            // NOTE: This logic must manually be kept in sync with the nimbus filter pipeline
            if pallet_parachain_staking::Pallet::<Self>::round().should_update(next_block_number)
            {
                // lookup account from nimbusId
                // mirrors logic in `pallet_author_inherent`
                use nimbus_primitives::AccountLookup;
                let account = match manta_collator_selection::Pallet::<Self>::lookup_account(&author) {
                    Some(account) => account,
                    // Authors whose account lookups fail will not be eligible
                    None => {
                        return false;
                    }
                };
                // manually check aura eligibility (in the new round)
                // mirrors logic in `aura_style_filter`
                let truncated_half_slot = (slot >> 1) as usize;
                let active: Vec<AccountId> = pallet_parachain_staking::Pallet::<Self>::compute_top_candidates();
                account == active[truncated_half_slot % active.len()]
            } else {
                // We're not changing rounds, `PotentialAuthors` is not changing, just use can_author
                <AuthorInherent as nimbus_primitives::CanAuthor<_>>::can_author(&author, &relay_parent)
            }
        }
    }

    #[cfg(feature = "try-runtime")]
    impl frame_try_runtime::TryRuntime<Block> for Runtime {
        fn on_runtime_upgrade(checks: frame_try_runtime::UpgradeCheckSelect) -> (Weight, Weight) {
            let weight = Executive::try_runtime_upgrade(checks).unwrap();
            (weight, RuntimeBlockWeights::get().max_block)
        }

        fn execute_block(
            block: Block,
            state_root_check: bool,
            signature_check: bool,
            select: frame_try_runtime::TryStateSelect
        ) -> Weight {
            Executive::try_execute_block(block, state_root_check, signature_check, select).expect("try_execute_block failed")
        }
    }

    #[cfg(feature = "runtime-benchmarks")]
    impl frame_benchmarking::Benchmark<Block> for Runtime {
        fn benchmark_metadata(extra: bool) -> (
            Vec<frame_benchmarking::BenchmarkList>,
            Vec<frame_support::traits::StorageInfo>,
        ) {
            use frame_benchmarking::{Benchmarking, BenchmarkList};
            use frame_support::traits::StorageInfoTrait;
            use frame_system_benchmarking::Pallet as SystemBench;
            use cumulus_pallet_session_benchmarking::Pallet as SessionBench;

            let mut list = Vec::<BenchmarkList>::new();
            list_benchmarks!(list, extra);

            let storage_info = AllPalletsWithSystem::storage_info();

            (list, storage_info)
        }

        fn dispatch_benchmark(
            config: frame_benchmarking::BenchmarkConfig
        ) -> Result<Vec<frame_benchmarking::BenchmarkBatch>, sp_runtime::RuntimeString> {
            use frame_benchmarking::{Benchmarking, BenchmarkBatch, TrackedStorageKey, BenchmarkError};

            use frame_system_benchmarking::Pallet as SystemBench;
            impl frame_system_benchmarking::Config for Runtime {}

            use cumulus_pallet_session_benchmarking::Pallet as SessionBench;
            impl cumulus_pallet_session_benchmarking::Config for Runtime {}

            use pallet_xcm_benchmarks::asset_instance_from;
            use xcm_config::{LocationToAccountId, XcmExecutorConfig};

            parameter_types! {
                pub const TrustedTeleporter: Option<(MultiLocation, MultiAsset)> = None;
                pub const TrustedReserve: Option<(MultiLocation, MultiAsset)> = Some((
                    KsmLocation::get(),
                    // Random amount for the benchmark.
                    MultiAsset { fun: Fungible(1_000_000_000_000), id: Concrete(KsmLocation::get()) },
                ));
                pub const CheckedAccount: Option<AccountId> = None;
                pub const KsmLocation: MultiLocation = MultiLocation::parent();
                pub KmaLocation: MultiLocation = MultiLocation::new(1, X1(Parachain(ParachainInfo::parachain_id().into())));
            }

            impl pallet_xcm_benchmarks::Config for Runtime {
                type XcmConfig = XcmExecutorConfig;
                type AccountIdConverter = LocationToAccountId;

                fn valid_destination() -> Result<MultiLocation, BenchmarkError> {
                 Ok(KsmLocation::get())
                }

                fn worst_case_holding() -> MultiAssets {
                    // A mix of fungible, non-fungible, and concrete assets.
                    const HOLDING_FUNGIBLES: u32 = 100;
                    const HOLDING_NON_FUNGIBLES: u32 = 100;
                    let fungibles_amount: u128 = 100;
                    let mut assets = (0..HOLDING_FUNGIBLES)
                        .map(|i| {
                            MultiAsset {
                                id: Concrete(GeneralIndex(i as u128).into()),
                                fun: Fungible(fungibles_amount * i as u128),
                            }
                        })
                        .chain(core::iter::once(MultiAsset { id: Concrete(Here.into()), fun: Fungible(u128::MAX) }))
                        .chain((0..HOLDING_NON_FUNGIBLES).map(|i| MultiAsset {
                            id: Concrete(GeneralIndex(i as u128).into()),
                            fun: NonFungible(asset_instance_from(i)),
                        }))
                        .collect::<Vec<_>>();

                        assets.push(MultiAsset{
                            id: Concrete(KmaLocation::get()),
                            fun: Fungible(1_000_000 * KMA),
                        });
                        assets.into()
                }
            }

            impl pallet_xcm_benchmarks::fungible::Config for Runtime {
                type TransactAsset = Balances;

                type CheckedAccount = CheckedAccount;
                type TrustedTeleporter = TrustedTeleporter;
                type TrustedReserve = TrustedReserve;

                fn get_multi_asset() -> MultiAsset {
                    MultiAsset {
                        id: Concrete(KmaLocation::get()),
                        fun: Fungible(1 * KMA),
                    }
                }
            }

            impl pallet_xcm_benchmarks::generic::Config for Runtime {
                type RuntimeCall = RuntimeCall;

                fn worst_case_response() -> (u64, Response) {
                    (0u64, Response::Version(Default::default()))
                }

                fn transact_origin() -> Result<MultiLocation, BenchmarkError> {
                    Ok(KsmLocation::get())
                }

                fn subscribe_origin() -> Result<MultiLocation, BenchmarkError> {
                    Ok(KsmLocation::get())
                }

                fn claimable_asset() -> Result<(MultiLocation, MultiLocation, MultiAssets), BenchmarkError> {
                    let origin = KmaLocation::get();
                    let assets: MultiAssets = (Concrete(KmaLocation::get()), 1_000 * KMA).into();
                    let ticket = MultiLocation { parents: 0, interior: Here };
                    Ok((origin, ticket, assets))
                }
            }

            let whitelist: Vec<TrackedStorageKey> = vec![
                // Block Number
                hex_literal::hex!("26aa394eea5630e07c48ae0c9558cef702a5c1b19ab7a04f536c519aca4983ac").to_vec().into(),
                // Total Issuance
                hex_literal::hex!("c2261276cc9d1f8598ea4b6a74b15c2f57c875e4cff74148e4628f264b974c80").to_vec().into(),
                // Execution Phase
                hex_literal::hex!("26aa394eea5630e07c48ae0c9558cef7ff553b5a9862a516939d82b3d3d8661a").to_vec().into(),
                // Event Count
                hex_literal::hex!("26aa394eea5630e07c48ae0c9558cef70a98fdbe9ce6c55837576c60c7af3850").to_vec().into(),
                // ParachainStaking Round
                hex_literal::hex!("a686a3043d0adcf2fa655e57bc595a7813792e785168f725b60e2969c7fc2552").to_vec().into(),
                // System Events
                hex_literal::hex!("26aa394eea5630e07c48ae0c9558cef780d41e5e16056765bc8461851072c9d7").to_vec().into(),
                // Treasury Account
                hex_literal::hex!("26aa394eea5630e07c48ae0c9558cef7b99d880ec681799c0cf30e8886371da95ecffd7b6c0f78751baa9d281e0bfa3a6d6f646c70792f74727372790000000000000000000000000000000000000000").to_vec().into(),
            ];

            let mut batches = Vec::<BenchmarkBatch>::new();
            let params = (&config, &whitelist);
            add_benchmarks!(params, batches);

            Ok(batches)
        }
    }
}

struct CheckInherents;
impl cumulus_pallet_parachain_system::CheckInherents<Block> for CheckInherents {
    fn check_inherents(
        block: &Block,
        relay_state_proof: &cumulus_pallet_parachain_system::RelayChainStateProof,
    ) -> sp_inherents::CheckInherentsResult {
        let relay_chain_slot = relay_state_proof
            .read_slot()
            .expect("Could not read the relay chain slot from the proof");

        let inherent_data =
            cumulus_primitives_timestamp::InherentDataProvider::from_relay_chain_slot_and_duration(
                relay_chain_slot,
                sp_std::time::Duration::from_secs(6),
            )
            .create_inherent_data()
            .expect("Could not create the timestamp inherent data");

        inherent_data.check_extrinsics(block)
    }
}

cumulus_pallet_parachain_system::register_validate_block! {
    Runtime = Runtime,
    BlockExecutor = pallet_author_inherent::BlockExecutor::<Runtime, Executive>,
    CheckInherents = CheckInherents,
}<|MERGE_RESOLUTION|>--- conflicted
+++ resolved
@@ -226,28 +226,14 @@
             // Explicitly DISALLOWED calls ( Pallet user extrinsics we don't want used WITH REASONING )
             | RuntimeCall::Assets(_) // Filter Assets. Assets should only be accessed by AssetManager.
             // It's a call only for vesting crowdloan contributors' token, normal user should not use it.
-<<<<<<< HEAD
             | RuntimeCall::CalamariVesting(calamari_vesting::Call::vested_transfer {..})
-            // For now disallow public proposal workflows, treasury workflows,
-            // as well as external_propose and external_propose_majority.
+            // For now disallow public proposal workflows, treasury workflows.
             | RuntimeCall::Democracy(
                                 pallet_democracy::Call::propose {..}
                                 | pallet_democracy::Call::second {..}
                                 | pallet_democracy::Call::cancel_proposal {..}
-                                | pallet_democracy::Call::clear_public_proposals {..}
-                                | pallet_democracy::Call::external_propose {..}
-                                | pallet_democracy::Call::external_propose_majority {..})
+                                | pallet_democracy::Call::clear_public_proposals {..})
             | RuntimeCall::Treasury(_) // Treasury calls are filtered while it is accumulating funds.
-=======
-            | Call::CalamariVesting(calamari_vesting::Call::vested_transfer {..})
-            // For now disallow public proposal workflows, treasury workflows.
-            | Call::Democracy(
-                                pallet_democracy::Call::propose {..}
-                                | pallet_democracy::Call::second {..}
-                                | pallet_democracy::Call::cancel_proposal {..}
-                                | pallet_democracy::Call::clear_public_proposals {..})
-            | Call::Treasury(_) // Treasury calls are filtered while it is accumulating funds.
->>>>>>> db873750
             // Everything except transfer() is filtered out until it is practically needed:
             | RuntimeCall::XTokens(
                                 orml_xtokens::Call::transfer_with_fee {..}
