--- conflicted
+++ resolved
@@ -890,11 +890,7 @@
 /// TODO: fix OnRuntimeUpgradeHelpersExt
 /// Types for runtime upgrading.
 /// Each type should implement trait `OnRuntimeUpgrade`.
-<<<<<<< HEAD
-/// pub type OnRuntimeUpgradeHooks = (migrations::asset_id::AssetIdMigration<Runtime>,);
-=======
 pub type OnRuntimeUpgradeHooks = ();
->>>>>>> 45ba60e1
 /// Executive: handles dispatch to the various modules.
 pub type Executive = frame_executive::Executive<
     Runtime,
