--- conflicted
+++ resolved
@@ -15,13 +15,9 @@
 // along with Manta.  If not, see <http://www.gnu.org/licenses/>.
 
 use super::{
-<<<<<<< HEAD
     weights, xcm_config::SelfReserve, AssetManager, Assets, Balances,
-    NativeTokenExistentialDeposit, Runtime, RuntimeEvent, RuntimeOrigin,
-=======
-    weights, xcm_config::SelfReserve, AssetManager, Assets, Balances, Event,
-    NativeTokenExistentialDeposit, Origin, Runtime, TechnicalCollective, Timestamp, KMA,
->>>>>>> ceb9e46c
+    NativeTokenExistentialDeposit, Runtime, RuntimeEvent, RuntimeOrigin, TechnicalCollective,
+    Timestamp, KMA,
 };
 
 use manta_primitives::{
@@ -38,11 +34,7 @@
 use frame_support::{
     pallet_prelude::DispatchResult,
     parameter_types,
-<<<<<<< HEAD
-    traits::{AsEnsureOriginWithArg, ConstU32},
-=======
-    traits::{ConstU128, ConstU16, ConstU32, EitherOfDiverse},
->>>>>>> ceb9e46c
+    traits::{AsEnsureOriginWithArg, ConstU128, ConstU16, ConstU32, EitherOfDiverse},
     PalletId,
 };
 
@@ -203,7 +195,7 @@
 }
 
 impl pallet_manta_sbt::Config for Runtime {
-    type Event = Event;
+    type RuntimeEvent = RuntimeEvent;
     type PalletId = MantaSbtPalletId;
     type Currency = Balances;
     type MintsPerReserve = ConstU16<5>;
