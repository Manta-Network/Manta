// Copyright 2020-2022 Manta Network.
// This file is part of Manta.
//
// Manta is free software: you can redistribute it and/or modify
// it under the terms of the GNU General Public License as published by
// the Free Software Foundation, either version 3 of the License, or
// (at your option) any later version.
//
// Manta is distributed in the hope that it will be useful,
// but WITHOUT ANY WARRANTY; without even the implied warranty of
// MERCHANTABILITY or FITNESS FOR A PARTICULAR PURPOSE.  See the
// GNU General Public License for more details.
//
// You should have received a copy of the GNU General Public License
// along with Manta.  If not, see <http://www.gnu.org/licenses/>.

use super::{
    cKMA, weights, xcm_config::SelfReserve, AssetManager, Assets, Balances, Event,
    NativeTokenExistentialDeposit, Origin, Runtime, Uniques, KMA,
};

use manta_primitives::{
    assets::{
        AssetConfig, AssetIdMapping, AssetIdType, AssetLocation, AssetRegistry,
        AssetRegistryMetadata, AssetStorageMetadata,
        AssetStorageMetadata::{Fungible, NonFungible},
        BalanceType, FungibleAssetStorageMetadata, LocationType, NativeAndNonNative,
    },
<<<<<<< HEAD
    constants::{ASSET_MANAGER_PALLET_ID, CALAMARI_DECIMAL},
    nft::NonFungibleAsset,
=======
    constants::{ASSET_MANAGER_PALLET_ID, CALAMARI_DECIMAL, MANTA_PAY_PALLET_ID},
>>>>>>> d6ab36e4
    types::{AccountId, Balance, CalamariAssetId},
};

use frame_support::{
    pallet_prelude::DispatchResult,
    parameter_types,
    traits::{AsEnsureOriginWithArg, ConstU32},
    PalletId,
};

use frame_system::{EnsureRoot, EnsureSigned};

use xcm::VersionedMultiLocation;

parameter_types! {
    // Does not really matter as this will be only called by root
    pub const AssetDeposit: Balance = 1_000 * KMA;
    pub const AssetAccountDeposit: Balance = NativeTokenExistentialDeposit::get();
    pub const ApprovalDeposit: Balance = 10 * cKMA;
    pub const MetadataDepositBase: Balance = KMA;
    pub const MetadataDepositPerByte: Balance = cKMA;
}

impl pallet_assets::Config for Runtime {
    type Event = Event;
    type Balance = Balance;
    type AssetId = CalamariAssetId;
    type Currency = Balances;
    type ForceOrigin = EnsureRoot<AccountId>;
    type AssetDeposit = AssetDeposit;
    type AssetAccountDeposit = AssetAccountDeposit;
    type MetadataDepositBase = MetadataDepositBase;
    type MetadataDepositPerByte = MetadataDepositPerByte;
    type ApprovalDeposit = ApprovalDeposit;
    type StringLimit = ConstU32<50>;
    type Freezer = ();
    type Extra = ();
    type WeightInfo = weights::pallet_assets::SubstrateWeight<Runtime>;
}

pub struct CalamariAssetRegistry;
impl BalanceType for CalamariAssetRegistry {
    type Balance = Balance;
}
impl AssetIdType for CalamariAssetRegistry {
    type AssetId = CalamariAssetId;
}
impl AssetRegistry<Runtime> for CalamariAssetRegistry {
    type Metadata =
        AssetStorageMetadata<Balance, CalamariAssetId, CalamariAssetId, CalamariAssetId>;
    type Error = sp_runtime::DispatchError;

    fn create_asset(
        who: Origin,
        asset_id: CalamariAssetId,
        admin: AccountId,
        metadata: Self::Metadata,
    ) -> DispatchResult {
        match metadata {
            Fungible(meta_registry) => {
                let meta = meta_registry.metadata;
                Assets::create(
                    who.clone(),
                    asset_id,
                    sp_runtime::MultiAddress::Id(admin),
                    meta_registry.min_balance,
                )?;

                Assets::set_metadata(who, asset_id, meta.name, meta.symbol, meta.decimals)
            }
            NonFungible(_meta) => Ok(()),
        }
    }

    fn force_create_asset(asset_id: CalamariAssetId, metadata: Self::Metadata) -> DispatchResult {
        match metadata {
            Fungible(meta_registry) => {
                let meta = meta_registry.metadata;
                Assets::force_create(
                    Origin::root(),
                    asset_id,
                    sp_runtime::MultiAddress::Id(AssetManager::account_id()),
                    meta_registry.is_sufficient,
                    meta_registry.min_balance,
                )?;

                Assets::force_set_metadata(
                    Origin::root(),
                    asset_id,
                    meta.name,
                    meta.symbol,
                    meta.decimals,
                    meta.is_frozen,
                )
            }
            NonFungible(_meta) => Ok(()),
        }
    }

    fn force_update_metadata(
        asset_id: &CalamariAssetId,
        metadata: Self::Metadata,
    ) -> DispatchResult {
        match metadata {
            Fungible(meta_registry) => {
                let meta = meta_registry.metadata;
                Assets::force_set_metadata(
                    Origin::root(),
                    *asset_id,
                    meta.name,
                    meta.symbol,
                    meta.decimals,
                    meta.is_frozen,
                )
            }
            NonFungible(_meta) => Ok(()),
        }
    }

    fn get_metadata(
        asset_id: &CalamariAssetId,
    ) -> Option<AssetStorageMetadata<Balance, CalamariAssetId, CalamariAssetId, CalamariAssetId>>
    {
        AssetManager::get_metadata(asset_id)
    }
}

parameter_types! {
    pub const StartNonNativeAssetId: CalamariAssetId = 8;
    pub const NativeAssetId: CalamariAssetId = 1;
    pub NativeAssetLocation: AssetLocation = AssetLocation(
        VersionedMultiLocation::V1(SelfReserve::get()));
    pub NativeAssetMetadata: AssetRegistryMetadata<Balance, CalamariAssetId> =
        AssetRegistryMetadata {
            metadata: FungibleAssetStorageMetadata {
                name: b"Calamari".to_vec(),
                symbol: b"KMA".to_vec(),
                decimals: CALAMARI_DECIMAL,
                is_frozen: false,
            },
            asset_id: 1,
            min_balance: NativeTokenExistentialDeposit::get(),
            is_sufficient: true,
        };
    pub const AssetManagerPalletId: PalletId = ASSET_MANAGER_PALLET_ID;
}

pub type CalamariConcreteFungibleLedger =
    NativeAndNonNative<Runtime, CalamariAssetConfig, Balances, Assets>;

pub type CalamariNonFungibleLedger = NonFungibleAsset<Runtime, CalamariAssetId, Balance, Uniques>;

/// AssetConfig implementations for this runtime
#[derive(Clone, Eq, PartialEq)]
pub struct CalamariAssetConfig;
impl LocationType for CalamariAssetConfig {
    type Location = AssetLocation;
}
impl BalanceType for CalamariAssetConfig {
    type Balance = Balance;
}
impl AssetIdType for CalamariAssetConfig {
    type AssetId = CalamariAssetId;
}
impl AssetConfig<Runtime> for CalamariAssetConfig {
    type StartNonNativeAssetId = StartNonNativeAssetId;
    type NativeAssetId = NativeAssetId;
    type AssetRegistryMetadata =
        AssetStorageMetadata<Balance, CalamariAssetId, CalamariAssetId, CalamariAssetId>;
    type IdentifierMapping = AssetIdMapping<CalamariAssetId, CalamariAssetId, CalamariAssetId>;
    type NativeAssetLocation = NativeAssetLocation;
    type NativeAssetMetadata = NativeAssetMetadata;
    type StorageMetadata =
        AssetStorageMetadata<Balance, CalamariAssetId, CalamariAssetId, CalamariAssetId>;
    type AssetRegistry = CalamariAssetRegistry;
    type FungibleLedger = CalamariConcreteFungibleLedger;
    type NonFungibleLedger = CalamariNonFungibleLedger;
}

parameter_types! {
    pub const CollectionDeposit: Balance = 100;
    pub const ItemDeposit: Balance = 1;
    pub const KeyLimit: u32 = 32;
    pub const ValueLimit: u32 = 256;
}

impl pallet_uniques::Config for Runtime {
    type Event = Event;
    type CollectionId = CalamariAssetId;
    type ItemId = CalamariAssetId;
    type Currency = Balances;
    type ForceOrigin = EnsureRoot<AccountId>;
    type CollectionDeposit = CollectionDeposit;
    type ItemDeposit = ItemDeposit;
    type MetadataDepositBase = MetadataDepositBase;
    type AttributeDepositBase = MetadataDepositBase;
    type DepositPerByte = MetadataDepositPerByte;
    type StringLimit = ConstU32<50>;
    type KeyLimit = KeyLimit;
    type ValueLimit = ValueLimit;
    type WeightInfo = pallet_uniques::weights::SubstrateWeight<Runtime>;
    #[cfg(feature = "runtime-benchmarks")]
    type Helper = ();
    type CreateOrigin = AsEnsureOriginWithArg<EnsureSigned<AccountId>>;
    type Locker = ();
}

impl pallet_asset_manager::Config for Runtime {
    type Event = Event;
    type AssetId = CalamariAssetId;
    type Balance = Balance;
    type Location = AssetLocation;
    type AssetConfig = CalamariAssetConfig;
    type ModifierOrigin = EnsureRoot<AccountId>;
    type PalletId = AssetManagerPalletId;
    type WeightInfo = weights::pallet_asset_manager::SubstrateWeight<Runtime>;
}

parameter_types! {
    pub const MantaPayPalletId: PalletId = MANTA_PAY_PALLET_ID;
}

impl pallet_manta_pay::Config for Runtime {
    type Event = Event;
    type WeightInfo = weights::pallet_manta_pay::SubstrateWeight<Runtime>;
    type AssetConfig = CalamariAssetConfig;
    type PalletId = MantaPayPalletId;
}<|MERGE_RESOLUTION|>--- conflicted
+++ resolved
@@ -26,12 +26,8 @@
         AssetStorageMetadata::{Fungible, NonFungible},
         BalanceType, FungibleAssetStorageMetadata, LocationType, NativeAndNonNative,
     },
-<<<<<<< HEAD
-    constants::{ASSET_MANAGER_PALLET_ID, CALAMARI_DECIMAL},
+    constants::{ASSET_MANAGER_PALLET_ID, CALAMARI_DECIMAL, MANTA_PAY_PALLET_ID},
     nft::NonFungibleAsset,
-=======
-    constants::{ASSET_MANAGER_PALLET_ID, CALAMARI_DECIMAL, MANTA_PAY_PALLET_ID},
->>>>>>> d6ab36e4
     types::{AccountId, Balance, CalamariAssetId},
 };
 
