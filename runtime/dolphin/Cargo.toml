--- conflicted
+++ resolved
@@ -41,26 +41,6 @@
 frame-try-runtime = { git = "https://github.com/paritytech/substrate.git", default-features = false, optional = true, branch = "polkadot-v0.9.28" }
 
 # Substrate pallets
-<<<<<<< HEAD
-pallet-assets = { git = 'https://github.com/paritytech/substrate.git', default-features = false, branch = "polkadot-v0.9.26" }
-pallet-aura = { git = 'https://github.com/paritytech/substrate.git', default-features = false, branch = "polkadot-v0.9.26" }
-pallet-authorship = { git = 'https://github.com/paritytech/substrate.git', default-features = false, branch = "polkadot-v0.9.26" }
-pallet-balances = { git = 'https://github.com/paritytech/substrate.git', default-features = false, branch = "polkadot-v0.9.26" }
-pallet-collective = { git = "https://github.com/paritytech/substrate.git", default-features = false, branch = "polkadot-v0.9.26" }
-pallet-democracy = { git = "https://github.com/paritytech/substrate.git", default-features = false, branch = "polkadot-v0.9.26" }
-pallet-membership = { git = "https://github.com/paritytech/substrate.git", default-features = false, branch = "polkadot-v0.9.26" }
-pallet-multisig = { git = 'https://github.com/paritytech/substrate.git', default-features = false, branch = "polkadot-v0.9.26" }
-pallet-preimage = { git = "https://github.com/paritytech/substrate.git", default-features = false, branch = "polkadot-v0.9.26" }
-pallet-scheduler = { git = "https://github.com/paritytech/substrate.git", default-features = false, branch = "polkadot-v0.9.26" }
-pallet-session = { git = 'https://github.com/paritytech/substrate.git', default-features = false, branch = "polkadot-v0.9.26" }
-pallet-sudo = { git = 'https://github.com/paritytech/substrate.git', default-features = false, branch = "polkadot-v0.9.26" }
-pallet-timestamp = { git = 'https://github.com/paritytech/substrate.git', default-features = false, branch = "polkadot-v0.9.26" }
-pallet-transaction-payment = { git = 'https://github.com/paritytech/substrate.git', default-features = false, branch = "polkadot-v0.9.26" }
-pallet-transaction-payment-rpc-runtime-api = { git = 'https://github.com/paritytech/substrate.git', default-features = false, branch = "polkadot-v0.9.26" }
-pallet-treasury = { git = "https://github.com/paritytech/substrate.git", default-features = false, branch = "polkadot-v0.9.26" }
-pallet-uniques = { git = 'https://github.com/paritytech/substrate.git', default-features = false, branch = "polkadot-v0.9.26" }
-pallet-utility = { git = 'https://github.com/paritytech/substrate.git', default-features = false, branch = "polkadot-v0.9.26" }
-=======
 pallet-assets = { git = 'https://github.com/paritytech/substrate.git', default-features = false, branch = "polkadot-v0.9.28" }
 pallet-aura = { git = 'https://github.com/paritytech/substrate.git', default-features = false, branch = "polkadot-v0.9.28" }
 pallet-authorship = { git = 'https://github.com/paritytech/substrate.git', default-features = false, branch = "polkadot-v0.9.28" }
@@ -77,8 +57,8 @@
 pallet-transaction-payment = { git = 'https://github.com/paritytech/substrate.git', default-features = false, branch = "polkadot-v0.9.28" }
 pallet-transaction-payment-rpc-runtime-api = { git = 'https://github.com/paritytech/substrate.git', default-features = false, branch = "polkadot-v0.9.28" }
 pallet-treasury = { git = "https://github.com/paritytech/substrate.git", default-features = false, branch = "polkadot-v0.9.28" }
+pallet-uniques = { git = 'https://github.com/paritytech/substrate.git', default-features = false, branch = "polkadot-v0.9.28" }
 pallet-utility = { git = 'https://github.com/paritytech/substrate.git', default-features = false, branch = "polkadot-v0.9.28" }
->>>>>>> 4b00bae0
 
 # Cumulus dependencies
 cumulus-pallet-dmp-queue = { git = 'https://github.com/paritytech/cumulus.git', default-features = false, branch = "polkadot-v0.9.28" }
