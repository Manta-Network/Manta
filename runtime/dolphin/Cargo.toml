--- conflicted
+++ resolved
@@ -71,11 +71,7 @@
 parachain-info = { git = 'https://github.com/paritytech/cumulus.git', default-features = false, branch = "polkadot-v0.9.22" }
 
 # Nimbus Dependencies
-<<<<<<< HEAD
-nimbus-primitives = { git = "https://github.com/manta-network/nimbus.git", branch = "polkadot-v0.9.22", default-features = false }
 pallet-aura-style-filter = { git = "https://github.com/manta-network/nimbus.git", branch = "polkadot-v0.9.22", default-features = false }
-=======
->>>>>>> b30d3fd2
 pallet-author-inherent = { git = "https://github.com/manta-network/nimbus.git", branch = "polkadot-v0.9.22", default-features = false }
 
 # Polkadot dependencies
@@ -205,13 +201,8 @@
   "cumulus-primitives-core/std",
   "cumulus-primitives-timestamp/std",
   "cumulus-primitives-utility/std",
-<<<<<<< HEAD
-  "nimbus-primitives/std",
   "pallet-author-inherent/std",
   "pallet-aura-style-filter/std",
-=======
-  "pallet-author-inherent/std",
->>>>>>> b30d3fd2
   'session-key-primitives/std',
   'xcm/std',
   'sp-application-crypto/std',
