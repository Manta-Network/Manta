--- conflicted
+++ resolved
@@ -16,23 +16,8 @@
 smallvec = "1.8.0"
 
 # Substrate primitives
-<<<<<<< HEAD
-sp-api = { git = 'https://github.com/paritytech/substrate.git', default-features = false, branch = "polkadot-v0.9.18" }
-sp-application-crypto = { git = 'https://github.com/paritytech/substrate.git', default-features = false, branch = "polkadot-v0.9.18" }
-sp-arithmetic = { git = 'https://github.com/paritytech/substrate.git', default-features = false, branch = "polkadot-v0.9.18" }
-sp-block-builder = { git = 'https://github.com/paritytech/substrate.git', default-features = false, branch = "polkadot-v0.9.18" }
-sp-consensus-aura = { git = 'https://github.com/paritytech/substrate.git', default-features = false, branch = "polkadot-v0.9.18" }
-sp-core = { git = 'https://github.com/paritytech/substrate.git', default-features = false, branch = "polkadot-v0.9.18" }
-sp-inherents = { git = 'https://github.com/paritytech/substrate.git', default-features = false, branch = "polkadot-v0.9.18" }
-sp-io = { git = 'https://github.com/paritytech/substrate.git', default-features = false, branch = "polkadot-v0.9.18" }
-sp-offchain = { git = 'https://github.com/paritytech/substrate.git', default-features = false, branch = "polkadot-v0.9.18" }
-sp-runtime = { git = 'https://github.com/paritytech/substrate.git', default-features = false, branch = "polkadot-v0.9.18" }
-sp-session = { git = 'https://github.com/paritytech/substrate.git', default-features = false, branch = "polkadot-v0.9.18" }
-sp-std = { git = 'https://github.com/paritytech/substrate.git', default-features = false, branch = "polkadot-v0.9.18" }
-sp-transaction-pool = { git = 'https://github.com/paritytech/substrate.git', default-features = false, branch = "polkadot-v0.9.18" }
-sp-version = { git = 'https://github.com/paritytech/substrate.git', default-features = false, branch = "polkadot-v0.9.18" }
-=======
 sp-api = { git = 'https://github.com/paritytech/substrate.git', default-features = false, branch = "polkadot-v0.9.22" }
+sp-application-crypto = { git = 'https://github.com/paritytech/substrate.git', default-features = false, branch = "polkadot-v0.9.22" }
 sp-arithmetic = { git = 'https://github.com/paritytech/substrate.git', default-features = false, branch = "polkadot-v0.9.22" }
 sp-block-builder = { git = 'https://github.com/paritytech/substrate.git', default-features = false, branch = "polkadot-v0.9.22" }
 sp-consensus-aura = { git = 'https://github.com/paritytech/substrate.git', default-features = false, branch = "polkadot-v0.9.22" }
@@ -45,7 +30,6 @@
 sp-std = { git = 'https://github.com/paritytech/substrate.git', default-features = false, branch = "polkadot-v0.9.22" }
 sp-transaction-pool = { git = 'https://github.com/paritytech/substrate.git', default-features = false, branch = "polkadot-v0.9.22" }
 sp-version = { git = 'https://github.com/paritytech/substrate.git', default-features = false, branch = "polkadot-v0.9.22" }
->>>>>>> 27a0cc53
 
 # Substrate frames
 frame-benchmarking = { git = 'https://github.com/paritytech/substrate.git', default-features = false, optional = true, branch = "polkadot-v0.9.22" }
@@ -88,8 +72,8 @@
 parachain-info = { git = 'https://github.com/paritytech/cumulus.git', default-features = false, branch = "polkadot-v0.9.22" }
 
 # Nimbus Dependencies
-nimbus-primitives = { git = "https://github.com/manta-network/nimbus.git", branch = "manta-v0.9.18", default-features = false }
-pallet-author-inherent = { git = "https://github.com/manta-network/nimbus.git", branch = "manta-v0.9.18", default-features = false }
+nimbus-primitives = { git = "https://github.com/manta-network/nimbus.git", branch = "polkadot-v0.9.22", default-features = false }
+pallet-author-inherent = { git = "https://github.com/manta-network/nimbus.git", branch = "polkadot-v0.9.22", default-features = false }
 
 # Polkadot dependencies
 pallet-xcm = { git = 'https://github.com/paritytech/polkadot.git', default-features = false, branch = "release-v0.9.22" }
