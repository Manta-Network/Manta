[package]
authors = ['Manta Network']
edition = '2021'
homepage = 'https://manta.network'
license = 'GPL-3.0'
name = 'dolphin-runtime'
repository = 'https://github.com/Manta-Network/Manta/'
version = '3.1.5'

[dependencies]
codec = { package = "parity-scale-codec", version = "2.3.1", default-features = false, features = ["derive", "max-encoded-len"] }
log = { version = "0.4.14", default-features = false }
hex-literal = { version = '0.3.3', optional = true }
scale-info = { version = "1.0.0", default-features = false, features = ["derive"] }
serde = { version = '1.0.119', features = ['derive'], optional = true }
smallvec = "1.6.1"

# Substrate primitives
sp-api = { git = 'https://github.com/paritytech/substrate.git', default-features = false, branch = "polkadot-v0.9.16" }
sp-arithmetic = { git = 'https://github.com/paritytech/substrate.git', default-features = false, branch = "polkadot-v0.9.16" }
sp-block-builder = { git = 'https://github.com/paritytech/substrate.git', default-features = false, branch = "polkadot-v0.9.16" }
sp-consensus-aura = { git = 'https://github.com/paritytech/substrate.git', default-features = false, branch = "polkadot-v0.9.16" }
sp-core = { git = 'https://github.com/paritytech/substrate.git', default-features = false, branch = "polkadot-v0.9.16" }
sp-inherents = { git = 'https://github.com/paritytech/substrate.git', default-features = false, branch = "polkadot-v0.9.16" }
sp-io = { git = 'https://github.com/paritytech/substrate.git', default-features = false, branch = "polkadot-v0.9.16" }
sp-offchain = { git = 'https://github.com/paritytech/substrate.git', default-features = false, branch = "polkadot-v0.9.16" }
sp-runtime = { git = 'https://github.com/paritytech/substrate.git', default-features = false, branch = "polkadot-v0.9.16" }
sp-session = { git = 'https://github.com/paritytech/substrate.git', default-features = false, branch = "polkadot-v0.9.16" }
sp-std = { git = 'https://github.com/paritytech/substrate.git', default-features = false, branch = "polkadot-v0.9.16" }
sp-transaction-pool = { git = 'https://github.com/paritytech/substrate.git', default-features = false, branch = "polkadot-v0.9.16" }
sp-version = { git = 'https://github.com/paritytech/substrate.git', default-features = false, branch = "polkadot-v0.9.16" }

# Substrate frames
frame-benchmarking = { git = 'https://github.com/paritytech/substrate.git', default-features = false, optional = true, branch = "polkadot-v0.9.16" }
frame-system-benchmarking = { git = 'https://github.com/paritytech/substrate.git', default-features = false, optional = true, branch = "polkadot-v0.9.16" }
frame-executive = { git = 'https://github.com/paritytech/substrate.git', default-features = false, branch = "polkadot-v0.9.16" }
frame-support = { git = 'https://github.com/paritytech/substrate.git', default-features = false, branch = "polkadot-v0.9.16" }
frame-system = { git = 'https://github.com/paritytech/substrate.git', default-features = false, branch = "polkadot-v0.9.16" }
frame-system-rpc-runtime-api = { git = 'https://github.com/paritytech/substrate.git', default-features = false, branch = "polkadot-v0.9.16" }
frame-try-runtime = { git = "https://github.com/paritytech/substrate.git", default-features = false, optional = true, branch = "polkadot-v0.9.16" }

# Substrate pallets
pallet-assets = { git = 'https://github.com/paritytech/substrate.git', default-features = false, branch = "polkadot-v0.9.16" }
pallet-aura = { git = 'https://github.com/paritytech/substrate.git', default-features = false, branch = "polkadot-v0.9.16" }
pallet-authorship = { git = 'https://github.com/paritytech/substrate.git', default-features = false, branch = "polkadot-v0.9.16" }
pallet-balances = { git = 'https://github.com/paritytech/substrate.git', default-features = false, branch = "polkadot-v0.9.16" }
pallet-multisig = { git = 'https://github.com/paritytech/substrate.git', default-features = false, branch = "polkadot-v0.9.16" }
pallet-session = { git = 'https://github.com/paritytech/substrate.git', default-features = false, branch = "polkadot-v0.9.16" }
pallet-sudo = { git = 'https://github.com/paritytech/substrate.git', default-features = false, branch = "polkadot-v0.9.16" }
pallet-timestamp = { git = 'https://github.com/paritytech/substrate.git', default-features = false, branch = "polkadot-v0.9.16" }
pallet-transaction-payment = { git = 'https://github.com/paritytech/substrate.git', default-features = false, branch = "polkadot-v0.9.16" }
pallet-transaction-payment-rpc-runtime-api = { git = 'https://github.com/paritytech/substrate.git', default-features = false, branch = "polkadot-v0.9.16" }
pallet-utility = { git = 'https://github.com/paritytech/substrate.git', default-features = false, branch = "polkadot-v0.9.16" }
pallet-collective = { git = "https://github.com/paritytech/substrate.git", default-features = false, branch = "polkadot-v0.9.16" }
pallet-democracy = { git = "https://github.com/paritytech/substrate.git", default-features = false, branch = "polkadot-v0.9.16" }
pallet-preimage = { git = "https://github.com/paritytech/substrate.git", default-features = false, branch = "polkadot-v0.9.16" }
pallet-scheduler = { git = "https://github.com/paritytech/substrate.git", default-features = false, branch = "polkadot-v0.9.16" }
pallet-membership = { git = "https://github.com/paritytech/substrate.git", default-features = false, branch = "polkadot-v0.9.16" }
pallet-treasury = { git = "https://github.com/paritytech/substrate.git", default-features = false, branch = "polkadot-v0.9.16" }

# Cumulus dependencies
cumulus-pallet-aura-ext = { git = 'https://github.com/paritytech/cumulus.git', default-features = false, branch = "polkadot-v0.9.16" }
cumulus-pallet-parachain-system = { git = 'https://github.com/paritytech/cumulus.git', default-features = false, branch = "polkadot-v0.9.16" }
cumulus-primitives-core = { git = 'https://github.com/paritytech/cumulus.git', default-features = false, branch = "polkadot-v0.9.16" }
cumulus-primitives-timestamp = { git = 'https://github.com/paritytech/cumulus.git', default-features = false, branch = "polkadot-v0.9.16" }
cumulus-primitives-utility = { git = 'https://github.com/paritytech/cumulus.git', default-features = false, branch = "polkadot-v0.9.16" }
cumulus-pallet-dmp-queue = { git = 'https://github.com/paritytech/cumulus.git', default-features = false, branch = "polkadot-v0.9.16" }
cumulus-pallet-session-benchmarking = { git = 'https://github.com/paritytech/cumulus.git', default-features = false, optional = true, branch = "polkadot-v0.9.16" }
cumulus-pallet-xcmp-queue = { git = 'https://github.com/paritytech/cumulus.git', default-features = false, branch = "polkadot-v0.9.16" }
cumulus-pallet-xcm = { git = 'https://github.com/paritytech/cumulus.git', default-features = false, branch = "polkadot-v0.9.16" }
parachain-info = { git = 'https://github.com/paritytech/cumulus.git', default-features = false, branch = "polkadot-v0.9.16" }

# Polkadot dependencies
polkadot-primitives = { git = 'https://github.com/paritytech/polkadot.git', default-features = false, branch = "release-v0.9.16" }
polkadot-core-primitives = { git = 'https://github.com/paritytech/polkadot.git', default-features = false, branch = "release-v0.9.16" }
polkadot-runtime-common = { git = 'https://github.com/paritytech/polkadot.git', default-features = false, branch = "release-v0.9.16" }
polkadot-parachain = { git = 'https://github.com/paritytech/polkadot.git', default-features = false, branch = "release-v0.9.16" }
xcm = { git = 'https://github.com/paritytech/polkadot.git', default-features = false, branch = "release-v0.9.16" }
xcm-builder = { git = 'https://github.com/paritytech/polkadot.git', default-features = false, branch = "release-v0.9.16" }
xcm-executor = { git = 'https://github.com/paritytech/polkadot.git', default-features = false, branch = "release-v0.9.16" }
pallet-xcm = { git = 'https://github.com/paritytech/polkadot.git', default-features = false, branch = "release-v0.9.16" }

# Self dependencies
manta-primitives = { path = '../../primitives', default-features = false }
manta-collator-selection = { path = '../../pallets/collator-selection', default-features = false }
pallet-tx-pause = { path = '../../pallets/tx-pause', default-features = false }
pallet-asset-manager = { path = '../../pallets/asset-manager', default-features = false }
<<<<<<< HEAD
pallet-manta-pay = { path='../../pallets/manta-pay', default-features = false, features = ["rpc"] }
=======
pallet-manta-pay = { path='../../pallets/manta-pay', default-features = false }
runtime-common = { path = '../common', default-features = false }
>>>>>>> 094704de

# Third party (vendored) dependencies
orml-xtokens = { git = "https://github.com/manta-network/open-runtime-module-library.git", default-features = false, rev="4a66b29"}

[package.metadata.docs.rs]
targets = ['x86_64-unknown-linux-gnu']

[build-dependencies]
substrate-wasm-builder = { git = 'https://github.com/paritytech/substrate.git', branch = "polkadot-v0.9.16" }

[features]
default = ['std']
try-runtime = [
	'frame-executive/try-runtime',
	'frame-try-runtime',
]
runtime-benchmarks = [
	'cumulus-pallet-session-benchmarking/runtime-benchmarks',
	'hex-literal',
	'sp-runtime/runtime-benchmarks',
	'xcm-builder/runtime-benchmarks',
	'frame-benchmarking',
	'frame-system-benchmarking',
	'frame-support/runtime-benchmarks',
	'frame-system/runtime-benchmarks',
	'pallet-balances/runtime-benchmarks',
	'pallet-multisig/runtime-benchmarks',
	'pallet-utility/runtime-benchmarks',
	'pallet-timestamp/runtime-benchmarks',
	'pallet-xcm/runtime-benchmarks',
	'manta-collator-selection/runtime-benchmarks',
	'pallet-collective/runtime-benchmarks',
	'pallet-democracy/runtime-benchmarks',
	'pallet-preimage/runtime-benchmarks',
	'pallet-scheduler/runtime-benchmarks',
	'pallet-membership/runtime-benchmarks',
	'pallet-tx-pause/runtime-benchmarks',
	'pallet-treasury/runtime-benchmarks',
	'pallet-assets/runtime-benchmarks',
	'pallet-manta-pay/runtime-benchmarks',
	'pallet-asset-manager/runtime-benchmarks',
]
# Set timing constants (e.g. session period) to faster versions to speed up testing.
fast-runtime = []
std = [
	'codec/std',
	'serde',
	'sp-consensus-aura/std',
	'pallet-aura/std',
	'sp-api/std',
	'sp-std/std',
	'sp-io/std',
	'sp-core/std',
	'sp-runtime/std',
	'sp-version/std',
	'sp-offchain/std',
	'sp-session/std',
	'sp-block-builder/std',
	'sp-transaction-pool/std',
	'sp-inherents/std',
	'frame-support/std',
	'frame-executive/std',
	'frame-system/std',
	'frame-system-rpc-runtime-api/std',
	'frame-try-runtime/std',
	'pallet-authorship/std',
	'pallet-balances/std',
	'pallet-multisig/std',
	'pallet-utility/std',
	'pallet-transaction-payment-rpc-runtime-api/std',
	'pallet-timestamp/std',
	'pallet-session/std',
	'pallet-sudo/std',
	'pallet-xcm/std',
	'pallet-transaction-payment/std',
	'pallet-collective/std',
	'pallet-democracy/std',
	'pallet-preimage/std',
	'pallet-scheduler/std',
	'pallet-membership/std',
	'manta-primitives/std',
	'runtime-common/std',
	'parachain-info/std',
	"cumulus-pallet-aura-ext/std",
	'cumulus-pallet-parachain-system/std',
	'cumulus-pallet-dmp-queue/std',
	"cumulus-pallet-xcmp-queue/std",
	"cumulus-pallet-xcm/std",
	"cumulus-primitives-core/std",
	"cumulus-primitives-timestamp/std",
	"cumulus-primitives-utility/std",
	'xcm/std',
	'xcm-builder/std',
	'xcm-executor/std',
	'polkadot-runtime-common/std',
	'polkadot-primitives/std',
	'orml-xtokens/std',
	'pallet-asset-manager/std',
	'manta-collator-selection/std',
	'pallet-tx-pause/std',
	'pallet-treasury/std',
	'pallet-assets/std',
	'pallet-manta-pay/std',
	'pallet-manta-pay/rpc',
	'pallet-asset-manager/std',
]<|MERGE_RESOLUTION|>--- conflicted
+++ resolved
@@ -85,12 +85,8 @@
 manta-collator-selection = { path = '../../pallets/collator-selection', default-features = false }
 pallet-tx-pause = { path = '../../pallets/tx-pause', default-features = false }
 pallet-asset-manager = { path = '../../pallets/asset-manager', default-features = false }
-<<<<<<< HEAD
 pallet-manta-pay = { path='../../pallets/manta-pay', default-features = false, features = ["rpc"] }
-=======
-pallet-manta-pay = { path='../../pallets/manta-pay', default-features = false }
 runtime-common = { path = '../common', default-features = false }
->>>>>>> 094704de
 
 # Third party (vendored) dependencies
 orml-xtokens = { git = "https://github.com/manta-network/open-runtime-module-library.git", default-features = false, rev="4a66b29"}
@@ -194,6 +190,5 @@
 	'pallet-treasury/std',
 	'pallet-assets/std',
 	'pallet-manta-pay/std',
-	'pallet-manta-pay/rpc',
 	'pallet-asset-manager/std',
 ]