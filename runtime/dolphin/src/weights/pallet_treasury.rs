--- conflicted
+++ resolved
@@ -43,24 +43,16 @@
 
 /// Weight functions needed for pallet_treasury.
 pub trait WeightInfo {
-<<<<<<< HEAD
 	fn propose_spend() -> Weight;
 	fn reject_proposal() -> Weight;
 	fn approve_proposal(p: u32, ) -> Weight;
 	fn remove_approval() -> Weight;
 	fn on_initialize_proposals(p: u32, ) -> Weight;
-=======
-    fn propose_spend() -> Weight;
-    fn reject_proposal() -> Weight;
-    fn approve_proposal(p: u32, ) -> Weight;
-    fn on_initialize_proposals(p: u32, ) -> Weight;
->>>>>>> 65357c5f
 }
 
 /// Weights for pallet_treasury using the Substrate node and recommended hardware.
 pub struct SubstrateWeight<T>(PhantomData<T>);
 impl<T: frame_system::Config> pallet_treasury::WeightInfo for SubstrateWeight<T> {
-<<<<<<< HEAD
 	// Storage: Treasury ProposalCount (r:1 w:1)
 	// Storage: Treasury Proposals (r:0 w:1)
 	fn propose_spend() -> Weight {
@@ -103,48 +95,10 @@
 			.saturating_add(T::DbWeight::get().writes(1 as Weight))
 			.saturating_add(T::DbWeight::get().writes((3 as Weight).saturating_mul(p as Weight)))
 	}
-=======
-    // Storage: Treasury ProposalCount (r:1 w:1)
-    // Storage: Treasury Proposals (r:0 w:1)
-    fn propose_spend() -> Weight {
-        (25_170_000 as Weight)
-            .saturating_add(T::DbWeight::get().reads(1 as Weight))
-            .saturating_add(T::DbWeight::get().writes(2 as Weight))
-    }
-    // Storage: Treasury Proposals (r:1 w:1)
-    // Storage: System Account (r:1 w:1)
-    fn reject_proposal() -> Weight {
-        (45_793_000 as Weight)
-            .saturating_add(T::DbWeight::get().reads(2 as Weight))
-            .saturating_add(T::DbWeight::get().writes(2 as Weight))
-    }
-    // Storage: Treasury Proposals (r:1 w:0)
-    // Storage: Treasury Approvals (r:1 w:1)
-    fn approve_proposal(p: u32, ) -> Weight {
-        (10_320_000 as Weight)
-            // Standard Error: 1_000
-            .saturating_add((73_000 as Weight).saturating_mul(p as Weight))
-            .saturating_add(T::DbWeight::get().reads(2 as Weight))
-            .saturating_add(T::DbWeight::get().writes(1 as Weight))
-    }
-    // Storage: Treasury Approvals (r:1 w:1)
-    // Storage: Treasury Proposals (r:2 w:2)
-    // Storage: System Account (r:4 w:4)
-    fn on_initialize_proposals(p: u32, ) -> Weight {
-        (29_308_000 as Weight)
-            // Standard Error: 36_000
-            .saturating_add((32_496_000 as Weight).saturating_mul(p as Weight))
-            .saturating_add(T::DbWeight::get().reads(1 as Weight))
-            .saturating_add(T::DbWeight::get().reads((3 as Weight).saturating_mul(p as Weight)))
-            .saturating_add(T::DbWeight::get().writes(1 as Weight))
-            .saturating_add(T::DbWeight::get().writes((3 as Weight).saturating_mul(p as Weight)))
-    }
->>>>>>> 65357c5f
 }
 
 // For backwards compatibility and tests
 impl WeightInfo for () {
-<<<<<<< HEAD
 	// Storage: Treasury ProposalCount (r:1 w:1)
 	// Storage: Treasury Proposals (r:0 w:1)
 	fn propose_spend() -> Weight {
@@ -187,41 +141,4 @@
 			.saturating_add(RocksDbWeight::get().writes(1 as Weight))
 			.saturating_add(RocksDbWeight::get().writes((3 as Weight).saturating_mul(p as Weight)))
 	}
-=======
-    // Storage: Treasury ProposalCount (r:1 w:1)
-    // Storage: Treasury Proposals (r:0 w:1)
-    fn propose_spend() -> Weight {
-        (25_170_000 as Weight)
-            .saturating_add(RocksDbWeight::get().reads(1 as Weight))
-            .saturating_add(RocksDbWeight::get().writes(2 as Weight))
-    }
-    // Storage: Treasury Proposals (r:1 w:1)
-    // Storage: System Account (r:1 w:1)
-    fn reject_proposal() -> Weight {
-        (45_793_000 as Weight)
-            .saturating_add(RocksDbWeight::get().reads(2 as Weight))
-            .saturating_add(RocksDbWeight::get().writes(2 as Weight))
-    }
-    // Storage: Treasury Proposals (r:1 w:0)
-    // Storage: Treasury Approvals (r:1 w:1)
-    fn approve_proposal(p: u32, ) -> Weight {
-        (10_320_000 as Weight)
-            // Standard Error: 1_000
-            .saturating_add((73_000 as Weight).saturating_mul(p as Weight))
-            .saturating_add(RocksDbWeight::get().reads(2 as Weight))
-            .saturating_add(RocksDbWeight::get().writes(1 as Weight))
-    }
-    // Storage: Treasury Approvals (r:1 w:1)
-    // Storage: Treasury Proposals (r:2 w:2)
-    // Storage: System Account (r:4 w:4)
-    fn on_initialize_proposals(p: u32, ) -> Weight {
-        (29_308_000 as Weight)
-            // Standard Error: 36_000
-            .saturating_add((32_496_000 as Weight).saturating_mul(p as Weight))
-            .saturating_add(RocksDbWeight::get().reads(1 as Weight))
-            .saturating_add(RocksDbWeight::get().reads((3 as Weight).saturating_mul(p as Weight)))
-            .saturating_add(RocksDbWeight::get().writes(1 as Weight))
-            .saturating_add(RocksDbWeight::get().writes((3 as Weight).saturating_mul(p as Weight)))
-    }
->>>>>>> 65357c5f
 }