--- conflicted
+++ resolved
@@ -184,7 +184,7 @@
     type WeightInfo = weights::pallet_manta_pay::SubstrateWeight<Runtime>;
     type AssetConfig = DolphinAssetConfig;
     type PalletId = MantaPayPalletId;
-<<<<<<< HEAD
+    type Suspender = ();
 }
 
 parameter_types! {
@@ -213,7 +213,4 @@
     type Helper = ();
     type CreateOrigin = AsEnsureOriginWithArg<EnsureSigned<AccountId>>;
     type Locker = ();
-=======
-    type Suspender = ();
->>>>>>> e519fb9a
 }