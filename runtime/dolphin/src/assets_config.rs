// Copyright 2020-2023 Manta Network.
// This file is part of Manta.
//
// Manta is free software: you can redistribute it and/or modify
// it under the terms of the GNU General Public License as published by
// the Free Software Foundation, either version 3 of the License, or
// (at your option) any later version.
//
// Manta is distributed in the hope that it will be useful,
// but WITHOUT ANY WARRANTY; without even the implied warranty of
// MERCHANTABILITY or FITNESS FOR A PARTICULAR PURPOSE.  See the
// GNU General Public License for more details.
//
// You should have received a copy of the GNU General Public License
// along with Manta.  If not, see <http://www.gnu.org/licenses/>.

use super::{
<<<<<<< HEAD
    weights, xcm_config::SelfReserve, AssetManager, Assets, Balances,
    NativeTokenExistentialDeposit, Runtime, RuntimeEvent, RuntimeOrigin,
=======
    weights, xcm_config::SelfReserve, AssetManager, Assets, Balances, Event,
    NativeTokenExistentialDeposit, Origin, Runtime, TechnicalCollective, Timestamp, DOL,
>>>>>>> ceb9e46c
};

use manta_primitives::{
    assets::{
        AssetConfig, AssetIdType, AssetLocation, AssetRegistry, AssetRegistryMetadata,
        AssetStorageMetadata, BalanceType, LocationType, NativeAndNonNative,
    },
    constants::{
        ASSET_MANAGER_PALLET_ID, DOLPHIN_DECIMAL, MANTA_PAY_PALLET_ID, MANTA_SBT_PALLET_ID,
    },
    types::{AccountId, Balance, DolphinAssetId},
};

use frame_support::{
    pallet_prelude::DispatchResult,
    parameter_types,
<<<<<<< HEAD
    traits::{AsEnsureOriginWithArg, ConstU32},
    PalletId,
};
use frame_system::{EnsureRoot, EnsureSigned};
=======
    traits::{ConstU128, ConstU16, ConstU32, EitherOfDiverse},
    PalletId,
};
use frame_system::EnsureRoot;
>>>>>>> ceb9e46c
use xcm::VersionedMultiLocation;

parameter_types! {
    pub const AssetDeposit: Balance = 0; // Does not really matter as this will be only called by root
    pub const AssetAccountDeposit: Balance = 0;
    pub const ApprovalDeposit: Balance = 0;
    pub const AssetsStringLimit: u32 = 50;
    pub const MetadataDepositBase: Balance = 0;
    pub const MetadataDepositPerByte: Balance = 0;
}

impl pallet_assets::Config for Runtime {
    type RuntimeEvent = RuntimeEvent;
    type Balance = Balance;
    type AssetId = DolphinAssetId;
    type Currency = Balances;
    type ForceOrigin = EnsureRoot<AccountId>;
    type AssetDeposit = AssetDeposit;
    type AssetAccountDeposit = AssetAccountDeposit;
    type MetadataDepositBase = MetadataDepositBase;
    type MetadataDepositPerByte = MetadataDepositPerByte;
    type ApprovalDeposit = ApprovalDeposit;
    type StringLimit = AssetsStringLimit;
    type Freezer = ();
    type Extra = ();
    type WeightInfo = weights::pallet_assets::SubstrateWeight<Runtime>;
    type RemoveItemsLimit = ConstU32<1000>;
    type AssetIdParameter = DolphinAssetId;
    type CreateOrigin = AsEnsureOriginWithArg<EnsureSigned<AccountId>>;
    type CallbackHandle = ();
    #[cfg(feature = "runtime-benchmarks")]
    type BenchmarkHelper = ();
}

pub struct MantaAssetRegistry;
impl BalanceType for MantaAssetRegistry {
    type Balance = Balance;
}
impl AssetIdType for MantaAssetRegistry {
    type AssetId = DolphinAssetId;
}
impl AssetRegistry for MantaAssetRegistry {
    type Metadata = AssetStorageMetadata;
    type Error = sp_runtime::DispatchError;

    fn create_asset(
        asset_id: DolphinAssetId,
        metadata: AssetStorageMetadata,
        min_balance: Balance,
        is_sufficient: bool,
    ) -> DispatchResult {
        Assets::force_create(
            RuntimeOrigin::root(),
            asset_id,
            sp_runtime::MultiAddress::Id(AssetManager::account_id()),
            is_sufficient,
            min_balance,
        )?;

        Assets::force_set_metadata(
            RuntimeOrigin::root(),
            asset_id,
            metadata.name,
            metadata.symbol,
            metadata.decimals,
            metadata.is_frozen,
        )?;

        Assets::force_asset_status(
            RuntimeOrigin::root(),
            asset_id,
            AssetManager::account_id().into(),
            AssetManager::account_id().into(),
            AssetManager::account_id().into(),
            AssetManager::account_id().into(),
            min_balance,
            is_sufficient,
            metadata.is_frozen,
        )
    }

    fn update_asset_metadata(
        asset_id: &DolphinAssetId,
        metadata: AssetStorageMetadata,
    ) -> DispatchResult {
        Assets::force_set_metadata(
            RuntimeOrigin::root(),
            *asset_id,
            metadata.name,
            metadata.symbol,
            metadata.decimals,
            metadata.is_frozen,
        )
    }
}

parameter_types! {
    pub const StartNonNativeAssetId: DolphinAssetId = 8;
    pub const NativeAssetId: DolphinAssetId = 1;
    pub NativeAssetLocation: AssetLocation = AssetLocation(
        VersionedMultiLocation::V1(SelfReserve::get()));
    pub NativeAssetMetadata: AssetRegistryMetadata<Balance> = AssetRegistryMetadata {
        metadata: AssetStorageMetadata {
            name: b"Dolphin".to_vec(),
            symbol: b"DOL".to_vec(),
            decimals: DOLPHIN_DECIMAL,
            is_frozen: false,
        },
        min_balance: NativeTokenExistentialDeposit::get(),
        is_sufficient: true,
    };
    pub const AssetManagerPalletId: PalletId = ASSET_MANAGER_PALLET_ID;
}

pub type DolphinConcreteFungibleLedger =
    NativeAndNonNative<Runtime, DolphinAssetConfig, Balances, Assets>;

/// AssetConfig implementations for this runtime
#[derive(Clone, Eq, PartialEq)]
pub struct DolphinAssetConfig;
impl LocationType for DolphinAssetConfig {
    type Location = AssetLocation;
}
impl BalanceType for DolphinAssetConfig {
    type Balance = Balance;
}
impl AssetIdType for DolphinAssetConfig {
    type AssetId = DolphinAssetId;
}
impl AssetConfig<Runtime> for DolphinAssetConfig {
    type StartNonNativeAssetId = StartNonNativeAssetId;
    type NativeAssetId = NativeAssetId;
    type AssetRegistryMetadata = AssetRegistryMetadata<Balance>;
    type NativeAssetLocation = NativeAssetLocation;
    type NativeAssetMetadata = NativeAssetMetadata;
    type StorageMetadata = AssetStorageMetadata;
    type AssetRegistry = MantaAssetRegistry;
    type FungibleLedger = DolphinConcreteFungibleLedger;
}

impl pallet_asset_manager::Config for Runtime {
    type RuntimeEvent = RuntimeEvent;
    type AssetId = DolphinAssetId;
    type Balance = Balance;
    type Location = AssetLocation;
    type AssetConfig = DolphinAssetConfig;
    type ModifierOrigin = EnsureRoot<AccountId>;
    type PalletId = AssetManagerPalletId;
    type WeightInfo = weights::pallet_asset_manager::SubstrateWeight<Runtime>;
}

parameter_types! {
    pub const MantaPayPalletId: PalletId = MANTA_PAY_PALLET_ID;
}

impl pallet_manta_pay::Config for Runtime {
    type RuntimeEvent = RuntimeEvent;
    type WeightInfo = weights::pallet_manta_pay::SubstrateWeight<Runtime>;
    type AssetConfig = DolphinAssetConfig;
    type PalletId = MantaPayPalletId;
}

parameter_types! {
    pub const MantaSbtPalletId: PalletId = MANTA_SBT_PALLET_ID;
}

impl pallet_manta_sbt::Config for Runtime {
    type Event = Event;
    type PalletId = MantaSbtPalletId;
    type Currency = Balances;
    type MintsPerReserve = ConstU16<5>;
    type ReservePrice = ConstU128<DOL>;
    type SbtMetadataBound = ConstU32<300>;
    type AdminOrigin = EitherOfDiverse<
        EnsureRoot<AccountId>,
        pallet_collective::EnsureMembers<AccountId, TechnicalCollective, 2>,
    >;
    type Now = Timestamp;
    type WeightInfo = ();
}<|MERGE_RESOLUTION|>--- conflicted
+++ resolved
@@ -15,13 +15,9 @@
 // along with Manta.  If not, see <http://www.gnu.org/licenses/>.
 
 use super::{
-<<<<<<< HEAD
     weights, xcm_config::SelfReserve, AssetManager, Assets, Balances,
-    NativeTokenExistentialDeposit, Runtime, RuntimeEvent, RuntimeOrigin,
-=======
-    weights, xcm_config::SelfReserve, AssetManager, Assets, Balances, Event,
-    NativeTokenExistentialDeposit, Origin, Runtime, TechnicalCollective, Timestamp, DOL,
->>>>>>> ceb9e46c
+    NativeTokenExistentialDeposit, Runtime, RuntimeEvent, RuntimeOrigin, TechnicalCollective,
+    Timestamp, DOL,
 };
 
 use manta_primitives::{
@@ -38,17 +34,10 @@
 use frame_support::{
     pallet_prelude::DispatchResult,
     parameter_types,
-<<<<<<< HEAD
-    traits::{AsEnsureOriginWithArg, ConstU32},
+    traits::{AsEnsureOriginWithArg, ConstU128, ConstU16, ConstU32, EitherOfDiverse},
     PalletId,
 };
 use frame_system::{EnsureRoot, EnsureSigned};
-=======
-    traits::{ConstU128, ConstU16, ConstU32, EitherOfDiverse},
-    PalletId,
-};
-use frame_system::EnsureRoot;
->>>>>>> ceb9e46c
 use xcm::VersionedMultiLocation;
 
 parameter_types! {
@@ -216,7 +205,7 @@
 }
 
 impl pallet_manta_sbt::Config for Runtime {
-    type Event = Event;
+    type RuntimeEvent = RuntimeEvent;
     type PalletId = MantaSbtPalletId;
     type Currency = Balances;
     type MintsPerReserve = ConstU16<5>;
