// Copyright 2020-2022 Manta Network.
// This file is part of Manta.
//
// Manta is free software: you can redistribute it and/or modify
// it under the terms of the GNU General Public License as published by
// the Free Software Foundation, either version 3 of the License, or
// (at your option) any later version.
//
// Manta is distributed in the hope that it will be useful,
// but WITHOUT ANY WARRANTY; without even the implied warranty of
// MERCHANTABILITY or FITNESS FOR A PARTICULAR PURPOSE.  See the
// GNU General Public License for more details.
//
// You should have received a copy of the GNU General Public License
// along with Manta.  If not, see <http://www.gnu.org/licenses/>.

//! Dolphin Parachain runtime.

#![allow(clippy::identity_op)] // keep e.g. 1 * DAYS for legibility
#![cfg_attr(not(feature = "std"), no_std)]
#![recursion_limit = "256"]

// Make the WASM binary available.
#[cfg(feature = "std")]
include!(concat!(env!("OUT_DIR"), "/wasm_binary.rs"));

use core::marker::PhantomData;
use nimbus_primitives::AccountLookup;
use sp_api::impl_runtime_apis;
use sp_core::{crypto::KeyTypeId, OpaqueMetadata};
use sp_runtime::{
    create_runtime_str, generic, impl_opaque_keys,
    traits::{AccountIdLookup, BlakeTwo256, Block as BlockT},
    transaction_validity::{TransactionSource, TransactionValidity},
    ApplyExtrinsicResult, Perbill, Permill, RuntimeAppPublic,
};
use sp_std::{cmp::Ordering, prelude::*};
use sp_version::RuntimeVersion;

#[cfg(feature = "std")]
use sp_version::NativeVersion;

use frame_support::{
    construct_runtime, parameter_types,
    traits::{ConstU16, ConstU32, ConstU8, Contains, Currency, EnsureOneOf, Get, PrivilegeCmp},
    weights::{
        constants::{BlockExecutionWeight, ExtrinsicBaseWeight, RocksDbWeight, WEIGHT_PER_SECOND},
        ConstantMultiplier, DispatchClass, Weight,
    },
    PalletId,
};
use frame_system::{
    limits::{BlockLength, BlockWeights},
    EnsureRoot,
};
use manta_primitives::{
    constants::{time::*, STAKING_PALLET_ID, TREASURY_PALLET_ID},
    types::{AccountId, Balance, BlockNumber, Hash, Header, Index, Signature},
};
use runtime_common::{prod_or_fast, BlockHashCount, SlowAdjustingFeeUpdate};
use session_key_primitives::{AuraId, NimbusId, VrfId};

#[cfg(any(feature = "std", test))]
pub use sp_runtime::BuildStorage;
use xcm::latest::prelude::*;

pub mod assets_config;
pub mod currency;
pub mod fee;
pub mod impls;
mod nimbus_session_adapter;
pub mod xcm_config;

use currency::*;
use fee::WeightToFee;
use impls::DealWithFees;

pub type NegativeImbalance = <Balances as Currency<AccountId>>::NegativeImbalance;

/// Opaque types. These are used by the CLI to instantiate machinery that don't need to know
/// the specifics of the runtime. They can then be made to be agnostic over specific formats
/// of data like extrinsics, allowing for them to continue syncing the network through upgrades
/// to even the core data structures.
pub mod opaque {
    use super::*;
    pub use sp_runtime::OpaqueExtrinsic as UncheckedExtrinsic;
    /// Opaque block header type.
    pub type Header = generic::Header<BlockNumber, BlakeTwo256>;
    /// Opaque block type.
    pub type Block = generic::Block<Header, UncheckedExtrinsic>;
    /// Opaque block identifier type.
    pub type BlockId = generic::BlockId<Block>;

    use nimbus_session_adapter::{AuthorInherentWithNoOpSession, VrfWithNoOpSession};
    impl_opaque_keys! {
        pub struct OldSessionKeys {
            pub aura: Aura,
        }
    }
    impl_opaque_keys! {
        pub struct SessionKeys {
            pub aura: Aura,
            pub nimbus: AuthorInherentWithNoOpSession<Runtime>,
            pub vrf: VrfWithNoOpSession,
        }
    }
    impl SessionKeys {
        pub fn new(tuple: (AuraId, NimbusId, VrfId)) -> SessionKeys {
            let (aura, nimbus, vrf) = tuple;
            SessionKeys { aura, nimbus, vrf }
        }
    }

    pub fn transform_session_keys(_v: AccountId, old: OldSessionKeys) -> SessionKeys {
        SessionKeys {
            aura: old.aura.clone(),
            nimbus: session_key_primitives::nimbus::dummy_key_from(old.aura.clone()),
            vrf: session_key_primitives::vrf::dummy_key_from(old.aura),
        }
    }
}

// Weights used in the runtime.
mod weights;

#[sp_version::runtime_version]
pub const VERSION: RuntimeVersion = RuntimeVersion {
    spec_name: create_runtime_str!("dolphin"),
    impl_name: create_runtime_str!("dolphin"),
<<<<<<< HEAD
    authoring_version: 2,
    spec_version: 3201,
=======
    authoring_version: 1,
    spec_version: 3210,
>>>>>>> ff69d357
    impl_version: 1,
    apis: RUNTIME_API_VERSIONS,
    transaction_version: 3,
    state_version: 0,
};

/// The version information used to identify this runtime when compiled natively.
#[cfg(feature = "std")]
pub fn native_version() -> NativeVersion {
    NativeVersion {
        runtime_version: VERSION,
        can_author_with: Default::default(),
    }
}

/// We assume that ~10% of the block weight is consumed by `on_initialize` handlers. This is
/// used to limit the maximal weight of a single extrinsic.
pub const AVERAGE_ON_INITIALIZE_RATIO: Perbill = Perbill::from_percent(10);
/// We allow `Normal` extrinsics to fill up the block up to 70%, the rest can be used by
/// Operational  extrinsics.
pub const NORMAL_DISPATCH_RATIO: Perbill = Perbill::from_percent(70);

/// We allow for 0.5 seconds of compute with a 6 second average block time.
pub const MAXIMUM_BLOCK_WEIGHT: Weight = WEIGHT_PER_SECOND / 2;

parameter_types! {
    pub const Version: RuntimeVersion = VERSION;
    pub RuntimeBlockLength: BlockLength =
        BlockLength::max_with_normal_ratio(5 * 1024 * 1024, NORMAL_DISPATCH_RATIO);
    pub RuntimeBlockWeights: BlockWeights = BlockWeights::builder()
        .base_block(BlockExecutionWeight::get())
        .for_class(DispatchClass::all(), |weights| {
            weights.base_extrinsic = ExtrinsicBaseWeight::get();
        })
        .for_class(DispatchClass::Normal, |weights| {
            weights.max_total = Some(NORMAL_DISPATCH_RATIO * MAXIMUM_BLOCK_WEIGHT);
        })
        .for_class(DispatchClass::Operational, |weights| {
            weights.max_total = Some(MAXIMUM_BLOCK_WEIGHT);
            // Operational transactions have some extra reserved space, so that they
            // are included even if block reached `MAXIMUM_BLOCK_WEIGHT`.
            weights.reserved = Some(
                MAXIMUM_BLOCK_WEIGHT - NORMAL_DISPATCH_RATIO * MAXIMUM_BLOCK_WEIGHT
            );
        })
        .avg_block_initialization(AVERAGE_ON_INITIALIZE_RATIO)
        .build_or_panic();
    pub const SS58Prefix: u8 = manta_primitives::constants::CALAMARI_SS58PREFIX;
}

impl pallet_tx_pause::Config for Runtime {
    type Event = Event;
    type UpdateOrigin = EnsureRoot<AccountId>;
    type WeightInfo = weights::pallet_tx_pause::SubstrateWeight<Runtime>;
}

// Don't allow permission-less asset creation.
pub struct BaseFilter;
impl Contains<Call> for BaseFilter {
    fn contains(call: &Call) -> bool {
        if matches!(
            call,
            Call::Timestamp(_) | Call::ParachainSystem(_) | Call::System(_)
        ) {
            // always allow core call
            // pallet-timestamp and parachainSystem could not be filtered because
            // they are used in communication between relaychain and parachain.
            return true;
        }

        if pallet_tx_pause::PausedTransactionFilter::<Runtime>::contains(call) {
            // no paused call
            return false;
        }

        #[allow(clippy::match_like_matches_macro)]
        // keep CallFilter with explicit true/false for documentation
        match call {
            // Explicitly DISALLOWED calls
            | Call::Assets(_) // Filter Assets. Assets should only be accessed by AssetManager.
            | Call::AssetManager(_) // AssetManager is also filtered because all of its extrinsics
                                    // are callable only by Root, and Root calls skip this whole filter.
            // Currently, we filter `register_as_candidate` as this call is not yet ready for community.
            | Call::CollatorSelection( manta_collator_selection::Call::register_as_candidate{..})
            // For now disallow public proposal workflows, treasury workflows,
            // as well as external_propose and external_propose_majority.
            // The following are filtered out:
            | Call::Democracy(
                                pallet_democracy::Call::propose {..}
                                | pallet_democracy::Call::second {..}
                                | pallet_democracy::Call::cancel_proposal {..}
                                | pallet_democracy::Call::clear_public_proposals {..}
                                | pallet_democracy::Call::external_propose {..}
                                | pallet_democracy::Call::external_propose_majority {..})
            | Call::Treasury(_) // Treasury calls are filtered while it is accumulating funds.
            // Everything except transfer() is filtered out until it is practically needed:
            | Call::XTokens(
                                orml_xtokens::Call::transfer_with_fee {..}
                                | orml_xtokens::Call::transfer_multiasset {..}
                                | orml_xtokens::Call::transfer_multiasset_with_fee {..}
                                | orml_xtokens::Call::transfer_multiassets {..})
            // Everything except transfer() is filtered out until it is practically needed:
            | Call::XcmpQueue(_) | Call::PolkadotXcm(_) | Call::DmpQueue(_) => false,

            // Explicitly ALLOWED calls
            | Call::Authorship(_)
            // Sudo also cannot be filtered because it is used in runtime upgrade.
            | Call::Sudo(_)
            | Call::Multisig(_)
            | Call::Democracy(pallet_democracy::Call::vote {..}
                                | pallet_democracy::Call::emergency_cancel {..}
                                | pallet_democracy::Call::external_propose_default {..}
                                | pallet_democracy::Call::fast_track  {..}
                                | pallet_democracy::Call::veto_external {..}
                                | pallet_democracy::Call::cancel_referendum {..}
                                | pallet_democracy::Call::cancel_queued {..}
                                | pallet_democracy::Call::delegate {..}
                                | pallet_democracy::Call::undelegate {..}
                                | pallet_democracy::Call::note_preimage {..}
                                | pallet_democracy::Call::note_preimage_operational {..}
                                | pallet_democracy::Call::note_imminent_preimage {..}
                                | pallet_democracy::Call::note_imminent_preimage_operational {..}
                                | pallet_democracy::Call::reap_preimage {..}
                                | pallet_democracy::Call::unlock {..}
                                | pallet_democracy::Call::remove_vote {..}
                                | pallet_democracy::Call::remove_other_vote {..}
                                | pallet_democracy::Call::enact_proposal {..}
                                | pallet_democracy::Call::blacklist {..})
            | Call::Council(_)
            | Call::TechnicalCommittee(_)
            | Call::CouncilMembership(_)
            | Call::TechnicalMembership(_)
            | Call::Scheduler(_)
            | Call::Session(_) // User must be able to set their session key when applying for a collator
            | Call::CollatorSelection(
                manta_collator_selection::Call::set_invulnerables{..}
                | manta_collator_selection::Call::set_desired_candidates{..}
                | manta_collator_selection::Call::set_candidacy_bond{..}
                | manta_collator_selection::Call::set_eviction_baseline{..}
                | manta_collator_selection::Call::set_eviction_tolerance{..}
                | manta_collator_selection::Call::register_candidate{..}
                | manta_collator_selection::Call::remove_collator{..}
                | manta_collator_selection::Call::leave_intent{..})
            | Call::Balances(_)
            | Call::XTokens(orml_xtokens::Call::transfer {..}
                | orml_xtokens::Call::transfer_multicurrencies  {..})
            | Call::MantaPay(_)
            | Call::Preimage(_)
            | Call::Utility(_) => true,

            // DISALLOW anything else
            _ => false,
        }
    }
}

/// Converter struct to use the Session pallet for mapping a NimbusId to its AccountId
pub struct TestConverter<T> {
    _phantom: PhantomData<T>,
}

// Fetch list of eligible authors. This should be in manta_collator_selection
impl<T> Get<Vec<T::AccountId>> for TestConverter<T>
where
    T: frame_system::Config + manta_collator_selection::Config + pallet_session::Config,
    // Implemented only where Session's ValidatorId is directly convertible to collator_selection's ValidatorId
    <T as manta_collator_selection::Config>::ValidatorId:
        From<<T as pallet_session::Config>::ValidatorId>,
{
    /// Return the set of eligible collator accounts
    fn get() -> Vec<T::AccountId>
    where
        <T as manta_collator_selection::Config>::ValidatorId:
            From<<T as pallet_session::Config>::ValidatorId>,
    {
        use sp_runtime::traits::Convert;

        let v = pallet_session::Pallet::<T>::validators()
            .into_iter()
            .map(|vid: <T as pallet_session::Config>::ValidatorId| {
                <T as manta_collator_selection::Config>::AccountIdOf::convert(vid.into())
            })
            .collect::<Vec<T::AccountId>>();

        log::info!("Requested Registered account Ids {:?}", v);
        v
    }
}

impl<T> AccountLookup<T::AccountId> for TestConverter<T>
where
    T: pallet_session::Config + manta_collator_selection::Config,
    // Implemented only where Session's ValidatorId is directly convertible to collator_selection's ValidatorId
    <T as manta_collator_selection::Config>::ValidatorId:
        From<<T as pallet_session::Config>::ValidatorId>,
{
    fn lookup_account(author: &NimbusId) -> Option<T::AccountId>
    where
        <T as manta_collator_selection::Config>::ValidatorId:
            From<<T as pallet_session::Config>::ValidatorId>,
    {
        use sp_runtime::traits::Convert;
        pallet_session::Pallet::<T>::key_owner(
            nimbus_primitives::NIMBUS_KEY_ID,
            &author.to_raw_vec(),
        )
        .and_then(|vid| Some(T::AccountIdOf::convert(vid.into())))
    }
}

// Configure FRAME pallets to include in runtime.
impl frame_system::Config for Runtime {
    type BaseCallFilter = BaseFilter; // Let filter activate.
    type BlockWeights = RuntimeBlockWeights;
    type BlockLength = RuntimeBlockLength;
    type AccountId = AccountId;
    type Call = Call;
    type Lookup = AccountIdLookup<AccountId, ()>;
    type Index = Index;
    type BlockNumber = BlockNumber;
    type Hash = Hash;
    type Hashing = BlakeTwo256;
    type Header = Header;
    type Event = Event;
    type Origin = Origin;
    type BlockHashCount = BlockHashCount;
    type DbWeight = RocksDbWeight;
    type Version = Version;
    type PalletInfo = PalletInfo;
    type OnNewAccount = ();
    type OnKilledAccount = ();
    type AccountData = pallet_balances::AccountData<Balance>;
    type SystemWeightInfo = weights::frame_system::SubstrateWeight<Runtime>;
    type SS58Prefix = SS58Prefix;
    type OnSetCode = cumulus_pallet_parachain_system::ParachainSetCode<Self>;
    type MaxConsumers = ConstU32<16>;
}

parameter_types! {
    pub const MinimumPeriod: u64 = SLOT_DURATION / 2;
}

impl pallet_timestamp::Config for Runtime {
    /// A timestamp: milliseconds since the unix epoch.
    type Moment = u64;
    type OnTimestampSet = ();
    type MinimumPeriod = MinimumPeriod;
    type WeightInfo = weights::pallet_timestamp::SubstrateWeight<Runtime>;
}

impl pallet_authorship::Config for Runtime {
    type FindAuthor = AuthorInherent;
    type UncleGenerations = ConstU32<0>;
    type FilterUncle = ();
    type EventHandler = (CollatorSelection,);
}

parameter_types! {
    pub const NativeTokenExistentialDeposit: u128 = 10 * cDOL; // 0.1 DOL
}
impl pallet_balances::Config for Runtime {
    type MaxLocks = ConstU32<50>;
    type MaxReserves = ConstU32<50>;
    type ReserveIdentifier = [u8; 8];
    type Balance = Balance;
    type DustRemoval = ();
    type Event = Event;
    type ExistentialDeposit = NativeTokenExistentialDeposit;
    type AccountStore = frame_system::Pallet<Runtime>;
    type WeightInfo = weights::pallet_balances::SubstrateWeight<Runtime>;
}

parameter_types! {
    /// Relay Chain `TransactionByteFee` / 10
    pub const TransactionByteFee: Balance = mDOL / 100;
}

impl pallet_transaction_payment::Config for Runtime {
    type OnChargeTransaction = pallet_transaction_payment::CurrencyAdapter<Balances, DealWithFees>;
    type WeightToFee = WeightToFee;
    type LengthToFee = ConstantMultiplier<Balance, TransactionByteFee>;
    type FeeMultiplierUpdate = SlowAdjustingFeeUpdate<Self>;
    type OperationalFeeMultiplier = ConstU8<5>;
}

parameter_types! {
    // One storage item; key size is 32; value is size 4+4+16+32 bytes = 56 bytes.
    pub const DepositBase: Balance = deposit(1, 88);
    // Additional storage item size of 32 bytes.
    pub const DepositFactor: Balance = deposit(0, 32);
}

impl pallet_multisig::Config for Runtime {
    type Event = Event;
    type Call = Call;
    type Currency = Balances;
    type DepositBase = DepositBase;
    type DepositFactor = DepositFactor;
    type MaxSignatories = ConstU16<100>;
    type WeightInfo = weights::pallet_multisig::SubstrateWeight<Runtime>;
}

impl pallet_utility::Config for Runtime {
    type Event = Event;
    type Call = Call;
    type PalletsOrigin = OriginCaller;
    type WeightInfo = weights::pallet_utility::SubstrateWeight<Runtime>;
}

impl pallet_sudo::Config for Runtime {
    type Event = Event;
    type Call = Call;
}

parameter_types! {
    pub LaunchPeriod: BlockNumber = prod_or_fast!(5 * MINUTES, 1 * MINUTES, "DOLPHIN_LAUNCHPERIOD");
    pub VotingPeriod: BlockNumber = prod_or_fast!(5 * MINUTES, 1 * MINUTES, "DOLPHIN_VOTINGPERIOD");
    pub FastTrackVotingPeriod: BlockNumber = prod_or_fast!(5 * MINUTES, 1 * MINUTES, "DOLPHIN_FASTTRACKVOTINGPERIOD");
    pub const InstantAllowed: bool = true;
    pub const MinimumDeposit: Balance = 20 * DOL;
    pub EnactmentPeriod: BlockNumber = prod_or_fast!(5 * MINUTES, 1 * MINUTES, "DOLPHIN_ENACTMENTPERIOD");
    pub CooloffPeriod: BlockNumber = prod_or_fast!(5 * MINUTES, 1 * MINUTES, "DOLPHIN_COOLOFFPERIOD");
    pub const PreimageByteDeposit: Balance = deposit(0, 1);
}

impl pallet_democracy::Config for Runtime {
    type Proposal = Call;
    type Event = Event;
    type Currency = Balances;
    type EnactmentPeriod = EnactmentPeriod;
    type VoteLockingPeriod = EnactmentPeriod;
    type LaunchPeriod = LaunchPeriod;
    type VotingPeriod = VotingPeriod;
    type MinimumDeposit = MinimumDeposit;
    /// A straight majority of the council can decide what their next motion is.
    type ExternalOrigin =
        pallet_collective::EnsureProportionAtLeast<AccountId, CouncilCollective, 1, 2>;
    /// A super-majority can have the next scheduled referendum be a straight majority-carries vote.
    type ExternalMajorityOrigin =
        pallet_collective::EnsureProportionAtLeast<AccountId, CouncilCollective, 3, 4>;
    /// A unanimous council can have the next scheduled referendum be a straight default-carries
    /// (NTB) vote.
    type ExternalDefaultOrigin =
        pallet_collective::EnsureProportionAtLeast<AccountId, CouncilCollective, 1, 1>;
    /// Two thirds of the technical committee can have an ExternalMajority/ExternalDefault vote
    /// be tabled immediately and with a shorter voting/enactment period.
    type FastTrackOrigin =
        pallet_collective::EnsureProportionAtLeast<AccountId, TechnicalCollective, 2, 3>;
    type InstantOrigin =
        pallet_collective::EnsureProportionAtLeast<AccountId, TechnicalCollective, 1, 1>;
    type InstantAllowed = InstantAllowed;
    type FastTrackVotingPeriod = FastTrackVotingPeriod;
    // To cancel a proposal which has been passed, 2/3 of the council must agree to it.
    type CancellationOrigin =
        pallet_collective::EnsureProportionAtLeast<AccountId, CouncilCollective, 2, 3>;
    // To cancel a proposal before it has been passed, the technical committee must be unanimous or
    // Root must agree.
    type CancelProposalOrigin = EnsureOneOf<
        EnsureRoot<AccountId>,
        pallet_collective::EnsureProportionAtLeast<AccountId, TechnicalCollective, 1, 1>,
    >;
    type BlacklistOrigin = EnsureRoot<AccountId>;
    // Any single technical committee member may veto a coming council proposal, however they can
    // only do it once and it lasts only for the cool-off period.
    type VetoOrigin = pallet_collective::EnsureMember<AccountId, TechnicalCollective>;
    type CooloffPeriod = CooloffPeriod;
    type PreimageByteDeposit = PreimageByteDeposit;
    type OperationalPreimageOrigin = pallet_collective::EnsureMember<AccountId, CouncilCollective>;
    type Slash = ();
    type Scheduler = Scheduler;
    type PalletsOrigin = OriginCaller;
    type MaxVotes = ConstU32<100>;
    type WeightInfo = weights::pallet_democracy::SubstrateWeight<Runtime>;
    type MaxProposals = ConstU32<100>;
}

parameter_types! {
    /// The maximum amount of time (in blocks) for council members to vote on motions.
    /// Motions may end in fewer blocks if enough votes are cast to determine the result.
    pub const CouncilMotionDuration: BlockNumber = 3 * DAYS;
}

type CouncilCollective = pallet_collective::Instance1;
impl pallet_collective::Config<CouncilCollective> for Runtime {
    type Origin = Origin;
    type Proposal = Call;
    type Event = Event;
    type MotionDuration = CouncilMotionDuration;
    type MaxProposals = ConstU32<100>;
    type MaxMembers = ConstU32<100>;
    type DefaultVote = pallet_collective::PrimeDefaultVote;
    type WeightInfo = weights::pallet_collective::SubstrateWeight<Runtime>;
}

pub type EnsureRootOrThreeFourthsCouncil = EnsureOneOf<
    EnsureRoot<AccountId>,
    pallet_collective::EnsureProportionAtLeast<AccountId, CouncilCollective, 3, 4>,
>;

type CouncilMembershipInstance = pallet_membership::Instance1;
impl pallet_membership::Config<CouncilMembershipInstance> for Runtime {
    type Event = Event;
    type AddOrigin = EnsureRootOrThreeFourthsCouncil;
    type RemoveOrigin = EnsureRootOrThreeFourthsCouncil;
    type SwapOrigin = EnsureRootOrThreeFourthsCouncil;
    type ResetOrigin = EnsureRootOrThreeFourthsCouncil;
    type PrimeOrigin = EnsureRootOrThreeFourthsCouncil;
    type MembershipInitialized = Council;
    type MembershipChanged = Council;
    type MaxMembers = ConstU32<100>;
    type WeightInfo = weights::pallet_membership::SubstrateWeight<Runtime>;
}

parameter_types! {
    pub const TechnicalMotionDuration: BlockNumber = 3 * DAYS;
}

type TechnicalCollective = pallet_collective::Instance2;
impl pallet_collective::Config<TechnicalCollective> for Runtime {
    type Origin = Origin;
    type Proposal = Call;
    type Event = Event;
    type MotionDuration = TechnicalMotionDuration;
    type MaxProposals = ConstU32<100>;
    type MaxMembers = ConstU32<100>;
    type DefaultVote = pallet_collective::PrimeDefaultVote;
    type WeightInfo = weights::pallet_collective::SubstrateWeight<Runtime>;
}

type TechnicalMembershipInstance = pallet_membership::Instance2;
impl pallet_membership::Config<TechnicalMembershipInstance> for Runtime {
    type Event = Event;
    type AddOrigin = EnsureRootOrThreeFourthsCouncil;
    type RemoveOrigin = EnsureRootOrThreeFourthsCouncil;
    type SwapOrigin = EnsureRootOrThreeFourthsCouncil;
    type ResetOrigin = EnsureRootOrThreeFourthsCouncil;
    type PrimeOrigin = EnsureRootOrThreeFourthsCouncil;
    type MembershipInitialized = TechnicalCommittee;
    type MembershipChanged = TechnicalCommittee;
    type MaxMembers = ConstU32<100>;
    type WeightInfo = weights::pallet_membership::SubstrateWeight<Runtime>;
}

parameter_types! {
    pub const ProposalBond: Permill = Permill::from_percent(1);
    pub const ProposalBondMinimum: Balance = 500 * DOL;
    pub const ProposalBondMaximum: Balance = 10_000 * DOL;
    pub SpendPeriod: BlockNumber = prod_or_fast!(10 * MINUTES, 2 * MINUTES, "DOLPHIN_SPENDPERIOD");
    pub const Burn: Permill = Permill::from_percent(0);
    pub const TreasuryPalletId: PalletId = TREASURY_PALLET_ID;
}

type EnsureRootOrThreeFifthsCouncil = EnsureOneOf<
    EnsureRoot<AccountId>,
    pallet_collective::EnsureProportionAtLeast<AccountId, CouncilCollective, 3, 5>,
>;

type EnsureRootOrMoreThanHalfCouncil = EnsureOneOf<
    EnsureRoot<AccountId>,
    pallet_collective::EnsureProportionMoreThan<AccountId, CouncilCollective, 1, 2>,
>;

impl pallet_treasury::Config for Runtime {
    type PalletId = TreasuryPalletId;
    type Currency = Balances;
    type ApproveOrigin = EnsureRootOrThreeFifthsCouncil;
    type RejectOrigin = EnsureRootOrMoreThanHalfCouncil;
    type Event = Event;
    type OnSlash = Treasury;
    type ProposalBond = ProposalBond;
    type ProposalBondMinimum = ProposalBondMinimum;
    type ProposalBondMaximum = ProposalBondMaximum;
    type SpendPeriod = SpendPeriod;
    type Burn = Burn;
    type BurnDestination = ();
    type MaxApprovals = ConstU32<100>;
    type WeightInfo = weights::pallet_treasury::SubstrateWeight<Runtime>;
    type SpendFunds = ();
}
impl pallet_aura_style_filter::Config for Runtime {
    type PotentialAuthors = TestConverter<Self>;
    // type PotentialAuthors = ();
}

impl pallet_author_inherent::Config for Runtime {
    // We start a new slot each time we see a new relay block.
    type SlotBeacon = cumulus_pallet_parachain_system::RelaychainBlockNumberProvider<Self>;
    type AccountLookup = TestConverter<Self>;
    type EventHandler = ();
    type WeightInfo = (); // TODO: Add benchmarked weights
    type CanAuthor = CollatorSelection;
}

parameter_types! {
    pub MaximumSchedulerWeight: Weight = Perbill::from_percent(80) *
        RuntimeBlockWeights::get().max_block;
    pub const NoPreimagePostponement: Option<u32> = Some(10);
}

type ScheduleOrigin = EnsureRoot<AccountId>;
/// Used the compare the privilege of an origin inside the scheduler.
pub struct OriginPrivilegeCmp;
impl PrivilegeCmp<OriginCaller> for OriginPrivilegeCmp {
    fn cmp_privilege(left: &OriginCaller, right: &OriginCaller) -> Option<Ordering> {
        if left == right {
            return Some(Ordering::Equal);
        }

        match (left, right) {
            // Root is greater than anything.
            (OriginCaller::system(frame_system::RawOrigin::Root), _) => Some(Ordering::Greater),
            // Check which one has more yes votes.
            (
                OriginCaller::Council(pallet_collective::RawOrigin::Members(l_yes_votes, l_count)),
                OriginCaller::Council(pallet_collective::RawOrigin::Members(r_yes_votes, r_count)),
            ) => Some((l_yes_votes * r_count).cmp(&(r_yes_votes * l_count))),
            // For every other origin we don't care, as they are not used for `ScheduleOrigin`.
            _ => None,
        }
    }
}

impl pallet_scheduler::Config for Runtime {
    type Event = Event;
    type Origin = Origin;
    type PalletsOrigin = OriginCaller;
    type Call = Call;
    type MaximumWeight = MaximumSchedulerWeight;
    type ScheduleOrigin = ScheduleOrigin;
    type MaxScheduledPerBlock = ConstU32<50>; // 50 scheduled calls at most in the queue for a single block.
    type WeightInfo = weights::pallet_scheduler::SubstrateWeight<Runtime>;
    type OriginPrivilegeCmp = OriginPrivilegeCmp;
    type PreimageProvider = Preimage;
    type NoPreimagePostponement = NoPreimagePostponement;
}

parameter_types! {
    // Our NORMAL_DISPATCH_RATIO is 70% of the 5MB limit
    // So anything more than 3.5MB doesn't make sense here
    pub const PreimageMaxSize: u32 = 3584 * 1024;
    pub const PreimageBaseDeposit: Balance = 1 * DOL;
}

impl pallet_preimage::Config for Runtime {
    type WeightInfo = weights::pallet_preimage::SubstrateWeight<Runtime>;
    type Event = Event;
    type Currency = Balances;
    type ManagerOrigin = EnsureRoot<AccountId>;
    type MaxSize = PreimageMaxSize;
    // The sum of the below 2 amounts will get reserved every time someone submits a preimage.
    // Their sum will be unreserved when the preimage is requested, i.e. when it is going to be used.
    type BaseDeposit = PreimageBaseDeposit;
    type ByteDeposit = PreimageByteDeposit;
}

parameter_types! {
    // Rotate collator's spot each 6 hours.
    pub Period: u32 = prod_or_fast!(6 * HOURS, 2 * MINUTES, "DOLPHIN_PERIOD");
    pub const Offset: u32 = 0;
}

impl pallet_session::Config for Runtime {
    type Event = Event;
    type ValidatorId = <Self as frame_system::Config>::AccountId;
    // we don't have stash and controller, thus we don't need the convert as well.
    type ValidatorIdOf = manta_collator_selection::IdentityCollator;
    type ShouldEndSession = pallet_session::PeriodicSessions<Period, Offset>;
    type NextSessionRotation = pallet_session::PeriodicSessions<Period, Offset>;
    type SessionManager = CollatorSelection;
    // Essentially just Aura, but lets be pedantic.
    type SessionHandler =
        <opaque::SessionKeys as sp_runtime::traits::OpaqueKeys>::KeyTypeIdProviders;
    type Keys = opaque::SessionKeys;
    type WeightInfo = weights::pallet_session::SubstrateWeight<Runtime>;
}

impl pallet_aura::Config for Runtime {
    type AuthorityId = AuraId;
    type DisabledValidators = ();
    type MaxAuthorities = ConstU32<100_000>;
}

parameter_types! {
    // Pallet account for record rewards and give rewards to collator.
    pub const PotId: PalletId = STAKING_PALLET_ID;
}

parameter_types! {
    pub const ExecutiveBody: BodyId = BodyId::Executive;
}

/// We allow root and the Relay Chain council to execute privileged collator selection operations.
pub type CollatorSelectionUpdateOrigin = EnsureOneOf<
    EnsureRoot<AccountId>,
    pallet_collective::EnsureProportionAtLeast<AccountId, CouncilCollective, 1, 1>,
>;

impl manta_collator_selection::Config for Runtime {
    type Event = Event;
    type Currency = Balances;
    type UpdateOrigin = CollatorSelectionUpdateOrigin;
    type PotId = PotId;
    type MaxCandidates = ConstU32<50>; // 50 candidates at most
    type MaxInvulnerables = ConstU32<5>; // 5 invulnerables at most
    type ValidatorId = <Self as frame_system::Config>::AccountId;
    type ValidatorIdOf = manta_collator_selection::IdentityCollator;
    type AccountIdOf = manta_collator_selection::IdentityCollator;
    type ValidatorRegistration = Session;
    type WeightInfo = weights::manta_collator_selection::SubstrateWeight<Runtime>;
    // type CanAuthor = AuraAuthorFilter; // NOTE: End of the nimbus filter pipeline (Aura filter has no CanAuthor trait
    type CanAuthor = ();
}

// Create the runtime by composing the FRAME pallets that were previously configured.
construct_runtime!(
    pub enum Runtime where
        Block = Block,
        NodeBlock = opaque::Block,
        UncheckedExtrinsic = UncheckedExtrinsic,
    {
        // System support stuff.
        System: frame_system::{Pallet, Call, Config, Storage, Event<T>} = 0,
        ParachainSystem: cumulus_pallet_parachain_system::{
            Pallet, Call, Config, Storage, Inherent, Event<T>, ValidateUnsigned,
        } = 1,
        Timestamp: pallet_timestamp::{Pallet, Call, Storage, Inherent} = 2,
        ParachainInfo: parachain_info::{Pallet, Storage, Config} = 3,
        TransactionPause: pallet_tx_pause::{Pallet, Call, Storage, Event<T>} = 9,

        // Monetary stuff.
        Balances: pallet_balances::{Pallet, Call, Storage, Config<T>, Event<T>} = 10,
        TransactionPayment: pallet_transaction_payment::{Pallet, Storage} = 11,


        // Governance stuff.
        Democracy: pallet_democracy::{Pallet, Call, Storage, Config<T>, Event<T>} = 14,
        Council: pallet_collective::<Instance1>::{Pallet, Call, Storage, Origin<T>, Event<T>, Config<T>} = 15,
        CouncilMembership: pallet_membership::<Instance1>::{Pallet, Call, Storage, Event<T>, Config<T>} = 16,
        TechnicalCommittee: pallet_collective::<Instance2>::{Pallet, Call, Storage, Origin<T>, Event<T>, Config<T>} = 17,
        TechnicalMembership: pallet_membership::<Instance2>::{Pallet, Call, Storage, Event<T>, Config<T>} = 18,

        // Collator support. the order of these 5 are important and shall not change.
        AuthorInherent: pallet_author_inherent::{Pallet, Call, Storage, Inherent} = 50, // TODO: Number is likely wrong. Doublecheck inclusion order. Session likely must be included after a_inherent
        AuraAuthorFilter: pallet_aura_style_filter::{Pallet, Storage} = 53,
        Authorship: pallet_authorship::{Pallet, Call, Storage} = 20,
        CollatorSelection: manta_collator_selection::{Pallet, Call, Storage, Event<T>, Config<T>} = 21,
        Session: pallet_session::{Pallet, Call, Storage, Event, Config<T>} = 22,
        Aura: pallet_aura::{Pallet, Storage, Config<T>} = 23,
        // This used to be pallet_aura with idx = 23, // TODO: Write check that these are not reused
        // This used to be cumulus_pallet_aura_ext with idx = 24,

        // Treasury
        Treasury: pallet_treasury::{Pallet, Call, Storage, Event<T>} = 26,

        // Preimage registrar.
        Preimage: pallet_preimage::{Pallet, Call, Storage, Event<T>} = 28,
        // System scheduler.
        Scheduler: pallet_scheduler::{Pallet, Call, Storage, Event<T>} = 29,

        // XCM helpers.
        XcmpQueue: cumulus_pallet_xcmp_queue::{Pallet, Call, Storage, Event<T>} = 30,
        PolkadotXcm: pallet_xcm::{Pallet, Call, Storage, Event<T>, Origin, Config} = 31,
        CumulusXcm: cumulus_pallet_xcm::{Pallet, Event<T>, Origin} = 32,
        DmpQueue: cumulus_pallet_dmp_queue::{Pallet, Call, Storage, Event<T>} = 33,
        XTokens: orml_xtokens::{Pallet, Call, Event<T>, Storage} = 34,

        // Handy utilities.
        Utility: pallet_utility::{Pallet, Call, Event} = 40,
        Multisig: pallet_multisig::{Pallet, Call, Storage, Event<T>} = 41,
        Sudo: pallet_sudo::{Pallet, Call, Config<T>, Storage, Event<T>} = 42,

        // Asset and Private Payment
        Assets: pallet_assets::{Pallet, Call, Storage, Event<T>} = 45,
        AssetManager: pallet_asset_manager::{Pallet, Call, Storage, Config<T>, Event<T>} = 46,
        MantaPay: pallet_manta_pay::{Pallet, Call, Storage, Event<T>} = 47,
    }
);

/// The address format for describing accounts.
pub type Address = sp_runtime::MultiAddress<AccountId, ()>;
/// Block type as expected by this runtime.
pub type Block = generic::Block<Header, UncheckedExtrinsic>;
/// A Block signed with a Justification
pub type SignedBlock = generic::SignedBlock<Block>;
/// BlockId type as expected by this runtime.
pub type BlockId = generic::BlockId<Block>;
/// The SignedExtension to the basic transaction logic.
pub type SignedExtra = (
    frame_system::CheckSpecVersion<Runtime>,
    frame_system::CheckTxVersion<Runtime>,
    frame_system::CheckGenesis<Runtime>,
    frame_system::CheckEra<Runtime>,
    frame_system::CheckNonce<Runtime>,
    frame_system::CheckWeight<Runtime>,
    pallet_transaction_payment::ChargeTransactionPayment<Runtime>,
);
/// Unchecked extrinsic type as expected by this runtime.
pub type UncheckedExtrinsic = generic::UncheckedExtrinsic<Address, Call, Signature, SignedExtra>;
/// Extrinsic type that has already been checked.
pub type CheckedExtrinsic = generic::CheckedExtrinsic<AccountId, Call, SignedExtra>;
/// Executive: handles dispatch to the various modules.
pub type Executive = frame_executive::Executive<
    Runtime,
    Block,
    frame_system::ChainContext<Runtime>,
    Runtime,
    AllPalletsReversedWithSystemFirst,
    UpgradeSessionKeys,
>;
// When this is removed, should also remove `OldSessionKeys`.
pub struct UpgradeSessionKeys;
impl frame_support::traits::OnRuntimeUpgrade for UpgradeSessionKeys {
    fn on_runtime_upgrade() -> frame_support::weights::Weight {
        use opaque::transform_session_keys;
        // transform_session_keys runs translate() on NextKeys and on QueuedKeys which is (at worst or faster than) 1 read 1 write
        let validator_set_len: u64 = Session::queued_keys().len().try_into().unwrap();

        Session::upgrade_keys::<opaque::OldSessionKeys, _>(transform_session_keys);

        core::cmp::max(
            Perbill::from_percent(50) * BlockWeights::default().max_block as u64,
            <Runtime as frame_system::Config>::DbWeight::get()
                .reads_writes(2 * validator_set_len, validator_set_len * 2),
        )
    }
    #[cfg(feature = "try_runtime")]
    fn pre_runtime_upgrade() -> frame_support::weights::Weight {
        // get aura keys
        let owners_and_aura_keys = Session::queued_keys();
        Self::set_temp_storage(owners_and_aura_keys, "aura_keys");
        0
    }
    #[cfg(feature = "try_runtime")]
    fn post_runtime_upgrade() -> frame_support::weights::Weight {
        // ensure aura keys have not changed
        let pre_migration_keys = Self::get_temp_storage(owners_and_aura_keys, "aura_keys");
        let new_owners_and_aura_keys = Session::queued_keys();

        for it in pre_migration_keys
            .iter()
            .zip(new_owners_and_aura_keys.iter())
        {
            let ((old_owner, old_key), (new_owner, new_key)) = iter;
            ensure!(old_owner == new_owner, "owner changed");
            ensure!(old_key.aura == new_key.aura, "key changed");
        }
        0
    }
}

#[cfg(feature = "runtime-benchmarks")]
#[macro_use]
extern crate frame_benchmarking;

#[cfg(feature = "runtime-benchmarks")]
mod benches {
    frame_benchmarking::define_benchmarks!(
        // Substrate pallets
        [pallet_balances, Balances]
        [pallet_multisig, Multisig]
        [frame_system, SystemBench::<Runtime>]
        [pallet_timestamp, Timestamp]
        [pallet_utility, Utility]
        [pallet_democracy, Democracy]
        [pallet_collective, Council]
        [pallet_membership, CouncilMembership]
        [pallet_treasury, Treasury]
        [pallet_preimage, Preimage]
        [pallet_scheduler, Scheduler]
        [pallet_session, SessionBench::<Runtime>]
        [pallet_assets, Assets]
        // XCM
        [cumulus_pallet_xcmp_queue, XcmpQueue]
        // Manta pallets
        [pallet_tx_pause, TransactionPause]
        [manta_collator_selection, CollatorSelection]
        [pallet_manta_pay, MantaPay]
        [pallet_asset_manager, AssetManager]
    );
}

impl_runtime_apis! {
    impl sp_consensus_aura::AuraApi<Block, AuraId> for Runtime {
        fn slot_duration() -> sp_consensus_aura::SlotDuration {
            sp_consensus_aura::SlotDuration::from_millis(Aura::slot_duration())
        }

        fn authorities() -> Vec<AuraId> {
            Aura::authorities().into_inner()
        }
    }

    impl sp_api::Core<Block> for Runtime {
        fn version() -> RuntimeVersion {
            VERSION
        }

        fn execute_block(block: Block) {
            Executive::execute_block(block)
        }

        fn initialize_block(header: &<Block as BlockT>::Header) {
            Executive::initialize_block(header)
        }
    }

    impl sp_api::Metadata<Block> for Runtime {
        fn metadata() -> OpaqueMetadata {
            OpaqueMetadata::new(Runtime::metadata().into())
        }
    }

    impl sp_block_builder::BlockBuilder<Block> for Runtime {
        fn apply_extrinsic(extrinsic: <Block as BlockT>::Extrinsic) -> ApplyExtrinsicResult {
            Executive::apply_extrinsic(extrinsic)
        }

        fn finalize_block() -> <Block as BlockT>::Header {
            Executive::finalize_block()
        }

        fn inherent_extrinsics(data: sp_inherents::InherentData) -> Vec<<Block as BlockT>::Extrinsic> {
            data.create_extrinsics()
        }

        fn check_inherents(
            block: Block,
            data: sp_inherents::InherentData,
        ) -> sp_inherents::CheckInherentsResult {
            data.check_extrinsics(&block)
        }
    }

    impl sp_transaction_pool::runtime_api::TaggedTransactionQueue<Block> for Runtime {
        fn validate_transaction(
            source: TransactionSource,
            tx: <Block as BlockT>::Extrinsic,
            block_hash: <Block as BlockT>::Hash,
        ) -> TransactionValidity {
            Executive::validate_transaction(source, tx, block_hash)
        }
    }

    impl sp_offchain::OffchainWorkerApi<Block> for Runtime {
        fn offchain_worker(header: &<Block as BlockT>::Header) {
            Executive::offchain_worker(header)
        }
    }

    impl sp_session::SessionKeys<Block> for Runtime {
        fn generate_session_keys(seed: Option<Vec<u8>>) -> Vec<u8> {
            opaque::SessionKeys::generate(seed)
        }

        fn decode_session_keys(
            encoded: Vec<u8>,
        ) -> Option<Vec<(Vec<u8>, KeyTypeId)>> {
            opaque::SessionKeys::decode_into_raw_public_keys(&encoded)
        }
    }

    impl frame_system_rpc_runtime_api::AccountNonceApi<Block, AccountId, Index> for Runtime {
        fn account_nonce(account: AccountId) -> Index {
            System::account_nonce(account)
        }
    }

    impl pallet_transaction_payment_rpc_runtime_api::TransactionPaymentApi<Block, Balance> for Runtime {
        fn query_info(
            uxt: <Block as BlockT>::Extrinsic,
            len: u32,
        ) -> pallet_transaction_payment_rpc_runtime_api::RuntimeDispatchInfo<Balance> {
            TransactionPayment::query_info(uxt, len)
        }
        fn query_fee_details(
            uxt: <Block as BlockT>::Extrinsic,
            len: u32,
        ) -> pallet_transaction_payment::FeeDetails<Balance> {
            TransactionPayment::query_fee_details(uxt, len)
        }
    }

    impl cumulus_primitives_core::CollectCollationInfo<Block> for Runtime {
        fn collect_collation_info(header: &<Block as BlockT>::Header) -> cumulus_primitives_core::CollationInfo {
            ParachainSystem::collect_collation_info(header)
        }
    }

    impl pallet_manta_pay::runtime::PullLedgerDiffApi<Block> for Runtime {
        fn pull_ledger_diff(checkpoint: pallet_manta_pay::RawCheckpoint, max_receiver: u64, max_sender: u64) -> pallet_manta_pay::PullResponse {
            MantaPay::pull_ledger_diff(checkpoint.into(), max_receiver, max_sender)
        }
    }
    impl nimbus_primitives::NimbusApi<Block> for Runtime {
        // fn can_author(author: NimbusId, slot: u32, parent_header: &<Block as BlockT>::Header) -> bool {
        fn can_author(author: NimbusId, relay_parent: u32, parent_header: &<Block as BlockT>::Header) -> bool{
            System::initialize(&(parent_header.number + 1), &parent_header.hash(), &parent_header.digest);

            // And now the actual prediction call
            <AuthorInherent as nimbus_primitives::CanAuthor<_>>::can_author(&author, &relay_parent)		}
    }

    // We also implement the old AuthorFilterAPI to meet the trait bounds on the client side.
    impl nimbus_primitives::AuthorFilterAPI<Block, NimbusId> for Runtime {
        fn can_author(_: NimbusId, _: u32, _: &<Block as BlockT>::Header) -> bool {
            panic!("AuthorFilterAPI is no longer supported. Please update your client.")
        }
    }

    #[cfg(feature = "try-runtime")]
    impl frame_try_runtime::TryRuntime<Block> for Runtime {
        fn on_runtime_upgrade() -> (Weight, Weight) {
            let weight = Executive::try_runtime_upgrade().unwrap();
            (weight, RuntimeBlockWeights::get().max_block)
        }

        fn execute_block_no_check(block: Block) -> Weight {
            Executive::execute_block_no_check(block)
        }
    }

    #[cfg(feature = "runtime-benchmarks")]
    impl frame_benchmarking::Benchmark<Block> for Runtime {
        fn benchmark_metadata(extra: bool) -> (
            Vec<frame_benchmarking::BenchmarkList>,
            Vec<frame_support::traits::StorageInfo>,
        ) {
            use frame_benchmarking::{Benchmarking, BenchmarkList};
            use frame_support::traits::StorageInfoTrait;
            use frame_system_benchmarking::Pallet as SystemBench;
            use cumulus_pallet_session_benchmarking::Pallet as SessionBench;

            let mut list = Vec::<BenchmarkList>::new();
            list_benchmarks!(list, extra);

            let storage_info = AllPalletsReversedWithSystemFirst::storage_info();

            (list, storage_info)
        }

        fn dispatch_benchmark(
            config: frame_benchmarking::BenchmarkConfig
        ) -> Result<Vec<frame_benchmarking::BenchmarkBatch>, sp_runtime::RuntimeString> {
            use frame_benchmarking::{Benchmarking, BenchmarkBatch, TrackedStorageKey};

            use frame_system_benchmarking::Pallet as SystemBench;
            impl frame_system_benchmarking::Config for Runtime {}

            use cumulus_pallet_session_benchmarking::Pallet as SessionBench;
            impl cumulus_pallet_session_benchmarking::Config for Runtime {}

            let whitelist: Vec<TrackedStorageKey> = vec![
                // Block Number
                hex_literal::hex!("26aa394eea5630e07c48ae0c9558cef702a5c1b19ab7a04f536c519aca4983ac").to_vec().into(),
                // Total Issuance
                hex_literal::hex!("c2261276cc9d1f8598ea4b6a74b15c2f57c875e4cff74148e4628f264b974c80").to_vec().into(),
                // Execution Phase
                hex_literal::hex!("26aa394eea5630e07c48ae0c9558cef7ff553b5a9862a516939d82b3d3d8661a").to_vec().into(),
                // Event Count
                hex_literal::hex!("26aa394eea5630e07c48ae0c9558cef70a98fdbe9ce6c55837576c60c7af3850").to_vec().into(),
                // System Events
                hex_literal::hex!("26aa394eea5630e07c48ae0c9558cef780d41e5e16056765bc8461851072c9d7").to_vec().into(),
                // Treasury Account
                hex_literal::hex!("26aa394eea5630e07c48ae0c9558cef7b99d880ec681799c0cf30e8886371da95ecffd7b6c0f78751baa9d281e0bfa3a6d6f646c70792f74727372790000000000000000000000000000000000000000").to_vec().into(),
            ];

            let mut batches = Vec::<BenchmarkBatch>::new();
            let params = (&config, &whitelist);

            add_benchmarks!(params, batches);

            if batches.is_empty() { return Err("Benchmark not found for this pallet.".into()) }
            Ok(batches)
        }
    }
}

struct CheckInherents;
impl cumulus_pallet_parachain_system::CheckInherents<Block> for CheckInherents {
    fn check_inherents(
        block: &Block,
        relay_state_proof: &cumulus_pallet_parachain_system::RelayChainStateProof,
    ) -> sp_inherents::CheckInherentsResult {
        let relay_chain_slot = relay_state_proof
            .read_slot()
            .expect("Could not read the relay chain slot from the proof");

        let inherent_data =
            cumulus_primitives_timestamp::InherentDataProvider::from_relay_chain_slot_and_duration(
                relay_chain_slot,
                sp_std::time::Duration::from_secs(6),
            )
            .create_inherent_data()
            .expect("Could not create the timestamp inherent data");

        inherent_data.check_extrinsics(block)
    }
}

cumulus_pallet_parachain_system::register_validate_block! {
    Runtime = Runtime,
    BlockExecutor = pallet_author_inherent::BlockExecutor::<Runtime, Executive>,
    CheckInherents = CheckInherents,
}<|MERGE_RESOLUTION|>--- conflicted
+++ resolved
@@ -127,13 +127,8 @@
 pub const VERSION: RuntimeVersion = RuntimeVersion {
     spec_name: create_runtime_str!("dolphin"),
     impl_name: create_runtime_str!("dolphin"),
-<<<<<<< HEAD
     authoring_version: 2,
-    spec_version: 3201,
-=======
-    authoring_version: 1,
     spec_version: 3210,
->>>>>>> ff69d357
     impl_version: 1,
     apis: RUNTIME_API_VERSIONS,
     transaction_version: 3,
