--- conflicted
+++ resolved
@@ -117,11 +117,7 @@
     spec_name: create_runtime_str!("dolphin"),
     impl_name: create_runtime_str!("dolphin"),
     authoring_version: 2,
-<<<<<<< HEAD
-    spec_version: 3434,
-=======
     spec_version: 4000,
->>>>>>> 77b79e63
     impl_version: 1,
     apis: RUNTIME_API_VERSIONS,
     transaction_version: 4,
