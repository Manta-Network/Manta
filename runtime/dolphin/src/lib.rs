--- conflicted
+++ resolved
@@ -194,7 +194,8 @@
 			Call::Timestamp(_) | Call::ParachainSystem(_) | Call::System(_)
 		) {
 			// always allow core call
-			// pallet-timestamp and parachainSystem could not be filtered because they are used in commuication between releychain and parachain.
+			// pallet-timestamp and parachainSystem could not be filtered
+			// because they are used in communication between releychain and parachain.
 			return true;
 		}
 
@@ -255,7 +256,6 @@
 				| manta_collator_selection::Call::remove_collator{..}
 				| manta_collator_selection::Call::leave_intent{..})
 			| Call::Balances(_)
-<<<<<<< HEAD
 			// Everything except transfer() is filtered out until it is practically needed:
 			// orml_xtokens::Call::transfer_with_fee {..}
 			// orml_xtokens::Call::transfer_multiasset {..}
@@ -263,13 +263,9 @@
 			// orml_xtokens::Call::transfer_multicurrencies  {..}
 			// orml_xtokens::Call::transfer_multiassets {..}
 			| Call::XTokens(orml_xtokens::Call::transfer {..})
+			| Call::MantaPay(_)
+			| Call::Preimage(_)
 			| Call::Utility(_) => true,
-=======
-			| Call::Preimage(_)
-			| Call::Utility(_)
-			| Call::MantaPay(_)
-			| Call::XTokens(_) => true,
->>>>>>> d777ca61
 			// Filter XCM pallets, we only allow transfer with XTokens.
 			// Filter Assets. Assets should only be accessed by AssetManager.
 			// AssetManager is also filtered because all of its extrinsics are callable only by Root,
