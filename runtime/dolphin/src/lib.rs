// Copyright 2020-2022 Manta Network.
// This file is part of Manta.
//
// Manta is free software: you can redistribute it and/or modify
// it under the terms of the GNU General Public License as published by
// the Free Software Foundation, either version 3 of the License, or
// (at your option) any later version.
//
// Manta is distributed in the hope that it will be useful,
// but WITHOUT ANY WARRANTY; without even the implied warranty of
// MERCHANTABILITY or FITNESS FOR A PARTICULAR PURPOSE.  See the
// GNU General Public License for more details.
//
// You should have received a copy of the GNU General Public License
// along with Manta.  If not, see <http://www.gnu.org/licenses/>.

//! Dolphin Parachain runtime.

#![cfg_attr(not(feature = "std"), no_std)]
#![recursion_limit = "256"]

// Make the WASM binary available.
#[cfg(feature = "std")]
include!(concat!(env!("OUT_DIR"), "/wasm_binary.rs"));

use codec::{Decode, Encode};
use scale_info::TypeInfo;
use sp_api::impl_runtime_apis;
use sp_core::{crypto::KeyTypeId, OpaqueMetadata};
use sp_runtime::{
	create_runtime_str, generic, impl_opaque_keys,
	traits::{AccountIdLookup, BlakeTwo256, Block as BlockT},
	transaction_validity::{TransactionSource, TransactionValidity},
	ApplyExtrinsicResult, Perbill, Permill,
};

use sp_core::u32_trait::{_1, _2, _3, _4, _5};
use sp_std::{cmp::Ordering, prelude::*};
#[cfg(feature = "std")]
use sp_version::NativeVersion;
use sp_version::RuntimeVersion;

use frame_support::{
	construct_runtime, match_type, parameter_types,
	traits::{
		fungible::Inspect,
		fungibles::{Inspect as AssetInspect, Transfer as AssetTransfer},
		tokens::{DepositConsequence, ExistenceRequirement, WithdrawConsequence},
		ConstU16, ConstU32, ConstU8, Contains, Currency, EnsureOneOf, Everything, Nothing,
		PrivilegeCmp,
	},
	weights::{
		constants::{BlockExecutionWeight, ExtrinsicBaseWeight, WEIGHT_PER_SECOND},
		DispatchClass, Weight,
	},
	PalletId,
};
use frame_system::{
	limits::{BlockLength, BlockWeights},
	EnsureRoot,
};
use manta_primitives::{
	assets::{
		AssetConfig, AssetIdLocationConvert, AssetLocation, AssetRegistrar, AssetRegistrarMetadata,
		AssetStorageMetadata, FungibleLedger, FungibleLedgerConsequence,
	},
	constants::{
		time::*, ASSET_MANAGER_PALLET_ID, MANTA_PAY_PALLET_ID, STAKING_PALLET_ID,
		TREASURY_PALLET_ID,
	},
	types::{AccountId, AssetId, AuraId, Balance, BlockNumber, Hash, Header, Index, Signature},
	xcm::{AccountIdToMultiLocation, FirstAssetTrader, IsNativeConcrete, MultiNativeAsset},
};

#[cfg(any(feature = "std", test))]
pub use sp_runtime::BuildStorage;

// Polkadot imports
use pallet_xcm::XcmPassthrough;
use polkadot_parachain::primitives::Sibling;
use polkadot_runtime_common::{BlockHashCount, RocksDbWeight, SlowAdjustingFeeUpdate};
use xcm::latest::prelude::*;
use xcm_builder::{
	AccountId32Aliases, AllowKnownQueryResponses, AllowSubscriptionsFrom,
	AllowTopLevelPaidExecutionFrom, AllowUnpaidExecutionFrom, ConvertedConcreteAssetId,
	CurrencyAdapter as XcmCurrencyAdapter, EnsureXcmOrigin, FixedRateOfFungible, FixedWeightBounds,
	FungiblesAdapter, LocationInverter, ParentAsSuperuser, ParentIsDefault, RelayChainAsNative,
	SiblingParachainAsNative, SiblingParachainConvertsVia, SignedAccountId32AsNative,
	SovereignSignedViaLocation, TakeWeightCredit,
};
use xcm_executor::{traits::JustTry, Config, XcmExecutor};

pub mod currency;
pub mod fee;
pub mod impls;

use currency::*;
use fee::WeightToFee;
use impls::DealWithFees;

pub type NegativeImbalance = <Balances as Currency<AccountId>>::NegativeImbalance;

/// Opaque types. These are used by the CLI to instantiate machinery that don't need to know
/// the specifics of the runtime. They can then be made to be agnostic over specific formats
/// of data like extrinsics, allowing for them to continue syncing the network through upgrades
/// to even the core data structures.
pub mod opaque {
	use super::*;
	pub use sp_runtime::OpaqueExtrinsic as UncheckedExtrinsic;
	/// Opaque block header type.
	pub type Header = generic::Header<BlockNumber, BlakeTwo256>;
	/// Opaque block type.
	pub type Block = generic::Block<Header, UncheckedExtrinsic>;
	/// Opaque block identifier type.
	pub type BlockId = generic::BlockId<Block>;
	impl_opaque_keys! {
		pub struct SessionKeys {
			pub aura: Aura,
		}
	}
}

// Weights used in the runtime.
mod weights;

#[sp_version::runtime_version]
pub const VERSION: RuntimeVersion = RuntimeVersion {
	spec_name: create_runtime_str!("dolphin"),
	impl_name: create_runtime_str!("dolphin"),
	authoring_version: 1,
	spec_version: 3141,
	impl_version: 1,
	apis: RUNTIME_API_VERSIONS,
	transaction_version: 1,
	state_version: 0,
};

/// The version information used to identify this runtime when compiled natively.
#[cfg(feature = "std")]
pub fn native_version() -> NativeVersion {
	NativeVersion {
		runtime_version: VERSION,
		can_author_with: Default::default(),
	}
}

/// We assume that ~10% of the block weight is consumed by `on_initialize` handlers. This is
/// used to limit the maximal weight of a single extrinsic.
pub const AVERAGE_ON_INITIALIZE_RATIO: Perbill = Perbill::from_percent(10);
/// We allow `Normal` extrinsics to fill up the block up to 70%, the rest can be used by
/// Operational  extrinsics.
pub const NORMAL_DISPATCH_RATIO: Perbill = Perbill::from_percent(70);

/// We allow for 0.5 seconds of compute with a 6 second average block time.
pub const MAXIMUM_BLOCK_WEIGHT: Weight = WEIGHT_PER_SECOND / 2;

parameter_types! {
	pub const Version: RuntimeVersion = VERSION;
	pub RuntimeBlockLength: BlockLength =
		BlockLength::max_with_normal_ratio(5 * 1024 * 1024, NORMAL_DISPATCH_RATIO);
	pub RuntimeBlockWeights: BlockWeights = BlockWeights::builder()
		.base_block(BlockExecutionWeight::get())
		.for_class(DispatchClass::all(), |weights| {
			weights.base_extrinsic = ExtrinsicBaseWeight::get();
		})
		.for_class(DispatchClass::Normal, |weights| {
			weights.max_total = Some(NORMAL_DISPATCH_RATIO * MAXIMUM_BLOCK_WEIGHT);
		})
		.for_class(DispatchClass::Operational, |weights| {
			weights.max_total = Some(MAXIMUM_BLOCK_WEIGHT);
			// Operational transactions have some extra reserved space, so that they
			// are included even if block reached `MAXIMUM_BLOCK_WEIGHT`.
			weights.reserved = Some(
				MAXIMUM_BLOCK_WEIGHT - NORMAL_DISPATCH_RATIO * MAXIMUM_BLOCK_WEIGHT
			);
		})
		.avg_block_initialization(AVERAGE_ON_INITIALIZE_RATIO)
		.build_or_panic();
	pub const SS58Prefix: u8 = manta_primitives::constants::CALAMARI_SS58PREFIX;
}

impl pallet_tx_pause::Config for Runtime {
	type Event = Event;
	type UpdateOrigin = EnsureRoot<AccountId>;
	type WeightInfo = weights::pallet_tx_pause::SubstrateWeight<Runtime>;
}

// Don't allow permission-less asset creation.
pub struct BaseFilter;
impl Contains<Call> for BaseFilter {
	fn contains(call: &Call) -> bool {
		if matches!(
			call,
			Call::Timestamp(_) | Call::ParachainSystem(_) | Call::System(_)
		) {
			// always allow core call
<<<<<<< HEAD
			// pallet-timestamp and parachainSystem could not be filtered because
			// they are used in communication between relaychain and parachain.
=======
			// pallet-timestamp and parachainSystem could not be filtered
			// because they are used in communication between releychain and parachain.
>>>>>>> 9e5d1464
			return true;
		}

		if pallet_tx_pause::PausedTransactionFilter::<Runtime>::contains(call) {
			// no paused call
			return false;
		}

		match call {
			| Call::Authorship(_)
			// Sudo also cannot be filtered because it is used in runtime upgrade.
			| Call::Sudo(_)
			| Call::Multisig(_)
			// For now disallow public proposal workflows, treasury workflows,
			// as well as external_propose and external_propose_majority.
			// The following are filtered out:
			// pallet_democracy::Call::propose(_)
			// pallet_democracy::Call::second(_, _)
			// pallet_democracy::Call::cancel_proposal(_)
			// pallet_democracy::Call::clear_public_proposals()
			// pallet_democracy::Call::external_propose(_)
			// pallet_democracy::Call::external_propose_majority(_)
			| Call::Democracy(pallet_democracy::Call::vote {..}
								| pallet_democracy::Call::emergency_cancel {..}
								| pallet_democracy::Call::external_propose_default {..}
								| pallet_democracy::Call::fast_track  {..}
								| pallet_democracy::Call::veto_external {..}
								| pallet_democracy::Call::cancel_referendum {..}
								| pallet_democracy::Call::cancel_queued {..}
								| pallet_democracy::Call::delegate {..}
								| pallet_democracy::Call::undelegate {..}
								| pallet_democracy::Call::note_preimage {..}
								| pallet_democracy::Call::note_preimage_operational {..}
								| pallet_democracy::Call::note_imminent_preimage {..}
								| pallet_democracy::Call::note_imminent_preimage_operational {..}
								| pallet_democracy::Call::reap_preimage {..}
								| pallet_democracy::Call::unlock {..}
								| pallet_democracy::Call::remove_vote {..}
								| pallet_democracy::Call::remove_other_vote {..}
								| pallet_democracy::Call::enact_proposal {..}
								| pallet_democracy::Call::blacklist {..})
			| Call::Council(_)
			| Call::TechnicalCommittee(_)
			| Call::CouncilMembership(_)
			| Call::TechnicalMembership(_)
			// Treasury calls are filtered while it is accumulating funds.
			//| Call::Treasury(_)
			| Call::Scheduler(_)
			| Call::Session(_) // User must be able to set their session key when applying for a collator
			| Call::CollatorSelection(
				manta_collator_selection::Call::set_invulnerables{..}
				| manta_collator_selection::Call::set_desired_candidates{..}
				| manta_collator_selection::Call::set_candidacy_bond{..}
				| manta_collator_selection::Call::set_eviction_baseline{..}
				| manta_collator_selection::Call::set_eviction_tolerance{..}
				| manta_collator_selection::Call::register_candidate{..}
				// Currently, we filter `register_as_candidate` as this call is not yet ready for community.
				| manta_collator_selection::Call::remove_collator{..}
				| manta_collator_selection::Call::leave_intent{..})
			| Call::Balances(_)
			// Everything except transfer() is filtered out until it is practically needed:
			// orml_xtokens::Call::transfer_with_fee {..}
			// orml_xtokens::Call::transfer_multiasset {..}
			// orml_xtokens::Call::transfer_multiasset_with_fee {..}
			// orml_xtokens::Call::transfer_multicurrencies  {..}
			// orml_xtokens::Call::transfer_multiassets {..}
			| Call::XTokens(orml_xtokens::Call::transfer {..})
			| Call::MantaPay(_)
			| Call::Preimage(_)
			| Call::Utility(_) => true,
			// Filter XCM pallets, we only allow transfer with XTokens.
			// Filter Assets. Assets should only be accessed by AssetManager.
			// AssetManager is also filtered because all of its extrinsics are callable only by Root,
			// and Root calls skip this whole filter.
			_ => false,
		}
	}
}

// Configure FRAME pallets to include in runtime.
impl frame_system::Config for Runtime {
	type BaseCallFilter = BaseFilter; // Let filter activate.
	type BlockWeights = RuntimeBlockWeights;
	type BlockLength = RuntimeBlockLength;
	type AccountId = AccountId;
	type Call = Call;
	type Lookup = AccountIdLookup<AccountId, ()>;
	type Index = Index;
	type BlockNumber = BlockNumber;
	type Hash = Hash;
	type Hashing = BlakeTwo256;
	type Header = Header;
	type Event = Event;
	type Origin = Origin;
	type BlockHashCount = BlockHashCount;
	type DbWeight = RocksDbWeight;
	type Version = Version;
	type PalletInfo = PalletInfo;
	type OnNewAccount = ();
	type OnKilledAccount = ();
	type AccountData = pallet_balances::AccountData<Balance>;
	type SystemWeightInfo = weights::frame_system::SubstrateWeight<Runtime>;
	type SS58Prefix = SS58Prefix;
	type OnSetCode = cumulus_pallet_parachain_system::ParachainSetCode<Self>;
	type MaxConsumers = ConstU32<16>;
}

parameter_types! {
	pub const MinimumPeriod: u64 = SLOT_DURATION / 2;
}

impl pallet_timestamp::Config for Runtime {
	/// A timestamp: milliseconds since the unix epoch.
	type Moment = u64;
	type OnTimestampSet = ();
	type MinimumPeriod = MinimumPeriod;
	type WeightInfo = weights::pallet_timestamp::SubstrateWeight<Runtime>;
}

impl pallet_authorship::Config for Runtime {
	type FindAuthor = pallet_session::FindAccountFromAuthorIndex<Self, Aura>;
	type UncleGenerations = ConstU32<0>;
	type FilterUncle = ();
	type EventHandler = (CollatorSelection,);
}

parameter_types! {
	pub const NativeTokenExistentialDeposit: u128 = 10 * cDOL; // 0.1 DOL
}

impl pallet_balances::Config for Runtime {
	type MaxLocks = ConstU32<50>;
	type MaxReserves = ConstU32<50>;
	type ReserveIdentifier = [u8; 8];
	type Balance = Balance;
	type DustRemoval = ();
	type Event = Event;
	type ExistentialDeposit = NativeTokenExistentialDeposit;
	type AccountStore = frame_system::Pallet<Runtime>;
	type WeightInfo = weights::pallet_balances::SubstrateWeight<Runtime>;
}

parameter_types! {
	/// Relay Chain `TransactionByteFee` / 10
	pub const TransactionByteFee: Balance = mDOL / 100;
}

impl pallet_transaction_payment::Config for Runtime {
	type OnChargeTransaction = pallet_transaction_payment::CurrencyAdapter<Balances, DealWithFees>;
	type TransactionByteFee = TransactionByteFee;
	type WeightToFee = WeightToFee;
	type FeeMultiplierUpdate = SlowAdjustingFeeUpdate<Self>;
	type OperationalFeeMultiplier = ConstU8<5>;
}

parameter_types! {
	// One storage item; key size is 32; value is size 4+4+16+32 bytes = 56 bytes.
	pub const DepositBase: Balance = deposit(1, 88);
	// Additional storage item size of 32 bytes.
	pub const DepositFactor: Balance = deposit(0, 32);
}

impl pallet_multisig::Config for Runtime {
	type Event = Event;
	type Call = Call;
	type Currency = Balances;
	type DepositBase = DepositBase;
	type DepositFactor = DepositFactor;
	type MaxSignatories = ConstU16<100>;
	type WeightInfo = weights::pallet_multisig::SubstrateWeight<Runtime>;
}

impl pallet_utility::Config for Runtime {
	type Event = Event;
	type Call = Call;
	type PalletsOrigin = OriginCaller;
	type WeightInfo = weights::pallet_utility::SubstrateWeight<Runtime>;
}

impl pallet_sudo::Config for Runtime {
	type Event = Event;
	type Call = Call;
}

parameter_types! {
	pub const LaunchPeriod: BlockNumber = 5 * MINUTES;
	pub const VotingPeriod: BlockNumber = 5 * MINUTES;
	pub const FastTrackVotingPeriod: BlockNumber = 5 * MINUTES;
	pub const InstantAllowed: bool = true;
	pub const MinimumDeposit: Balance = 20 * DOL;
	pub const EnactmentPeriod: BlockNumber = 5 * MINUTES;
	pub const CooloffPeriod: BlockNumber = 5 * MINUTES;
	pub const PreimageByteDeposit: Balance = deposit(0, 1);
}

impl pallet_democracy::Config for Runtime {
	type Proposal = Call;
	type Event = Event;
	type Currency = Balances;
	type EnactmentPeriod = EnactmentPeriod;
	type VoteLockingPeriod = EnactmentPeriod;
	type LaunchPeriod = LaunchPeriod;
	type VotingPeriod = VotingPeriod;
	type MinimumDeposit = MinimumDeposit;
	/// A straight majority of the council can decide what their next motion is.
	type ExternalOrigin =
		pallet_collective::EnsureProportionAtLeast<_1, _2, AccountId, CouncilCollective>;
	/// A super-majority can have the next scheduled referendum be a straight majority-carries vote.
	type ExternalMajorityOrigin =
		pallet_collective::EnsureProportionAtLeast<_3, _4, AccountId, CouncilCollective>;
	/// A unanimous council can have the next scheduled referendum be a straight default-carries
	/// (NTB) vote.
	type ExternalDefaultOrigin =
		pallet_collective::EnsureProportionAtLeast<_1, _1, AccountId, CouncilCollective>;
	/// Two thirds of the technical committee can have an ExternalMajority/ExternalDefault vote
	/// be tabled immediately and with a shorter voting/enactment period.
	type FastTrackOrigin =
		pallet_collective::EnsureProportionAtLeast<_2, _3, AccountId, TechnicalCollective>;
	type InstantOrigin =
		pallet_collective::EnsureProportionAtLeast<_1, _1, AccountId, TechnicalCollective>;
	type InstantAllowed = InstantAllowed;
	type FastTrackVotingPeriod = FastTrackVotingPeriod;
	// To cancel a proposal which has been passed, 2/3 of the council must agree to it.
	type CancellationOrigin =
		pallet_collective::EnsureProportionAtLeast<_2, _3, AccountId, CouncilCollective>;
	// To cancel a proposal before it has been passed, the technical committee must be unanimous or
	// Root must agree.
	type CancelProposalOrigin = EnsureOneOf<
		EnsureRoot<AccountId>,
		pallet_collective::EnsureProportionAtLeast<_1, _1, AccountId, TechnicalCollective>,
	>;
	type BlacklistOrigin = EnsureRoot<AccountId>;
	// Any single technical committee member may veto a coming council proposal, however they can
	// only do it once and it lasts only for the cool-off period.
	type VetoOrigin = pallet_collective::EnsureMember<AccountId, TechnicalCollective>;
	type CooloffPeriod = CooloffPeriod;
	type PreimageByteDeposit = PreimageByteDeposit;
	type OperationalPreimageOrigin = pallet_collective::EnsureMember<AccountId, CouncilCollective>;
	type Slash = ();
	type Scheduler = Scheduler;
	type PalletsOrigin = OriginCaller;
	type MaxVotes = ConstU32<100>;
	type WeightInfo = weights::pallet_democracy::SubstrateWeight<Runtime>;
	type MaxProposals = ConstU32<100>;
}

parameter_types! {
	/// The maximum amount of time (in blocks) for council members to vote on motions.
	/// Motions may end in fewer blocks if enough votes are cast to determine the result.
	pub const CouncilMotionDuration: BlockNumber = 3 * DAYS;
}

type CouncilCollective = pallet_collective::Instance1;
impl pallet_collective::Config<CouncilCollective> for Runtime {
	type Origin = Origin;
	type Proposal = Call;
	type Event = Event;
	type MotionDuration = CouncilMotionDuration;
	type MaxProposals = ConstU32<100>;
	type MaxMembers = ConstU32<100>;
	type DefaultVote = pallet_collective::PrimeDefaultVote;
	type WeightInfo = weights::pallet_collective::SubstrateWeight<Runtime>;
}

pub type EnsureRootOrThreeFourthsCouncil = EnsureOneOf<
	EnsureRoot<AccountId>,
	pallet_collective::EnsureProportionAtLeast<_3, _4, AccountId, CouncilCollective>,
>;

type CouncilMembershipInstance = pallet_membership::Instance1;
impl pallet_membership::Config<CouncilMembershipInstance> for Runtime {
	type Event = Event;
	type AddOrigin = EnsureRootOrThreeFourthsCouncil;
	type RemoveOrigin = EnsureRootOrThreeFourthsCouncil;
	type SwapOrigin = EnsureRootOrThreeFourthsCouncil;
	type ResetOrigin = EnsureRootOrThreeFourthsCouncil;
	type PrimeOrigin = EnsureRootOrThreeFourthsCouncil;
	type MembershipInitialized = Council;
	type MembershipChanged = Council;
	type MaxMembers = ConstU32<100>;
	type WeightInfo = weights::pallet_membership::SubstrateWeight<Runtime>;
}

parameter_types! {
	pub const TechnicalMotionDuration: BlockNumber = 3 * DAYS;
}

type TechnicalCollective = pallet_collective::Instance2;
impl pallet_collective::Config<TechnicalCollective> for Runtime {
	type Origin = Origin;
	type Proposal = Call;
	type Event = Event;
	type MotionDuration = TechnicalMotionDuration;
	type MaxProposals = ConstU32<100>;
	type MaxMembers = ConstU32<100>;
	type DefaultVote = pallet_collective::PrimeDefaultVote;
	type WeightInfo = weights::pallet_collective::SubstrateWeight<Runtime>;
}

type TechnicalMembershipInstance = pallet_membership::Instance2;
impl pallet_membership::Config<TechnicalMembershipInstance> for Runtime {
	type Event = Event;
	type AddOrigin = EnsureRootOrThreeFourthsCouncil;
	type RemoveOrigin = EnsureRootOrThreeFourthsCouncil;
	type SwapOrigin = EnsureRootOrThreeFourthsCouncil;
	type ResetOrigin = EnsureRootOrThreeFourthsCouncil;
	type PrimeOrigin = EnsureRootOrThreeFourthsCouncil;
	type MembershipInitialized = TechnicalCommittee;
	type MembershipChanged = TechnicalCommittee;
	type MaxMembers = ConstU32<100>;
	type WeightInfo = weights::pallet_membership::SubstrateWeight<Runtime>;
}

parameter_types! {
	pub const ProposalBond: Permill = Permill::from_percent(1);
	pub const ProposalBondMinimum: Balance = 500 * DOL;
	pub const ProposalBondMaximum: Balance = 10_000 * DOL;
	pub const SpendPeriod: BlockNumber = 10 * MINUTES;
	pub const Burn: Permill = Permill::from_percent(0);
	pub const TreasuryPalletId: PalletId = TREASURY_PALLET_ID;
}

type EnsureRootOrThreeFifthsCouncil = EnsureOneOf<
	EnsureRoot<AccountId>,
	pallet_collective::EnsureProportionAtLeast<_3, _5, AccountId, CouncilCollective>,
>;

type EnsureRootOrMoreThanHalfCouncil = EnsureOneOf<
	EnsureRoot<AccountId>,
	pallet_collective::EnsureProportionMoreThan<_1, _2, AccountId, CouncilCollective>,
>;

impl pallet_treasury::Config for Runtime {
	type PalletId = TreasuryPalletId;
	type Currency = Balances;
	type ApproveOrigin = EnsureRootOrThreeFifthsCouncil;
	type RejectOrigin = EnsureRootOrMoreThanHalfCouncil;
	type Event = Event;
	type OnSlash = Treasury;
	type ProposalBond = ProposalBond;
	type ProposalBondMinimum = ProposalBondMinimum;
	type ProposalBondMaximum = ProposalBondMaximum;
	type SpendPeriod = SpendPeriod;
	type Burn = Burn;
	type BurnDestination = ();
	type MaxApprovals = ConstU32<100>;
	type WeightInfo = weights::pallet_treasury::SubstrateWeight<Runtime>;
	type SpendFunds = ();
}

parameter_types! {
	pub MaximumSchedulerWeight: Weight = Perbill::from_percent(80) *
		RuntimeBlockWeights::get().max_block;
	pub const NoPreimagePostponement: Option<u32> = Some(10);
}

type ScheduleOrigin = EnsureRoot<AccountId>;
/// Used the compare the privilege of an origin inside the scheduler.
pub struct OriginPrivilegeCmp;
impl PrivilegeCmp<OriginCaller> for OriginPrivilegeCmp {
	fn cmp_privilege(left: &OriginCaller, right: &OriginCaller) -> Option<Ordering> {
		if left == right {
			return Some(Ordering::Equal);
		}

		match (left, right) {
			// Root is greater than anything.
			(OriginCaller::system(frame_system::RawOrigin::Root), _) => Some(Ordering::Greater),
			// Check which one has more yes votes.
			(
				OriginCaller::Council(pallet_collective::RawOrigin::Members(l_yes_votes, l_count)),
				OriginCaller::Council(pallet_collective::RawOrigin::Members(r_yes_votes, r_count)),
			) => Some((l_yes_votes * r_count).cmp(&(r_yes_votes * l_count))),
			// For every other origin we don't care, as they are not used for `ScheduleOrigin`.
			_ => None,
		}
	}
}

impl pallet_scheduler::Config for Runtime {
	type Event = Event;
	type Origin = Origin;
	type PalletsOrigin = OriginCaller;
	type Call = Call;
	type MaximumWeight = MaximumSchedulerWeight;
	type ScheduleOrigin = ScheduleOrigin;
	type MaxScheduledPerBlock = ConstU32<50>; // 50 scheduled calls at most in the queue for a single block.
	type WeightInfo = weights::pallet_scheduler::SubstrateWeight<Runtime>;
	type OriginPrivilegeCmp = OriginPrivilegeCmp;
	type PreimageProvider = Preimage;
	type NoPreimagePostponement = NoPreimagePostponement;
}

parameter_types! {
	// Our NORMAL_DISPATCH_RATIO is 70% of the 5MB limit
	// So anything more than 3.5MB doesn't make sense here
	pub const PreimageMaxSize: u32 = 3584 * 1024;
	pub const PreimageBaseDeposit: Balance = 1 * DOL;
}

impl pallet_preimage::Config for Runtime {
	type WeightInfo = ();
	type Event = Event;
	type Currency = Balances;
	type ManagerOrigin = EnsureRoot<AccountId>;
	type MaxSize = PreimageMaxSize;
	// The sum of the below 2 amounts will get reserved every time someone submits a preimage.
	// Their sum will be unreserved when the preimage is requested, i.e. when it is going to be used.
	type BaseDeposit = PreimageBaseDeposit;
	type ByteDeposit = PreimageByteDeposit;
}

parameter_types! {
	pub const ReservedXcmpWeight: Weight = MAXIMUM_BLOCK_WEIGHT / 4;
	pub const ReservedDmpWeight: Weight = MAXIMUM_BLOCK_WEIGHT / 4;
}

impl cumulus_pallet_parachain_system::Config for Runtime {
	type Event = Event;
	type SelfParaId = parachain_info::Pallet<Runtime>;
	type DmpMessageHandler = DmpQueue;
	type ReservedDmpWeight = ReservedDmpWeight;
	type OutboundXcmpMessageSource = XcmpQueue;
	type XcmpMessageHandler = XcmpQueue;
	type ReservedXcmpWeight = ReservedXcmpWeight;
	type OnSystemEvent = ();
}

impl parachain_info::Config for Runtime {}

impl cumulus_pallet_aura_ext::Config for Runtime {}

parameter_types! {
	pub const KsmLocation: MultiLocation = MultiLocation::parent();
	pub const RelayNetwork: NetworkId = NetworkId::Kusama;
	pub RelayChainOrigin: Origin = cumulus_pallet_xcm::Origin::Relay.into();
	pub Ancestry: MultiLocation = Parachain(ParachainInfo::parachain_id().into()).into();
	pub SelfReserve: MultiLocation = MultiLocation::new(1, X1(Parachain(ParachainInfo::parachain_id().into())));
}

/// Type for specifying how a `MultiLocation` can be converted into an `AccountId`. This is used
/// when determining ownership of accounts for asset transacting and when attempting to use XCM
/// `Transact` in order to determine the dispatch Origin.
pub type LocationToAccountId = (
	// The parent (Relay-chain) origin converts to the default `AccountId`.
	ParentIsDefault<AccountId>,
	// Sibling parachain origins convert to AccountId via the `ParaId::into`.
	SiblingParachainConvertsVia<Sibling, AccountId>,
	// Straight up local `AccountId32` origins just alias directly to `AccountId`.
	AccountId32Aliases<RelayNetwork, AccountId>,
);

/// Transactor for native currency, i.e. implements `fungible` trait
pub type LocalAssetTransactor = XcmCurrencyAdapter<
	// Transacting native currency, i.e. MANTA, KMA, DOL
	Balances,
	// Used when the incoming asset is a fungible concrete asset matching the given location or name:
	IsNativeConcrete<SelfReserve>,
	// Do a simple punn to convert an AccountId32 MultiLocation into a native chain account ID:
	LocationToAccountId,
	// Our chain's account ID type (we can't get away without mentioning it explicitly):
	AccountId,
	// We don't track any teleports.
	(),
>;

/// This is the type to convert an (incoming) XCM origin into a local `Origin` instance,
/// ready for dispatching a transaction with Xcm's `Transact`.
/// It uses some Rust magic macro to do the pattern matching sequentially.
/// There is an `OriginKind` which can biases the kind of local `Origin` it will become.
pub type XcmOriginToCallOrigin = (
	// Sovereign account converter; this attempts to derive an `AccountId` from the origin location
	// using `LocationToAccountId` and then turn that into the usual `Signed` origin. Useful for
	// foreign chains who want to have a local sovereign account on this chain which they control.
	SovereignSignedViaLocation<LocationToAccountId, Origin>,
	// Native converter for Relay-chain (Parent) location; will converts to a `Relay` origin when
	// recognised.
	RelayChainAsNative<RelayChainOrigin, Origin>,
	// Native converter for sibling Parachains; will convert to a `SiblingPara` origin when
	// recognised.
	SiblingParachainAsNative<cumulus_pallet_xcm::Origin, Origin>,
	// Superuser converter for the Relay-chain (Parent) location. This will allow it to issue a
	// transaction from the Root origin.
	ParentAsSuperuser<Origin>,
	// If the incoming XCM origin is of type `AccountId32` and the Network is Network::Any
	// or `RelayNetwork`, convert it to a Native 32 byte account.
	SignedAccountId32AsNative<RelayNetwork, Origin>,
	// Xcm origins can be represented natively under the Xcm pallet's Xcm origin.
	XcmPassthrough<Origin>,
);

parameter_types! {
	// One XCM operation is 1_000_000_000 weight - almost certainly a conservative estimate.
	pub UnitWeightCost: Weight = 1_000_000_000;
	// Used in native traders
	// This might be able to skipped.
	// We have to use `here()` because of reanchoring logic
	pub ParaTokenPerSecond: (xcm::v2::AssetId, u128) = (Concrete(MultiLocation::here()), 1_000_000_000);
	pub const MaxInstructions: u32 = 100;
}

/// Transactor for currency in pallet-assets, i.e. implements `fungibles` trait
pub type FungiblesTransactor = FungiblesAdapter<
	Assets,
	ConvertedConcreteAssetId<
		AssetId,
		Balance,
		AssetIdLocationConvert<AssetLocation, AssetManager>,
		JustTry,
	>,
	// "default" implementation of converting a `MultiLocation` to an `AccountId`
	LocationToAccountId,
	AccountId,
	// No teleport support.
	Nothing,
	// No teleport tracking.
	(),
>;

match_type! {
	pub type ParentOrParentsExecutivePlurality: impl Contains<MultiLocation> = {
		MultiLocation { parents: 1, interior: Here } |
		MultiLocation { parents: 1, interior: X1(Plurality { id: BodyId::Executive, .. }) }
	};
}
match_type! {
	pub type ParentOrSiblings: impl Contains<MultiLocation> = {
		MultiLocation { parents: 1, interior: Here } |
		MultiLocation { parents: 1, interior: X1(_) }
	};
}

pub type Barrier = (
	// Allows local origin messages which call weight_credit >= weight_limit.
	TakeWeightCredit,
	// Allows non-local origin messages, for example from from the xcmp queue,
	// which have the ability to deposit assets and pay for their own execution.
	AllowTopLevelPaidExecutionFrom<Everything>,
	// Parent and its exec plurality get free execution
	AllowUnpaidExecutionFrom<ParentOrParentsExecutivePlurality>,
	// Expected responses are OK.
	// Allows `Pending` or `VersionNotifier` query responses.
	AllowKnownQueryResponses<PolkadotXcm>,
	// Subscriptions for version tracking are OK.
	// Allows execution of `SubscribeVersion` or `UnsubscribeVersion` instruction,
	// from parent or sibling chains.
	AllowSubscriptionsFrom<ParentOrSiblings>,
);

parameter_types! {
	/// Xcm fees will go to the asset manager (we don't implement treasury yet)
	pub XcmFeesAccount: AccountId = AssetManager::account_id();
}

pub type XcmFeesToAccount = manta_primitives::xcm::XcmFeesToAccount<
	Assets,
	ConvertedConcreteAssetId<
		AssetId,
		Balance,
		AssetIdLocationConvert<AssetLocation, AssetManager>,
		JustTry,
	>,
	AccountId,
	XcmFeesAccount,
>;

pub struct XcmExecutorConfig;
impl Config for XcmExecutorConfig {
	type Call = Call;
	type XcmSender = XcmRouter;
	// Defines how to Withdraw and Deposit instruction work
	// Under the hood, substrate framework will do pattern matching in macro,
	// as a result, the order of the following tuple matters.
	type AssetTransactor = (LocalAssetTransactor, FungiblesTransactor);
	type OriginConverter = XcmOriginToCallOrigin;
	// Combinations of (Location, Asset) pairs which we trust as reserves.
	type IsReserve = MultiNativeAsset;
	type IsTeleporter = ();
	type LocationInverter = LocationInverter<Ancestry>;
	type Barrier = Barrier;
	type Weigher = FixedWeightBounds<UnitWeightCost, Call, MaxInstructions>;
	// Trader is the means to purchasing weight credit for XCM execution.
	// We define two traders:
	// The first one will charge parachain's native currency, who's `MultiLocation`
	// is defined in `SelfReserve`.
	// The second one will charge the first asset in the MultiAssets with pre-defined rate
	// i.e. units_per_second in `AssetManager`
	type Trader = (
		FixedRateOfFungible<ParaTokenPerSecond, ()>,
		FirstAssetTrader<AssetId, AssetLocation, AssetManager, XcmFeesToAccount>,
	);
	type ResponseHandler = PolkadotXcm;
	type AssetTrap = PolkadotXcm;
	type AssetClaims = PolkadotXcm;
	// This is needed for the version change notifier work
	type SubscriptionService = PolkadotXcm;
}

/// No one is allowed to dispatch XCM sends/executions.
pub type LocalOriginToLocation = ();

/// The means for routing XCM messages which are not for local execution into the right message
/// queues.
pub type XcmRouter = (
	// Two routers - use UMP to communicate with the relay chain:
	cumulus_primitives_utility::ParentAsUmp<ParachainSystem, PolkadotXcm>,
	// ..and XCMP to communicate with the sibling chains.
	XcmpQueue,
);

impl pallet_xcm::Config for Runtime {
	const VERSION_DISCOVERY_QUEUE_SIZE: u32 = 100;

	type Origin = Origin;
	type Call = Call;
	type Event = Event;
	type SendXcmOrigin = EnsureXcmOrigin<Origin, LocalOriginToLocation>;
	type XcmRouter = XcmRouter;
	type ExecuteXcmOrigin = EnsureXcmOrigin<Origin, LocalOriginToLocation>;
	/// This means that no location will pass XcmExecuteFilter, so a dispatched `execute` message will be filtered.
	/// This shouldn't be reachable since `LocalOriginToLocation = ();`, but let's be on the safe side.
	type XcmExecuteFilter = Nothing;
	type XcmExecutor = XcmExecutor<XcmExecutorConfig>;
	type XcmTeleportFilter = Nothing;
	type XcmReserveTransferFilter = Nothing;
	type Weigher = FixedWeightBounds<UnitWeightCost, Call, MaxInstructions>;
	type LocationInverter = LocationInverter<Ancestry>;
	type AdvertisedXcmVersion = pallet_xcm::CurrentXcmVersion;
}

impl cumulus_pallet_xcm::Config for Runtime {
	type Event = Event;
	type XcmExecutor = XcmExecutor<XcmExecutorConfig>;
}

impl cumulus_pallet_xcmp_queue::Config for Runtime {
	type Event = Event;
	type XcmExecutor = XcmExecutor<XcmExecutorConfig>;
	type ChannelInfo = ParachainSystem;
	type VersionWrapper = PolkadotXcm;
	type ExecuteOverweightOrigin = EnsureRoot<AccountId>;
}

impl cumulus_pallet_dmp_queue::Config for Runtime {
	type Event = Event;
	type XcmExecutor = XcmExecutor<XcmExecutorConfig>;
	type ExecuteOverweightOrigin = EnsureRoot<AccountId>;
}

// We wrap AssetId for XToken
#[derive(Clone, Eq, Debug, PartialEq, Ord, PartialOrd, Encode, Decode, TypeInfo)]
pub enum CurrencyId {
	MantaCurrency(AssetId),
}

pub struct CurrencyIdtoMultiLocation<AssetXConverter>(sp_std::marker::PhantomData<AssetXConverter>);
impl<AssetXConverter> sp_runtime::traits::Convert<CurrencyId, Option<MultiLocation>>
	for CurrencyIdtoMultiLocation<AssetXConverter>
where
	AssetXConverter: xcm_executor::traits::Convert<MultiLocation, AssetId>,
{
	fn convert(currency: CurrencyId) -> Option<MultiLocation> {
		match currency {
			CurrencyId::MantaCurrency(asset_id) => match AssetXConverter::reverse_ref(&asset_id) {
				Ok(location) => Some(location),
				Err(_) => None,
			},
		}
	}
}

parameter_types! {
	pub const BaseXcmWeight: Weight = 100_000_000;
	pub const MaxAssetsForTransfer: usize = 1;
}

// The XCM message wrapper wrapper
impl orml_xtokens::Config for Runtime {
	type Event = Event;
	type Balance = Balance;
	type CurrencyId = CurrencyId;
	type AccountIdToMultiLocation = AccountIdToMultiLocation<AccountId>;
	type CurrencyIdConvert =
		CurrencyIdtoMultiLocation<AssetIdLocationConvert<AssetLocation, AssetManager>>;
	type XcmExecutor = XcmExecutor<XcmExecutorConfig>;
	type SelfLocation = SelfReserve;
	// Take note that this pallet does not have the typical configurable WeightInfo.
	// It uses the Weigher configuration to calculate weights for the user callable extrinsics on this chain,
	// as well as weights for execution on the destination chain. Both based on the composed xcm messages.
	type Weigher = FixedWeightBounds<UnitWeightCost, Call, MaxInstructions>;
	type BaseXcmWeight = BaseXcmWeight;
	type LocationInverter = LocationInverter<Ancestry>;
	type MaxAssetsForTransfer = MaxAssetsForTransfer;
}

parameter_types! {
	// Rotate collator's spot each 6 hours.
	pub const Period: u32 = 6 * HOURS;
	pub const Offset: u32 = 0;
}

impl pallet_session::Config for Runtime {
	type Event = Event;
	type ValidatorId = <Self as frame_system::Config>::AccountId;
	// we don't have stash and controller, thus we don't need the convert as well.
	type ValidatorIdOf = manta_collator_selection::IdentityCollator;
	type ShouldEndSession = pallet_session::PeriodicSessions<Period, Offset>;
	type NextSessionRotation = pallet_session::PeriodicSessions<Period, Offset>;
	type SessionManager = CollatorSelection;
	// Essentially just Aura, but lets be pedantic.
	type SessionHandler =
		<opaque::SessionKeys as sp_runtime::traits::OpaqueKeys>::KeyTypeIdProviders;
	type Keys = opaque::SessionKeys;
	type WeightInfo = weights::pallet_session::SubstrateWeight<Runtime>;
}

impl pallet_aura::Config for Runtime {
	type AuthorityId = AuraId;
	type DisabledValidators = ();
	type MaxAuthorities = ConstU32<100_000>;
}

parameter_types! {
	// Pallet account for record rewards and give rewards to collator.
	pub const PotId: PalletId = STAKING_PALLET_ID;
}

parameter_types! {
	pub const ExecutiveBody: BodyId = BodyId::Executive;
}

/// We allow root and the Relay Chain council to execute privileged collator selection operations.
pub type CollatorSelectionUpdateOrigin = EnsureOneOf<
	EnsureRoot<AccountId>,
	pallet_collective::EnsureProportionAtLeast<_1, _1, AccountId, CouncilCollective>,
>;

impl manta_collator_selection::Config for Runtime {
	type Event = Event;
	type Currency = Balances;
	type UpdateOrigin = CollatorSelectionUpdateOrigin;
	type PotId = PotId;
	type MaxCandidates = ConstU32<50>; // 50 candidates at most
	type MaxInvulnerables = ConstU32<5>; // 5 invulnerables at most
	type ValidatorId = <Self as frame_system::Config>::AccountId;
	type ValidatorIdOf = manta_collator_selection::IdentityCollator;
	type AccountIdOf = manta_collator_selection::IdentityCollator;
	type ValidatorRegistration = Session;
	type WeightInfo = weights::manta_collator_selection::SubstrateWeight<Runtime>;
}

parameter_types! {
	pub const AssetDeposit: Balance = 0; // Does not really matter as this will be only called by root
	pub const AssetAccountDeposit: Balance = 0;
	pub const ApprovalDeposit: Balance = 0;
	pub const AssetsStringLimit: u32 = 50;
	pub const MetadataDepositBase: Balance = 0;
	pub const MetadataDepositPerByte: Balance = 0;
}

impl pallet_assets::Config for Runtime {
	type Event = Event;
	type Balance = Balance;
	type AssetId = AssetId;
	type Currency = Balances;
	type ForceOrigin = EnsureRoot<AccountId>;
	type AssetDeposit = AssetDeposit;
	type AssetAccountDeposit = AssetAccountDeposit;
	type MetadataDepositBase = MetadataDepositBase;
	type MetadataDepositPerByte = MetadataDepositPerByte;
	type ApprovalDeposit = ApprovalDeposit;
	type StringLimit = AssetsStringLimit;
	type Freezer = ();
	type Extra = ();
	type WeightInfo = pallet_assets::weights::SubstrateWeight<Runtime>;
}

parameter_types! {
	// Pallet account for record rewards and give rewards to collator.
	pub const AssetManagerPalletId: PalletId = ASSET_MANAGER_PALLET_ID;
}

pub struct MantaAssetRegistrar;
use frame_support::pallet_prelude::DispatchResult;
impl AssetRegistrar<MantaAssetConfig> for MantaAssetRegistrar {
	fn create_asset(
		asset_id: AssetId,
		min_balance: Balance,
		metadata: AssetStorageMetadata,
		is_sufficient: bool,
	) -> DispatchResult {
		Assets::force_create(
			Origin::root(),
			asset_id,
			sp_runtime::MultiAddress::Id(AssetManager::account_id()),
			is_sufficient,
			min_balance,
		)?;

		Assets::force_set_metadata(
			Origin::root(),
			asset_id,
			metadata.name,
			metadata.symbol,
			metadata.decimals,
			metadata.is_frozen,
		)?;

		Assets::force_asset_status(
			Origin::root(),
			asset_id,
			AssetManager::account_id().into(),
			AssetManager::account_id().into(),
			AssetManager::account_id().into(),
			AssetManager::account_id().into(),
			min_balance,
			is_sufficient,
			metadata.is_frozen,
		)
	}

	fn update_asset_metadata(asset_id: AssetId, metadata: AssetStorageMetadata) -> DispatchResult {
		Assets::force_set_metadata(
			Origin::root(),
			asset_id,
			metadata.name,
			metadata.symbol,
			metadata.decimals,
			metadata.is_frozen,
		)
	}
}

#[derive(Clone, Eq, PartialEq)]
pub struct MantaAssetConfig;

impl AssetConfig for MantaAssetConfig {
	type AssetRegistrarMetadata = AssetRegistrarMetadata;
	type StorageMetadata = AssetStorageMetadata;
	type AssetLocation = AssetLocation;
	type AssetRegistrar = MantaAssetRegistrar;
}

impl pallet_asset_manager::Config for Runtime {
	type Event = Event;
	type AssetConfig = MantaAssetConfig;
	type ModifierOrigin = EnsureRoot<AccountId>;
	type PalletId = AssetManagerPalletId;
}

pub struct MantaFungibleLedger;
impl FungibleLedger<Runtime> for MantaFungibleLedger {
	fn can_deposit(
		asset_id: AssetId,
		account: &<Runtime as frame_system::Config>::AccountId,
		amount: Balance,
	) -> Result<(), FungibleLedgerConsequence> {
		if asset_id == 0 {
			// we assume native asset with id 0
			match Balances::can_deposit(account, amount) {
				DepositConsequence::Success => Ok(()),
				other => Err(other.into()),
			}
		} else {
			match Assets::can_deposit(asset_id, account, amount) {
				DepositConsequence::Success => Ok(()),
				other => Err(other.into()),
			}
		}
	}

	fn can_withdraw(
		asset_id: AssetId,
		account: &<Runtime as frame_system::Config>::AccountId,
		amount: Balance,
	) -> Result<(), FungibleLedgerConsequence> {
		if asset_id == 0 {
			// we assume native asset with id 0
			match Balances::can_withdraw(account, amount) {
				WithdrawConsequence::Success => Ok(()),
				other => Err(other.into()),
			}
		} else {
			match Assets::can_withdraw(asset_id, account, amount) {
				WithdrawConsequence::Success => Ok(()),
				other => Err(other.into()),
			}
		}
	}

	fn transfer(
		asset_id: AssetId,
		source: &<Runtime as frame_system::Config>::AccountId,
		dest: &<Runtime as frame_system::Config>::AccountId,
		amount: Balance,
	) -> Result<(), FungibleLedgerConsequence> {
		if asset_id == 0 {
			<Balances as Currency<<Runtime as frame_system::Config>::AccountId>>::transfer(
				source,
				dest,
				amount,
				ExistenceRequirement::KeepAlive,
			)
			.map_err(|_| FungibleLedgerConsequence::InternalError)
		} else {
			<Assets as AssetTransfer<<Runtime as frame_system::Config>::AccountId>>::transfer(
				asset_id, source, dest, amount, true,
			)
			.and_then(|_| Ok(()))
			.map_err(|_| FungibleLedgerConsequence::InternalError)
		}
	}

	fn mint(
		asset_id: AssetId,
		beneficiary: &<Runtime as frame_system::Config>::AccountId,
		amount: Balance,
	) -> Result<(), FungibleLedgerConsequence> {
		Self::can_deposit(asset_id, beneficiary, amount)?;
		if asset_id == 0 {
			let _ = <Balances as Currency<<Runtime as frame_system::Config>::AccountId>>::deposit_creating(beneficiary, amount);
			Ok(())
		} else {
			Assets::mint(
				Origin::signed(AssetManager::account_id()),
				asset_id,
				beneficiary.clone().into(),
				amount,
			)
			.and_then(|_| Ok(()))
			.map_err(|_| FungibleLedgerConsequence::InternalError)
		}
	}
}

parameter_types! {
	pub const MantaPayPalletId: PalletId = MANTA_PAY_PALLET_ID;
}

impl pallet_manta_pay::Config for Runtime {
	type Event = Event;
	type WeightInfo = weights::pallet_manta_pay::SubstrateWeight<Runtime>;
	type AssetConfig = MantaAssetConfig;
	type FungibleLedger = MantaFungibleLedger;
	type PalletId = MantaPayPalletId;
}

// Create the runtime by composing the FRAME pallets that were previously configured.
construct_runtime!(
	pub enum Runtime where
		Block = Block,
		NodeBlock = opaque::Block,
		UncheckedExtrinsic = UncheckedExtrinsic,
	{
		// System support stuff.
		System: frame_system::{Pallet, Call, Config, Storage, Event<T>} = 0,
		ParachainSystem: cumulus_pallet_parachain_system::{
			Pallet, Call, Config, Storage, Inherent, Event<T>, ValidateUnsigned,
		} = 1,
		Timestamp: pallet_timestamp::{Pallet, Call, Storage, Inherent} = 2,
		ParachainInfo: parachain_info::{Pallet, Storage, Config} = 3,
		TransactionPause: pallet_tx_pause::{Pallet, Call, Storage, Event<T>} = 9,

		// Monetary stuff.
		Balances: pallet_balances::{Pallet, Call, Storage, Config<T>, Event<T>} = 10,
		TransactionPayment: pallet_transaction_payment::{Pallet, Storage} = 11,

		// Governance stuff.
		Democracy: pallet_democracy::{Pallet, Call, Storage, Config<T>, Event<T>} = 14,
		Council: pallet_collective::<Instance1>::{Pallet, Call, Storage, Origin<T>, Event<T>, Config<T>} = 15,
		CouncilMembership: pallet_membership::<Instance1>::{Pallet, Call, Storage, Event<T>, Config<T>} = 16,
		TechnicalCommittee: pallet_collective::<Instance2>::{Pallet, Call, Storage, Origin<T>, Event<T>, Config<T>} = 17,
		TechnicalMembership: pallet_membership::<Instance2>::{Pallet, Call, Storage, Event<T>, Config<T>} = 18,

		// Collator support. the order of these 5 are important and shall not change.
		Authorship: pallet_authorship::{Pallet, Call, Storage} = 20,
		CollatorSelection: manta_collator_selection::{Pallet, Call, Storage, Event<T>, Config<T>} = 21,
		Session: pallet_session::{Pallet, Call, Storage, Event, Config<T>} = 22,
		Aura: pallet_aura::{Pallet, Storage, Config<T>} = 23,
		AuraExt: cumulus_pallet_aura_ext::{Pallet, Storage, Config} = 24,

		// Treasury
		Treasury: pallet_treasury::{Pallet, Call, Storage, Event<T>} = 26,

		// Preimage registrar.
		Preimage: pallet_preimage::{Pallet, Call, Storage, Event<T>} = 28,
		// System scheduler.
		Scheduler: pallet_scheduler::{Pallet, Call, Storage, Event<T>} = 29,

		// XCM helpers.
		XcmpQueue: cumulus_pallet_xcmp_queue::{Pallet, Call, Storage, Event<T>} = 30,
		PolkadotXcm: pallet_xcm::{Pallet, Call, Storage, Event<T>, Origin, Config} = 31,
		CumulusXcm: cumulus_pallet_xcm::{Pallet, Event<T>, Origin} = 32,
		DmpQueue: cumulus_pallet_dmp_queue::{Pallet, Call, Storage, Event<T>} = 33,
		XTokens: orml_xtokens::{Pallet, Call, Event<T>, Storage} = 34,

		// Handy utilities.
		Utility: pallet_utility::{Pallet, Call, Event} = 40,
		Multisig: pallet_multisig::{Pallet, Call, Storage, Event<T>} = 41,
		Sudo: pallet_sudo::{Pallet, Call, Config<T>, Storage, Event<T>} = 42,

		// Asset and Private Payment
		Assets: pallet_assets::{Pallet, Call, Storage, Event<T>} = 45,
		AssetManager: pallet_asset_manager::{Pallet, Call, Storage, Event<T>} = 46,
		MantaPay: pallet_manta_pay::{Pallet, Call, Storage, Event<T>} = 47,
	}
);

/// The address format for describing accounts.
pub type Address = sp_runtime::MultiAddress<AccountId, ()>;
/// Block type as expected by this runtime.
pub type Block = generic::Block<Header, UncheckedExtrinsic>;
/// A Block signed with a Justification
pub type SignedBlock = generic::SignedBlock<Block>;
/// BlockId type as expected by this runtime.
pub type BlockId = generic::BlockId<Block>;
/// The SignedExtension to the basic transaction logic.
pub type SignedExtra = (
	frame_system::CheckSpecVersion<Runtime>,
	frame_system::CheckTxVersion<Runtime>,
	frame_system::CheckGenesis<Runtime>,
	frame_system::CheckEra<Runtime>,
	frame_system::CheckNonce<Runtime>,
	frame_system::CheckWeight<Runtime>,
	pallet_transaction_payment::ChargeTransactionPayment<Runtime>,
);
/// Unchecked extrinsic type as expected by this runtime.
pub type UncheckedExtrinsic = generic::UncheckedExtrinsic<Address, Call, Signature, SignedExtra>;
/// Extrinsic type that has already been checked.
pub type CheckedExtrinsic = generic::CheckedExtrinsic<AccountId, Call, SignedExtra>;
/// Executive: handles dispatch to the various modules.
pub type Executive = frame_executive::Executive<
	Runtime,
	Block,
	frame_system::ChainContext<Runtime>,
	Runtime,
	AllPalletsReversedWithSystemFirst,
>;

impl_runtime_apis! {
	impl sp_consensus_aura::AuraApi<Block, AuraId> for Runtime {
		fn slot_duration() -> sp_consensus_aura::SlotDuration {
			sp_consensus_aura::SlotDuration::from_millis(Aura::slot_duration())
		}

		fn authorities() -> Vec<AuraId> {
			Aura::authorities().into_inner()
		}
	}

	impl sp_api::Core<Block> for Runtime {
		fn version() -> RuntimeVersion {
			VERSION
		}

		fn execute_block(block: Block) {
			Executive::execute_block(block)
		}

		fn initialize_block(header: &<Block as BlockT>::Header) {
			Executive::initialize_block(header)
		}
	}

	impl sp_api::Metadata<Block> for Runtime {
		fn metadata() -> OpaqueMetadata {
			OpaqueMetadata::new(Runtime::metadata().into())
		}
	}

	impl sp_block_builder::BlockBuilder<Block> for Runtime {
		fn apply_extrinsic(extrinsic: <Block as BlockT>::Extrinsic) -> ApplyExtrinsicResult {
			Executive::apply_extrinsic(extrinsic)
		}

		fn finalize_block() -> <Block as BlockT>::Header {
			Executive::finalize_block()
		}

		fn inherent_extrinsics(data: sp_inherents::InherentData) -> Vec<<Block as BlockT>::Extrinsic> {
			data.create_extrinsics()
		}

		fn check_inherents(
			block: Block,
			data: sp_inherents::InherentData,
		) -> sp_inherents::CheckInherentsResult {
			data.check_extrinsics(&block)
		}
	}

	impl sp_transaction_pool::runtime_api::TaggedTransactionQueue<Block> for Runtime {
		fn validate_transaction(
			source: TransactionSource,
			tx: <Block as BlockT>::Extrinsic,
			block_hash: <Block as BlockT>::Hash,
		) -> TransactionValidity {
			Executive::validate_transaction(source, tx, block_hash)
		}
	}

	impl sp_offchain::OffchainWorkerApi<Block> for Runtime {
		fn offchain_worker(header: &<Block as BlockT>::Header) {
			Executive::offchain_worker(header)
		}
	}

	impl sp_session::SessionKeys<Block> for Runtime {
		fn generate_session_keys(seed: Option<Vec<u8>>) -> Vec<u8> {
			opaque::SessionKeys::generate(seed)
		}

		fn decode_session_keys(
			encoded: Vec<u8>,
		) -> Option<Vec<(Vec<u8>, KeyTypeId)>> {
			opaque::SessionKeys::decode_into_raw_public_keys(&encoded)
		}
	}

	impl frame_system_rpc_runtime_api::AccountNonceApi<Block, AccountId, Index> for Runtime {
		fn account_nonce(account: AccountId) -> Index {
			System::account_nonce(account)
		}
	}

	impl pallet_transaction_payment_rpc_runtime_api::TransactionPaymentApi<Block, Balance> for Runtime {
		fn query_info(
			uxt: <Block as BlockT>::Extrinsic,
			len: u32,
		) -> pallet_transaction_payment_rpc_runtime_api::RuntimeDispatchInfo<Balance> {
			TransactionPayment::query_info(uxt, len)
		}
		fn query_fee_details(
			uxt: <Block as BlockT>::Extrinsic,
			len: u32,
		) -> pallet_transaction_payment::FeeDetails<Balance> {
			TransactionPayment::query_fee_details(uxt, len)
		}
	}

	impl cumulus_primitives_core::CollectCollationInfo<Block> for Runtime {
		fn collect_collation_info(header: &<Block as BlockT>::Header) -> cumulus_primitives_core::CollationInfo {
			ParachainSystem::collect_collation_info(header)
		}
	}

	#[cfg(feature = "try-runtime")]
	impl frame_try_runtime::TryRuntime<Block> for Runtime {
		fn on_runtime_upgrade() -> (Weight, Weight) {
			let weight = Executive::try_runtime_upgrade().unwrap();
			(weight, RuntimeBlockWeights::get().max_block)
		}

		fn execute_block_no_check(block: Block) -> Weight {
			Executive::execute_block_no_check(block)
		}
	}

	#[cfg(feature = "runtime-benchmarks")]
	impl frame_benchmarking::Benchmark<Block> for Runtime {
		fn benchmark_metadata(extra: bool) -> (
			Vec<frame_benchmarking::BenchmarkList>,
			Vec<frame_support::traits::StorageInfo>,
		) {
			use frame_benchmarking::{list_benchmark, Benchmarking, BenchmarkList};
			use frame_support::traits::StorageInfoTrait;
			use frame_system_benchmarking::Pallet as SystemBench;
			use cumulus_pallet_session_benchmarking::Pallet as SessionBench;

			let mut list = Vec::<BenchmarkList>::new();

			list_benchmark!(list, extra, pallet_balances, Balances);
			list_benchmark!(list, extra, pallet_multisig, Multisig);
			list_benchmark!(list, extra, frame_system, SystemBench::<Runtime>);
			list_benchmark!(list, extra, pallet_timestamp, Timestamp);
			list_benchmark!(list, extra, pallet_utility, Utility);
			list_benchmark!(list, extra, manta_collator_selection, CollatorSelection);
			list_benchmark!(list, extra, pallet_democracy, Democracy);
			list_benchmark!(list, extra, pallet_collective, Council);
			list_benchmark!(list, extra, pallet_membership, CouncilMembership);
			list_benchmark!(list, extra, pallet_treasury, Treasury);
			list_benchmark!(list, extra, pallet_preimage, Preimage);
			list_benchmark!(list, extra, pallet_scheduler, Scheduler);
			list_benchmark!(list, extra, pallet_session, SessionBench::<Runtime>);
			list_benchmark!(list, extra, pallet_tx_pause, TransactionPause);
			list_benchmark!(list, extra, pallet_assets, Assets);
			list_benchmark!(list, extra, pallet_manta_pay, MantaPay);

			let storage_info = AllPalletsWithSystem::storage_info();

			return (list, storage_info)
		}

		fn dispatch_benchmark(
			config: frame_benchmarking::BenchmarkConfig
		) -> Result<Vec<frame_benchmarking::BenchmarkBatch>, sp_runtime::RuntimeString> {
			use frame_benchmarking::{Benchmarking, BenchmarkBatch, add_benchmark, TrackedStorageKey};

			use frame_system_benchmarking::Pallet as SystemBench;
			impl frame_system_benchmarking::Config for Runtime {}

			use cumulus_pallet_session_benchmarking::Pallet as SessionBench;
			impl cumulus_pallet_session_benchmarking::Config for Runtime {}

			let whitelist: Vec<TrackedStorageKey> = vec![
				// Block Number
				hex_literal::hex!("26aa394eea5630e07c48ae0c9558cef702a5c1b19ab7a04f536c519aca4983ac").to_vec().into(),
				// Total Issuance
				hex_literal::hex!("c2261276cc9d1f8598ea4b6a74b15c2f57c875e4cff74148e4628f264b974c80").to_vec().into(),
				// Execution Phase
				hex_literal::hex!("26aa394eea5630e07c48ae0c9558cef7ff553b5a9862a516939d82b3d3d8661a").to_vec().into(),
				// Event Count
				hex_literal::hex!("26aa394eea5630e07c48ae0c9558cef70a98fdbe9ce6c55837576c60c7af3850").to_vec().into(),
				// System Events
				hex_literal::hex!("26aa394eea5630e07c48ae0c9558cef780d41e5e16056765bc8461851072c9d7").to_vec().into(),
			];

			let mut batches = Vec::<BenchmarkBatch>::new();
			let params = (&config, &whitelist);

			add_benchmark!(params, batches, frame_system, SystemBench::<Runtime>);
			add_benchmark!(params, batches, pallet_balances, Balances);
			add_benchmark!(params, batches, pallet_multisig, Multisig);
			add_benchmark!(params, batches, pallet_session, SessionBench::<Runtime>);
			add_benchmark!(params, batches, pallet_utility, Utility);
			add_benchmark!(params, batches, pallet_timestamp, Timestamp);
			add_benchmark!(params, batches, manta_collator_selection, CollatorSelection);
			add_benchmark!(params, batches, pallet_democracy, Democracy);
			add_benchmark!(params, batches, pallet_collective, Council);
			add_benchmark!(params, batches, pallet_membership, CouncilMembership);
			add_benchmark!(params, batches, pallet_scheduler, Scheduler);
			add_benchmark!(params, batches, pallet_preimage, Preimage);
			add_benchmark!(params, batches, pallet_treasury, Treasury);
			add_benchmark!(params, batches, pallet_session, SessionBench::<Runtime>);
			add_benchmark!(params, batches, pallet_tx_pause, TransactionPause);
			add_benchmark!(params, batches, pallet_assets, Assets);
			add_benchmark!(params, batches, pallet_manta_pay, MantaPay);

			if batches.is_empty() { return Err("Benchmark not found for this pallet.".into()) }
			Ok(batches)
		}
	}
}

struct CheckInherents;
impl cumulus_pallet_parachain_system::CheckInherents<Block> for CheckInherents {
	fn check_inherents(
		block: &Block,
		relay_state_proof: &cumulus_pallet_parachain_system::RelayChainStateProof,
	) -> sp_inherents::CheckInherentsResult {
		let relay_chain_slot = relay_state_proof
			.read_slot()
			.expect("Could not read the relay chain slot from the proof");

		let inherent_data =
			cumulus_primitives_timestamp::InherentDataProvider::from_relay_chain_slot_and_duration(
				relay_chain_slot,
				sp_std::time::Duration::from_secs(6),
			)
			.create_inherent_data()
			.expect("Could not create the timestamp inherent data");

		inherent_data.check_extrinsics(block)
	}
}

cumulus_pallet_parachain_system::register_validate_block! {
	Runtime = Runtime,
	BlockExecutor = cumulus_pallet_aura_ext::BlockExecutor::<Runtime, Executive>,
	CheckInherents = CheckInherents,
}<|MERGE_RESOLUTION|>--- conflicted
+++ resolved
@@ -194,13 +194,8 @@
 			Call::Timestamp(_) | Call::ParachainSystem(_) | Call::System(_)
 		) {
 			// always allow core call
-<<<<<<< HEAD
 			// pallet-timestamp and parachainSystem could not be filtered because
 			// they are used in communication between relaychain and parachain.
-=======
-			// pallet-timestamp and parachainSystem could not be filtered
-			// because they are used in communication between releychain and parachain.
->>>>>>> 9e5d1464
 			return true;
 		}
 
