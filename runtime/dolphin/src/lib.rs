// Copyright 2020-2022 Manta Network.
// This file is part of Manta.
//
// Manta is free software: you can redistribute it and/or modify
// it under the terms of the GNU General Public License as published by
// the Free Software Foundation, either version 3 of the License, or
// (at your option) any later version.
//
// Manta is distributed in the hope that it will be useful,
// but WITHOUT ANY WARRANTY; without even the implied warranty of
// MERCHANTABILITY or FITNESS FOR A PARTICULAR PURPOSE.  See the
// GNU General Public License for more details.
//
// You should have received a copy of the GNU General Public License
// along with Manta.  If not, see <http://www.gnu.org/licenses/>.

//! Dolphin Parachain runtime.

#![allow(clippy::identity_op)] // keep e.g. 1 * DAYS for legibility
#![cfg_attr(not(feature = "std"), no_std)]
#![recursion_limit = "256"]

// Make the WASM binary available.
#[cfg(feature = "std")]
include!(concat!(env!("OUT_DIR"), "/wasm_binary.rs"));

use core::marker::PhantomData;
use nimbus_primitives::AccountLookup;
use sp_api::impl_runtime_apis;
use sp_core::{crypto::KeyTypeId, OpaqueMetadata};
use sp_runtime::{
    create_runtime_str, generic, impl_opaque_keys,
    traits::{AccountIdLookup, BlakeTwo256, Block as BlockT},
    transaction_validity::{TransactionSource, TransactionValidity},
    ApplyExtrinsicResult, Perbill, Permill, RuntimeAppPublic,
};
use sp_std::{cmp::Ordering, prelude::*};
use sp_version::RuntimeVersion;

#[cfg(feature = "std")]
use sp_version::NativeVersion;

use frame_support::{
    construct_runtime, parameter_types,
<<<<<<< HEAD
    traits::{ConstU16, ConstU32, ConstU8, Contains, Currency, EnsureOneOf, Get, PrivilegeCmp},
=======
    traits::{
        ConstU16, ConstU32, ConstU8, Contains, Currency, EitherOfDiverse, NeverEnsureOrigin,
        PrivilegeCmp,
    },
>>>>>>> 924b7ee9
    weights::{
        constants::{BlockExecutionWeight, ExtrinsicBaseWeight, RocksDbWeight, WEIGHT_PER_SECOND},
        ConstantMultiplier, DispatchClass, Weight,
    },
    PalletId,
};
use frame_system::{
    limits::{BlockLength, BlockWeights},
    EnsureRoot,
};
use manta_primitives::{
    constants::{time::*, STAKING_PALLET_ID, TREASURY_PALLET_ID},
    types::{AccountId, Balance, BlockNumber, Hash, Header, Index, Signature},
};
use runtime_common::{prod_or_fast, BlockHashCount, SlowAdjustingFeeUpdate};
use session_key_primitives::{AuraId, NimbusId, VrfId};

#[cfg(any(feature = "std", test))]
pub use sp_runtime::BuildStorage;
use xcm::latest::prelude::*;

pub mod assets_config;
pub mod currency;
pub mod fee;
pub mod impls;
mod nimbus_session_adapter;
pub mod xcm_config;

use currency::*;
use fee::WeightToFee;
use impls::DealWithFees;

pub type NegativeImbalance = <Balances as Currency<AccountId>>::NegativeImbalance;

/// Opaque types. These are used by the CLI to instantiate machinery that don't need to know
/// the specifics of the runtime. They can then be made to be agnostic over specific formats
/// of data like extrinsics, allowing for them to continue syncing the network through upgrades
/// to even the core data structures.
pub mod opaque {
    use super::*;
    pub use sp_runtime::OpaqueExtrinsic as UncheckedExtrinsic;
    /// Opaque block header type.
    pub type Header = generic::Header<BlockNumber, BlakeTwo256>;
    /// Opaque block type.
    pub type Block = generic::Block<Header, UncheckedExtrinsic>;
    /// Opaque block identifier type.
    pub type BlockId = generic::BlockId<Block>;

    use nimbus_session_adapter::{AuthorInherentWithNoOpSession, VrfWithNoOpSession};
    impl_opaque_keys! {
        pub struct OldSessionKeys {
            pub aura: Aura,
        }
    }
    impl_opaque_keys! {
        pub struct SessionKeys {
            pub aura: Aura,
            pub nimbus: AuthorInherentWithNoOpSession<Runtime>,
            pub vrf: VrfWithNoOpSession,
        }
    }
    impl SessionKeys {
        pub fn new(tuple: (AuraId, NimbusId, VrfId)) -> SessionKeys {
            let (aura, nimbus, vrf) = tuple;
            SessionKeys { aura, nimbus, vrf }
        }
    }

    pub fn transform_session_keys(_v: AccountId, old: OldSessionKeys) -> SessionKeys {
        SessionKeys {
            aura: old.aura.clone(),
            nimbus: session_key_primitives::nimbus::dummy_key_from(old.aura.clone()),
            vrf: session_key_primitives::vrf::dummy_key_from(old.aura),
        }
    }
}

// Weights used in the runtime.
mod weights;

#[sp_version::runtime_version]
pub const VERSION: RuntimeVersion = RuntimeVersion {
    spec_name: create_runtime_str!("dolphin"),
    impl_name: create_runtime_str!("dolphin"),
    authoring_version: 2,
    spec_version: 3210,
    impl_version: 1,
    apis: RUNTIME_API_VERSIONS,
    transaction_version: 3,
    state_version: 0,
};

/// The version information used to identify this runtime when compiled natively.
#[cfg(feature = "std")]
pub fn native_version() -> NativeVersion {
    NativeVersion {
        runtime_version: VERSION,
        can_author_with: Default::default(),
    }
}

/// We assume that ~10% of the block weight is consumed by `on_initialize` handlers. This is
/// used to limit the maximal weight of a single extrinsic.
pub const AVERAGE_ON_INITIALIZE_RATIO: Perbill = Perbill::from_percent(10);
/// We allow `Normal` extrinsics to fill up the block up to 70%, the rest can be used by
/// Operational  extrinsics.
pub const NORMAL_DISPATCH_RATIO: Perbill = Perbill::from_percent(70);

/// We allow for 0.5 seconds of compute with a 6 second average block time.
pub const MAXIMUM_BLOCK_WEIGHT: Weight = WEIGHT_PER_SECOND / 2;

parameter_types! {
    pub const Version: RuntimeVersion = VERSION;
    pub RuntimeBlockLength: BlockLength =
        BlockLength::max_with_normal_ratio(5 * 1024 * 1024, NORMAL_DISPATCH_RATIO);
    pub RuntimeBlockWeights: BlockWeights = BlockWeights::builder()
        .base_block(BlockExecutionWeight::get())
        .for_class(DispatchClass::all(), |weights| {
            weights.base_extrinsic = ExtrinsicBaseWeight::get();
        })
        .for_class(DispatchClass::Normal, |weights| {
            weights.max_total = Some(NORMAL_DISPATCH_RATIO * MAXIMUM_BLOCK_WEIGHT);
        })
        .for_class(DispatchClass::Operational, |weights| {
            weights.max_total = Some(MAXIMUM_BLOCK_WEIGHT);
            // Operational transactions have some extra reserved space, so that they
            // are included even if block reached `MAXIMUM_BLOCK_WEIGHT`.
            weights.reserved = Some(
                MAXIMUM_BLOCK_WEIGHT - NORMAL_DISPATCH_RATIO * MAXIMUM_BLOCK_WEIGHT
            );
        })
        .avg_block_initialization(AVERAGE_ON_INITIALIZE_RATIO)
        .build_or_panic();
    pub const SS58Prefix: u8 = manta_primitives::constants::CALAMARI_SS58PREFIX;
}

impl pallet_tx_pause::Config for Runtime {
    type Event = Event;
    type UpdateOrigin = EnsureRoot<AccountId>;
    type WeightInfo = weights::pallet_tx_pause::SubstrateWeight<Runtime>;
}

// Don't allow permission-less asset creation.
pub struct BaseFilter;
impl Contains<Call> for BaseFilter {
    fn contains(call: &Call) -> bool {
        if matches!(
            call,
            Call::Timestamp(_) | Call::ParachainSystem(_) | Call::System(_)
        ) {
            // always allow core call
            // pallet-timestamp and parachainSystem could not be filtered because
            // they are used in communication between relaychain and parachain.
            return true;
        }

        if pallet_tx_pause::PausedTransactionFilter::<Runtime>::contains(call) {
            // no paused call
            return false;
        }

        #[allow(clippy::match_like_matches_macro)]
        // keep CallFilter with explicit true/false for documentation
        match call {
            // Explicitly DISALLOWED calls
            | Call::Assets(_) // Filter Assets. Assets should only be accessed by AssetManager.
            | Call::AssetManager(_) // AssetManager is also filtered because all of its extrinsics
                                    // are callable only by Root, and Root calls skip this whole filter.
            // Currently, we filter `register_as_candidate` as this call is not yet ready for community.
            | Call::CollatorSelection( manta_collator_selection::Call::register_as_candidate{..})
            // For now disallow public proposal workflows, treasury workflows,
            // as well as external_propose and external_propose_majority.
            // The following are filtered out:
            | Call::Democracy(
                                pallet_democracy::Call::propose {..}
                                | pallet_democracy::Call::second {..}
                                | pallet_democracy::Call::cancel_proposal {..}
                                | pallet_democracy::Call::clear_public_proposals {..}
                                | pallet_democracy::Call::external_propose {..}
                                | pallet_democracy::Call::external_propose_majority {..})
            | Call::Treasury(_) // Treasury calls are filtered while it is accumulating funds.
            // Everything except transfer() is filtered out until it is practically needed:
            | Call::XTokens(
                                orml_xtokens::Call::transfer_with_fee {..}
                                | orml_xtokens::Call::transfer_multiasset {..}
                                | orml_xtokens::Call::transfer_multiasset_with_fee {..}
                                | orml_xtokens::Call::transfer_multiassets {..})
            // Everything except transfer() is filtered out until it is practically needed:
            | Call::XcmpQueue(_) | Call::PolkadotXcm(_) | Call::DmpQueue(_) => false,

            // Explicitly ALLOWED calls
            | Call::Authorship(_)
            // Sudo also cannot be filtered because it is used in runtime upgrade.
            | Call::Sudo(_)
            | Call::Multisig(_)
            | Call::Democracy(pallet_democracy::Call::vote {..}
                                | pallet_democracy::Call::emergency_cancel {..}
                                | pallet_democracy::Call::external_propose_default {..}
                                | pallet_democracy::Call::fast_track  {..}
                                | pallet_democracy::Call::veto_external {..}
                                | pallet_democracy::Call::cancel_referendum {..}
                                | pallet_democracy::Call::cancel_queued {..}
                                | pallet_democracy::Call::delegate {..}
                                | pallet_democracy::Call::undelegate {..}
                                | pallet_democracy::Call::note_preimage {..}
                                | pallet_democracy::Call::note_preimage_operational {..}
                                | pallet_democracy::Call::note_imminent_preimage {..}
                                | pallet_democracy::Call::note_imminent_preimage_operational {..}
                                | pallet_democracy::Call::reap_preimage {..}
                                | pallet_democracy::Call::unlock {..}
                                | pallet_democracy::Call::remove_vote {..}
                                | pallet_democracy::Call::remove_other_vote {..}
                                | pallet_democracy::Call::enact_proposal {..}
                                | pallet_democracy::Call::blacklist {..})
            | Call::Council(_)
            | Call::TechnicalCommittee(_)
            | Call::CouncilMembership(_)
            | Call::TechnicalMembership(_)
            | Call::Scheduler(_)
            | Call::Session(_) // User must be able to set their session key when applying for a collator
            | Call::AuthorInherent(pallet_author_inherent::Call::kick_off_authorship_validation {..}) // execute on every block
            | Call::CollatorSelection(
                manta_collator_selection::Call::set_invulnerables{..}
                | manta_collator_selection::Call::set_desired_candidates{..}
                | manta_collator_selection::Call::set_candidacy_bond{..}
                | manta_collator_selection::Call::set_eviction_baseline{..}
                | manta_collator_selection::Call::set_eviction_tolerance{..}
                | manta_collator_selection::Call::register_candidate{..}
                | manta_collator_selection::Call::remove_collator{..}
                | manta_collator_selection::Call::leave_intent{..})
            | Call::Balances(_)
            | Call::XTokens(orml_xtokens::Call::transfer {..}
                | orml_xtokens::Call::transfer_multicurrencies  {..})
            | Call::MantaPay(_)
            | Call::Preimage(_)
            | Call::Utility(_) => true,

            // DISALLOW anything else
            _ => false,
        }
    }
}

/// Converter struct to use the Session pallet for mapping a NimbusId to its AccountId
pub struct TestConverter<T> {
    _phantom: PhantomData<T>,
}

// Fetch list of eligible authors. This should be in manta_collator_selection
impl<T> Get<Vec<T::AccountId>> for TestConverter<T>
where
    T: frame_system::Config + manta_collator_selection::Config + pallet_session::Config,
    // Implemented only where Session's ValidatorId is directly convertible to collator_selection's ValidatorId
    <T as manta_collator_selection::Config>::ValidatorId:
        From<<T as pallet_session::Config>::ValidatorId>,
{
    /// Return the set of eligible collator accounts
    fn get() -> Vec<T::AccountId>
    where
        <T as manta_collator_selection::Config>::ValidatorId:
            From<<T as pallet_session::Config>::ValidatorId>,
    {
        use sp_runtime::traits::Convert;

        let v = pallet_session::Pallet::<T>::validators()
            .into_iter()
            .map(|vid: <T as pallet_session::Config>::ValidatorId| {
                <T as manta_collator_selection::Config>::AccountIdOf::convert(vid.into())
            })
            .collect::<Vec<T::AccountId>>();

        log::info!("Requested Registered account Ids {:?}", v);
        v
    }
}

impl<T> AccountLookup<T::AccountId> for TestConverter<T>
where
    T: pallet_session::Config + manta_collator_selection::Config,
    // Implemented only where Session's ValidatorId is directly convertible to collator_selection's ValidatorId
    <T as manta_collator_selection::Config>::ValidatorId:
        From<<T as pallet_session::Config>::ValidatorId>,
{
    fn lookup_account(author: &NimbusId) -> Option<T::AccountId>
    where
        <T as manta_collator_selection::Config>::ValidatorId:
            From<<T as pallet_session::Config>::ValidatorId>,
    {
        use sp_runtime::traits::Convert;
        #[allow(clippy::bind_instead_of_map)]
        pallet_session::Pallet::<T>::key_owner(
            nimbus_primitives::NIMBUS_KEY_ID,
            &author.to_raw_vec(),
        )
        .and_then(|vid| Some(T::AccountIdOf::convert(vid.into())))
    }
}

// Configure FRAME pallets to include in runtime.
impl frame_system::Config for Runtime {
    type BaseCallFilter = BaseFilter; // Let filter activate.
    type BlockWeights = RuntimeBlockWeights;
    type BlockLength = RuntimeBlockLength;
    type AccountId = AccountId;
    type Call = Call;
    type Lookup = AccountIdLookup<AccountId, ()>;
    type Index = Index;
    type BlockNumber = BlockNumber;
    type Hash = Hash;
    type Hashing = BlakeTwo256;
    type Header = Header;
    type Event = Event;
    type Origin = Origin;
    type BlockHashCount = BlockHashCount;
    type DbWeight = RocksDbWeight;
    type Version = Version;
    type PalletInfo = PalletInfo;
    type OnNewAccount = ();
    type OnKilledAccount = ();
    type AccountData = pallet_balances::AccountData<Balance>;
    type SystemWeightInfo = weights::frame_system::SubstrateWeight<Runtime>;
    type SS58Prefix = SS58Prefix;
    type OnSetCode = cumulus_pallet_parachain_system::ParachainSetCode<Self>;
    type MaxConsumers = ConstU32<16>;
}

parameter_types! {
    pub const MinimumPeriod: u64 = SLOT_DURATION / 2;
}

impl pallet_timestamp::Config for Runtime {
    /// A timestamp: milliseconds since the unix epoch.
    type Moment = u64;
    type OnTimestampSet = ();
    type MinimumPeriod = MinimumPeriod;
    type WeightInfo = weights::pallet_timestamp::SubstrateWeight<Runtime>;
}

impl pallet_authorship::Config for Runtime {
    type FindAuthor = AuthorInherent;
    type UncleGenerations = ConstU32<0>;
    type FilterUncle = ();
    type EventHandler = (CollatorSelection,);
}

parameter_types! {
    pub const NativeTokenExistentialDeposit: u128 = 10 * cDOL; // 0.1 DOL
}
impl pallet_balances::Config for Runtime {
    type MaxLocks = ConstU32<50>;
    type MaxReserves = ConstU32<50>;
    type ReserveIdentifier = [u8; 8];
    type Balance = Balance;
    type DustRemoval = ();
    type Event = Event;
    type ExistentialDeposit = NativeTokenExistentialDeposit;
    type AccountStore = frame_system::Pallet<Runtime>;
    type WeightInfo = weights::pallet_balances::SubstrateWeight<Runtime>;
}

parameter_types! {
    /// Relay Chain `TransactionLengthToFeeCoeff` / 10
    pub const TransactionLengthToFeeCoeff: Balance = mDOL / 100;
}

impl pallet_transaction_payment::Config for Runtime {
    type OnChargeTransaction = pallet_transaction_payment::CurrencyAdapter<Balances, DealWithFees>;
    type WeightToFee = WeightToFee;
    type LengthToFee = ConstantMultiplier<Balance, TransactionLengthToFeeCoeff>;
    type FeeMultiplierUpdate = SlowAdjustingFeeUpdate<Self>;
    type OperationalFeeMultiplier = ConstU8<5>;
    type Event = Event;
}

parameter_types! {
    // One storage item; key size is 32; value is size 4+4+16+32 bytes = 56 bytes.
    pub const DepositBase: Balance = deposit(1, 88);
    // Additional storage item size of 32 bytes.
    pub const DepositFactor: Balance = deposit(0, 32);
}

impl pallet_multisig::Config for Runtime {
    type Event = Event;
    type Call = Call;
    type Currency = Balances;
    type DepositBase = DepositBase;
    type DepositFactor = DepositFactor;
    type MaxSignatories = ConstU16<100>;
    type WeightInfo = weights::pallet_multisig::SubstrateWeight<Runtime>;
}

impl pallet_utility::Config for Runtime {
    type Event = Event;
    type Call = Call;
    type PalletsOrigin = OriginCaller;
    type WeightInfo = weights::pallet_utility::SubstrateWeight<Runtime>;
}

impl pallet_sudo::Config for Runtime {
    type Event = Event;
    type Call = Call;
}

parameter_types! {
    pub LaunchPeriod: BlockNumber = prod_or_fast!(5 * MINUTES, 1 * MINUTES, "DOLPHIN_LAUNCHPERIOD");
    pub VotingPeriod: BlockNumber = prod_or_fast!(5 * MINUTES, 1 * MINUTES, "DOLPHIN_VOTINGPERIOD");
    pub FastTrackVotingPeriod: BlockNumber = prod_or_fast!(5 * MINUTES, 1 * MINUTES, "DOLPHIN_FASTTRACKVOTINGPERIOD");
    pub const InstantAllowed: bool = true;
    pub const MinimumDeposit: Balance = 20 * DOL;
    pub EnactmentPeriod: BlockNumber = prod_or_fast!(5 * MINUTES, 1 * MINUTES, "DOLPHIN_ENACTMENTPERIOD");
    pub CooloffPeriod: BlockNumber = prod_or_fast!(5 * MINUTES, 1 * MINUTES, "DOLPHIN_COOLOFFPERIOD");
    pub const PreimageByteDeposit: Balance = deposit(0, 1);
}

impl pallet_democracy::Config for Runtime {
    type Proposal = Call;
    type Event = Event;
    type Currency = Balances;
    type EnactmentPeriod = EnactmentPeriod;
    type VoteLockingPeriod = EnactmentPeriod;
    type LaunchPeriod = LaunchPeriod;
    type VotingPeriod = VotingPeriod;
    type MinimumDeposit = MinimumDeposit;
    /// A straight majority of the council can decide what their next motion is.
    type ExternalOrigin =
        pallet_collective::EnsureProportionAtLeast<AccountId, CouncilCollective, 1, 2>;
    /// A super-majority can have the next scheduled referendum be a straight majority-carries vote.
    type ExternalMajorityOrigin =
        pallet_collective::EnsureProportionAtLeast<AccountId, CouncilCollective, 3, 4>;
    /// A unanimous council can have the next scheduled referendum be a straight default-carries
    /// (NTB) vote.
    type ExternalDefaultOrigin =
        pallet_collective::EnsureProportionAtLeast<AccountId, CouncilCollective, 1, 1>;
    /// Two thirds of the technical committee can have an ExternalMajority/ExternalDefault vote
    /// be tabled immediately and with a shorter voting/enactment period.
    type FastTrackOrigin =
        pallet_collective::EnsureProportionAtLeast<AccountId, TechnicalCollective, 2, 3>;
    type InstantOrigin =
        pallet_collective::EnsureProportionAtLeast<AccountId, TechnicalCollective, 1, 1>;
    type InstantAllowed = InstantAllowed;
    type FastTrackVotingPeriod = FastTrackVotingPeriod;
    // To cancel a proposal which has been passed, 2/3 of the council must agree to it.
    type CancellationOrigin =
        pallet_collective::EnsureProportionAtLeast<AccountId, CouncilCollective, 2, 3>;
    // To cancel a proposal before it has been passed, the technical committee must be unanimous or
    // Root must agree.
    type CancelProposalOrigin = EitherOfDiverse<
        EnsureRoot<AccountId>,
        pallet_collective::EnsureProportionAtLeast<AccountId, TechnicalCollective, 1, 1>,
    >;
    type BlacklistOrigin = EnsureRoot<AccountId>;
    // Any single technical committee member may veto a coming council proposal, however they can
    // only do it once and it lasts only for the cool-off period.
    type VetoOrigin = pallet_collective::EnsureMember<AccountId, TechnicalCollective>;
    type CooloffPeriod = CooloffPeriod;
    type PreimageByteDeposit = PreimageByteDeposit;
    type OperationalPreimageOrigin = pallet_collective::EnsureMember<AccountId, CouncilCollective>;
    type Slash = ();
    type Scheduler = Scheduler;
    type PalletsOrigin = OriginCaller;
    type MaxVotes = ConstU32<100>;
    type WeightInfo = weights::pallet_democracy::SubstrateWeight<Runtime>;
    type MaxProposals = ConstU32<100>;
}

parameter_types! {
    /// The maximum amount of time (in blocks) for council members to vote on motions.
    /// Motions may end in fewer blocks if enough votes are cast to determine the result.
    pub const CouncilMotionDuration: BlockNumber = 3 * DAYS;
}

type CouncilCollective = pallet_collective::Instance1;
impl pallet_collective::Config<CouncilCollective> for Runtime {
    type Origin = Origin;
    type Proposal = Call;
    type Event = Event;
    type MotionDuration = CouncilMotionDuration;
    type MaxProposals = ConstU32<100>;
    type MaxMembers = ConstU32<100>;
    type DefaultVote = pallet_collective::PrimeDefaultVote;
    type WeightInfo = weights::pallet_collective::SubstrateWeight<Runtime>;
}

pub type EnsureRootOrThreeFourthsCouncil = EitherOfDiverse<
    EnsureRoot<AccountId>,
    pallet_collective::EnsureProportionAtLeast<AccountId, CouncilCollective, 3, 4>,
>;

type CouncilMembershipInstance = pallet_membership::Instance1;
impl pallet_membership::Config<CouncilMembershipInstance> for Runtime {
    type Event = Event;
    type AddOrigin = EnsureRootOrThreeFourthsCouncil;
    type RemoveOrigin = EnsureRootOrThreeFourthsCouncil;
    type SwapOrigin = EnsureRootOrThreeFourthsCouncil;
    type ResetOrigin = EnsureRootOrThreeFourthsCouncil;
    type PrimeOrigin = EnsureRootOrThreeFourthsCouncil;
    type MembershipInitialized = Council;
    type MembershipChanged = Council;
    type MaxMembers = ConstU32<100>;
    type WeightInfo = weights::pallet_membership::SubstrateWeight<Runtime>;
}

parameter_types! {
    pub const TechnicalMotionDuration: BlockNumber = 3 * DAYS;
}

type TechnicalCollective = pallet_collective::Instance2;
impl pallet_collective::Config<TechnicalCollective> for Runtime {
    type Origin = Origin;
    type Proposal = Call;
    type Event = Event;
    type MotionDuration = TechnicalMotionDuration;
    type MaxProposals = ConstU32<100>;
    type MaxMembers = ConstU32<100>;
    type DefaultVote = pallet_collective::PrimeDefaultVote;
    type WeightInfo = weights::pallet_collective::SubstrateWeight<Runtime>;
}

type TechnicalMembershipInstance = pallet_membership::Instance2;
impl pallet_membership::Config<TechnicalMembershipInstance> for Runtime {
    type Event = Event;
    type AddOrigin = EnsureRootOrThreeFourthsCouncil;
    type RemoveOrigin = EnsureRootOrThreeFourthsCouncil;
    type SwapOrigin = EnsureRootOrThreeFourthsCouncil;
    type ResetOrigin = EnsureRootOrThreeFourthsCouncil;
    type PrimeOrigin = EnsureRootOrThreeFourthsCouncil;
    type MembershipInitialized = TechnicalCommittee;
    type MembershipChanged = TechnicalCommittee;
    type MaxMembers = ConstU32<100>;
    type WeightInfo = weights::pallet_membership::SubstrateWeight<Runtime>;
}

parameter_types! {
    pub const ProposalBond: Permill = Permill::from_percent(1);
    pub const ProposalBondMinimum: Balance = 500 * DOL;
    pub const ProposalBondMaximum: Balance = 10_000 * DOL;
    pub SpendPeriod: BlockNumber = prod_or_fast!(10 * MINUTES, 2 * MINUTES, "DOLPHIN_SPENDPERIOD");
    pub const Burn: Permill = Permill::from_percent(0);
    pub const TreasuryPalletId: PalletId = TREASURY_PALLET_ID;
}

type EnsureRootOrThreeFifthsCouncil = EitherOfDiverse<
    EnsureRoot<AccountId>,
    pallet_collective::EnsureProportionAtLeast<AccountId, CouncilCollective, 3, 5>,
>;

type EnsureRootOrMoreThanHalfCouncil = EitherOfDiverse<
    EnsureRoot<AccountId>,
    pallet_collective::EnsureProportionMoreThan<AccountId, CouncilCollective, 1, 2>,
>;

impl pallet_treasury::Config for Runtime {
    type PalletId = TreasuryPalletId;
    type Currency = Balances;
    type ApproveOrigin = EnsureRootOrThreeFifthsCouncil;
    type RejectOrigin = EnsureRootOrMoreThanHalfCouncil;
    type Event = Event;
    type OnSlash = Treasury;
    type ProposalBond = ProposalBond;
    type ProposalBondMinimum = ProposalBondMinimum;
    type ProposalBondMaximum = ProposalBondMaximum;
    type SpendPeriod = SpendPeriod;
    type Burn = Burn;
    type BurnDestination = ();
    type MaxApprovals = ConstU32<100>;
    type WeightInfo = weights::pallet_treasury::SubstrateWeight<Runtime>;
    type SpendFunds = ();
    // Expects an implementation of `EnsureOrigin` with a `Success` generic,
    // which is the the maximum amount that this origin is allowed to spend at a time.
    type SpendOrigin = NeverEnsureOrigin<Balance>;
}
impl pallet_aura_style_filter::Config for Runtime {
    type PotentialAuthors = TestConverter<Self>;
}

impl pallet_author_inherent::Config for Runtime {
    // We start a new slot each time we see a new relay block.
    type SlotBeacon = cumulus_pallet_parachain_system::RelaychainBlockNumberProvider<Self>;
    type AccountLookup = TestConverter<Self>;
    type EventHandler = ();
    type WeightInfo = (); // TODO: Add benchmarked weights
    type CanAuthor = CollatorSelection;
}

parameter_types! {
    pub MaximumSchedulerWeight: Weight = Perbill::from_percent(80) *
        RuntimeBlockWeights::get().max_block;
    pub const NoPreimagePostponement: Option<u32> = Some(10);
}

type ScheduleOrigin = EnsureRoot<AccountId>;
/// Used the compare the privilege of an origin inside the scheduler.
pub struct OriginPrivilegeCmp;
impl PrivilegeCmp<OriginCaller> for OriginPrivilegeCmp {
    fn cmp_privilege(left: &OriginCaller, right: &OriginCaller) -> Option<Ordering> {
        if left == right {
            return Some(Ordering::Equal);
        }

        match (left, right) {
            // Root is greater than anything.
            (OriginCaller::system(frame_system::RawOrigin::Root), _) => Some(Ordering::Greater),
            // Check which one has more yes votes.
            (
                OriginCaller::Council(pallet_collective::RawOrigin::Members(l_yes_votes, l_count)),
                OriginCaller::Council(pallet_collective::RawOrigin::Members(r_yes_votes, r_count)),
            ) => Some((l_yes_votes * r_count).cmp(&(r_yes_votes * l_count))),
            // For every other origin we don't care, as they are not used for `ScheduleOrigin`.
            _ => None,
        }
    }
}

impl pallet_scheduler::Config for Runtime {
    type Event = Event;
    type Origin = Origin;
    type PalletsOrigin = OriginCaller;
    type Call = Call;
    type MaximumWeight = MaximumSchedulerWeight;
    type ScheduleOrigin = ScheduleOrigin;
    type MaxScheduledPerBlock = ConstU32<50>; // 50 scheduled calls at most in the queue for a single block.
    type WeightInfo = weights::pallet_scheduler::SubstrateWeight<Runtime>;
    type OriginPrivilegeCmp = OriginPrivilegeCmp;
    type PreimageProvider = Preimage;
    type NoPreimagePostponement = NoPreimagePostponement;
}

parameter_types! {
    // Our NORMAL_DISPATCH_RATIO is 70% of the 5MB limit
    // So anything more than 3.5MB doesn't make sense here
    pub const PreimageMaxSize: u32 = 3584 * 1024;
    pub const PreimageBaseDeposit: Balance = 1 * DOL;
}

impl pallet_preimage::Config for Runtime {
    type WeightInfo = weights::pallet_preimage::SubstrateWeight<Runtime>;
    type Event = Event;
    type Currency = Balances;
    type ManagerOrigin = EnsureRoot<AccountId>;
    type MaxSize = PreimageMaxSize;
    // The sum of the below 2 amounts will get reserved every time someone submits a preimage.
    // Their sum will be unreserved when the preimage is requested, i.e. when it is going to be used.
    type BaseDeposit = PreimageBaseDeposit;
    type ByteDeposit = PreimageByteDeposit;
}

parameter_types! {
    // Rotate collator's spot each 6 hours.
    pub Period: u32 = prod_or_fast!(6 * HOURS, 2 * MINUTES, "DOLPHIN_PERIOD");
    pub const Offset: u32 = 0;
}

impl pallet_session::Config for Runtime {
    type Event = Event;
    type ValidatorId = <Self as frame_system::Config>::AccountId;
    // we don't have stash and controller, thus we don't need the convert as well.
    type ValidatorIdOf = manta_collator_selection::IdentityCollator;
    type ShouldEndSession = pallet_session::PeriodicSessions<Period, Offset>;
    type NextSessionRotation = pallet_session::PeriodicSessions<Period, Offset>;
    type SessionManager = CollatorSelection;
    type SessionHandler =
        <opaque::SessionKeys as sp_runtime::traits::OpaqueKeys>::KeyTypeIdProviders;
    type Keys = opaque::SessionKeys;
    type WeightInfo = weights::pallet_session::SubstrateWeight<Runtime>;
}

impl pallet_aura::Config for Runtime {
    type AuthorityId = AuraId;
    type DisabledValidators = ();
    type MaxAuthorities = ConstU32<100_000>;
}

parameter_types! {
    // Pallet account for record rewards and give rewards to collator.
    pub const PotId: PalletId = STAKING_PALLET_ID;
}

parameter_types! {
    pub const ExecutiveBody: BodyId = BodyId::Executive;
}

/// We allow root and the Relay Chain council to execute privileged collator selection operations.
pub type CollatorSelectionUpdateOrigin = EitherOfDiverse<
    EnsureRoot<AccountId>,
    pallet_collective::EnsureProportionAtLeast<AccountId, CouncilCollective, 1, 1>,
>;

impl manta_collator_selection::Config for Runtime {
    type Event = Event;
    type Currency = Balances;
    type UpdateOrigin = CollatorSelectionUpdateOrigin;
    type PotId = PotId;
    type MaxCandidates = ConstU32<50>; // 50 candidates at most
    type MaxInvulnerables = ConstU32<5>; // 5 invulnerables at most
    type ValidatorId = <Self as frame_system::Config>::AccountId;
    type ValidatorIdOf = manta_collator_selection::IdentityCollator;
    type AccountIdOf = manta_collator_selection::IdentityCollator;
    type ValidatorRegistration = Session;
    type WeightInfo = weights::manta_collator_selection::SubstrateWeight<Runtime>;
    type CanAuthor = AuraAuthorFilter; // NOTE: End of the nimbus filter pipeline (Aura filter has no CanAuthor trait)
}

// Create the runtime by composing the FRAME pallets that were previously configured.
construct_runtime!(
    pub enum Runtime where
        Block = Block,
        NodeBlock = opaque::Block,
        UncheckedExtrinsic = UncheckedExtrinsic,
    {
        // System support stuff.
        System: frame_system::{Pallet, Call, Config, Storage, Event<T>} = 0,
        ParachainSystem: cumulus_pallet_parachain_system::{
            Pallet, Call, Config, Storage, Inherent, Event<T>, ValidateUnsigned,
        } = 1,
        Timestamp: pallet_timestamp::{Pallet, Call, Storage, Inherent} = 2,
        ParachainInfo: parachain_info::{Pallet, Storage, Config} = 3,
        TransactionPause: pallet_tx_pause::{Pallet, Call, Storage, Event<T>} = 9,

        // Monetary stuff.
        Balances: pallet_balances::{Pallet, Call, Storage, Config<T>, Event<T>} = 10,
        TransactionPayment: pallet_transaction_payment::{Pallet, Storage, Event<T>} = 11,


        // Governance stuff.
        Democracy: pallet_democracy::{Pallet, Call, Storage, Config<T>, Event<T>} = 14,
        Council: pallet_collective::<Instance1>::{Pallet, Call, Storage, Origin<T>, Event<T>, Config<T>} = 15,
        CouncilMembership: pallet_membership::<Instance1>::{Pallet, Call, Storage, Event<T>, Config<T>} = 16,
        TechnicalCommittee: pallet_collective::<Instance2>::{Pallet, Call, Storage, Origin<T>, Event<T>, Config<T>} = 17,
        TechnicalMembership: pallet_membership::<Instance2>::{Pallet, Call, Storage, Event<T>, Config<T>} = 18,

        // Collator support. the order of these 5 are important and shall not change.
        AuthorInherent: pallet_author_inherent::{Pallet, Call, Storage, Inherent} = 50, // TODO: Number is likely wrong. Doublecheck inclusion order. Session likely must be included after a_inherent
        AuraAuthorFilter: pallet_aura_style_filter::{Pallet, Storage} = 53,
        Authorship: pallet_authorship::{Pallet, Call, Storage} = 20,
        CollatorSelection: manta_collator_selection::{Pallet, Call, Storage, Event<T>, Config<T>} = 21,
        Session: pallet_session::{Pallet, Call, Storage, Event, Config<T>} = 22,
        Aura: pallet_aura::{Pallet, Storage, Config<T>} = 23,
        // This used to be pallet_aura with idx = 23, // TODO: Write check that these are not reused
        // This used to be cumulus_pallet_aura_ext with idx = 24,

        // Treasury
        Treasury: pallet_treasury::{Pallet, Call, Storage, Event<T>} = 26,

        // Preimage registrar.
        Preimage: pallet_preimage::{Pallet, Call, Storage, Event<T>} = 28,
        // System scheduler.
        Scheduler: pallet_scheduler::{Pallet, Call, Storage, Event<T>} = 29,

        // XCM helpers.
        XcmpQueue: cumulus_pallet_xcmp_queue::{Pallet, Call, Storage, Event<T>} = 30,
        PolkadotXcm: pallet_xcm::{Pallet, Call, Storage, Event<T>, Origin, Config} = 31,
        CumulusXcm: cumulus_pallet_xcm::{Pallet, Event<T>, Origin} = 32,
        DmpQueue: cumulus_pallet_dmp_queue::{Pallet, Call, Storage, Event<T>} = 33,
        XTokens: orml_xtokens::{Pallet, Call, Event<T>, Storage} = 34,

        // Handy utilities.
        Utility: pallet_utility::{Pallet, Call, Event} = 40,
        Multisig: pallet_multisig::{Pallet, Call, Storage, Event<T>} = 41,
        Sudo: pallet_sudo::{Pallet, Call, Config<T>, Storage, Event<T>} = 42,

        // Asset and Private Payment
        Assets: pallet_assets::{Pallet, Call, Storage, Event<T>} = 45,
        AssetManager: pallet_asset_manager::{Pallet, Call, Storage, Config<T>, Event<T>} = 46,
        MantaPay: pallet_manta_pay::{Pallet, Call, Storage, Event<T>} = 47,
    }
);

/// The address format for describing accounts.
pub type Address = sp_runtime::MultiAddress<AccountId, ()>;
/// Block type as expected by this runtime.
pub type Block = generic::Block<Header, UncheckedExtrinsic>;
/// A Block signed with a Justification
pub type SignedBlock = generic::SignedBlock<Block>;
/// BlockId type as expected by this runtime.
pub type BlockId = generic::BlockId<Block>;
/// The SignedExtension to the basic transaction logic.
pub type SignedExtra = (
    frame_system::CheckSpecVersion<Runtime>,
    frame_system::CheckTxVersion<Runtime>,
    frame_system::CheckGenesis<Runtime>,
    frame_system::CheckEra<Runtime>,
    frame_system::CheckNonce<Runtime>,
    frame_system::CheckWeight<Runtime>,
    pallet_transaction_payment::ChargeTransactionPayment<Runtime>,
);
/// Unchecked extrinsic type as expected by this runtime.
pub type UncheckedExtrinsic = generic::UncheckedExtrinsic<Address, Call, Signature, SignedExtra>;
/// Extrinsic type that has already been checked.
pub type CheckedExtrinsic = generic::CheckedExtrinsic<AccountId, Call, SignedExtra>;
/// Executive: handles dispatch to the various modules.
pub type Executive = frame_executive::Executive<
    Runtime,
    Block,
    frame_system::ChainContext<Runtime>,
    Runtime,
    AllPalletsReversedWithSystemFirst,
    UpgradeSessionKeys,
>;
// When this is removed, should also remove `OldSessionKeys`.
pub struct UpgradeSessionKeys;
impl frame_support::traits::OnRuntimeUpgrade for UpgradeSessionKeys {
    fn on_runtime_upgrade() -> frame_support::weights::Weight {
        use opaque::transform_session_keys;
        // transform_session_keys runs translate() on NextKeys and on QueuedKeys which is (at worst or faster than) 1 read 1 write
        let validator_set_len: u64 = Session::queued_keys().len().try_into().unwrap();

        Session::upgrade_keys::<opaque::OldSessionKeys, _>(transform_session_keys);

        core::cmp::max(
            Perbill::from_percent(50) * BlockWeights::default().max_block as u64,
            <Runtime as frame_system::Config>::DbWeight::get()
                .reads_writes(2 * validator_set_len, validator_set_len * 2),
        )
    }
    #[cfg(feature = "try_runtime")]
    fn pre_runtime_upgrade() -> frame_support::weights::Weight {
        // get aura keys
        let owners_and_aura_keys = Session::queued_keys();
        Self::set_temp_storage(owners_and_aura_keys, "aura_keys");
        0
    }
    #[cfg(feature = "try_runtime")]
    fn post_runtime_upgrade() -> frame_support::weights::Weight {
        // ensure aura keys have not changed
        let pre_migration_keys = Self::get_temp_storage(owners_and_aura_keys, "aura_keys");
        let new_owners_and_aura_keys = Session::queued_keys();

        for it in pre_migration_keys
            .iter()
            .zip(new_owners_and_aura_keys.iter())
        {
            let ((old_owner, old_key), (new_owner, new_key)) = iter;
            ensure!(old_owner == new_owner, "owner changed");
            ensure!(old_key.aura == new_key.aura, "key changed");
        }
        0
    }
}

#[cfg(feature = "runtime-benchmarks")]
#[macro_use]
extern crate frame_benchmarking;

#[cfg(feature = "runtime-benchmarks")]
mod benches {
    frame_benchmarking::define_benchmarks!(
        // Substrate pallets
        [pallet_balances, Balances]
        [pallet_multisig, Multisig]
        [frame_system, SystemBench::<Runtime>]
        [pallet_timestamp, Timestamp]
        [pallet_utility, Utility]
        [pallet_democracy, Democracy]
        [pallet_collective, Council]
        [pallet_membership, CouncilMembership]
        [pallet_treasury, Treasury]
        [pallet_preimage, Preimage]
        [pallet_scheduler, Scheduler]
        [pallet_session, SessionBench::<Runtime>]
        [pallet_assets, Assets]
        // XCM
        [cumulus_pallet_xcmp_queue, XcmpQueue]
        // Manta pallets
        [pallet_tx_pause, TransactionPause]
        [manta_collator_selection, CollatorSelection]
        [pallet_manta_pay, MantaPay]
        [pallet_asset_manager, AssetManager]
    );
}

impl_runtime_apis! {
    impl sp_consensus_aura::AuraApi<Block, AuraId> for Runtime {
        fn slot_duration() -> sp_consensus_aura::SlotDuration {
            sp_consensus_aura::SlotDuration::from_millis(Aura::slot_duration())
        }

        fn authorities() -> Vec<AuraId> {
            Aura::authorities().into_inner()
        }
    }

    impl sp_api::Core<Block> for Runtime {
        fn version() -> RuntimeVersion {
            VERSION
        }

        fn execute_block(block: Block) {
            Executive::execute_block(block)
        }

        fn initialize_block(header: &<Block as BlockT>::Header) {
            Executive::initialize_block(header)
        }
    }

    impl sp_api::Metadata<Block> for Runtime {
        fn metadata() -> OpaqueMetadata {
            OpaqueMetadata::new(Runtime::metadata().into())
        }
    }

    impl sp_block_builder::BlockBuilder<Block> for Runtime {
        fn apply_extrinsic(extrinsic: <Block as BlockT>::Extrinsic) -> ApplyExtrinsicResult {
            Executive::apply_extrinsic(extrinsic)
        }

        fn finalize_block() -> <Block as BlockT>::Header {
            Executive::finalize_block()
        }

        fn inherent_extrinsics(data: sp_inherents::InherentData) -> Vec<<Block as BlockT>::Extrinsic> {
            data.create_extrinsics()
        }

        fn check_inherents(
            block: Block,
            data: sp_inherents::InherentData,
        ) -> sp_inherents::CheckInherentsResult {
            data.check_extrinsics(&block)
        }
    }

    impl sp_transaction_pool::runtime_api::TaggedTransactionQueue<Block> for Runtime {
        fn validate_transaction(
            source: TransactionSource,
            tx: <Block as BlockT>::Extrinsic,
            block_hash: <Block as BlockT>::Hash,
        ) -> TransactionValidity {
            Executive::validate_transaction(source, tx, block_hash)
        }
    }

    impl sp_offchain::OffchainWorkerApi<Block> for Runtime {
        fn offchain_worker(header: &<Block as BlockT>::Header) {
            Executive::offchain_worker(header)
        }
    }

    impl sp_session::SessionKeys<Block> for Runtime {
        fn generate_session_keys(seed: Option<Vec<u8>>) -> Vec<u8> {
            opaque::SessionKeys::generate(seed)
        }

        fn decode_session_keys(
            encoded: Vec<u8>,
        ) -> Option<Vec<(Vec<u8>, KeyTypeId)>> {
            opaque::SessionKeys::decode_into_raw_public_keys(&encoded)
        }
    }

    impl frame_system_rpc_runtime_api::AccountNonceApi<Block, AccountId, Index> for Runtime {
        fn account_nonce(account: AccountId) -> Index {
            System::account_nonce(account)
        }
    }

    impl pallet_transaction_payment_rpc_runtime_api::TransactionPaymentApi<Block, Balance> for Runtime {
        fn query_info(
            uxt: <Block as BlockT>::Extrinsic,
            len: u32,
        ) -> pallet_transaction_payment_rpc_runtime_api::RuntimeDispatchInfo<Balance> {
            TransactionPayment::query_info(uxt, len)
        }
        fn query_fee_details(
            uxt: <Block as BlockT>::Extrinsic,
            len: u32,
        ) -> pallet_transaction_payment::FeeDetails<Balance> {
            TransactionPayment::query_fee_details(uxt, len)
        }
    }

    impl cumulus_primitives_core::CollectCollationInfo<Block> for Runtime {
        fn collect_collation_info(header: &<Block as BlockT>::Header) -> cumulus_primitives_core::CollationInfo {
            ParachainSystem::collect_collation_info(header)
        }
    }

    impl pallet_manta_pay::runtime::PullLedgerDiffApi<Block> for Runtime {
        fn pull_ledger_diff(checkpoint: pallet_manta_pay::RawCheckpoint, max_receiver: u64, max_sender: u64) -> pallet_manta_pay::PullResponse {
            MantaPay::pull_ledger_diff(checkpoint.into(), max_receiver, max_sender)
        }
    }
    impl nimbus_primitives::NimbusApi<Block> for Runtime {
        // fn can_author(author: NimbusId, slot: u32, parent_header: &<Block as BlockT>::Header) -> bool {
        fn can_author(author: NimbusId, relay_parent: u32, parent_header: &<Block as BlockT>::Header) -> bool{
            System::initialize(&(parent_header.number + 1), &parent_header.hash(), &parent_header.digest);

            // And now the actual prediction call
            <AuthorInherent as nimbus_primitives::CanAuthor<_>>::can_author(&author, &relay_parent)		}
    }

    // We also implement the old AuthorFilterAPI to meet the trait bounds on the client side.
    impl nimbus_primitives::AuthorFilterAPI<Block, NimbusId> for Runtime {
        fn can_author(_: NimbusId, _: u32, _: &<Block as BlockT>::Header) -> bool {
            panic!("AuthorFilterAPI is no longer supported. Please update your client.")
        }
    }

    #[cfg(feature = "try-runtime")]
    impl frame_try_runtime::TryRuntime<Block> for Runtime {
        fn on_runtime_upgrade() -> (Weight, Weight) {
            let weight = Executive::try_runtime_upgrade().unwrap();
            (weight, RuntimeBlockWeights::get().max_block)
        }

        fn execute_block_no_check(block: Block) -> Weight {
            Executive::execute_block_no_check(block)
        }
    }

    #[cfg(feature = "runtime-benchmarks")]
    impl frame_benchmarking::Benchmark<Block> for Runtime {
        fn benchmark_metadata(extra: bool) -> (
            Vec<frame_benchmarking::BenchmarkList>,
            Vec<frame_support::traits::StorageInfo>,
        ) {
            use frame_benchmarking::{Benchmarking, BenchmarkList};
            use frame_support::traits::StorageInfoTrait;
            use frame_system_benchmarking::Pallet as SystemBench;
            use cumulus_pallet_session_benchmarking::Pallet as SessionBench;

            let mut list = Vec::<BenchmarkList>::new();
            list_benchmarks!(list, extra);

            let storage_info = AllPalletsReversedWithSystemFirst::storage_info();

            (list, storage_info)
        }

        fn dispatch_benchmark(
            config: frame_benchmarking::BenchmarkConfig
        ) -> Result<Vec<frame_benchmarking::BenchmarkBatch>, sp_runtime::RuntimeString> {
            use frame_benchmarking::{Benchmarking, BenchmarkBatch, TrackedStorageKey};

            use frame_system_benchmarking::Pallet as SystemBench;
            impl frame_system_benchmarking::Config for Runtime {}

            use cumulus_pallet_session_benchmarking::Pallet as SessionBench;
            impl cumulus_pallet_session_benchmarking::Config for Runtime {}

            let whitelist: Vec<TrackedStorageKey> = vec![
                // Block Number
                hex_literal::hex!("26aa394eea5630e07c48ae0c9558cef702a5c1b19ab7a04f536c519aca4983ac").to_vec().into(),
                // Total Issuance
                hex_literal::hex!("c2261276cc9d1f8598ea4b6a74b15c2f57c875e4cff74148e4628f264b974c80").to_vec().into(),
                // Execution Phase
                hex_literal::hex!("26aa394eea5630e07c48ae0c9558cef7ff553b5a9862a516939d82b3d3d8661a").to_vec().into(),
                // Event Count
                hex_literal::hex!("26aa394eea5630e07c48ae0c9558cef70a98fdbe9ce6c55837576c60c7af3850").to_vec().into(),
                // System Events
                hex_literal::hex!("26aa394eea5630e07c48ae0c9558cef780d41e5e16056765bc8461851072c9d7").to_vec().into(),
                // Treasury Account
                hex_literal::hex!("26aa394eea5630e07c48ae0c9558cef7b99d880ec681799c0cf30e8886371da95ecffd7b6c0f78751baa9d281e0bfa3a6d6f646c70792f74727372790000000000000000000000000000000000000000").to_vec().into(),
            ];

            let mut batches = Vec::<BenchmarkBatch>::new();
            let params = (&config, &whitelist);

            add_benchmarks!(params, batches);

            if batches.is_empty() { return Err("Benchmark not found for this pallet.".into()) }
            Ok(batches)
        }
    }
}

struct CheckInherents;
impl cumulus_pallet_parachain_system::CheckInherents<Block> for CheckInherents {
    fn check_inherents(
        block: &Block,
        relay_state_proof: &cumulus_pallet_parachain_system::RelayChainStateProof,
    ) -> sp_inherents::CheckInherentsResult {
        let relay_chain_slot = relay_state_proof
            .read_slot()
            .expect("Could not read the relay chain slot from the proof");

        let inherent_data =
            cumulus_primitives_timestamp::InherentDataProvider::from_relay_chain_slot_and_duration(
                relay_chain_slot,
                sp_std::time::Duration::from_secs(6),
            )
            .create_inherent_data()
            .expect("Could not create the timestamp inherent data");

        inherent_data.check_extrinsics(block)
    }
}

cumulus_pallet_parachain_system::register_validate_block! {
    Runtime = Runtime,
    BlockExecutor = pallet_author_inherent::BlockExecutor::<Runtime, Executive>,
    CheckInherents = CheckInherents,
}<|MERGE_RESOLUTION|>--- conflicted
+++ resolved
@@ -42,14 +42,10 @@
 
 use frame_support::{
     construct_runtime, parameter_types,
-<<<<<<< HEAD
-    traits::{ConstU16, ConstU32, ConstU8, Contains, Currency, EnsureOneOf, Get, PrivilegeCmp},
-=======
     traits::{
-        ConstU16, ConstU32, ConstU8, Contains, Currency, EitherOfDiverse, NeverEnsureOrigin,
+        ConstU16, ConstU32, ConstU8, Contains, Currency, EitherOfDiverse, Get, NeverEnsureOrigin,
         PrivilegeCmp,
     },
->>>>>>> 924b7ee9
     weights::{
         constants::{BlockExecutionWeight, ExtrinsicBaseWeight, RocksDbWeight, WEIGHT_PER_SECOND},
         ConstantMultiplier, DispatchClass, Weight,
