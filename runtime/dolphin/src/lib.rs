--- conflicted
+++ resolved
@@ -60,22 +60,8 @@
 pub use sp_runtime::BuildStorage;
 
 // Polkadot imports
-
 use polkadot_runtime_common::{BlockHashCount, RocksDbWeight, SlowAdjustingFeeUpdate};
-<<<<<<< HEAD
-use xcm::{latest::prelude::*, VersionedMultiLocation};
-use xcm_builder::{
-	AccountId32Aliases, AllowKnownQueryResponses, AllowSubscriptionsFrom,
-	AllowTopLevelPaidExecutionFrom, AllowUnpaidExecutionFrom, ConvertedConcreteAssetId,
-	CurrencyAdapter as XcmCurrencyAdapter, EnsureXcmOrigin, FixedRateOfFungible, FixedWeightBounds,
-	FungiblesAdapter, LocationInverter, ParentAsSuperuser, ParentIsPreset, RelayChainAsNative,
-	SiblingParachainAsNative, SiblingParachainConvertsVia, SignedAccountId32AsNative,
-	SovereignSignedViaLocation, TakeWeightCredit,
-};
-use xcm_executor::{traits::JustTry, Config, XcmExecutor};
-=======
 use xcm::latest::prelude::*;
->>>>>>> 73658fa6
 
 pub mod assets_config;
 pub mod currency;
@@ -598,305 +584,6 @@
 }
 
 parameter_types! {
-<<<<<<< HEAD
-	pub const ReservedXcmpWeight: Weight = MAXIMUM_BLOCK_WEIGHT / 4;
-	pub const ReservedDmpWeight: Weight = MAXIMUM_BLOCK_WEIGHT / 4;
-}
-
-impl cumulus_pallet_parachain_system::Config for Runtime {
-	type Event = Event;
-	type SelfParaId = parachain_info::Pallet<Runtime>;
-	type DmpMessageHandler = DmpQueue;
-	type ReservedDmpWeight = ReservedDmpWeight;
-	type OutboundXcmpMessageSource = XcmpQueue;
-	type XcmpMessageHandler = XcmpQueue;
-	type ReservedXcmpWeight = ReservedXcmpWeight;
-	type OnSystemEvent = ();
-}
-
-impl parachain_info::Config for Runtime {}
-
-impl cumulus_pallet_aura_ext::Config for Runtime {}
-
-parameter_types! {
-	pub const KsmLocation: MultiLocation = MultiLocation::parent();
-	pub const RelayNetwork: NetworkId = NetworkId::Kusama;
-	pub RelayChainOrigin: Origin = cumulus_pallet_xcm::Origin::Relay.into();
-	pub Ancestry: MultiLocation = Parachain(ParachainInfo::parachain_id().into()).into();
-	pub SelfReserve: MultiLocation = MultiLocation::new(1, X1(Parachain(ParachainInfo::parachain_id().into())));
-	pub CheckingAccount: AccountId = PolkadotXcm::check_account();
-}
-
-/// Type for specifying how a `MultiLocation` can be converted into an `AccountId`. This is used
-/// when determining ownership of accounts for asset transacting and when attempting to use XCM
-/// `Transact` in order to determine the dispatch Origin.
-pub type LocationToAccountId = (
-	// The parent (Relay-chain) origin converts to the default `AccountId`.
-	ParentIsPreset<AccountId>,
-	// Sibling parachain origins convert to AccountId via the `ParaId::into`.
-	SiblingParachainConvertsVia<Sibling, AccountId>,
-	// Straight up local `AccountId32` origins just alias directly to `AccountId`.
-	AccountId32Aliases<RelayNetwork, AccountId>,
-);
-
-/// Transactor for native currency, i.e. implements `fungible` trait
-pub type LocalAssetTransactor = XcmCurrencyAdapter<
-	// Transacting native currency, i.e. MANTA, KMA, DOL
-	Balances,
-	// Used when the incoming asset is a fungible concrete asset matching the given location or name:
-	IsNativeConcrete<SelfReserve>,
-	// Do a simple punn to convert an AccountId32 MultiLocation into a native chain account ID:
-	LocationToAccountId,
-	// Our chain's account ID type (we can't get away without mentioning it explicitly):
-	AccountId,
-	// We don't track any teleports.
-	(),
->;
-
-/// This is the type to convert an (incoming) XCM origin into a local `Origin` instance,
-/// ready for dispatching a transaction with Xcm's `Transact`.
-/// It uses some Rust magic macro to do the pattern matching sequentially.
-/// There is an `OriginKind` which can biases the kind of local `Origin` it will become.
-pub type XcmOriginToCallOrigin = (
-	// Sovereign account converter; this attempts to derive an `AccountId` from the origin location
-	// using `LocationToAccountId` and then turn that into the usual `Signed` origin. Useful for
-	// foreign chains who want to have a local sovereign account on this chain which they control.
-	SovereignSignedViaLocation<LocationToAccountId, Origin>,
-	// Native converter for Relay-chain (Parent) location; will converts to a `Relay` origin when
-	// recognised.
-	RelayChainAsNative<RelayChainOrigin, Origin>,
-	// Native converter for sibling Parachains; will convert to a `SiblingPara` origin when
-	// recognised.
-	SiblingParachainAsNative<cumulus_pallet_xcm::Origin, Origin>,
-	// Superuser converter for the Relay-chain (Parent) location. This will allow it to issue a
-	// transaction from the Root origin.
-	ParentAsSuperuser<Origin>,
-	// If the incoming XCM origin is of type `AccountId32` and the Network is Network::Any
-	// or `RelayNetwork`, convert it to a Native 32 byte account.
-	SignedAccountId32AsNative<RelayNetwork, Origin>,
-	// Xcm origins can be represented natively under the Xcm pallet's Xcm origin.
-	XcmPassthrough<Origin>,
-);
-
-parameter_types! {
-	// One XCM operation is 1_000_000_000 weight - almost certainly a conservative estimate.
-	pub UnitWeightCost: Weight = 1_000_000_000;
-	// Used in native traders
-	// This might be able to skipped.
-	// We have to use `here()` because of reanchoring logic
-	pub ParaTokenPerSecond: (xcm::v2::AssetId, u128) = (Concrete(MultiLocation::here()), 1_000_000_000);
-	pub const MaxInstructions: u32 = 100;
-}
-
-/// Transactor for currency in pallet-assets, i.e. implements `fungibles` trait
-pub type FungiblesTransactor = FungiblesAdapter<
-	Assets,
-	ConvertedConcreteAssetId<
-		AssetId,
-		Balance,
-		AssetIdLocationConvert<AssetLocation, AssetManager>,
-		JustTry,
-	>,
-	// "default" implementation of converting a `MultiLocation` to an `AccountId`
-	LocationToAccountId,
-	AccountId,
-	// No teleport support.
-	Nothing,
-	// No teleport tracking.
-	CheckingAccount,
->;
-
-match_type! {
-	pub type ParentOrParentsExecutivePlurality: impl Contains<MultiLocation> = {
-		MultiLocation { parents: 1, interior: Here } |
-		MultiLocation { parents: 1, interior: X1(Plurality { id: BodyId::Executive, .. }) }
-	};
-}
-match_type! {
-	pub type ParentOrSiblings: impl Contains<MultiLocation> = {
-		MultiLocation { parents: 1, interior: Here } |
-		MultiLocation { parents: 1, interior: X1(_) }
-	};
-}
-
-pub type Barrier = (
-	// Allows local origin messages which call weight_credit >= weight_limit.
-	TakeWeightCredit,
-	// Allows non-local origin messages, for example from from the xcmp queue,
-	// which have the ability to deposit assets and pay for their own execution.
-	AllowTopLevelPaidExecutionFrom<Everything>,
-	// Parent and its exec plurality get free execution
-	AllowUnpaidExecutionFrom<ParentOrParentsExecutivePlurality>,
-	// Expected responses are OK.
-	// Allows `Pending` or `VersionNotifier` query responses.
-	AllowKnownQueryResponses<PolkadotXcm>,
-	// Subscriptions for version tracking are OK.
-	// Allows execution of `SubscribeVersion` or `UnsubscribeVersion` instruction,
-	// from parent or sibling chains.
-	AllowSubscriptionsFrom<ParentOrSiblings>,
-);
-
-parameter_types! {
-	/// Xcm fees will go to the asset manager (we don't implement treasury yet)
-	pub XcmFeesAccount: AccountId = AssetManager::account_id();
-}
-
-pub type XcmFeesToAccount = manta_primitives::xcm::XcmFeesToAccount<
-	Assets,
-	ConvertedConcreteAssetId<
-		AssetId,
-		Balance,
-		AssetIdLocationConvert<AssetLocation, AssetManager>,
-		JustTry,
-	>,
-	AccountId,
-	XcmFeesAccount,
->;
-
-pub struct XcmExecutorConfig;
-impl Config for XcmExecutorConfig {
-	type Call = Call;
-	type XcmSender = XcmRouter;
-	// Defines how to Withdraw and Deposit instruction work
-	// Under the hood, substrate framework will do pattern matching in macro,
-	// as a result, the order of the following tuple matters.
-	type AssetTransactor = (LocalAssetTransactor, FungiblesTransactor);
-	type OriginConverter = XcmOriginToCallOrigin;
-	// Combinations of (Location, Asset) pairs which we trust as reserves.
-	type IsReserve = MultiNativeAsset;
-	type IsTeleporter = ();
-	type LocationInverter = LocationInverter<Ancestry>;
-	type Barrier = Barrier;
-	type Weigher = FixedWeightBounds<UnitWeightCost, Call, MaxInstructions>;
-	// Trader is the means to purchasing weight credit for XCM execution.
-	// We define two traders:
-	// The first one will charge parachain's native currency, who's `MultiLocation`
-	// is defined in `SelfReserve`.
-	// The second one will charge the first asset in the MultiAssets with pre-defined rate
-	// i.e. units_per_second in `AssetManager`
-	type Trader = (
-		FixedRateOfFungible<ParaTokenPerSecond, ()>,
-		FirstAssetTrader<AssetId, AssetLocation, AssetManager, XcmFeesToAccount>,
-	);
-	type ResponseHandler = PolkadotXcm;
-	type AssetTrap = PolkadotXcm;
-	type AssetClaims = PolkadotXcm;
-	// This is needed for the version change notifier work
-	type SubscriptionService = PolkadotXcm;
-}
-
-/// No one is allowed to dispatch XCM sends/executions.
-pub type LocalOriginToLocation = ();
-
-/// The means for routing XCM messages which are not for local execution into the right message
-/// queues.
-pub type XcmRouter = (
-	// Two routers - use UMP to communicate with the relay chain:
-	cumulus_primitives_utility::ParentAsUmp<ParachainSystem, PolkadotXcm>,
-	// ..and XCMP to communicate with the sibling chains.
-	XcmpQueue,
-);
-
-impl pallet_xcm::Config for Runtime {
-	const VERSION_DISCOVERY_QUEUE_SIZE: u32 = 100;
-
-	type Origin = Origin;
-	type Call = Call;
-	type Event = Event;
-	type SendXcmOrigin = EnsureXcmOrigin<Origin, LocalOriginToLocation>;
-	type XcmRouter = XcmRouter;
-	type ExecuteXcmOrigin = EnsureXcmOrigin<Origin, LocalOriginToLocation>;
-	/// This means that no location will pass XcmExecuteFilter, so a dispatched `execute` message will be filtered.
-	/// This shouldn't be reachable since `LocalOriginToLocation = ();`, but let's be on the safe side.
-	type XcmExecuteFilter = Nothing;
-	type XcmExecutor = XcmExecutor<XcmExecutorConfig>;
-	type XcmTeleportFilter = Nothing;
-	type XcmReserveTransferFilter = Nothing;
-	type Weigher = FixedWeightBounds<UnitWeightCost, Call, MaxInstructions>;
-	type LocationInverter = LocationInverter<Ancestry>;
-	type AdvertisedXcmVersion = pallet_xcm::CurrentXcmVersion;
-}
-
-impl cumulus_pallet_xcm::Config for Runtime {
-	type Event = Event;
-	type XcmExecutor = XcmExecutor<XcmExecutorConfig>;
-}
-
-impl cumulus_pallet_xcmp_queue::Config for Runtime {
-	type Event = Event;
-	type XcmExecutor = XcmExecutor<XcmExecutorConfig>;
-	type ChannelInfo = ParachainSystem;
-	type VersionWrapper = PolkadotXcm;
-	type ExecuteOverweightOrigin = EnsureRoot<AccountId>;
-	type ControllerOrigin = EnsureRootOrMoreThanHalfCouncil;
-	type ControllerOriginConverter = XcmOriginToCallOrigin;
-	type WeightInfo = ();
-}
-
-impl cumulus_pallet_dmp_queue::Config for Runtime {
-	type Event = Event;
-	type XcmExecutor = XcmExecutor<XcmExecutorConfig>;
-	type ExecuteOverweightOrigin = EnsureRoot<AccountId>;
-}
-
-// We wrap AssetId for XToken
-#[derive(Clone, Eq, Debug, PartialEq, Ord, PartialOrd, Encode, Decode, TypeInfo)]
-pub enum CurrencyId {
-	MantaCurrency(AssetId),
-}
-
-pub struct CurrencyIdtoMultiLocation<AssetXConverter>(sp_std::marker::PhantomData<AssetXConverter>);
-impl<AssetXConverter> sp_runtime::traits::Convert<CurrencyId, Option<MultiLocation>>
-	for CurrencyIdtoMultiLocation<AssetXConverter>
-where
-	AssetXConverter: xcm_executor::traits::Convert<MultiLocation, AssetId>,
-{
-	fn convert(currency: CurrencyId) -> Option<MultiLocation> {
-		match currency {
-			CurrencyId::MantaCurrency(asset_id) => match AssetXConverter::reverse_ref(&asset_id) {
-				Ok(location) => Some(location),
-				Err(_) => None,
-			},
-		}
-	}
-}
-
-parameter_types! {
-	pub const BaseXcmWeight: Weight = 100_000_000;
-	pub const MaxAssetsForTransfer: usize = 1;
-}
-
-orml_traits::parameter_type_with_key! {
-	pub ParachainMinFee: |_location: MultiLocation| -> u128 {
-		u128::MAX
-	};
-}
-
-// The XCM message wrapper wrapper
-impl orml_xtokens::Config for Runtime {
-	type Event = Event;
-	type Balance = Balance;
-	type CurrencyId = CurrencyId;
-	type AccountIdToMultiLocation = AccountIdToMultiLocation<AccountId>;
-	type CurrencyIdConvert =
-		CurrencyIdtoMultiLocation<AssetIdLocationConvert<AssetLocation, AssetManager>>;
-	type XcmExecutor = XcmExecutor<XcmExecutorConfig>;
-	type SelfLocation = SelfReserve;
-	// Take note that this pallet does not have the typical configurable WeightInfo.
-	// It uses the Weigher configuration to calculate weights for the user callable extrinsics on this chain,
-	// as well as weights for execution on the destination chain. Both based on the composed xcm messages.
-	type Weigher = FixedWeightBounds<UnitWeightCost, Call, MaxInstructions>;
-	type BaseXcmWeight = BaseXcmWeight;
-	type LocationInverter = LocationInverter<Ancestry>;
-	type MaxAssetsForTransfer = MaxAssetsForTransfer;
-	type MinXcmFee = ParachainMinFee;
-	type MultiLocationsFilter = Everything;
-	type ReserveProvider = orml_traits::location::AbsoluteReserveProvider;
-}
-
-parameter_types! {
-=======
->>>>>>> 73658fa6
 	// Rotate collator's spot each 6 hours.
 	pub Period: u32 = prod_or_fast!(6 * HOURS, 2 * MINUTES, "DOLPHIN_PERIOD");
 	pub const Offset: u32 = 0;
