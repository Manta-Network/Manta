// Copyright 2020-2022 Manta Network.
// This file is part of Manta.
//
// Manta is free software: you can redistribute it and/or modify
// it under the terms of the GNU General Public License as published by
// the Free Software Foundation, either version 3 of the License, or
// (at your option) any later version.
//
// Manta is distributed in the hope that it will be useful,
// but WITHOUT ANY WARRANTY; without even the implied warranty of
// MERCHANTABILITY or FITNESS FOR A PARTICULAR PURPOSE.  See the
// GNU General Public License for more details.
//
// You should have received a copy of the GNU General Public License
// along with Manta.  If not, see <http://www.gnu.org/licenses/>.

//! Dolphin Parachain runtime.

#![allow(clippy::identity_op)] // keep e.g. 1 * DAYS for legibility
#![cfg_attr(not(feature = "std"), no_std)]
#![recursion_limit = "256"]

// Make the WASM binary available.
#[cfg(feature = "std")]
include!(concat!(env!("OUT_DIR"), "/wasm_binary.rs"));

use sp_api::impl_runtime_apis;
use sp_core::{crypto::KeyTypeId, OpaqueMetadata};
use sp_runtime::{
    create_runtime_str, generic, impl_opaque_keys,
    traits::{AccountIdLookup, BlakeTwo256, Block as BlockT},
    transaction_validity::{TransactionSource, TransactionValidity},
    ApplyExtrinsicResult, Perbill, Permill,
};
use sp_std::{cmp::Ordering, prelude::*};
use sp_version::RuntimeVersion;

#[cfg(feature = "std")]
use sp_version::NativeVersion;

use frame_support::{
    construct_runtime, parameter_types,
    traits::{
        ConstU16, ConstU32, ConstU8, Contains, Currency, EitherOfDiverse, NeverEnsureOrigin,
        PrivilegeCmp,
    },
    weights::{
        constants::{BlockExecutionWeight, ExtrinsicBaseWeight, RocksDbWeight, WEIGHT_PER_SECOND},
        ConstantMultiplier, DispatchClass, Weight,
    },
    PalletId,
};
use frame_system::{
    limits::{BlockLength, BlockWeights},
    EnsureRoot,
};
use manta_primitives::{
    constants::{time::*, STAKING_PALLET_ID, TREASURY_PALLET_ID},
    types::{AccountId, Balance, BlockNumber, Hash, Header, Index, Signature},
};
use runtime_common::{prod_or_fast, BlockHashCount, SlowAdjustingFeeUpdate};
use session_key_primitives::{AuraId, NimbusId, VrfId};

#[cfg(any(feature = "std", test))]
pub use sp_runtime::BuildStorage;
use xcm::latest::prelude::*;

pub mod assets_config;
pub mod currency;
pub mod fee;
pub mod impls;
mod nimbus_session_adapter;
pub mod xcm_config;

use currency::*;
use fee::WeightToFee;
use impls::DealWithFees;
use runtime_common::migration::MigratePalletPv2Sv;

pub type NegativeImbalance = <Balances as Currency<AccountId>>::NegativeImbalance;

/// Opaque types. These are used by the CLI to instantiate machinery that don't need to know
/// the specifics of the runtime. They can then be made to be agnostic over specific formats
/// of data like extrinsics, allowing for them to continue syncing the network through upgrades
/// to even the core data structures.
pub mod opaque {
    use super::*;
    pub use sp_runtime::OpaqueExtrinsic as UncheckedExtrinsic;
    /// Opaque block header type.
    pub type Header = generic::Header<BlockNumber, BlakeTwo256>;
    /// Opaque block type.
    pub type Block = generic::Block<Header, UncheckedExtrinsic>;
    /// Opaque block identifier type.
    pub type BlockId = generic::BlockId<Block>;

    use nimbus_session_adapter::{AuthorInherentWithNoOpSession, VrfWithNoOpSession};
    impl_opaque_keys! {
        pub struct SessionKeys {
            pub aura: Aura,
            pub nimbus: AuthorInherentWithNoOpSession<Runtime>,
            pub vrf: VrfWithNoOpSession,
        }
    }
    impl SessionKeys {
        pub fn new(tuple: (AuraId, NimbusId, VrfId)) -> SessionKeys {
            let (aura, nimbus, vrf) = tuple;
            SessionKeys { aura, nimbus, vrf }
        }
    }
}

// Weights used in the runtime.
mod weights;

#[sp_version::runtime_version]
pub const VERSION: RuntimeVersion = RuntimeVersion {
    spec_name: create_runtime_str!("dolphin"),
    impl_name: create_runtime_str!("dolphin"),
    authoring_version: 1,
    spec_version: 3210,
    impl_version: 1,
    apis: RUNTIME_API_VERSIONS,
    transaction_version: 3,
    state_version: 0,
};

/// The version information used to identify this runtime when compiled natively.
#[cfg(feature = "std")]
pub fn native_version() -> NativeVersion {
    NativeVersion {
        runtime_version: VERSION,
        can_author_with: Default::default(),
    }
}

/// We assume that ~10% of the block weight is consumed by `on_initialize` handlers. This is
/// used to limit the maximal weight of a single extrinsic.
pub const AVERAGE_ON_INITIALIZE_RATIO: Perbill = Perbill::from_percent(10);
/// We allow `Normal` extrinsics to fill up the block up to 70%, the rest can be used by
/// Operational  extrinsics.
pub const NORMAL_DISPATCH_RATIO: Perbill = Perbill::from_percent(70);

/// We allow for 0.5 seconds of compute with a 6 second average block time.
pub const MAXIMUM_BLOCK_WEIGHT: Weight = WEIGHT_PER_SECOND / 2;

parameter_types! {
    pub const Version: RuntimeVersion = VERSION;
    pub RuntimeBlockLength: BlockLength =
        BlockLength::max_with_normal_ratio(5 * 1024 * 1024, NORMAL_DISPATCH_RATIO);
    pub RuntimeBlockWeights: BlockWeights = BlockWeights::builder()
        .base_block(BlockExecutionWeight::get())
        .for_class(DispatchClass::all(), |weights| {
            weights.base_extrinsic = ExtrinsicBaseWeight::get();
        })
        .for_class(DispatchClass::Normal, |weights| {
            weights.max_total = Some(NORMAL_DISPATCH_RATIO * MAXIMUM_BLOCK_WEIGHT);
        })
        .for_class(DispatchClass::Operational, |weights| {
            weights.max_total = Some(MAXIMUM_BLOCK_WEIGHT);
            // Operational transactions have some extra reserved space, so that they
            // are included even if block reached `MAXIMUM_BLOCK_WEIGHT`.
            weights.reserved = Some(
                MAXIMUM_BLOCK_WEIGHT - NORMAL_DISPATCH_RATIO * MAXIMUM_BLOCK_WEIGHT
            );
        })
        .avg_block_initialization(AVERAGE_ON_INITIALIZE_RATIO)
        .build_or_panic();
    pub const SS58Prefix: u8 = manta_primitives::constants::CALAMARI_SS58PREFIX;
}

impl pallet_tx_pause::Config for Runtime {
    type Event = Event;
    type UpdateOrigin = EnsureRoot<AccountId>;
    type WeightInfo = weights::pallet_tx_pause::SubstrateWeight<Runtime>;
}

// Don't allow permission-less asset creation.
pub struct BaseFilter;
impl Contains<Call> for BaseFilter {
    fn contains(call: &Call) -> bool {
        if matches!(
            call,
            Call::Timestamp(_) | Call::ParachainSystem(_) | Call::System(_)
        ) {
            // always allow core call
            // pallet-timestamp and parachainSystem could not be filtered because
            // they are used in communication between relaychain and parachain.
            return true;
        }

        if pallet_tx_pause::PausedTransactionFilter::<Runtime>::contains(call) {
            // no paused call
            return false;
        }

        #[allow(clippy::match_like_matches_macro)]
        // keep CallFilter with explicit true/false for documentation
        match call {
            // Explicitly DISALLOWED calls
            | Call::Assets(_) // Filter Assets. Assets should only be accessed by AssetManager.
            | Call::AssetManager(_) // AssetManager is also filtered because all of its extrinsics
                                    // are callable only by Root, and Root calls skip this whole filter.
            // Currently, we filter `register_as_candidate` as this call is not yet ready for community.
            | Call::CollatorSelection( manta_collator_selection::Call::register_as_candidate{..})
            // For now disallow public proposal workflows, treasury workflows,
            // as well as external_propose and external_propose_majority.
            // The following are filtered out:
            | Call::Democracy(
                                pallet_democracy::Call::propose {..}
                                | pallet_democracy::Call::second {..}
                                | pallet_democracy::Call::cancel_proposal {..}
                                | pallet_democracy::Call::clear_public_proposals {..}
                                | pallet_democracy::Call::external_propose {..}
                                | pallet_democracy::Call::external_propose_majority {..})
            | Call::Treasury(_) // Treasury calls are filtered while it is accumulating funds.
            // Everything except transfer() is filtered out until it is practically needed:
            | Call::XTokens(
                                orml_xtokens::Call::transfer_with_fee {..}
                                | orml_xtokens::Call::transfer_multiasset {..}
                                | orml_xtokens::Call::transfer_multiasset_with_fee {..}
                                | orml_xtokens::Call::transfer_multiassets {..})
            // Everything except transfer() is filtered out until it is practically needed:
            | Call::XcmpQueue(_) | Call::PolkadotXcm(_) | Call::DmpQueue(_) => false,

            // Explicitly ALLOWED calls
            | Call::Authorship(_)
            // Sudo also cannot be filtered because it is used in runtime upgrade.
            | Call::Sudo(_)
            | Call::Multisig(_)
            | Call::Democracy(pallet_democracy::Call::vote {..}
                                | pallet_democracy::Call::emergency_cancel {..}
                                | pallet_democracy::Call::external_propose_default {..}
                                | pallet_democracy::Call::fast_track  {..}
                                | pallet_democracy::Call::veto_external {..}
                                | pallet_democracy::Call::cancel_referendum {..}
                                | pallet_democracy::Call::cancel_queued {..}
                                | pallet_democracy::Call::delegate {..}
                                | pallet_democracy::Call::undelegate {..}
                                | pallet_democracy::Call::note_preimage {..}
                                | pallet_democracy::Call::note_preimage_operational {..}
                                | pallet_democracy::Call::note_imminent_preimage {..}
                                | pallet_democracy::Call::note_imminent_preimage_operational {..}
                                | pallet_democracy::Call::reap_preimage {..}
                                | pallet_democracy::Call::unlock {..}
                                | pallet_democracy::Call::remove_vote {..}
                                | pallet_democracy::Call::remove_other_vote {..}
                                | pallet_democracy::Call::enact_proposal {..}
                                | pallet_democracy::Call::blacklist {..})
            | Call::Council(_)
            | Call::TechnicalCommittee(_)
            | Call::CouncilMembership(_)
            | Call::TechnicalMembership(_)
            | Call::Scheduler(_)
            | Call::Session(_) // User must be able to set their session key when applying for a collator
            | Call::CollatorSelection(
                manta_collator_selection::Call::set_invulnerables{..}
                | manta_collator_selection::Call::set_desired_candidates{..}
                | manta_collator_selection::Call::set_candidacy_bond{..}
                | manta_collator_selection::Call::set_eviction_baseline{..}
                | manta_collator_selection::Call::set_eviction_tolerance{..}
                | manta_collator_selection::Call::register_candidate{..}
                | manta_collator_selection::Call::remove_collator{..}
                | manta_collator_selection::Call::leave_intent{..})
            | Call::Balances(_)
            | Call::XTokens(orml_xtokens::Call::transfer {..}
                | orml_xtokens::Call::transfer_multicurrencies  {..})
            | Call::MantaPay(_)
            | Call::Preimage(_)
            | Call::Utility(_) => true,

            // DISALLOW anything else
            _ => false,
        }
    }
}

// Configure FRAME pallets to include in runtime.
impl frame_system::Config for Runtime {
    type BaseCallFilter = BaseFilter; // Let filter activate.
    type BlockWeights = RuntimeBlockWeights;
    type BlockLength = RuntimeBlockLength;
    type AccountId = AccountId;
    type Call = Call;
    type Lookup = AccountIdLookup<AccountId, ()>;
    type Index = Index;
    type BlockNumber = BlockNumber;
    type Hash = Hash;
    type Hashing = BlakeTwo256;
    type Header = Header;
    type Event = Event;
    type Origin = Origin;
    type BlockHashCount = BlockHashCount;
    type DbWeight = RocksDbWeight;
    type Version = Version;
    type PalletInfo = PalletInfo;
    type OnNewAccount = ();
    type OnKilledAccount = ();
    type AccountData = pallet_balances::AccountData<Balance>;
    type SystemWeightInfo = weights::frame_system::SubstrateWeight<Runtime>;
    type SS58Prefix = SS58Prefix;
    type OnSetCode = cumulus_pallet_parachain_system::ParachainSetCode<Self>;
    type MaxConsumers = ConstU32<16>;
}

parameter_types! {
    pub const MinimumPeriod: u64 = SLOT_DURATION / 2;
}

impl pallet_timestamp::Config for Runtime {
    /// A timestamp: milliseconds since the unix epoch.
    type Moment = u64;
    type OnTimestampSet = ();
    type MinimumPeriod = MinimumPeriod;
    type WeightInfo = weights::pallet_timestamp::SubstrateWeight<Runtime>;
}

impl pallet_authorship::Config for Runtime {
    type FindAuthor = pallet_session::FindAccountFromAuthorIndex<Self, Aura>;
    type UncleGenerations = ConstU32<0>;
    type FilterUncle = ();
    type EventHandler = (CollatorSelection,);
}

parameter_types! {
    pub const NativeTokenExistentialDeposit: u128 = 10 * cDOL; // 0.1 DOL
}

impl pallet_balances::Config for Runtime {
    type MaxLocks = ConstU32<50>;
    type MaxReserves = ConstU32<50>;
    type ReserveIdentifier = [u8; 8];
    type Balance = Balance;
    type DustRemoval = ();
    type Event = Event;
    type ExistentialDeposit = NativeTokenExistentialDeposit;
    type AccountStore = frame_system::Pallet<Runtime>;
    type WeightInfo = weights::pallet_balances::SubstrateWeight<Runtime>;
}

parameter_types! {
    /// Relay Chain `TransactionLengthToFeeCoeff` / 10
    pub const TransactionLengthToFeeCoeff: Balance = mDOL / 100;
}

impl pallet_transaction_payment::Config for Runtime {
    type OnChargeTransaction = pallet_transaction_payment::CurrencyAdapter<Balances, DealWithFees>;
    type WeightToFee = WeightToFee;
    type LengthToFee = ConstantMultiplier<Balance, TransactionLengthToFeeCoeff>;
    type FeeMultiplierUpdate = SlowAdjustingFeeUpdate<Self>;
    type OperationalFeeMultiplier = ConstU8<5>;
    type Event = Event;
}

parameter_types! {
    // One storage item; key size is 32; value is size 4+4+16+32 bytes = 56 bytes.
    pub const DepositBase: Balance = deposit(1, 88);
    // Additional storage item size of 32 bytes.
    pub const DepositFactor: Balance = deposit(0, 32);
}

impl pallet_multisig::Config for Runtime {
    type Event = Event;
    type Call = Call;
    type Currency = Balances;
    type DepositBase = DepositBase;
    type DepositFactor = DepositFactor;
    type MaxSignatories = ConstU16<100>;
    type WeightInfo = weights::pallet_multisig::SubstrateWeight<Runtime>;
}

impl pallet_utility::Config for Runtime {
    type Event = Event;
    type Call = Call;
    type PalletsOrigin = OriginCaller;
    type WeightInfo = weights::pallet_utility::SubstrateWeight<Runtime>;
}

impl pallet_sudo::Config for Runtime {
    type Event = Event;
    type Call = Call;
}

parameter_types! {
    pub LaunchPeriod: BlockNumber = prod_or_fast!(5 * MINUTES, 1 * MINUTES, "DOLPHIN_LAUNCHPERIOD");
    pub VotingPeriod: BlockNumber = prod_or_fast!(5 * MINUTES, 1 * MINUTES, "DOLPHIN_VOTINGPERIOD");
    pub FastTrackVotingPeriod: BlockNumber = prod_or_fast!(5 * MINUTES, 1 * MINUTES, "DOLPHIN_FASTTRACKVOTINGPERIOD");
    pub const InstantAllowed: bool = true;
    pub const MinimumDeposit: Balance = 20 * DOL;
    pub EnactmentPeriod: BlockNumber = prod_or_fast!(5 * MINUTES, 1 * MINUTES, "DOLPHIN_ENACTMENTPERIOD");
    pub CooloffPeriod: BlockNumber = prod_or_fast!(5 * MINUTES, 1 * MINUTES, "DOLPHIN_COOLOFFPERIOD");
    pub const PreimageByteDeposit: Balance = deposit(0, 1);
}

impl pallet_democracy::Config for Runtime {
    type Proposal = Call;
    type Event = Event;
    type Currency = Balances;
    type EnactmentPeriod = EnactmentPeriod;
    type VoteLockingPeriod = EnactmentPeriod;
    type LaunchPeriod = LaunchPeriod;
    type VotingPeriod = VotingPeriod;
    type MinimumDeposit = MinimumDeposit;
    /// A straight majority of the council can decide what their next motion is.
    type ExternalOrigin =
        pallet_collective::EnsureProportionAtLeast<AccountId, CouncilCollective, 1, 2>;
    /// A super-majority can have the next scheduled referendum be a straight majority-carries vote.
    type ExternalMajorityOrigin =
        pallet_collective::EnsureProportionAtLeast<AccountId, CouncilCollective, 3, 4>;
    /// A unanimous council can have the next scheduled referendum be a straight default-carries
    /// (NTB) vote.
    type ExternalDefaultOrigin =
        pallet_collective::EnsureProportionAtLeast<AccountId, CouncilCollective, 1, 1>;
    /// Two thirds of the technical committee can have an ExternalMajority/ExternalDefault vote
    /// be tabled immediately and with a shorter voting/enactment period.
    type FastTrackOrigin =
        pallet_collective::EnsureProportionAtLeast<AccountId, TechnicalCollective, 2, 3>;
    type InstantOrigin =
        pallet_collective::EnsureProportionAtLeast<AccountId, TechnicalCollective, 1, 1>;
    type InstantAllowed = InstantAllowed;
    type FastTrackVotingPeriod = FastTrackVotingPeriod;
    // To cancel a proposal which has been passed, 2/3 of the council must agree to it.
    type CancellationOrigin =
        pallet_collective::EnsureProportionAtLeast<AccountId, CouncilCollective, 2, 3>;
    // To cancel a proposal before it has been passed, the technical committee must be unanimous or
    // Root must agree.
    type CancelProposalOrigin = EitherOfDiverse<
        EnsureRoot<AccountId>,
        pallet_collective::EnsureProportionAtLeast<AccountId, TechnicalCollective, 1, 1>,
    >;
    type BlacklistOrigin = EnsureRoot<AccountId>;
    // Any single technical committee member may veto a coming council proposal, however they can
    // only do it once and it lasts only for the cool-off period.
    type VetoOrigin = pallet_collective::EnsureMember<AccountId, TechnicalCollective>;
    type CooloffPeriod = CooloffPeriod;
    type PreimageByteDeposit = PreimageByteDeposit;
    type OperationalPreimageOrigin = pallet_collective::EnsureMember<AccountId, CouncilCollective>;
    type Slash = ();
    type Scheduler = Scheduler;
    type PalletsOrigin = OriginCaller;
    type MaxVotes = ConstU32<100>;
    type WeightInfo = weights::pallet_democracy::SubstrateWeight<Runtime>;
    type MaxProposals = ConstU32<100>;
}

parameter_types! {
    /// The maximum amount of time (in blocks) for council members to vote on motions.
    /// Motions may end in fewer blocks if enough votes are cast to determine the result.
    pub const CouncilMotionDuration: BlockNumber = 3 * DAYS;
}

type CouncilCollective = pallet_collective::Instance1;
impl pallet_collective::Config<CouncilCollective> for Runtime {
    type Origin = Origin;
    type Proposal = Call;
    type Event = Event;
    type MotionDuration = CouncilMotionDuration;
    type MaxProposals = ConstU32<100>;
    type MaxMembers = ConstU32<100>;
    type DefaultVote = pallet_collective::PrimeDefaultVote;
    type WeightInfo = weights::pallet_collective::SubstrateWeight<Runtime>;
}

pub type EnsureRootOrThreeFourthsCouncil = EitherOfDiverse<
    EnsureRoot<AccountId>,
    pallet_collective::EnsureProportionAtLeast<AccountId, CouncilCollective, 3, 4>,
>;

type CouncilMembershipInstance = pallet_membership::Instance1;
impl pallet_membership::Config<CouncilMembershipInstance> for Runtime {
    type Event = Event;
    type AddOrigin = EnsureRootOrThreeFourthsCouncil;
    type RemoveOrigin = EnsureRootOrThreeFourthsCouncil;
    type SwapOrigin = EnsureRootOrThreeFourthsCouncil;
    type ResetOrigin = EnsureRootOrThreeFourthsCouncil;
    type PrimeOrigin = EnsureRootOrThreeFourthsCouncil;
    type MembershipInitialized = Council;
    type MembershipChanged = Council;
    type MaxMembers = ConstU32<100>;
    type WeightInfo = weights::pallet_membership::SubstrateWeight<Runtime>;
}

parameter_types! {
    pub const TechnicalMotionDuration: BlockNumber = 3 * DAYS;
}

type TechnicalCollective = pallet_collective::Instance2;
impl pallet_collective::Config<TechnicalCollective> for Runtime {
    type Origin = Origin;
    type Proposal = Call;
    type Event = Event;
    type MotionDuration = TechnicalMotionDuration;
    type MaxProposals = ConstU32<100>;
    type MaxMembers = ConstU32<100>;
    type DefaultVote = pallet_collective::PrimeDefaultVote;
    type WeightInfo = weights::pallet_collective::SubstrateWeight<Runtime>;
}

type TechnicalMembershipInstance = pallet_membership::Instance2;
impl pallet_membership::Config<TechnicalMembershipInstance> for Runtime {
    type Event = Event;
    type AddOrigin = EnsureRootOrThreeFourthsCouncil;
    type RemoveOrigin = EnsureRootOrThreeFourthsCouncil;
    type SwapOrigin = EnsureRootOrThreeFourthsCouncil;
    type ResetOrigin = EnsureRootOrThreeFourthsCouncil;
    type PrimeOrigin = EnsureRootOrThreeFourthsCouncil;
    type MembershipInitialized = TechnicalCommittee;
    type MembershipChanged = TechnicalCommittee;
    type MaxMembers = ConstU32<100>;
    type WeightInfo = weights::pallet_membership::SubstrateWeight<Runtime>;
}

parameter_types! {
    pub const ProposalBond: Permill = Permill::from_percent(1);
    pub const ProposalBondMinimum: Balance = 500 * DOL;
    pub const ProposalBondMaximum: Balance = 10_000 * DOL;
    pub SpendPeriod: BlockNumber = prod_or_fast!(10 * MINUTES, 2 * MINUTES, "DOLPHIN_SPENDPERIOD");
    pub const Burn: Permill = Permill::from_percent(0);
    pub const TreasuryPalletId: PalletId = TREASURY_PALLET_ID;
}

type EnsureRootOrThreeFifthsCouncil = EitherOfDiverse<
    EnsureRoot<AccountId>,
    pallet_collective::EnsureProportionAtLeast<AccountId, CouncilCollective, 3, 5>,
>;

type EnsureRootOrMoreThanHalfCouncil = EitherOfDiverse<
    EnsureRoot<AccountId>,
    pallet_collective::EnsureProportionMoreThan<AccountId, CouncilCollective, 1, 2>,
>;

impl pallet_treasury::Config for Runtime {
    type PalletId = TreasuryPalletId;
    type Currency = Balances;
    type ApproveOrigin = EnsureRootOrThreeFifthsCouncil;
    type RejectOrigin = EnsureRootOrMoreThanHalfCouncil;
    type Event = Event;
    type OnSlash = Treasury;
    type ProposalBond = ProposalBond;
    type ProposalBondMinimum = ProposalBondMinimum;
    type ProposalBondMaximum = ProposalBondMaximum;
    type SpendPeriod = SpendPeriod;
    type Burn = Burn;
    type BurnDestination = ();
    type MaxApprovals = ConstU32<100>;
    type WeightInfo = weights::pallet_treasury::SubstrateWeight<Runtime>;
    type SpendFunds = ();
    // Expects an implementation of `EnsureOrigin` with a `Success` generic,
    // which is the the maximum amount that this origin is allowed to spend at a time.
    type SpendOrigin = NeverEnsureOrigin<Balance>;
}

parameter_types! {
    pub MaximumSchedulerWeight: Weight = Perbill::from_percent(80) *
        RuntimeBlockWeights::get().max_block;
    pub const NoPreimagePostponement: Option<u32> = Some(10);
}

type ScheduleOrigin = EnsureRoot<AccountId>;
/// Used the compare the privilege of an origin inside the scheduler.
pub struct OriginPrivilegeCmp;
impl PrivilegeCmp<OriginCaller> for OriginPrivilegeCmp {
    fn cmp_privilege(left: &OriginCaller, right: &OriginCaller) -> Option<Ordering> {
        if left == right {
            return Some(Ordering::Equal);
        }

        match (left, right) {
            // Root is greater than anything.
            (OriginCaller::system(frame_system::RawOrigin::Root), _) => Some(Ordering::Greater),
            // Check which one has more yes votes.
            (
                OriginCaller::Council(pallet_collective::RawOrigin::Members(l_yes_votes, l_count)),
                OriginCaller::Council(pallet_collective::RawOrigin::Members(r_yes_votes, r_count)),
            ) => Some((l_yes_votes * r_count).cmp(&(r_yes_votes * l_count))),
            // For every other origin we don't care, as they are not used for `ScheduleOrigin`.
            _ => None,
        }
    }
}

impl pallet_scheduler::Config for Runtime {
    type Event = Event;
    type Origin = Origin;
    type PalletsOrigin = OriginCaller;
    type Call = Call;
    type MaximumWeight = MaximumSchedulerWeight;
    type ScheduleOrigin = ScheduleOrigin;
    type MaxScheduledPerBlock = ConstU32<50>; // 50 scheduled calls at most in the queue for a single block.
    type WeightInfo = weights::pallet_scheduler::SubstrateWeight<Runtime>;
    type OriginPrivilegeCmp = OriginPrivilegeCmp;
    type PreimageProvider = Preimage;
    type NoPreimagePostponement = NoPreimagePostponement;
}

parameter_types! {
    // Our NORMAL_DISPATCH_RATIO is 70% of the 5MB limit
    // So anything more than 3.5MB doesn't make sense here
    pub const PreimageMaxSize: u32 = 3584 * 1024;
    pub const PreimageBaseDeposit: Balance = 1 * DOL;
}

impl pallet_preimage::Config for Runtime {
    type WeightInfo = weights::pallet_preimage::SubstrateWeight<Runtime>;
    type Event = Event;
    type Currency = Balances;
    type ManagerOrigin = EnsureRoot<AccountId>;
    type MaxSize = PreimageMaxSize;
    // The sum of the below 2 amounts will get reserved every time someone submits a preimage.
    // Their sum will be unreserved when the preimage is requested, i.e. when it is going to be used.
    type BaseDeposit = PreimageBaseDeposit;
    type ByteDeposit = PreimageByteDeposit;
}

parameter_types! {
    // Rotate collator's spot each 6 hours.
    pub Period: u32 = prod_or_fast!(6 * HOURS, 2 * MINUTES, "DOLPHIN_PERIOD");
    pub const Offset: u32 = 0;
}

impl pallet_session::Config for Runtime {
    type Event = Event;
    type ValidatorId = <Self as frame_system::Config>::AccountId;
    // we don't have stash and controller, thus we don't need the convert as well.
    type ValidatorIdOf = manta_collator_selection::IdentityCollator;
    type ShouldEndSession = pallet_session::PeriodicSessions<Period, Offset>;
    type NextSessionRotation = pallet_session::PeriodicSessions<Period, Offset>;
    type SessionManager = CollatorSelection;
    // Essentially just Aura, but lets be pedantic.
    type SessionHandler =
        <opaque::SessionKeys as sp_runtime::traits::OpaqueKeys>::KeyTypeIdProviders;
    type Keys = opaque::SessionKeys;
    type WeightInfo = weights::pallet_session::SubstrateWeight<Runtime>;
}

impl pallet_aura::Config for Runtime {
    type AuthorityId = AuraId;
    type DisabledValidators = ();
    type MaxAuthorities = ConstU32<100_000>;
}

parameter_types! {
    // Pallet account for record rewards and give rewards to collator.
    pub const PotId: PalletId = STAKING_PALLET_ID;
}

parameter_types! {
    pub const ExecutiveBody: BodyId = BodyId::Executive;
}

/// We allow root and the Relay Chain council to execute privileged collator selection operations.
pub type CollatorSelectionUpdateOrigin = EitherOfDiverse<
    EnsureRoot<AccountId>,
    pallet_collective::EnsureProportionAtLeast<AccountId, CouncilCollective, 1, 1>,
>;

impl manta_collator_selection::Config for Runtime {
    type Event = Event;
    type Currency = Balances;
    type UpdateOrigin = CollatorSelectionUpdateOrigin;
    type PotId = PotId;
    type MaxCandidates = ConstU32<50>; // 50 candidates at most
    type MaxInvulnerables = ConstU32<5>; // 5 invulnerables at most
    type ValidatorId = <Self as frame_system::Config>::AccountId;
    type ValidatorIdOf = manta_collator_selection::IdentityCollator;
    type AccountIdOf = manta_collator_selection::IdentityCollator;
    type ValidatorRegistration = Session;
    type WeightInfo = weights::manta_collator_selection::SubstrateWeight<Runtime>;
}

// Create the runtime by composing the FRAME pallets that were previously configured.
construct_runtime!(
    pub enum Runtime where
        Block = Block,
        NodeBlock = opaque::Block,
        UncheckedExtrinsic = UncheckedExtrinsic,
    {
        // System support stuff.
        System: frame_system::{Pallet, Call, Config, Storage, Event<T>} = 0,
        ParachainSystem: cumulus_pallet_parachain_system::{
            Pallet, Call, Config, Storage, Inherent, Event<T>, ValidateUnsigned,
        } = 1,
        Timestamp: pallet_timestamp::{Pallet, Call, Storage, Inherent} = 2,
        ParachainInfo: parachain_info::{Pallet, Storage, Config} = 3,
        TransactionPause: pallet_tx_pause::{Pallet, Call, Storage, Event<T>} = 9,

        // Monetary stuff.
        Balances: pallet_balances::{Pallet, Call, Storage, Config<T>, Event<T>} = 10,
        TransactionPayment: pallet_transaction_payment::{Pallet, Storage, Event<T>} = 11,

        // Governance stuff.
        Democracy: pallet_democracy::{Pallet, Call, Storage, Config<T>, Event<T>} = 14,
        Council: pallet_collective::<Instance1>::{Pallet, Call, Storage, Origin<T>, Event<T>, Config<T>} = 15,
        CouncilMembership: pallet_membership::<Instance1>::{Pallet, Call, Storage, Event<T>, Config<T>} = 16,
        TechnicalCommittee: pallet_collective::<Instance2>::{Pallet, Call, Storage, Origin<T>, Event<T>, Config<T>} = 17,
        TechnicalMembership: pallet_membership::<Instance2>::{Pallet, Call, Storage, Event<T>, Config<T>} = 18,

        // Collator support. the order of these 5 are important and shall not change.
        Authorship: pallet_authorship::{Pallet, Call, Storage} = 20,
        CollatorSelection: manta_collator_selection::{Pallet, Call, Storage, Event<T>, Config<T>} = 21,
        Session: pallet_session::{Pallet, Call, Storage, Event, Config<T>} = 22,
        Aura: pallet_aura::{Pallet, Storage, Config<T>} = 23,
        AuraExt: cumulus_pallet_aura_ext::{Pallet, Storage, Config} = 24,

        // Treasury
        Treasury: pallet_treasury::{Pallet, Call, Storage, Event<T>} = 26,

        // Preimage registrar.
        Preimage: pallet_preimage::{Pallet, Call, Storage, Event<T>} = 28,
        // System scheduler.
        Scheduler: pallet_scheduler::{Pallet, Call, Storage, Event<T>} = 29,

        // XCM helpers.
        XcmpQueue: cumulus_pallet_xcmp_queue::{Pallet, Call, Storage, Event<T>} = 30,
        PolkadotXcm: pallet_xcm::{Pallet, Call, Storage, Event<T>, Origin, Config} = 31,
        CumulusXcm: cumulus_pallet_xcm::{Pallet, Event<T>, Origin} = 32,
        DmpQueue: cumulus_pallet_dmp_queue::{Pallet, Call, Storage, Event<T>} = 33,
        XTokens: orml_xtokens::{Pallet, Call, Event<T>, Storage} = 34,

        // Handy utilities.
        Utility: pallet_utility::{Pallet, Call, Event} = 40,
        Multisig: pallet_multisig::{Pallet, Call, Storage, Event<T>} = 41,
        Sudo: pallet_sudo::{Pallet, Call, Config<T>, Storage, Event<T>} = 42,

        // Asset and Private Payment
        Assets: pallet_assets::{Pallet, Call, Storage, Event<T>} = 45,
        AssetManager: pallet_asset_manager::{Pallet, Call, Storage, Config<T>, Event<T>} = 46,
        MantaPay: pallet_manta_pay::{Pallet, Call, Storage, Event<T>} = 47,
    }
);

/// The address format for describing accounts.
pub type Address = sp_runtime::MultiAddress<AccountId, ()>;
/// Block type as expected by this runtime.
pub type Block = generic::Block<Header, UncheckedExtrinsic>;
/// A Block signed with a Justification
pub type SignedBlock = generic::SignedBlock<Block>;
/// BlockId type as expected by this runtime.
pub type BlockId = generic::BlockId<Block>;
/// The SignedExtension to the basic transaction logic.
pub type SignedExtra = (
    frame_system::CheckSpecVersion<Runtime>,
    frame_system::CheckTxVersion<Runtime>,
    frame_system::CheckGenesis<Runtime>,
    frame_system::CheckEra<Runtime>,
    frame_system::CheckNonce<Runtime>,
    frame_system::CheckWeight<Runtime>,
    pallet_transaction_payment::ChargeTransactionPayment<Runtime>,
);
/// Unchecked extrinsic type as expected by this runtime.
pub type UncheckedExtrinsic = generic::UncheckedExtrinsic<Address, Call, Signature, SignedExtra>;
/// Extrinsic type that has already been checked.
pub type CheckedExtrinsic = generic::CheckedExtrinsic<AccountId, Call, SignedExtra>;

/// Types for runtime upgrading.
/// Each type should implement trait `OnRuntimeUpgrade`.
pub type OnRuntimeUpgradeHooks = (
    UpgradeSessionKeys,
    MigratePalletPv2Sv<pallet_asset_manager::Pallet<Runtime>>,
    MigratePalletPv2Sv<pallet_tx_pause::Pallet<Runtime>>,
    MigratePalletPv2Sv<manta_collator_selection::Pallet<Runtime>>,
    MigratePalletPv2Sv<pallet_manta_pay::Pallet<Runtime>>,
);

/// Executive: handles dispatch to the various modules.
pub type Executive = frame_executive::Executive<
    Runtime,
    Block,
    frame_system::ChainContext<Runtime>,
    Runtime,
    AllPalletsReversedWithSystemFirst,
<<<<<<< HEAD
=======
    OnRuntimeUpgradeHooks,
>>>>>>> 0d63cc4b
>;

#[cfg(feature = "runtime-benchmarks")]
#[macro_use]
extern crate frame_benchmarking;

#[cfg(feature = "runtime-benchmarks")]
mod benches {
    frame_benchmarking::define_benchmarks!(
        // Substrate pallets
        [pallet_balances, Balances]
        [pallet_multisig, Multisig]
        [frame_system, SystemBench::<Runtime>]
        [pallet_timestamp, Timestamp]
        [pallet_utility, Utility]
        [pallet_democracy, Democracy]
        [pallet_collective, Council]
        [pallet_membership, CouncilMembership]
        [pallet_treasury, Treasury]
        [pallet_preimage, Preimage]
        [pallet_scheduler, Scheduler]
        [pallet_session, SessionBench::<Runtime>]
        [pallet_assets, Assets]
        // XCM
        [cumulus_pallet_xcmp_queue, XcmpQueue]
        // Manta pallets
        [pallet_tx_pause, TransactionPause]
        [manta_collator_selection, CollatorSelection]
        [pallet_manta_pay, MantaPay]
        [pallet_asset_manager, AssetManager]
    );
}

impl_runtime_apis! {
    impl sp_consensus_aura::AuraApi<Block, AuraId> for Runtime {
        fn slot_duration() -> sp_consensus_aura::SlotDuration {
            sp_consensus_aura::SlotDuration::from_millis(Aura::slot_duration())
        }

        fn authorities() -> Vec<AuraId> {
            Aura::authorities().into_inner()
        }
    }

    impl sp_api::Core<Block> for Runtime {
        fn version() -> RuntimeVersion {
            VERSION
        }

        fn execute_block(block: Block) {
            Executive::execute_block(block)
        }

        fn initialize_block(header: &<Block as BlockT>::Header) {
            Executive::initialize_block(header)
        }
    }

    impl sp_api::Metadata<Block> for Runtime {
        fn metadata() -> OpaqueMetadata {
            OpaqueMetadata::new(Runtime::metadata().into())
        }
    }

    impl sp_block_builder::BlockBuilder<Block> for Runtime {
        fn apply_extrinsic(extrinsic: <Block as BlockT>::Extrinsic) -> ApplyExtrinsicResult {
            Executive::apply_extrinsic(extrinsic)
        }

        fn finalize_block() -> <Block as BlockT>::Header {
            Executive::finalize_block()
        }

        fn inherent_extrinsics(data: sp_inherents::InherentData) -> Vec<<Block as BlockT>::Extrinsic> {
            data.create_extrinsics()
        }

        fn check_inherents(
            block: Block,
            data: sp_inherents::InherentData,
        ) -> sp_inherents::CheckInherentsResult {
            data.check_extrinsics(&block)
        }
    }

    impl sp_transaction_pool::runtime_api::TaggedTransactionQueue<Block> for Runtime {
        fn validate_transaction(
            source: TransactionSource,
            tx: <Block as BlockT>::Extrinsic,
            block_hash: <Block as BlockT>::Hash,
        ) -> TransactionValidity {
            Executive::validate_transaction(source, tx, block_hash)
        }
    }

    impl sp_offchain::OffchainWorkerApi<Block> for Runtime {
        fn offchain_worker(header: &<Block as BlockT>::Header) {
            Executive::offchain_worker(header)
        }
    }

    impl sp_session::SessionKeys<Block> for Runtime {
        fn generate_session_keys(seed: Option<Vec<u8>>) -> Vec<u8> {
            opaque::SessionKeys::generate(seed)
        }

        fn decode_session_keys(
            encoded: Vec<u8>,
        ) -> Option<Vec<(Vec<u8>, KeyTypeId)>> {
            opaque::SessionKeys::decode_into_raw_public_keys(&encoded)
        }
    }

    impl frame_system_rpc_runtime_api::AccountNonceApi<Block, AccountId, Index> for Runtime {
        fn account_nonce(account: AccountId) -> Index {
            System::account_nonce(account)
        }
    }

    impl pallet_transaction_payment_rpc_runtime_api::TransactionPaymentApi<Block, Balance> for Runtime {
        fn query_info(
            uxt: <Block as BlockT>::Extrinsic,
            len: u32,
        ) -> pallet_transaction_payment_rpc_runtime_api::RuntimeDispatchInfo<Balance> {
            TransactionPayment::query_info(uxt, len)
        }
        fn query_fee_details(
            uxt: <Block as BlockT>::Extrinsic,
            len: u32,
        ) -> pallet_transaction_payment::FeeDetails<Balance> {
            TransactionPayment::query_fee_details(uxt, len)
        }
    }

    impl cumulus_primitives_core::CollectCollationInfo<Block> for Runtime {
        fn collect_collation_info(header: &<Block as BlockT>::Header) -> cumulus_primitives_core::CollationInfo {
            ParachainSystem::collect_collation_info(header)
        }
    }

    impl pallet_manta_pay::runtime::PullLedgerDiffApi<Block> for Runtime {
        fn pull_ledger_diff(checkpoint: pallet_manta_pay::RawCheckpoint, max_receiver: u64, max_sender: u64) -> pallet_manta_pay::PullResponse {
            MantaPay::pull_ledger_diff(checkpoint.into(), max_receiver, max_sender)
        }
    }

    #[cfg(feature = "try-runtime")]
    impl frame_try_runtime::TryRuntime<Block> for Runtime {
        fn on_runtime_upgrade() -> (Weight, Weight) {
            let weight = Executive::try_runtime_upgrade().unwrap();
            (weight, RuntimeBlockWeights::get().max_block)
        }

        fn execute_block_no_check(block: Block) -> Weight {
            Executive::execute_block_no_check(block)
        }
    }

    #[cfg(feature = "runtime-benchmarks")]
    impl frame_benchmarking::Benchmark<Block> for Runtime {
        fn benchmark_metadata(extra: bool) -> (
            Vec<frame_benchmarking::BenchmarkList>,
            Vec<frame_support::traits::StorageInfo>,
        ) {
            use frame_benchmarking::{Benchmarking, BenchmarkList};
            use frame_support::traits::StorageInfoTrait;
            use frame_system_benchmarking::Pallet as SystemBench;
            use cumulus_pallet_session_benchmarking::Pallet as SessionBench;

            let mut list = Vec::<BenchmarkList>::new();
            list_benchmarks!(list, extra);

            let storage_info = AllPalletsReversedWithSystemFirst::storage_info();

            (list, storage_info)
        }

        fn dispatch_benchmark(
            config: frame_benchmarking::BenchmarkConfig
        ) -> Result<Vec<frame_benchmarking::BenchmarkBatch>, sp_runtime::RuntimeString> {
            use frame_benchmarking::{Benchmarking, BenchmarkBatch, TrackedStorageKey};

            use frame_system_benchmarking::Pallet as SystemBench;
            impl frame_system_benchmarking::Config for Runtime {}

            use cumulus_pallet_session_benchmarking::Pallet as SessionBench;
            impl cumulus_pallet_session_benchmarking::Config for Runtime {}

            let whitelist: Vec<TrackedStorageKey> = vec![
                // Block Number
                hex_literal::hex!("26aa394eea5630e07c48ae0c9558cef702a5c1b19ab7a04f536c519aca4983ac").to_vec().into(),
                // Total Issuance
                hex_literal::hex!("c2261276cc9d1f8598ea4b6a74b15c2f57c875e4cff74148e4628f264b974c80").to_vec().into(),
                // Execution Phase
                hex_literal::hex!("26aa394eea5630e07c48ae0c9558cef7ff553b5a9862a516939d82b3d3d8661a").to_vec().into(),
                // Event Count
                hex_literal::hex!("26aa394eea5630e07c48ae0c9558cef70a98fdbe9ce6c55837576c60c7af3850").to_vec().into(),
                // System Events
                hex_literal::hex!("26aa394eea5630e07c48ae0c9558cef780d41e5e16056765bc8461851072c9d7").to_vec().into(),
                // Treasury Account
                hex_literal::hex!("26aa394eea5630e07c48ae0c9558cef7b99d880ec681799c0cf30e8886371da95ecffd7b6c0f78751baa9d281e0bfa3a6d6f646c70792f74727372790000000000000000000000000000000000000000").to_vec().into(),
            ];

            let mut batches = Vec::<BenchmarkBatch>::new();
            let params = (&config, &whitelist);

            add_benchmarks!(params, batches);

            if batches.is_empty() { return Err("Benchmark not found for this pallet.".into()) }
            Ok(batches)
        }
    }
}

struct CheckInherents;
impl cumulus_pallet_parachain_system::CheckInherents<Block> for CheckInherents {
    fn check_inherents(
        block: &Block,
        relay_state_proof: &cumulus_pallet_parachain_system::RelayChainStateProof,
    ) -> sp_inherents::CheckInherentsResult {
        let relay_chain_slot = relay_state_proof
            .read_slot()
            .expect("Could not read the relay chain slot from the proof");

        let inherent_data =
            cumulus_primitives_timestamp::InherentDataProvider::from_relay_chain_slot_and_duration(
                relay_chain_slot,
                sp_std::time::Duration::from_secs(6),
            )
            .create_inherent_data()
            .expect("Could not create the timestamp inherent data");

        inherent_data.check_extrinsics(block)
    }
}

cumulus_pallet_parachain_system::register_validate_block! {
    Runtime = Runtime,
    BlockExecutor = cumulus_pallet_aura_ext::BlockExecutor::<Runtime, Executive>,
    CheckInherents = CheckInherents,
}<|MERGE_RESOLUTION|>--- conflicted
+++ resolved
@@ -768,10 +768,6 @@
     frame_system::ChainContext<Runtime>,
     Runtime,
     AllPalletsReversedWithSystemFirst,
-<<<<<<< HEAD
-=======
-    OnRuntimeUpgradeHooks,
->>>>>>> 0d63cc4b
 >;
 
 #[cfg(feature = "runtime-benchmarks")]
