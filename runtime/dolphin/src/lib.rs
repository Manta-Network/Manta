// Copyright 2020-2022 Manta Network.
// This file is part of Manta.
//
// Manta is free software: you can redistribute it and/or modify
// it under the terms of the GNU General Public License as published by
// the Free Software Foundation, either version 3 of the License, or
// (at your option) any later version.
//
// Manta is distributed in the hope that it will be useful,
// but WITHOUT ANY WARRANTY; without even the implied warranty of
// MERCHANTABILITY or FITNESS FOR A PARTICULAR PURPOSE.  See the
// GNU General Public License for more details.
//
// You should have received a copy of the GNU General Public License
// along with Manta.  If not, see <http://www.gnu.org/licenses/>.

//! Dolphin Parachain runtime.

#![allow(clippy::identity_op)] // keep e.g. 1 * DAYS for legibility
#![cfg_attr(not(feature = "std"), no_std)]
#![recursion_limit = "256"]

// Make the WASM binary available.
#[cfg(feature = "std")]
include!(concat!(env!("OUT_DIR"), "/wasm_binary.rs"));

use sp_api::impl_runtime_apis;
use sp_core::{crypto::KeyTypeId, OpaqueMetadata};
use sp_runtime::{
    create_runtime_str, generic, impl_opaque_keys,
    traits::{AccountIdLookup, BlakeTwo256, Block as BlockT},
    transaction_validity::{TransactionSource, TransactionValidity},
    ApplyExtrinsicResult, Perbill, Permill,
};
use sp_std::{cmp::Ordering, prelude::*};
use sp_version::RuntimeVersion;

#[cfg(feature = "std")]
use sp_version::NativeVersion;

use frame_support::{
    construct_runtime, parameter_types,
    traits::{ConstU16, ConstU32, ConstU8, Contains, Currency, EnsureOneOf, PrivilegeCmp},
    weights::{
        constants::{BlockExecutionWeight, ExtrinsicBaseWeight, WEIGHT_PER_SECOND},
        DispatchClass, Weight,
    },
    PalletId,
};
use frame_system::{
    limits::{BlockLength, BlockWeights},
    EnsureRoot,
};
use manta_primitives::{
    constants::{time::*, STAKING_PALLET_ID, TREASURY_PALLET_ID},
    types::{AccountId, AuraId, Balance, BlockNumber, Hash, Header, Index, Signature},
};
use runtime_common::prod_or_fast;

#[cfg(any(feature = "std", test))]
pub use sp_runtime::BuildStorage;

// Polkadot imports
use polkadot_runtime_common::{BlockHashCount, RocksDbWeight, SlowAdjustingFeeUpdate};
use xcm::latest::prelude::*;

pub mod assets_config;
pub mod currency;
pub mod fee;
pub mod impls;
pub mod xcm_config;

use currency::*;
use fee::WeightToFee;
use impls::DealWithFees;

pub type NegativeImbalance = <Balances as Currency<AccountId>>::NegativeImbalance;

/// Opaque types. These are used by the CLI to instantiate machinery that don't need to know
/// the specifics of the runtime. They can then be made to be agnostic over specific formats
/// of data like extrinsics, allowing for them to continue syncing the network through upgrades
/// to even the core data structures.
pub mod opaque {
    use super::*;
    pub use sp_runtime::OpaqueExtrinsic as UncheckedExtrinsic;
    /// Opaque block header type.
    pub type Header = generic::Header<BlockNumber, BlakeTwo256>;
    /// Opaque block type.
    pub type Block = generic::Block<Header, UncheckedExtrinsic>;
    /// Opaque block identifier type.
    pub type BlockId = generic::BlockId<Block>;
    impl_opaque_keys! {
        pub struct SessionKeys {
            pub aura: Aura,
        }
    }
}

// Weights used in the runtime.
mod weights;

#[sp_version::runtime_version]
pub const VERSION: RuntimeVersion = RuntimeVersion {
<<<<<<< HEAD
    spec_name: create_runtime_str!("dolphin"),
    impl_name: create_runtime_str!("dolphin"),
    authoring_version: 1,
    spec_version: 3200,
    impl_version: 1,
    apis: RUNTIME_API_VERSIONS,
    transaction_version: 1,
    state_version: 0,
=======
	spec_name: create_runtime_str!("dolphin"),
	impl_name: create_runtime_str!("dolphin"),
	authoring_version: 1,
	spec_version: 3200,
	impl_version: 1,
	apis: RUNTIME_API_VERSIONS,
	transaction_version: 2,
	state_version: 0,
>>>>>>> 24778406
};

/// The version information used to identify this runtime when compiled natively.
#[cfg(feature = "std")]
pub fn native_version() -> NativeVersion {
    NativeVersion {
        runtime_version: VERSION,
        can_author_with: Default::default(),
    }
}

/// We assume that ~10% of the block weight is consumed by `on_initialize` handlers. This is
/// used to limit the maximal weight of a single extrinsic.
pub const AVERAGE_ON_INITIALIZE_RATIO: Perbill = Perbill::from_percent(10);
/// We allow `Normal` extrinsics to fill up the block up to 70%, the rest can be used by
/// Operational  extrinsics.
pub const NORMAL_DISPATCH_RATIO: Perbill = Perbill::from_percent(70);

/// We allow for 0.5 seconds of compute with a 6 second average block time.
pub const MAXIMUM_BLOCK_WEIGHT: Weight = WEIGHT_PER_SECOND / 2;

parameter_types! {
    pub const Version: RuntimeVersion = VERSION;
    pub RuntimeBlockLength: BlockLength =
        BlockLength::max_with_normal_ratio(5 * 1024 * 1024, NORMAL_DISPATCH_RATIO);
    pub RuntimeBlockWeights: BlockWeights = BlockWeights::builder()
        .base_block(BlockExecutionWeight::get())
        .for_class(DispatchClass::all(), |weights| {
            weights.base_extrinsic = ExtrinsicBaseWeight::get();
        })
        .for_class(DispatchClass::Normal, |weights| {
            weights.max_total = Some(NORMAL_DISPATCH_RATIO * MAXIMUM_BLOCK_WEIGHT);
        })
        .for_class(DispatchClass::Operational, |weights| {
            weights.max_total = Some(MAXIMUM_BLOCK_WEIGHT);
            // Operational transactions have some extra reserved space, so that they
            // are included even if block reached `MAXIMUM_BLOCK_WEIGHT`.
            weights.reserved = Some(
                MAXIMUM_BLOCK_WEIGHT - NORMAL_DISPATCH_RATIO * MAXIMUM_BLOCK_WEIGHT
            );
        })
        .avg_block_initialization(AVERAGE_ON_INITIALIZE_RATIO)
        .build_or_panic();
    pub const SS58Prefix: u8 = manta_primitives::constants::CALAMARI_SS58PREFIX;
}

impl pallet_tx_pause::Config for Runtime {
    type Event = Event;
    type UpdateOrigin = EnsureRoot<AccountId>;
    type WeightInfo = weights::pallet_tx_pause::SubstrateWeight<Runtime>;
}

// Don't allow permission-less asset creation.
pub struct BaseFilter;
impl Contains<Call> for BaseFilter {
    fn contains(call: &Call) -> bool {
        if matches!(
            call,
            Call::Timestamp(_) | Call::ParachainSystem(_) | Call::System(_)
        ) {
            // always allow core call
            // pallet-timestamp and parachainSystem could not be filtered because
            // they are used in communication between relaychain and parachain.
            return true;
        }

        if pallet_tx_pause::PausedTransactionFilter::<Runtime>::contains(call) {
            // no paused call
            return false;
        }

        #[allow(clippy::match_like_matches_macro)]
        // keep CallFilter with explicit true/false for documentation
        match call {
            // Explicitly DISALLOWED calls
			| Call::Assets(_) // Filter Assets. Assets should only be accessed by AssetManager.
			| Call::AssetManager(_) // AssetManager is also filtered because all of its extrinsics
			                        // are callable only by Root, and Root calls skip this whole filter.
            // Currently, we filter `register_as_candidate` as this call is not yet ready for community.
			| Call::CollatorSelection( manta_collator_selection::Call::register_as_candidate{..})
			// For now disallow public proposal workflows, treasury workflows,
			// as well as external_propose and external_propose_majority.
			// The following are filtered out:
			| Call::Democracy(
                                pallet_democracy::Call::propose {..}
                                | pallet_democracy::Call::second {..}
                                | pallet_democracy::Call::cancel_proposal {..}
                                | pallet_democracy::Call::clear_public_proposals {..}
                                | pallet_democracy::Call::external_propose {..}
                                | pallet_democracy::Call::external_propose_majority {..})
			| Call::Treasury(_) // Treasury calls are filtered while it is accumulating funds.
			// Everything except transfer() is filtered out until it is practically needed:
			| Call::XTokens(
                                orml_xtokens::Call::transfer_with_fee {..}
                                | orml_xtokens::Call::transfer_multiasset {..}
                                | orml_xtokens::Call::transfer_multiasset_with_fee {..}
                                | orml_xtokens::Call::transfer_multicurrencies {..}
                                | orml_xtokens::Call::transfer_multiassets {..})
			// Everything except transfer() is filtered out until it is practically needed:
			| Call::XcmpQueue(_) | Call::PolkadotXcm(_) | Call::DmpQueue(_) => false,

            // Explicitly ALLOWED calls
			| Call::Authorship(_)
			// Sudo also cannot be filtered because it is used in runtime upgrade.
			| Call::Sudo(_)
			| Call::Multisig(_)
			| Call::Democracy(pallet_democracy::Call::vote {..}
								| pallet_democracy::Call::emergency_cancel {..}
								| pallet_democracy::Call::external_propose_default {..}
								| pallet_democracy::Call::fast_track  {..}
								| pallet_democracy::Call::veto_external {..}
								| pallet_democracy::Call::cancel_referendum {..}
								| pallet_democracy::Call::cancel_queued {..}
								| pallet_democracy::Call::delegate {..}
								| pallet_democracy::Call::undelegate {..}
								| pallet_democracy::Call::note_preimage {..}
								| pallet_democracy::Call::note_preimage_operational {..}
								| pallet_democracy::Call::note_imminent_preimage {..}
								| pallet_democracy::Call::note_imminent_preimage_operational {..}
								| pallet_democracy::Call::reap_preimage {..}
								| pallet_democracy::Call::unlock {..}
								| pallet_democracy::Call::remove_vote {..}
								| pallet_democracy::Call::remove_other_vote {..}
								| pallet_democracy::Call::enact_proposal {..}
								| pallet_democracy::Call::blacklist {..})
			| Call::Council(_)
			| Call::TechnicalCommittee(_)
			| Call::CouncilMembership(_)
			| Call::TechnicalMembership(_)
			| Call::Scheduler(_)
			| Call::Session(_) // User must be able to set their session key when applying for a collator
			| Call::CollatorSelection(
				manta_collator_selection::Call::set_invulnerables{..}
				| manta_collator_selection::Call::set_desired_candidates{..}
				| manta_collator_selection::Call::set_candidacy_bond{..}
				| manta_collator_selection::Call::set_eviction_baseline{..}
				| manta_collator_selection::Call::set_eviction_tolerance{..}
				| manta_collator_selection::Call::register_candidate{..}
				| manta_collator_selection::Call::remove_collator{..}
				| manta_collator_selection::Call::leave_intent{..})
			| Call::Balances(_)
			| Call::XTokens(orml_xtokens::Call::transfer {..})
			| Call::MantaPay(_)
			| Call::Preimage(_)
			| Call::Utility(_) => true,

            // DISALLOW anything else
			_ => false,
		}
    }
}

// Configure FRAME pallets to include in runtime.
impl frame_system::Config for Runtime {
    type BaseCallFilter = BaseFilter; // Let filter activate.
    type BlockWeights = RuntimeBlockWeights;
    type BlockLength = RuntimeBlockLength;
    type AccountId = AccountId;
    type Call = Call;
    type Lookup = AccountIdLookup<AccountId, ()>;
    type Index = Index;
    type BlockNumber = BlockNumber;
    type Hash = Hash;
    type Hashing = BlakeTwo256;
    type Header = Header;
    type Event = Event;
    type Origin = Origin;
    type BlockHashCount = BlockHashCount;
    type DbWeight = RocksDbWeight;
    type Version = Version;
    type PalletInfo = PalletInfo;
    type OnNewAccount = ();
    type OnKilledAccount = ();
    type AccountData = pallet_balances::AccountData<Balance>;
    type SystemWeightInfo = weights::frame_system::SubstrateWeight<Runtime>;
    type SS58Prefix = SS58Prefix;
    type OnSetCode = cumulus_pallet_parachain_system::ParachainSetCode<Self>;
    type MaxConsumers = ConstU32<16>;
}

parameter_types! {
    pub const MinimumPeriod: u64 = SLOT_DURATION / 2;
}

impl pallet_timestamp::Config for Runtime {
    /// A timestamp: milliseconds since the unix epoch.
    type Moment = u64;
    type OnTimestampSet = ();
    type MinimumPeriod = MinimumPeriod;
    type WeightInfo = weights::pallet_timestamp::SubstrateWeight<Runtime>;
}

impl pallet_authorship::Config for Runtime {
    type FindAuthor = pallet_session::FindAccountFromAuthorIndex<Self, Aura>;
    type UncleGenerations = ConstU32<0>;
    type FilterUncle = ();
    type EventHandler = (CollatorSelection,);
}

parameter_types! {
    pub const NativeTokenExistentialDeposit: u128 = 10 * cDOL; // 0.1 DOL
}

impl pallet_balances::Config for Runtime {
    type MaxLocks = ConstU32<50>;
    type MaxReserves = ConstU32<50>;
    type ReserveIdentifier = [u8; 8];
    type Balance = Balance;
    type DustRemoval = ();
    type Event = Event;
    type ExistentialDeposit = NativeTokenExistentialDeposit;
    type AccountStore = frame_system::Pallet<Runtime>;
    type WeightInfo = weights::pallet_balances::SubstrateWeight<Runtime>;
}

parameter_types! {
    /// Relay Chain `TransactionByteFee` / 10
    pub const TransactionByteFee: Balance = mDOL / 100;
}

impl pallet_transaction_payment::Config for Runtime {
    type OnChargeTransaction = pallet_transaction_payment::CurrencyAdapter<Balances, DealWithFees>;
    type TransactionByteFee = TransactionByteFee;
    type WeightToFee = WeightToFee;
    type FeeMultiplierUpdate = SlowAdjustingFeeUpdate<Self>;
    type OperationalFeeMultiplier = ConstU8<5>;
}

parameter_types! {
    // One storage item; key size is 32; value is size 4+4+16+32 bytes = 56 bytes.
    pub const DepositBase: Balance = deposit(1, 88);
    // Additional storage item size of 32 bytes.
    pub const DepositFactor: Balance = deposit(0, 32);
}

impl pallet_multisig::Config for Runtime {
    type Event = Event;
    type Call = Call;
    type Currency = Balances;
    type DepositBase = DepositBase;
    type DepositFactor = DepositFactor;
    type MaxSignatories = ConstU16<100>;
    type WeightInfo = weights::pallet_multisig::SubstrateWeight<Runtime>;
}

impl pallet_utility::Config for Runtime {
    type Event = Event;
    type Call = Call;
    type PalletsOrigin = OriginCaller;
    type WeightInfo = weights::pallet_utility::SubstrateWeight<Runtime>;
}

impl pallet_sudo::Config for Runtime {
    type Event = Event;
    type Call = Call;
}

parameter_types! {
    pub LaunchPeriod: BlockNumber = prod_or_fast!(5 * MINUTES, 1 * MINUTES, "DOLPHIN_LAUNCHPERIOD");
    pub VotingPeriod: BlockNumber = prod_or_fast!(5 * MINUTES, 1 * MINUTES, "DOLPHIN_VOTINGPERIOD");
    pub FastTrackVotingPeriod: BlockNumber = prod_or_fast!(5 * MINUTES, 1 * MINUTES, "DOLPHIN_FASTTRACKVOTINGPERIOD");
    pub const InstantAllowed: bool = true;
    pub const MinimumDeposit: Balance = 20 * DOL;
    pub EnactmentPeriod: BlockNumber = prod_or_fast!(5 * MINUTES, 1 * MINUTES, "DOLPHIN_ENACTMENTPERIOD");
    pub CooloffPeriod: BlockNumber = prod_or_fast!(5 * MINUTES, 1 * MINUTES, "DOLPHIN_COOLOFFPERIOD");
    pub const PreimageByteDeposit: Balance = deposit(0, 1);
}

impl pallet_democracy::Config for Runtime {
    type Proposal = Call;
    type Event = Event;
    type Currency = Balances;
    type EnactmentPeriod = EnactmentPeriod;
    type VoteLockingPeriod = EnactmentPeriod;
    type LaunchPeriod = LaunchPeriod;
    type VotingPeriod = VotingPeriod;
    type MinimumDeposit = MinimumDeposit;
    /// A straight majority of the council can decide what their next motion is.
    type ExternalOrigin =
        pallet_collective::EnsureProportionAtLeast<AccountId, CouncilCollective, 1, 2>;
    /// A super-majority can have the next scheduled referendum be a straight majority-carries vote.
    type ExternalMajorityOrigin =
        pallet_collective::EnsureProportionAtLeast<AccountId, CouncilCollective, 3, 4>;
    /// A unanimous council can have the next scheduled referendum be a straight default-carries
    /// (NTB) vote.
    type ExternalDefaultOrigin =
        pallet_collective::EnsureProportionAtLeast<AccountId, CouncilCollective, 1, 1>;
    /// Two thirds of the technical committee can have an ExternalMajority/ExternalDefault vote
    /// be tabled immediately and with a shorter voting/enactment period.
    type FastTrackOrigin =
        pallet_collective::EnsureProportionAtLeast<AccountId, TechnicalCollective, 2, 3>;
    type InstantOrigin =
        pallet_collective::EnsureProportionAtLeast<AccountId, TechnicalCollective, 1, 1>;
    type InstantAllowed = InstantAllowed;
    type FastTrackVotingPeriod = FastTrackVotingPeriod;
    // To cancel a proposal which has been passed, 2/3 of the council must agree to it.
    type CancellationOrigin =
        pallet_collective::EnsureProportionAtLeast<AccountId, CouncilCollective, 2, 3>;
    // To cancel a proposal before it has been passed, the technical committee must be unanimous or
    // Root must agree.
    type CancelProposalOrigin = EnsureOneOf<
        EnsureRoot<AccountId>,
        pallet_collective::EnsureProportionAtLeast<AccountId, TechnicalCollective, 1, 1>,
    >;
    type BlacklistOrigin = EnsureRoot<AccountId>;
    // Any single technical committee member may veto a coming council proposal, however they can
    // only do it once and it lasts only for the cool-off period.
    type VetoOrigin = pallet_collective::EnsureMember<AccountId, TechnicalCollective>;
    type CooloffPeriod = CooloffPeriod;
    type PreimageByteDeposit = PreimageByteDeposit;
    type OperationalPreimageOrigin = pallet_collective::EnsureMember<AccountId, CouncilCollective>;
    type Slash = ();
    type Scheduler = Scheduler;
    type PalletsOrigin = OriginCaller;
    type MaxVotes = ConstU32<100>;
    type WeightInfo = weights::pallet_democracy::SubstrateWeight<Runtime>;
    type MaxProposals = ConstU32<100>;
}

parameter_types! {
    /// The maximum amount of time (in blocks) for council members to vote on motions.
    /// Motions may end in fewer blocks if enough votes are cast to determine the result.
    pub const CouncilMotionDuration: BlockNumber = 3 * DAYS;
}

type CouncilCollective = pallet_collective::Instance1;
impl pallet_collective::Config<CouncilCollective> for Runtime {
    type Origin = Origin;
    type Proposal = Call;
    type Event = Event;
    type MotionDuration = CouncilMotionDuration;
    type MaxProposals = ConstU32<100>;
    type MaxMembers = ConstU32<100>;
    type DefaultVote = pallet_collective::PrimeDefaultVote;
    type WeightInfo = weights::pallet_collective::SubstrateWeight<Runtime>;
}

pub type EnsureRootOrThreeFourthsCouncil = EnsureOneOf<
    EnsureRoot<AccountId>,
    pallet_collective::EnsureProportionAtLeast<AccountId, CouncilCollective, 3, 4>,
>;

type CouncilMembershipInstance = pallet_membership::Instance1;
impl pallet_membership::Config<CouncilMembershipInstance> for Runtime {
    type Event = Event;
    type AddOrigin = EnsureRootOrThreeFourthsCouncil;
    type RemoveOrigin = EnsureRootOrThreeFourthsCouncil;
    type SwapOrigin = EnsureRootOrThreeFourthsCouncil;
    type ResetOrigin = EnsureRootOrThreeFourthsCouncil;
    type PrimeOrigin = EnsureRootOrThreeFourthsCouncil;
    type MembershipInitialized = Council;
    type MembershipChanged = Council;
    type MaxMembers = ConstU32<100>;
    type WeightInfo = weights::pallet_membership::SubstrateWeight<Runtime>;
}

parameter_types! {
    pub const TechnicalMotionDuration: BlockNumber = 3 * DAYS;
}

type TechnicalCollective = pallet_collective::Instance2;
impl pallet_collective::Config<TechnicalCollective> for Runtime {
    type Origin = Origin;
    type Proposal = Call;
    type Event = Event;
    type MotionDuration = TechnicalMotionDuration;
    type MaxProposals = ConstU32<100>;
    type MaxMembers = ConstU32<100>;
    type DefaultVote = pallet_collective::PrimeDefaultVote;
    type WeightInfo = weights::pallet_collective::SubstrateWeight<Runtime>;
}

type TechnicalMembershipInstance = pallet_membership::Instance2;
impl pallet_membership::Config<TechnicalMembershipInstance> for Runtime {
    type Event = Event;
    type AddOrigin = EnsureRootOrThreeFourthsCouncil;
    type RemoveOrigin = EnsureRootOrThreeFourthsCouncil;
    type SwapOrigin = EnsureRootOrThreeFourthsCouncil;
    type ResetOrigin = EnsureRootOrThreeFourthsCouncil;
    type PrimeOrigin = EnsureRootOrThreeFourthsCouncil;
    type MembershipInitialized = TechnicalCommittee;
    type MembershipChanged = TechnicalCommittee;
    type MaxMembers = ConstU32<100>;
    type WeightInfo = weights::pallet_membership::SubstrateWeight<Runtime>;
}

parameter_types! {
    pub const ProposalBond: Permill = Permill::from_percent(1);
    pub const ProposalBondMinimum: Balance = 500 * DOL;
    pub const ProposalBondMaximum: Balance = 10_000 * DOL;
    pub SpendPeriod: BlockNumber = prod_or_fast!(10 * MINUTES, 2 * MINUTES, "DOLPHIN_SPENDPERIOD");
    pub const Burn: Permill = Permill::from_percent(0);
    pub const TreasuryPalletId: PalletId = TREASURY_PALLET_ID;
}

type EnsureRootOrThreeFifthsCouncil = EnsureOneOf<
    EnsureRoot<AccountId>,
    pallet_collective::EnsureProportionAtLeast<AccountId, CouncilCollective, 3, 5>,
>;

type EnsureRootOrMoreThanHalfCouncil = EnsureOneOf<
    EnsureRoot<AccountId>,
    pallet_collective::EnsureProportionMoreThan<AccountId, CouncilCollective, 1, 2>,
>;

impl pallet_treasury::Config for Runtime {
    type PalletId = TreasuryPalletId;
    type Currency = Balances;
    type ApproveOrigin = EnsureRootOrThreeFifthsCouncil;
    type RejectOrigin = EnsureRootOrMoreThanHalfCouncil;
    type Event = Event;
    type OnSlash = Treasury;
    type ProposalBond = ProposalBond;
    type ProposalBondMinimum = ProposalBondMinimum;
    type ProposalBondMaximum = ProposalBondMaximum;
    type SpendPeriod = SpendPeriod;
    type Burn = Burn;
    type BurnDestination = ();
    type MaxApprovals = ConstU32<100>;
    type WeightInfo = weights::pallet_treasury::SubstrateWeight<Runtime>;
    type SpendFunds = ();
}

parameter_types! {
    pub MaximumSchedulerWeight: Weight = Perbill::from_percent(80) *
        RuntimeBlockWeights::get().max_block;
    pub const NoPreimagePostponement: Option<u32> = Some(10);
}

type ScheduleOrigin = EnsureRoot<AccountId>;
/// Used the compare the privilege of an origin inside the scheduler.
pub struct OriginPrivilegeCmp;
impl PrivilegeCmp<OriginCaller> for OriginPrivilegeCmp {
    fn cmp_privilege(left: &OriginCaller, right: &OriginCaller) -> Option<Ordering> {
        if left == right {
            return Some(Ordering::Equal);
        }

        match (left, right) {
            // Root is greater than anything.
            (OriginCaller::system(frame_system::RawOrigin::Root), _) => Some(Ordering::Greater),
            // Check which one has more yes votes.
            (
                OriginCaller::Council(pallet_collective::RawOrigin::Members(l_yes_votes, l_count)),
                OriginCaller::Council(pallet_collective::RawOrigin::Members(r_yes_votes, r_count)),
            ) => Some((l_yes_votes * r_count).cmp(&(r_yes_votes * l_count))),
            // For every other origin we don't care, as they are not used for `ScheduleOrigin`.
            _ => None,
        }
    }
}

impl pallet_scheduler::Config for Runtime {
    type Event = Event;
    type Origin = Origin;
    type PalletsOrigin = OriginCaller;
    type Call = Call;
    type MaximumWeight = MaximumSchedulerWeight;
    type ScheduleOrigin = ScheduleOrigin;
    type MaxScheduledPerBlock = ConstU32<50>; // 50 scheduled calls at most in the queue for a single block.
    type WeightInfo = weights::pallet_scheduler::SubstrateWeight<Runtime>;
    type OriginPrivilegeCmp = OriginPrivilegeCmp;
    type PreimageProvider = Preimage;
    type NoPreimagePostponement = NoPreimagePostponement;
}

parameter_types! {
    // Our NORMAL_DISPATCH_RATIO is 70% of the 5MB limit
    // So anything more than 3.5MB doesn't make sense here
    pub const PreimageMaxSize: u32 = 3584 * 1024;
    pub const PreimageBaseDeposit: Balance = 1 * DOL;
}

impl pallet_preimage::Config for Runtime {
    type WeightInfo = weights::pallet_preimage::SubstrateWeight<Runtime>;
    type Event = Event;
    type Currency = Balances;
    type ManagerOrigin = EnsureRoot<AccountId>;
    type MaxSize = PreimageMaxSize;
    // The sum of the below 2 amounts will get reserved every time someone submits a preimage.
    // Their sum will be unreserved when the preimage is requested, i.e. when it is going to be used.
    type BaseDeposit = PreimageBaseDeposit;
    type ByteDeposit = PreimageByteDeposit;
}

parameter_types! {
    // Rotate collator's spot each 6 hours.
    pub Period: u32 = prod_or_fast!(6 * HOURS, 2 * MINUTES, "DOLPHIN_PERIOD");
    pub const Offset: u32 = 0;
}

impl pallet_session::Config for Runtime {
    type Event = Event;
    type ValidatorId = <Self as frame_system::Config>::AccountId;
    // we don't have stash and controller, thus we don't need the convert as well.
    type ValidatorIdOf = manta_collator_selection::IdentityCollator;
    type ShouldEndSession = pallet_session::PeriodicSessions<Period, Offset>;
    type NextSessionRotation = pallet_session::PeriodicSessions<Period, Offset>;
    type SessionManager = CollatorSelection;
    // Essentially just Aura, but lets be pedantic.
    type SessionHandler =
        <opaque::SessionKeys as sp_runtime::traits::OpaqueKeys>::KeyTypeIdProviders;
    type Keys = opaque::SessionKeys;
    type WeightInfo = weights::pallet_session::SubstrateWeight<Runtime>;
}

impl pallet_aura::Config for Runtime {
    type AuthorityId = AuraId;
    type DisabledValidators = ();
    type MaxAuthorities = ConstU32<100_000>;
}

parameter_types! {
    // Pallet account for record rewards and give rewards to collator.
    pub const PotId: PalletId = STAKING_PALLET_ID;
}

parameter_types! {
    pub const ExecutiveBody: BodyId = BodyId::Executive;
}

/// We allow root and the Relay Chain council to execute privileged collator selection operations.
pub type CollatorSelectionUpdateOrigin = EnsureOneOf<
    EnsureRoot<AccountId>,
    pallet_collective::EnsureProportionAtLeast<AccountId, CouncilCollective, 1, 1>,
>;

impl manta_collator_selection::Config for Runtime {
    type Event = Event;
    type Currency = Balances;
    type UpdateOrigin = CollatorSelectionUpdateOrigin;
    type PotId = PotId;
    type MaxCandidates = ConstU32<50>; // 50 candidates at most
    type MaxInvulnerables = ConstU32<5>; // 5 invulnerables at most
    type ValidatorId = <Self as frame_system::Config>::AccountId;
    type ValidatorIdOf = manta_collator_selection::IdentityCollator;
    type AccountIdOf = manta_collator_selection::IdentityCollator;
    type ValidatorRegistration = Session;
    type WeightInfo = weights::manta_collator_selection::SubstrateWeight<Runtime>;
}

// Create the runtime by composing the FRAME pallets that were previously configured.
construct_runtime!(
    pub enum Runtime where
        Block = Block,
        NodeBlock = opaque::Block,
        UncheckedExtrinsic = UncheckedExtrinsic,
    {
        // System support stuff.
        System: frame_system::{Pallet, Call, Config, Storage, Event<T>} = 0,
        ParachainSystem: cumulus_pallet_parachain_system::{
            Pallet, Call, Config, Storage, Inherent, Event<T>, ValidateUnsigned,
        } = 1,
        Timestamp: pallet_timestamp::{Pallet, Call, Storage, Inherent} = 2,
        ParachainInfo: parachain_info::{Pallet, Storage, Config} = 3,
        TransactionPause: pallet_tx_pause::{Pallet, Call, Storage, Event<T>} = 9,

        // Monetary stuff.
        Balances: pallet_balances::{Pallet, Call, Storage, Config<T>, Event<T>} = 10,
        TransactionPayment: pallet_transaction_payment::{Pallet, Storage} = 11,

        // Governance stuff.
        Democracy: pallet_democracy::{Pallet, Call, Storage, Config<T>, Event<T>} = 14,
        Council: pallet_collective::<Instance1>::{Pallet, Call, Storage, Origin<T>, Event<T>, Config<T>} = 15,
        CouncilMembership: pallet_membership::<Instance1>::{Pallet, Call, Storage, Event<T>, Config<T>} = 16,
        TechnicalCommittee: pallet_collective::<Instance2>::{Pallet, Call, Storage, Origin<T>, Event<T>, Config<T>} = 17,
        TechnicalMembership: pallet_membership::<Instance2>::{Pallet, Call, Storage, Event<T>, Config<T>} = 18,

        // Collator support. the order of these 5 are important and shall not change.
        Authorship: pallet_authorship::{Pallet, Call, Storage} = 20,
        CollatorSelection: manta_collator_selection::{Pallet, Call, Storage, Event<T>, Config<T>} = 21,
        Session: pallet_session::{Pallet, Call, Storage, Event, Config<T>} = 22,
        Aura: pallet_aura::{Pallet, Storage, Config<T>} = 23,
        AuraExt: cumulus_pallet_aura_ext::{Pallet, Storage, Config} = 24,

        // Treasury
        Treasury: pallet_treasury::{Pallet, Call, Storage, Event<T>} = 26,

        // Preimage registrar.
        Preimage: pallet_preimage::{Pallet, Call, Storage, Event<T>} = 28,
        // System scheduler.
        Scheduler: pallet_scheduler::{Pallet, Call, Storage, Event<T>} = 29,

        // XCM helpers.
        XcmpQueue: cumulus_pallet_xcmp_queue::{Pallet, Call, Storage, Event<T>} = 30,
        PolkadotXcm: pallet_xcm::{Pallet, Call, Storage, Event<T>, Origin, Config} = 31,
        CumulusXcm: cumulus_pallet_xcm::{Pallet, Event<T>, Origin} = 32,
        DmpQueue: cumulus_pallet_dmp_queue::{Pallet, Call, Storage, Event<T>} = 33,
        XTokens: orml_xtokens::{Pallet, Call, Event<T>, Storage} = 34,

        // Handy utilities.
        Utility: pallet_utility::{Pallet, Call, Event} = 40,
        Multisig: pallet_multisig::{Pallet, Call, Storage, Event<T>} = 41,
        Sudo: pallet_sudo::{Pallet, Call, Config<T>, Storage, Event<T>} = 42,

        // Asset and Private Payment
        Assets: pallet_assets::{Pallet, Call, Storage, Event<T>} = 45,
        AssetManager: pallet_asset_manager::{Pallet, Call, Storage, Config<T>, Event<T>} = 46,
        MantaPay: pallet_manta_pay::{Pallet, Call, Storage, Event<T>} = 47,
    }
);

/// The address format for describing accounts.
pub type Address = sp_runtime::MultiAddress<AccountId, ()>;
/// Block type as expected by this runtime.
pub type Block = generic::Block<Header, UncheckedExtrinsic>;
/// A Block signed with a Justification
pub type SignedBlock = generic::SignedBlock<Block>;
/// BlockId type as expected by this runtime.
pub type BlockId = generic::BlockId<Block>;
/// The SignedExtension to the basic transaction logic.
pub type SignedExtra = (
    frame_system::CheckSpecVersion<Runtime>,
    frame_system::CheckTxVersion<Runtime>,
    frame_system::CheckGenesis<Runtime>,
    frame_system::CheckEra<Runtime>,
    frame_system::CheckNonce<Runtime>,
    frame_system::CheckWeight<Runtime>,
    pallet_transaction_payment::ChargeTransactionPayment<Runtime>,
);
/// Unchecked extrinsic type as expected by this runtime.
pub type UncheckedExtrinsic = generic::UncheckedExtrinsic<Address, Call, Signature, SignedExtra>;
/// Extrinsic type that has already been checked.
pub type CheckedExtrinsic = generic::CheckedExtrinsic<AccountId, Call, SignedExtra>;
/// Executive: handles dispatch to the various modules.
pub type Executive = frame_executive::Executive<
    Runtime,
    Block,
    frame_system::ChainContext<Runtime>,
    Runtime,
    AllPalletsReversedWithSystemFirst,
>;

#[cfg(feature = "runtime-benchmarks")]
#[macro_use]
extern crate frame_benchmarking;

#[cfg(feature = "runtime-benchmarks")]
mod benches {
    frame_benchmarking::define_benchmarks!(
        // Substrate pallets
        [pallet_balances, Balances]
        [pallet_multisig, Multisig]
        [frame_system, SystemBench::<Runtime>]
        [pallet_timestamp, Timestamp]
        [pallet_utility, Utility]
        [pallet_democracy, Democracy]
        [pallet_collective, Council]
        [pallet_membership, CouncilMembership]
        [pallet_treasury, Treasury]
        [pallet_preimage, Preimage]
        [pallet_scheduler, Scheduler]
        [pallet_session, SessionBench::<Runtime>]
        [pallet_assets, Assets]
        // XCM
        [cumulus_pallet_xcmp_queue, XcmpQueue]
        // Manta pallets
        [pallet_tx_pause, TransactionPause]
        [manta_collator_selection, CollatorSelection]
        [pallet_manta_pay, MantaPay]
        [pallet_asset_manager, AssetManager]
    );
}

impl_runtime_apis! {
    impl sp_consensus_aura::AuraApi<Block, AuraId> for Runtime {
        fn slot_duration() -> sp_consensus_aura::SlotDuration {
            sp_consensus_aura::SlotDuration::from_millis(Aura::slot_duration())
        }

        fn authorities() -> Vec<AuraId> {
            Aura::authorities().into_inner()
        }
    }

    impl sp_api::Core<Block> for Runtime {
        fn version() -> RuntimeVersion {
            VERSION
        }

        fn execute_block(block: Block) {
            Executive::execute_block(block)
        }

        fn initialize_block(header: &<Block as BlockT>::Header) {
            Executive::initialize_block(header)
        }
    }

    impl sp_api::Metadata<Block> for Runtime {
        fn metadata() -> OpaqueMetadata {
            OpaqueMetadata::new(Runtime::metadata().into())
        }
    }

    impl sp_block_builder::BlockBuilder<Block> for Runtime {
        fn apply_extrinsic(extrinsic: <Block as BlockT>::Extrinsic) -> ApplyExtrinsicResult {
            Executive::apply_extrinsic(extrinsic)
        }

        fn finalize_block() -> <Block as BlockT>::Header {
            Executive::finalize_block()
        }

        fn inherent_extrinsics(data: sp_inherents::InherentData) -> Vec<<Block as BlockT>::Extrinsic> {
            data.create_extrinsics()
        }

        fn check_inherents(
            block: Block,
            data: sp_inherents::InherentData,
        ) -> sp_inherents::CheckInherentsResult {
            data.check_extrinsics(&block)
        }
    }

    impl sp_transaction_pool::runtime_api::TaggedTransactionQueue<Block> for Runtime {
        fn validate_transaction(
            source: TransactionSource,
            tx: <Block as BlockT>::Extrinsic,
            block_hash: <Block as BlockT>::Hash,
        ) -> TransactionValidity {
            Executive::validate_transaction(source, tx, block_hash)
        }
    }

    impl sp_offchain::OffchainWorkerApi<Block> for Runtime {
        fn offchain_worker(header: &<Block as BlockT>::Header) {
            Executive::offchain_worker(header)
        }
    }

    impl sp_session::SessionKeys<Block> for Runtime {
        fn generate_session_keys(seed: Option<Vec<u8>>) -> Vec<u8> {
            opaque::SessionKeys::generate(seed)
        }

        fn decode_session_keys(
            encoded: Vec<u8>,
        ) -> Option<Vec<(Vec<u8>, KeyTypeId)>> {
            opaque::SessionKeys::decode_into_raw_public_keys(&encoded)
        }
    }

    impl frame_system_rpc_runtime_api::AccountNonceApi<Block, AccountId, Index> for Runtime {
        fn account_nonce(account: AccountId) -> Index {
            System::account_nonce(account)
        }
    }

    impl pallet_transaction_payment_rpc_runtime_api::TransactionPaymentApi<Block, Balance> for Runtime {
        fn query_info(
            uxt: <Block as BlockT>::Extrinsic,
            len: u32,
        ) -> pallet_transaction_payment_rpc_runtime_api::RuntimeDispatchInfo<Balance> {
            TransactionPayment::query_info(uxt, len)
        }
        fn query_fee_details(
            uxt: <Block as BlockT>::Extrinsic,
            len: u32,
        ) -> pallet_transaction_payment::FeeDetails<Balance> {
            TransactionPayment::query_fee_details(uxt, len)
        }
    }

    impl cumulus_primitives_core::CollectCollationInfo<Block> for Runtime {
        fn collect_collation_info(header: &<Block as BlockT>::Header) -> cumulus_primitives_core::CollationInfo {
            ParachainSystem::collect_collation_info(header)
        }
    }

    impl pallet_manta_pay::runtime::PullLedgerDiffApi<Block> for Runtime {
        fn pull_ledger_diff(checkpoint: pallet_manta_pay::RawCheckpoint) -> pallet_manta_pay::PullResponse {
            MantaPay::pull_ledger_diff(checkpoint.into())
        }
    }

    #[cfg(feature = "try-runtime")]
    impl frame_try_runtime::TryRuntime<Block> for Runtime {
        fn on_runtime_upgrade() -> (Weight, Weight) {
            let weight = Executive::try_runtime_upgrade().unwrap();
            (weight, RuntimeBlockWeights::get().max_block)
        }

        fn execute_block_no_check(block: Block) -> Weight {
            Executive::execute_block_no_check(block)
        }
    }

    #[cfg(feature = "runtime-benchmarks")]
    impl frame_benchmarking::Benchmark<Block> for Runtime {
        fn benchmark_metadata(extra: bool) -> (
            Vec<frame_benchmarking::BenchmarkList>,
            Vec<frame_support::traits::StorageInfo>,
        ) {
            use frame_benchmarking::{Benchmarking, BenchmarkList};
            use frame_support::traits::StorageInfoTrait;
            use frame_system_benchmarking::Pallet as SystemBench;
            use cumulus_pallet_session_benchmarking::Pallet as SessionBench;

            let mut list = Vec::<BenchmarkList>::new();
            list_benchmarks!(list, extra);

            let storage_info = AllPalletsReversedWithSystemFirst::storage_info();

            (list, storage_info)
        }

        fn dispatch_benchmark(
            config: frame_benchmarking::BenchmarkConfig
        ) -> Result<Vec<frame_benchmarking::BenchmarkBatch>, sp_runtime::RuntimeString> {
            use frame_benchmarking::{Benchmarking, BenchmarkBatch, TrackedStorageKey};

            use frame_system_benchmarking::Pallet as SystemBench;
            impl frame_system_benchmarking::Config for Runtime {}

            use cumulus_pallet_session_benchmarking::Pallet as SessionBench;
            impl cumulus_pallet_session_benchmarking::Config for Runtime {}

            let whitelist: Vec<TrackedStorageKey> = vec![
                // Block Number
                hex_literal::hex!("26aa394eea5630e07c48ae0c9558cef702a5c1b19ab7a04f536c519aca4983ac").to_vec().into(),
                // Total Issuance
                hex_literal::hex!("c2261276cc9d1f8598ea4b6a74b15c2f57c875e4cff74148e4628f264b974c80").to_vec().into(),
                // Execution Phase
                hex_literal::hex!("26aa394eea5630e07c48ae0c9558cef7ff553b5a9862a516939d82b3d3d8661a").to_vec().into(),
                // Event Count
                hex_literal::hex!("26aa394eea5630e07c48ae0c9558cef70a98fdbe9ce6c55837576c60c7af3850").to_vec().into(),
                // System Events
                hex_literal::hex!("26aa394eea5630e07c48ae0c9558cef780d41e5e16056765bc8461851072c9d7").to_vec().into(),
                // Treasury Account
                hex_literal::hex!("26aa394eea5630e07c48ae0c9558cef7b99d880ec681799c0cf30e8886371da95ecffd7b6c0f78751baa9d281e0bfa3a6d6f646c70792f74727372790000000000000000000000000000000000000000").to_vec().into(),
            ];

            let mut batches = Vec::<BenchmarkBatch>::new();
            let params = (&config, &whitelist);

            add_benchmarks!(params, batches);

            if batches.is_empty() { return Err("Benchmark not found for this pallet.".into()) }
            Ok(batches)
        }
    }
}

struct CheckInherents;
impl cumulus_pallet_parachain_system::CheckInherents<Block> for CheckInherents {
    fn check_inherents(
        block: &Block,
        relay_state_proof: &cumulus_pallet_parachain_system::RelayChainStateProof,
    ) -> sp_inherents::CheckInherentsResult {
        let relay_chain_slot = relay_state_proof
            .read_slot()
            .expect("Could not read the relay chain slot from the proof");

        let inherent_data =
            cumulus_primitives_timestamp::InherentDataProvider::from_relay_chain_slot_and_duration(
                relay_chain_slot,
                sp_std::time::Duration::from_secs(6),
            )
            .create_inherent_data()
            .expect("Could not create the timestamp inherent data");

        inherent_data.check_extrinsics(block)
    }
}

cumulus_pallet_parachain_system::register_validate_block! {
    Runtime = Runtime,
    BlockExecutor = cumulus_pallet_aura_ext::BlockExecutor::<Runtime, Executive>,
    CheckInherents = CheckInherents,
}<|MERGE_RESOLUTION|>--- conflicted
+++ resolved
@@ -101,25 +101,14 @@
 
 #[sp_version::runtime_version]
 pub const VERSION: RuntimeVersion = RuntimeVersion {
-<<<<<<< HEAD
     spec_name: create_runtime_str!("dolphin"),
     impl_name: create_runtime_str!("dolphin"),
     authoring_version: 1,
     spec_version: 3200,
     impl_version: 1,
     apis: RUNTIME_API_VERSIONS,
-    transaction_version: 1,
+    transaction_version: 2,
     state_version: 0,
-=======
-	spec_name: create_runtime_str!("dolphin"),
-	impl_name: create_runtime_str!("dolphin"),
-	authoring_version: 1,
-	spec_version: 3200,
-	impl_version: 1,
-	apis: RUNTIME_API_VERSIONS,
-	transaction_version: 2,
-	state_version: 0,
->>>>>>> 24778406
 };
 
 /// The version information used to identify this runtime when compiled natively.
