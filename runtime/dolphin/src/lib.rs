--- conflicted
+++ resolved
@@ -24,8 +24,7 @@
 #[cfg(feature = "std")]
 include!(concat!(env!("OUT_DIR"), "/wasm_binary.rs"));
 
-use nimbus_primitives::NimbusId;
-// use nimbus_primitives::{AccountLookup, NimbusId};
+// use nimbus_primitives::AccountLookup;
 use sp_api::impl_runtime_apis;
 use sp_core::{crypto::KeyTypeId, OpaqueMetadata};
 use sp_runtime::{
@@ -60,11 +59,7 @@
     types::{AccountId, Balance, BlockNumber, Hash, Header, Index, Signature},
 };
 use runtime_common::{prod_or_fast, BlockHashCount, SlowAdjustingFeeUpdate};
-<<<<<<< HEAD
-use session_key_primitives::{aura::AuraId, VrfId};
-=======
 use session_key_primitives::{AuraId, NimbusId, VrfId};
->>>>>>> b30d3fd2
 
 #[cfg(any(feature = "std", test))]
 pub use sp_runtime::BuildStorage;
@@ -114,8 +109,6 @@
         pub fn new(tuple: (AuraId, NimbusId, VrfId)) -> SessionKeys {
             let (aura, nimbus, vrf) = tuple;
             SessionKeys { aura, nimbus, vrf }
-<<<<<<< HEAD
-=======
         }
     }
 
@@ -124,17 +117,6 @@
             aura: old.aura.clone(),
             nimbus: session_key_primitives::nimbus::dummy_key_from(old.aura.clone()),
             vrf: session_key_primitives::vrf::dummy_key_from(old.aura),
->>>>>>> b30d3fd2
-        }
-    }
-
-    pub fn transform_session_keys(_v: AccountId, old: OldSessionKeys) -> SessionKeys {
-        let unique_dummy_nimbus_id =
-            session_key_primitives::nimbus::from_aura_key(old.aura.clone());
-        SessionKeys {
-            aura: old.aura,
-            nimbus: unique_dummy_nimbus_id.clone(),
-            vrf: unique_dummy_nimbus_id.into(),
         }
     }
     // impl_opaque_keys! {
