--- conflicted
+++ resolved
@@ -1,11 +1,7 @@
 [package]
 authors = ['Manta Network']
 name = "manta-primitives"
-<<<<<<< HEAD
-version = "3.0.5"
-=======
 version = "3.0.6"
->>>>>>> b7b293fd
 edition = "2018"
 homepage = 'https://manta.network'
 license = 'GPL-3.0'
