--- conflicted
+++ resolved
@@ -1,40 +1,34 @@
 [package]
-authors = ['Manta Network']
-name = "manta-primitives"
-version = '3.1.0'
-edition = "2018"
-homepage = 'https://manta.network'
-license = 'GPL-3.0'
+authors    = ['Manta Network']
+name       = "manta-primitives"
+version    = '3.1.0'
+edition    = "2018"
+homepage   = 'https://manta.network'
+license    = 'GPL-3.0'
 repository = 'https://github.com/Manta-Network/Manta/'
 
 [package.metadata.docs.rs]
 targets = ['x86_64-unknown-linux-gnu']
 
 [dependencies]
-<<<<<<< HEAD
-codec = { package = "parity-scale-codec", version = "2.1.0", default-features = false }
-serde = { version = '1.0.119', features = ['derive'], optional = true }
-=======
-codec = { package = "parity-scale-codec", version = "2.3.1", default-features = false }
->>>>>>> 527b2b1c
-smallvec = "1.6.1"
+codec             = { package = "parity-scale-codec", version = "2.3.1", default-features = false }
+scale-info        = { version = "1.0.0", default-features = false, features = ["derive"] }
+serde             = { version = "1.0.119", features = ["derive"], optional = true }
+smallvec          = "1.6.1"
 
 # Substrate primitives
 sp-consensus-aura = { git = 'https://github.com/paritytech/substrate.git', default-features = false, branch = "polkadot-v0.9.12" }
-sp-core = { git = 'https://github.com/paritytech/substrate.git', default-features = false, branch = "polkadot-v0.9.12" }
-sp-std = { git = 'https://github.com/paritytech/substrate.git', default-features = false, branch = "polkadot-v0.9.12" }
-sp-io = { git = 'https://github.com/paritytech/substrate.git', default-features = false, branch = "polkadot-v0.9.12" }
-sp-runtime = { git = 'https://github.com/paritytech/substrate.git', default-features = false, branch = "polkadot-v0.9.12" }
+sp-core           = { git = 'https://github.com/paritytech/substrate.git', default-features = false, branch = "polkadot-v0.9.12" }
+sp-std            = { git = 'https://github.com/paritytech/substrate.git', default-features = false, branch = "polkadot-v0.9.12" }
+sp-io             = { git = 'https://github.com/paritytech/substrate.git', default-features = false, branch = "polkadot-v0.9.12" }
+sp-runtime        = { git = 'https://github.com/paritytech/substrate.git', default-features = false, branch = "polkadot-v0.9.12" }
 
 [features]
 default = ["std"]
-std = [
+std     = [
 	'codec/std',
-<<<<<<< HEAD
-	'frame-support/std',
-	'serde',
-=======
->>>>>>> 527b2b1c
+	'scale-info/std',
+	'serde/std',
 	'sp-consensus-aura/std',
 	'sp-io/std',
 	'sp-std/std',
