// Copyright 2020-2022 Manta Network.
// This file is part of Manta.
//
// Manta is free software: you can redistribute it and/or modify
// it under the terms of the GNU General Public License as published by
// the Free Software Foundation, either version 3 of the License, or
// (at your option) any later version.
//
// Manta is distributed in the hope that it will be useful,
// but WITHOUT ANY WARRANTY; without even the implied warranty of
// MERCHANTABILITY or FITNESS FOR A PARTICULAR PURPOSE.  See the
// GNU General Public License for more details.
//
// You should have received a copy of the GNU General Public License
// along with Manta.  If not, see <http://www.gnu.org/licenses/>.

#![allow(non_upper_case_globals)]
#![allow(clippy::unnecessary_cast)]
#![allow(clippy::upper_case_acronyms)]
#![cfg_attr(not(feature = "std"), no_std)]

mod assets;
pub mod constants;
<<<<<<< HEAD
pub mod types;

// From https://github.com/paritytech/polkadot/pull/4332/files?diff=unified&w=1 @ runtime/common/src/lib.rs
/// Macro to set a value (e.g. when using the `parameter_types` macro) to either a production value
/// or to an environment variable or testing value (in case the `fast-runtime` feature is selected).
/// Note that the environment variable is evaluated _at compile time_.
///
/// Usage:
/// ```Rust
/// parameter_types! {
/// 	// Note that the env variable version parameter cannot be const.
/// 	pub LaunchPeriod: BlockNumber = prod_or_fast!(7 * DAYS, 1, "KSM_LAUNCH_PERIOD");
/// 	pub const VotingPeriod: BlockNumber = prod_or_fast!(7 * DAYS, 1 * MINUTES);
/// }
#[macro_export]
macro_rules! prod_or_fast {
	($prod:expr, $test:expr) => {
		if cfg!(feature = "fast-runtime") {
			$test
		} else {
			$prod
		}
	};
	($prod:expr, $test:expr, $env:expr) => {
		if cfg!(feature = "fast-runtime") {
			core::option_env!($env)
				.map(|s| s.parse().ok())
				.flatten()
				.unwrap_or($test)
		} else {
			$prod
		}
	};
}
=======
mod xcm;
pub use crate::{
	assets::{
		AssetIdLocationConvert, AssetIdLocationGetter, AssetLocation, AssetRegistarMetadata,
		AssetStorageMetadata, UnitsToWeightRatio,
	},
	xcm::{
		AccountIdToMultiLocation, FirstAssetTrader, IsNativeConcrete, MultiNativeAsset,
		XcmFeesToAccount,
	},
};
pub use constants::*;

use sp_runtime::traits::{BlakeTwo256, IdentifyAccount, Verify};

/// An index to a block.
pub type BlockNumber = u32;

/// Alias to 512-bit hash when used in the context of a transaction signature on the chain.
pub type Signature = sp_runtime::MultiSignature;

/// Some way of identifying an account on the chain. We intentionally make it equivalent
/// to the public key of our transaction signing scheme.
pub type AccountId = <<Signature as Verify>::Signer as IdentifyAccount>::AccountId;

/// The type for looking up accounts. We don't expect more than 4 billion of them, but you
/// never know...
pub type AccountIndex = u32;

/// Balance of an account.
pub type Balance = u128;

/// Index of a transaction in the chain.
pub type Index = u32;

/// A hash of some data used by the chain.
pub type Hash = sp_core::H256;

/// Block header type as expected by this runtime.
pub type Header = sp_runtime::generic::Header<BlockNumber, BlakeTwo256>;
pub type Block = sp_runtime::generic::Block<Header, sp_runtime::OpaqueExtrinsic>;

/// Digest item type.
pub type DigestItem = sp_runtime::generic::DigestItem;

// Aura consensus authority.
pub type AuraId = sp_consensus_aura::sr25519::AuthorityId;

// Moment
pub type Moment = u64;

// AssetId
pub type AssetId = u32;
>>>>>>> c8feb1b5
<|MERGE_RESOLUTION|>--- conflicted
+++ resolved
@@ -19,10 +19,21 @@
 #![allow(clippy::upper_case_acronyms)]
 #![cfg_attr(not(feature = "std"), no_std)]
 
+pub mod constants;
+pub mod types;
+
 mod assets;
-pub mod constants;
-<<<<<<< HEAD
-pub mod types;
+mod xcm;
+pub use crate::{
+	assets::{
+		AssetIdLocationConvert, AssetIdLocationGetter, AssetLocation, AssetRegistarMetadata,
+		AssetStorageMetadata, UnitsToWeightRatio,
+	},
+	xcm::{
+		AccountIdToMultiLocation, FirstAssetTrader, IsNativeConcrete, MultiNativeAsset,
+		XcmFeesToAccount,
+	},
+};
 
 // From https://github.com/paritytech/polkadot/pull/4332/files?diff=unified&w=1 @ runtime/common/src/lib.rs
 /// Macro to set a value (e.g. when using the `parameter_types` macro) to either a production value
@@ -55,59 +66,4 @@
 			$prod
 		}
 	};
-}
-=======
-mod xcm;
-pub use crate::{
-	assets::{
-		AssetIdLocationConvert, AssetIdLocationGetter, AssetLocation, AssetRegistarMetadata,
-		AssetStorageMetadata, UnitsToWeightRatio,
-	},
-	xcm::{
-		AccountIdToMultiLocation, FirstAssetTrader, IsNativeConcrete, MultiNativeAsset,
-		XcmFeesToAccount,
-	},
-};
-pub use constants::*;
-
-use sp_runtime::traits::{BlakeTwo256, IdentifyAccount, Verify};
-
-/// An index to a block.
-pub type BlockNumber = u32;
-
-/// Alias to 512-bit hash when used in the context of a transaction signature on the chain.
-pub type Signature = sp_runtime::MultiSignature;
-
-/// Some way of identifying an account on the chain. We intentionally make it equivalent
-/// to the public key of our transaction signing scheme.
-pub type AccountId = <<Signature as Verify>::Signer as IdentifyAccount>::AccountId;
-
-/// The type for looking up accounts. We don't expect more than 4 billion of them, but you
-/// never know...
-pub type AccountIndex = u32;
-
-/// Balance of an account.
-pub type Balance = u128;
-
-/// Index of a transaction in the chain.
-pub type Index = u32;
-
-/// A hash of some data used by the chain.
-pub type Hash = sp_core::H256;
-
-/// Block header type as expected by this runtime.
-pub type Header = sp_runtime::generic::Header<BlockNumber, BlakeTwo256>;
-pub type Block = sp_runtime::generic::Block<Header, sp_runtime::OpaqueExtrinsic>;
-
-/// Digest item type.
-pub type DigestItem = sp_runtime::generic::DigestItem;
-
-// Aura consensus authority.
-pub type AuraId = sp_consensus_aura::sr25519::AuthorityId;
-
-// Moment
-pub type Moment = u64;
-
-// AssetId
-pub type AssetId = u32;
->>>>>>> c8feb1b5
+}