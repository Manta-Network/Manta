// Copyright 2020-2022 Manta Network.
// This file is part of Manta.
//
// Manta is free software: you can redistribute it and/or modify
// it under the terms of the GNU General Public License as published by
// the Free Software Foundation, either version 3 of the License, or
// (at your option) any later version.
//
// Manta is distributed in the hope that it will be useful,
// but WITHOUT ANY WARRANTY; without even the implied warranty of
// MERCHANTABILITY or FITNESS FOR A PARTICULAR PURPOSE.  See the
// GNU General Public License for more details.
//
// You should have received a copy of the GNU General Public License
// along with Manta.  If not, see <http://www.gnu.org/licenses/>.

#![allow(non_upper_case_globals)]
#![allow(clippy::unnecessary_cast)]
#![allow(clippy::upper_case_acronyms)]
#![cfg_attr(not(feature = "std"), no_std)]

<<<<<<< HEAD
pub mod assets;
=======
#[cfg(feature = "std")]
pub mod helpers;

mod assets;
>>>>>>> e7125c5d
pub mod constants;
pub mod types;
pub mod xcm;

// From https://github.com/paritytech/polkadot/pull/4332/files?diff=unified&w=1 @ runtime/common/src/lib.rs
/// Macro to set a value (e.g. when using the `parameter_types` macro) to either a production value
/// or to an environment variable or testing value (in case the `fast-runtime` feature is selected).
/// Note that the environment variable is evaluated _at compile time_.
///
/// Usage:
/// ```Rust
/// parameter_types! {
/// 	// Note that the env variable version parameter cannot be const.
/// 	pub LaunchPeriod: BlockNumber = prod_or_fast!(7 * DAYS, 1, "KSM_LAUNCH_PERIOD");
/// 	pub const VotingPeriod: BlockNumber = prod_or_fast!(7 * DAYS, 1 * MINUTES);
/// }
#[macro_export]
macro_rules! prod_or_fast {
	($prod:expr, $test:expr) => {
		if cfg!(feature = "fast-runtime") {
			$test
		} else {
			$prod
		}
	};
	($prod:expr, $test:expr, $env:expr) => {
		if cfg!(feature = "fast-runtime") {
			core::option_env!($env)
				.map(|s| s.parse().ok())
				.flatten()
				.unwrap_or($test)
		} else {
			$prod
		}
	};
}<|MERGE_RESOLUTION|>--- conflicted
+++ resolved
@@ -19,17 +19,13 @@
 #![allow(clippy::upper_case_acronyms)]
 #![cfg_attr(not(feature = "std"), no_std)]
 
-<<<<<<< HEAD
 pub mod assets;
-=======
-#[cfg(feature = "std")]
-pub mod helpers;
-
-mod assets;
->>>>>>> e7125c5d
 pub mod constants;
 pub mod types;
 pub mod xcm;
+
+#[cfg(feature = "std")]
+pub mod helpers;
 
 // From https://github.com/paritytech/polkadot/pull/4332/files?diff=unified&w=1 @ runtime/common/src/lib.rs
 /// Macro to set a value (e.g. when using the `parameter_types` macro) to either a production value
