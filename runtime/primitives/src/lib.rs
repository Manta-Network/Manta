--- conflicted
+++ resolved
@@ -19,13 +19,10 @@
 #![allow(clippy::upper_case_acronyms)]
 #![cfg_attr(not(feature = "std"), no_std)]
 
-<<<<<<< HEAD
 #[cfg(feature = "std")]
 pub mod helpers;
 
-=======
 mod assets;
->>>>>>> c8feb1b5
 pub mod constants;
 mod xcm;
 pub use crate::{
