# CHANGELOG

## Pending

### Breaking changes

### Features

### Improvements

### Bug fixes

## v3.0.9

### Breaking changes

### Features
<<<<<<< HEAD
- [\#221](https://github.com/Manta-Network/Manta/pull/221) Add manta-vesting pallet.
- Update weight for `pallet_democracy`/`pallet_collective`/`pallet_membership`/`pallet_scheduler`/`pallet_balances`/`manta-vesting`.

### Improvements
- Bump spec version to 5
- [\#244](https://github.com/Manta-Network/Manta/pull/244) Adjust benchmarking workflow.

### Bug fixes
=======

### Improvements
- [\#250](https://github.com/Manta-Network/Manta/pull/250) Manta initial release
- [\#242](https://github.com/Manta-Network/Manta/pull/242) Update upstream dependencies to `0.9.12`. Various XCM safeguards. Bump runtime version to 5
- [\#244](https://github.com/Manta-Network/Manta/pull/244) Align benchmarking work flow with polkadot/kusama
- [\#245](https://github.com/Manta-Network/Manta/pull/245) Unify manta and calamari client.

### Bug fixes
- [\#233](https://github.com/Manta-Network/Manta/pull/233) Fix dockerfile so that build args are available at runtime and container entrypoint is correctly executed
>>>>>>> 4caa2587

## v3.0.8

### Breaking changes

### Features
- [\#190](https://github.com/Manta-Network/Manta/pull/190) Governance configurations for calamari runtime.

### Improvements
- Bump spec version to 4

### Bug fixes

## v3.0.7

### Breaking changes

### Features

### Improvements
- [\#225](https://github.com/Manta-Network/Manta/pull/225) split MA and KMA definitions.
- Bump spec version to 3

### Bug fixes

## v3.0.6

### Breaking changes
- [\#211](https://github.com/Manta-Network/Manta/pull/211) Update Parity dependencies to `v0.9.11`.
- [Support Metadata V14](https://github.com/paritytech/cumulus/pull/623)

### Features
- [Support XCM V2](https://github.com/paritytech/polkadot/pull/3629)
- Split KMA and MA currencies into 18 decimal precision and 12 decimal precision

### Improvements
- [Follow Rework Transaction Priority calculation](https://github.com/paritytech/substrate/pull/9834)
- Refactor Node Rpc Service.
- Remove some unused dependencies.

### Bug fixes

## v3.0.5

### Breaking changes
- [\#195](https://github.com/Manta-Network/Manta/pull/195) Update Parity dependencies to `v0.9.10`.

### Features

### Improvements
- [\#197](https://github.com/Manta-Network/Manta/pull/197) Migrate CI compilation checks to self-hosted runners.
- [\#198](https://github.com/Manta-Network/Manta/pull/198) Improve CI/CD. Always trigger integration tests. Conditionally trigger runtime upgrade tests. Conditionally trigger release publish.

### Bug fixes<|MERGE_RESOLUTION|>--- conflicted
+++ resolved
@@ -2,12 +2,15 @@
 
 ## Pending
 
+## v3.1.0
 ### Breaking changes
 
 ### Features
+- [\#221](https://github.com/Manta-Network/Manta/pull/221) Add manta-vesting pallet.
+- Update weight for `pallet_democracy`/`pallet_collective`/`pallet_membership`/`pallet_scheduler`/`pallet_balances`/`manta-vesting`.
 
 ### Improvements
-
+Bump spec version to 3100
 ### Bug fixes
 
 ## v3.0.9
@@ -15,16 +18,6 @@
 ### Breaking changes
 
 ### Features
-<<<<<<< HEAD
-- [\#221](https://github.com/Manta-Network/Manta/pull/221) Add manta-vesting pallet.
-- Update weight for `pallet_democracy`/`pallet_collective`/`pallet_membership`/`pallet_scheduler`/`pallet_balances`/`manta-vesting`.
-
-### Improvements
-- Bump spec version to 5
-- [\#244](https://github.com/Manta-Network/Manta/pull/244) Adjust benchmarking workflow.
-
-### Bug fixes
-=======
 
 ### Improvements
 - [\#250](https://github.com/Manta-Network/Manta/pull/250) Manta initial release
@@ -34,7 +27,6 @@
 
 ### Bug fixes
 - [\#233](https://github.com/Manta-Network/Manta/pull/233) Fix dockerfile so that build args are available at runtime and container entrypoint is correctly executed
->>>>>>> 4caa2587
 
 ## v3.0.8
 
