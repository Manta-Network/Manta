--- conflicted
+++ resolved
@@ -1,12 +1,12 @@
 # CHANGELOG
 
 ## Pending
-<<<<<<< HEAD
-- [\#411](https://github.com/Manta-Network/Manta/pull/411) Add a corner case about increasing/decreasing candidate bond in collator-selection.
-=======
+
 ### Features
 - [\#419](https://github.com/Manta-Network/Manta/pull/419) Add asset manager and XCM support.
->>>>>>> a9a6ae07
+
+### Improvements
+- [\#411](https://github.com/Manta-Network/Manta/pull/411) Add a corner case about increasing/decreasing candidate bond in collator-selection.
 
 ## v3.1.4-1
 ### Breaking changes
