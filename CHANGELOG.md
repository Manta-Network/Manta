--- conflicted
+++ resolved
@@ -1,7 +1,5 @@
 # CHANGELOG
 
-<<<<<<< HEAD
-=======
 ## v4.0.6
 ### Added
 - [\#1067](https://github.com/Manta-Network/Manta/pull/1067) Refactor manta genesis files, add `manta-testnet` [MA]
@@ -27,7 +25,6 @@
 ### Fixed
 - [\#1064](https://github.com/Manta-Network/Manta/pull/1064) add chain id [CA]
 
->>>>>>> ceb9e46c
 ## v4.0.4
 ### Fixed
 - [\#1043](https://github.com/Manta-Network/Manta/pull/1043) Add self-bond filter condition when computing new set of collators [CA]
