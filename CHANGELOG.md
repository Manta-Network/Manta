# CHANGELOG

<<<<<<< HEAD
## v3.2.1(Unreleased)
=======

## [Unreleased]
>>>>>>> 799bcb6b
### Breaking changes

### Features

### Improvements
<<<<<<< HEAD
- [\#571](https://github.com/Manta-Network/Manta/pull/571) Update upstream dependencies to v0.9.22.
=======
- [\#609](https://github.com/Manta-Network/Manta/pull/609) Update parameter path from `sdk` to `manta-parameters`
>>>>>>> 799bcb6b

### Bug fixes

## v3.2.0
### Breaking changes

### Features
- [Dolphin] [\#529](https://github.com/Manta-Network/Manta/pull/529) Add RPC for MantaPay to synchronize with latest ledger state

### Improvements
- [\#481](https://github.com/Manta-Network/Manta/pull/481) Update upstream dependencies to v0.9.18.
- [\#491](https://github.com/Manta-Network/Manta/pull/491) Revamp collator-selection.
- [\#493](https://github.com/Manta-Network/Manta/pull/493) Dedupe mock-xcm tests (part 1).
- [\#505](https://github.com/Manta-Network/Manta/pull/505) Proper bare-metal instances for benchmarking workflows.
- [\#507](https://github.com/Manta-Network/Manta/pull/507) Add issue template for Calamari xcm onboarding of other parachains.
- [\#519](https://github.com/Manta-Network/Manta/pull/519) Concrete fungible ledger integration tests.
- [\#523](https://github.com/Manta-Network/Manta/pull/523) Move xcm and assets related runtime configurations to own files.
- [\#531](https://github.com/Manta-Network/Manta/pull/531) Clean up AssetManager migration code.
- [\#541](https://github.com/Manta-Network/Manta/pull/541) Skip build on too tiny change.
- [\#542](https://github.com/Manta-Network/Manta/pull/542) Update xcm integrations template issue.
- [Calamari] [\#550](https://github.com/Manta-Network/Manta/pull/550) Remove sudo pallet from calamari runtime.
- [\#560](https://github.com/Manta-Network/Manta/pull/560) Bump srtool to v0.4.0.
- [Dolphin] [\#583](https://github.com/Manta-Network/Manta/pull/583) Remove checkpoint from RPC API when synchronizing with MantaPay.

### Bug fixes
- [\#558](https://github.com/Manta-Network/Manta/pull/558) Fix try runtime and metadata diff ci workflows.
- [\#567](https://github.com/Manta-Network/Manta/pull/567) Fix file structure of relay chian specs.
- [\#570](https://github.com/Manta-Network/Manta/pull/570) Revert hard-coded branch of yamllint github action.

## v3.1.5-1
### Breaking changes

### Features

### Improvements
- [\#475](https://github.com/Manta-Network/Manta/pull/475) New workflow for comparing runtime metadata before and after runtime upgrade.
- [\#485](https://github.com/Manta-Network/Manta/pull/485) XCM Fees now accrue to the Treasury instead of AssetManager.
- [\#509](https://github.com/Manta-Network/Manta/pull/509) OnRuntimeUpgrade hook for AssetManager to properly set initial configurations.
- [\#510](https://github.com/Manta-Network/Manta/pull/510) Automate publishing of Dolphin release artifacts.
- [\#513](https://github.com/Manta-Network/Manta/pull/513) Update the release issues template.

### Bug fixes


## v3.1.5
### Breaking changes

### Features
- [\#484](https://github.com/Manta-Network/Manta/pull/484) Update to [latest MantaPay circuits](https://github.com/Manta-Network/manta-rs/pull/50)
- [\#436](https://github.com/Manta-Network/Manta/pull/436) Dolphin XCM Integration
- [\#430](https://github.com/Manta-Network/Manta/pull/430) Add private payment to dolphin runtime.
- [\#419](https://github.com/Manta-Network/Manta/pull/419) Add asset manager and XCM support.
- [\#416](https://github.com/Manta-Network/Manta/pull/416) Automatic Collator removal enabled for Calamari
- [\#383](https://github.com/Manta-Network/Manta/pull/383) Calamari & Manta support `cargo build --features=fast-runtime`, setting most configurable timers to 2 or 5 minutes (instead of days)
- [\#358](https://github.com/Manta-Network/Manta/pull/358) Underperforming collators are automatically removed from the collator set after each session

### Improvements
- [\#476](https://github.com/Manta-Network/Manta/pull/476) Set the version of feature resolver as 2.
- [\#472](https://github.com/Manta-Network/Manta/pull/472) Improve asset manager.
- [\#457](https://github.com/Manta-Network/Manta/pull/457) Add manual `try-runtime` CI workflow test against Calamari mainnet.
- [\#455](https://github.com/Manta-Network/Manta/pull/455) Calamari: Integrate new collator eviction.
- [\#447](https://github.com/Manta-Network/Manta/pull/447) Dolphin parachain testnet genesis.
- [\#445](https://github.com/Manta-Network/Manta/pull/445) Clean up readme.
- [\#441](https://github.com/Manta-Network/Manta/pull/441) Dolphin benchmarking workflow.
- [\#439](https://github.com/Manta-Network/Manta/pull/439) Instructions for DCO.
- [\#435](https://github.com/Manta-Network/Manta/pull/435) Expose 9945 for checking relaychain's block number on parachain.
- [\#426](https://github.com/Manta-Network/Manta/pull/426) DCO for community PRs.
- [\#411](https://github.com/Manta-Network/Manta/pull/411) Add a corner case about increasing/decreasing candidate bond in collator-selection.
- [\#410](https://github.com/Manta-Network/Manta/pull/410) Add to-do item to update CHANGELOG.md.
- [\#409](https://github.com/Manta-Network/Manta/pull/409) Update banner.
- [\#406](https://github.com/Manta-Network/Manta/pull/406) Adjust treasury and preimage pallets' deposits.
- [\#405](https://github.com/Manta-Network/Manta/pull/405) Migrate to new method of declaring constants.
- [\#404](https://github.com/Manta-Network/Manta/pull/404) Reduce PreimageMaxSize to 3.5MB.
- [\#401](https://github.com/Manta-Network/Manta/pull/401) Customize cargo profiles. Add production profile.
- [\#393](https://github.com/Manta-Network/Manta/pull/393) CI runtime upgrade test and github templates improvements.
- [\#373](https://github.com/Manta-Network/Manta/pull/373) Expose more ports in dockerfile.

### Bug fixes
- [\#470](https://github.com/Manta-Network/Manta/pull/470) Fix: move deserialization of manta-pay types into the extrinsic.
- [\#467](https://github.com/Manta-Network/Manta/pull/467) Fix ssl compilation issue in CI.
- [\#461](https://github.com/Manta-Network/Manta/pull/461) Fix AssetManager's `update_asset_metadata` to update the underlying assets storage.
- [\#421](https://github.com/Manta-Network/Manta/pull/421) Fix CI integration test false negatives.

## v3.1.4-1
### Breaking changes

### Features

### Improvements
- Bump spec version to **3141**.
- [\#403](https://github.com/Manta-Network/Manta/pull/403) Remove pallet_scheduler v3 migration after 3140 runtime upgrade.
- [\#407](https://github.com/Manta-Network/Manta/pull/407) Update substrate dependencies to fix some low hanging fruit in democracy pallet.

### Bug fixes

## v3.1.4
### Breaking changes

### Features

### Improvements
- Bump spec version to **3140**.
- [\#377](https://github.com/Manta-Network/Manta/pull/377) Update upstream dependencies to v0.9.16.
- [\#359](https://github.com/Manta-Network/Manta/pull/359) Update upstream dependencies to v0.9.15.
- [\#337](https://github.com/Manta-Network/Manta/pull/337) Add a congested_chain_simulation test in Calamari.
- [\#341](https://github.com/Manta-Network/Manta/pull/341) Create Release Checklist Issue Template.
- [\#350](https://github.com/Manta-Network/Manta/pull/350) Setting minValidatorCount to a default value on runtime upgrade.

### Bug fixes

## v3.1.2
### Breaking changes

### Features
- [\#311](https://github.com/Manta-Network/Manta/pull/311) Enable LTO for native binary build.
- [\#312](https://github.com/Manta-Network/Manta/pull/312) Enable collator-selection.
- [\#313](https://github.com/Manta-Network/Manta/pull/313) Add treasury to Calamari runtime.

### Improvements
- Bump spec version to **3120**, transaction version to **3**.
- Performance improvement. Re-benchmark all unfiltered pallets due to [\#313](https://github.com/Manta-Network/Manta/pull/313) and [\#329](https://github.com/Manta-Network/Manta/pull/329). So all weights are 20% ~ 40% less than release 3.1.1
- [\#318](https://github.com/Manta-Network/Manta/pull/318) Update copyright year.
- [\#329](https://github.com/Manta-Network/Manta/pull/329) Use bare metal instance for Calamari/Manta benchmarking workflows.
- [\#353](https://github.com/Manta-Network/Manta/pull/353) Update dockerfile.

### Bug fixes
- [\#317](https://github.com/Manta-Network/Manta/pull/317) Revert workaround for failing rococo-local runtime upgrade tests in CI.

## v3.1.1
### Breaking changes

### Features
- [\#275](https://github.com/Manta-Network/Manta/pull/275) Deposit all TX fees to block authors.

### Improvements
- [\#280](https://github.com/Manta-Network/Manta/pull/280) Update README.md.
- [\#283](https://github.com/Manta-Network/Manta/pull/283) CI runtime upgrade test for manta parachain.
- [\#288](https://github.com/Manta-Network/Manta/pull/288) Update PR template.
- [\#294](https://github.com/Manta-Network/Manta/pull/294) Integrate `v0.9.13` upstream changes.
- [\#296](https://github.com/Manta-Network/Manta/pull/296) Adjust `weight_2_fee` calculation to increase TX fees and improve DDoS protection.

### Bug fixes
- [\#284](https://github.com/Manta-Network/Manta/pull/284) Unfilter utility for batched token transfer.
- [\#302](https://github.com/Manta-Network/Manta/pull/302) Better CI runtime upgrade test success criteria.

## v3.1.0
### Breaking changes

### Features
- [\#221](https://github.com/Manta-Network/Manta/pull/221) Add calamari-vesting pallet.
- [\#263](https://github.com/Manta-Network/Manta/pull/263) Calamari/Manta docker image and integration tests.
- [\#265](https://github.com/Manta-Network/Manta/pull/265) Integrate pallet-tx-pause in Manta/Calamari giving SUDO the ability to rapidly halt further execution of any extrinsic in the runtime.

### Improvements
- Bump spec version to 3100
- [\#260](https://github.com/Manta-Network/Manta/pull/260) Update weight for `pallet_democracy`/`pallet_collective`/`pallet_membership`/`pallet_scheduler`/`pallet_balances`/`calamari-vesting`.
- [\#270](https://github.com/Manta-Network/Manta/pull/270) Whitelist `frame_system` calls and integrate custom `multisig` weights in Manta/Calamari runtimes.
- [\#279](https://github.com/Manta-Network/Manta/pull/279) CI improvements and custom weights for `pallet_session`, `pallet_timestamp`, `frame_system`.

### Bug fixes

## v3.0.9

### Breaking changes

### Features

### Improvements
- [\#250](https://github.com/Manta-Network/Manta/pull/250) Manta initial release
- [\#242](https://github.com/Manta-Network/Manta/pull/242) Update upstream dependencies to `0.9.12`. Various XCM safeguards. Bump runtime version to 5
- [\#244](https://github.com/Manta-Network/Manta/pull/244) Align benchmarking work flow with polkadot/kusama
- [\#245](https://github.com/Manta-Network/Manta/pull/245) Unify manta and calamari client.

### Bug fixes
- [\#233](https://github.com/Manta-Network/Manta/pull/233) Fix dockerfile so that build args are available at runtime and container entrypoint is correctly executed

## v3.0.8

### Breaking changes

### Features
- [\#190](https://github.com/Manta-Network/Manta/pull/190) Governance configurations for calamari runtime.

### Improvements
- Bump spec version to 4

### Bug fixes

## v3.0.7

### Breaking changes

### Features

### Improvements
- [\#225](https://github.com/Manta-Network/Manta/pull/225) split MA and KMA definitions.
- Bump spec version to 3

### Bug fixes

## v3.0.6

### Breaking changes
- [\#211](https://github.com/Manta-Network/Manta/pull/211) Update Parity dependencies to `v0.9.11`.
- [Support Metadata V14](https://github.com/paritytech/cumulus/pull/623)

### Features
- [Support XCM V2](https://github.com/paritytech/polkadot/pull/3629)
- Split KMA and MA currencies into 18 decimal precision and 12 decimal precision

### Improvements
- [Follow Rework Transaction Priority calculation](https://github.com/paritytech/substrate/pull/9834)
- Refactor Node Rpc Service.
- Remove some unused dependencies.

### Bug fixes

## v3.0.5

### Breaking changes
- [\#195](https://github.com/Manta-Network/Manta/pull/195) Update Parity dependencies to `v0.9.10`.

### Features

### Improvements
- [\#197](https://github.com/Manta-Network/Manta/pull/197) Migrate CI compilation checks to self-hosted runners.
- [\#198](https://github.com/Manta-Network/Manta/pull/198) Improve CI/CD. Always trigger integration tests. Conditionally trigger runtime upgrade tests. Conditionally trigger release publish.

### Bug fixes<|MERGE_RESOLUTION|>--- conflicted
+++ resolved
@@ -1,21 +1,14 @@
 # CHANGELOG
 
-<<<<<<< HEAD
-## v3.2.1(Unreleased)
-=======
 
 ## [Unreleased]
->>>>>>> 799bcb6b
-### Breaking changes
-
-### Features
-
-### Improvements
-<<<<<<< HEAD
+### Breaking changes
+
+### Features
+
+### Improvements
 - [\#571](https://github.com/Manta-Network/Manta/pull/571) Update upstream dependencies to v0.9.22.
-=======
-- [\#609](https://github.com/Manta-Network/Manta/pull/609) Update parameter path from `sdk` to `manta-parameters`
->>>>>>> 799bcb6b
+- [\#609](https://github.com/Manta-Network/Manta/pull/609) Update parameter path from `sdk` to `manta-parameters`.
 
 ### Bug fixes
 
