--- conflicted
+++ resolved
@@ -4,11 +4,8 @@
 ### Breaking changes
 
 ### Features
-<<<<<<< HEAD
-=======
 - [\#383](https://github.com/Manta-Network/Manta/pull/383) Calamari & Manta support `cargo build --features=fast-runtime`, setting most configurable timers to 2 or 5 minutes (instead of days)
 - [\#436](https://github.com/Manta-Network/Manta/pull/436) Dolphin XCM Integration
->>>>>>> e00d9d67
 
 ### Improvements
 ### Bug fixes
