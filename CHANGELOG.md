--- conflicted
+++ resolved
@@ -6,11 +6,7 @@
 ### Features
 
 ### Improvements
-<<<<<<< HEAD
-- [\#695](https://github.com/Manta-Network/Manta/pull/695) Refactor fungible ledger mint/burn.
-=======
 - [\#694](https://github.com/Manta-Network/Manta/pull/694) Switch to u128::MAX in fungible ledger transfer integration test.
->>>>>>> 44cb43d3
 
 ### Bug fixes
 
