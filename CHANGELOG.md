--- conflicted
+++ resolved
@@ -1,6 +1,5 @@
 # CHANGELOG
 
-<<<<<<< HEAD
 ## Unreleased
 ### Breaking changes
 
@@ -11,9 +10,7 @@
 
 ### Bug fixes
 
-=======
 ## v3.2.1
->>>>>>> ff69d357
 ### Breaking changes
 - [Dolphin] [\#628](https://github.com/Manta-Network/Manta/pull/628) Improve RPC performance, add `max_receivers` and `max_senders` fields in the RPC request.
 
