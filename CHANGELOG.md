--- conflicted
+++ resolved
@@ -6,11 +6,8 @@
 ### Features
 
 ### Improvements
-<<<<<<< HEAD
 - [\#681](https://github.com/Manta-Network/Manta/pull/681) CI Ledger RPC Tests.
-=======
 - [\#694](https://github.com/Manta-Network/Manta/pull/694) Switch to u128::MAX in fungible ledger transfer integration test.
->>>>>>> 44cb43d3
 
 ### Bug fixes
 
