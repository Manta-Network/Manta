--- conflicted
+++ resolved
@@ -20,22 +20,6 @@
         the `spec_version` or `impl` must be bumped.
   - [ ] Verify pallet and [extrinsic ordering](#extrinsic-ordering) has stayed
         the same. Bump `transaction_version` if not.
-<<<<<<< HEAD
-    - [ ] Verify new extrinsics have been correctly whitelisted/blacklisted
-    - [ ] Verify [benchmarks](#benchmarks) have been updated for any modified runtime logic.
-    - [ ] Check for any upstream storage migrations and perform tests with `try-runtime`, if any.
-    - [ ] Grep github actions files for the following version URLs and update them
-        - `https://github.com/paritytech/polkadot/releases/download/v`
-    - [ ] Execute the manual runtime upgrade CI workflow and verify that it succeeds.
-    - [ ] Generate new changelog using `dev-tools` repo
-    - [ ] Merge when green and reviewed
-    - [ ] Tag the release with the same version you used on the release PR. IMPORTANT: Use the `manta` branch commit for the tag, NOT a `release-` or other branch
-    - [ ] Wait for CI to succeed running on the tag
-    - [ ] Check that a draft release has been created on the [release page](https://github.com/Manta-Network/Manta/releases) and add relevant [release notes](#release-notes)
-    - [ ] Check that build artifacts have been added to the draft-release
-    - [ ] Promote the draft to a Pre-Release on github
-    - [ ] If there's any new extrinsic or pallet introduced, please add it to [runtime/calamari/src/diff_gas_fees.rs](../../runtime/calamari/src/diff_gas_fees.rs), then follow [tx-fees-data/README](../../runtime/calamari/tx-fees-data/README.md) to generate a new tx fees sheet.
-=======
   - [ ] Verify new extrinsics have been correctly whitelisted/blacklisted
   - [ ] Grep github actions files for `https://github.com/paritytech/polkadot/releases/download/v` URLs and align them with current mainnet states
   - polkadot: https://polkadot.js.org/apps/?rpc=wss%3A%2F%2Fpolkadot.api.onfinality.io%2Fpublic-ws#/explorer
@@ -50,7 +34,7 @@
   - [ ] Check that a draft release has been created on the [release page](https://github.com/Manta-Network/Manta/releases) and add relevant [release notes](#release-notes)
   - [ ] Check that build artifacts have been added to the draft-release
   - [ ] Promote the draft to a Pre-Release on github
->>>>>>> b71ab07c
+  - [ ] If there's any new extrinsic or pallet introduced, please add it to [runtime/calamari/src/diff_tx_fees.rs](../../runtime/calamari/src/diff_tx_fees.rs), then follow [tx-fees-data/README](../../runtime/calamari/tx-fees-data/README.md) to generate a new tx fees sheet.
 
 # Deploy to internal testnets ( fast runtime )
 
