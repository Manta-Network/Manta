name: manta integration test
on:
  push:
    branches: [manta]
  pull_request:
    branches: [manta]
    types: [opened, reopened, synchronize, labeled]
concurrency:
  group: ${{ github.workflow }}-${{ github.head_ref || github.run_id }}
  cancel-in-progress: true
env:
  AWS_INSTANCE_SSH_PUBLIC_KEY: ssh-ed25519 AAAAC3NzaC1lZDI1NTE5AAAAIPb24HEQ++aNFWaqVyMtIs6GotUB8R+q61XOoI2z6uMj
  AWS_REGION: us-east-1
  AWS_SUBNET_ID: subnet-08c26caf0a52b7c19
  AWS_SECURITY_GROUP_ID: sg-0315bffea9042ac9b
  AWS_INSTANCE_TYPE: c5.2xlarge
  AWS_INSTANCE_ROOT_VOLUME_SIZE: 32
  AWS_IMAGE_SEARCH_PATTERN: ubuntu/images/hvm-ssd/ubuntu-focal-20.04-amd64-server-*
  AWS_IMAGE_SEARCH_OWNERS: '["099720109477"]'
  POLKADOT_BINARY: https://github.com/paritytech/polkadot/releases/download/v0.9.42/polkadot
jobs:
  print-rust-versions:
    if: contains(github.event.pull_request.labels.*.name, 'A-manta' || github.ref == 'refs/heads/manta')
    runs-on: ubuntu-20.04
    container:
      image: paritytech/ci-linux:production
    outputs:
      rustc-stable: ${{ steps.get-rust-versions.outputs.stable }}
      rustc-nightly: ${{ steps.get-rust-versions.outputs.nightly }}
    env:
      CARGO_TERM_COLOR: always
    steps:
      - id: get-rust-versions
        run: |
          echo "::set-output name=stable::$(rustc +stable --version)"
          echo "::set-output name=nightly::$(rustc +nightly --version)"
  build-node-current:
    timeout-minutes: 120
    if: contains(github.event.pull_request.labels.*.name, 'A-manta' || github.ref == 'refs/heads/manta')
    needs: start-node-builder-current
    runs-on: ${{ needs.start-node-builder-current.outputs.runner-label }}
    env:
      CARGO_TERM_COLOR: always
    steps:
      - uses: actions/checkout@v2
      - name: install sccache
        env:
          SCCACHE_RELEASE_URL: https://github.com/mozilla/sccache/releases/download
          SCCACHE_VERSION: v0.5.3
        run: |
          SCCACHE_FILE=sccache-$SCCACHE_VERSION-x86_64-unknown-linux-musl
          mkdir -p $HOME/.local/bin
          curl -L "$SCCACHE_RELEASE_URL/$SCCACHE_VERSION/$SCCACHE_FILE.tar.gz" | tar xz
          mv -f $SCCACHE_FILE/sccache $HOME/.local/bin/sccache
          chmod +x $HOME/.local/bin/sccache
          echo "$HOME/.local/bin" >> $GITHUB_PATH
          echo "$HOME/.cargo/bin" >> $GITHUB_PATH
      - name: cache cargo registry
        uses: actions/cache@v2
        with:
          path: |
            ~/.cargo/registry
            ~/.cargo/git
          key: cargo-${{ hashFiles('**/Cargo.lock') }}
          restore-keys: |
            cargo-
      - name: cache sccache
        uses: actions/cache@v2
        continue-on-error: false
        with:
          path: /home/runner/.cache/sccache
          key: sccache-${{ hashFiles('**/Cargo.lock') }}
          restore-keys: |
            sccache-
      - name: start sccache server
        run: sccache --start-server
      - name: init
        run: |
          sudo apt update
          sudo apt install -y pkg-config libssl-dev protobuf-compiler
          protoc --version
          curl -s https://sh.rustup.rs -sSf | sh -s -- -y
          source ${HOME}/.cargo/env
          rustup toolchain install nightly-2023-03-03
          rustup default nightly-2023-03-03
          rustup target add wasm32-unknown-unknown
      - name: build
        env:
          RUST_BACKTRACE: full
          RUSTC_WRAPPER: sccache
          SCCACHE_CACHE_SIZE: 2G
          SCCACHE_DIR: /home/runner/.cache/sccache
        run: |
          source ${HOME}/.cargo/env
          RUSTC_BOOTSTRAP=1 cargo build --profile production --verbose
      - name: stop sccache server
        run: sccache --stop-server || true
      - if: always()
        name: upload
        uses: actions/upload-artifact@v2
        with:
          name: manta
          path: target/production/manta
      - if: always()
        name: upload
        uses: actions/upload-artifact@v2
        with:
          name: config-for-integration-test
          path: .github/resources/config-for-integration-test.json
  manta-integration-test:
    if: contains(github.event.pull_request.labels.*.name, 'A-manta' || github.ref == 'refs/heads/manta')
    needs: [build-node-current, start-manta-integration-tester]
    runs-on: ${{ needs.start-manta-integration-tester.outputs.runner-label }}
    timeout-minutes: 240
    strategy:
      fail-fast: false
      matrix:
        chain-spec:
          - id: manta-local
            expected:
              block-count:
                relay: 15
                para: 6
              peer-count:
                relay: 7
                para: 4
    steps:
      - run: |
          mkdir -p $HOME/.local/share/calamari-pc
          mkdir -p $HOME/.local/bin
          echo "${HOME}/.nvm/versions/node/v16.3.0/bin" >> $GITHUB_PATH
          echo "${HOME}/.local/bin" >> $GITHUB_PATH
      - name: fetch manta
        uses: actions/download-artifact@v2
        with:
          name: manta
      - name: mv and chmod manta
        run: |
          mv ${{ github.workspace }}/manta $HOME/.local/bin/
          chmod +x $HOME/.local/bin/manta
          ls -ahl ${{ github.workspace }}/
          ls -ahl $HOME/.local/bin/
      - name: fetch and chmod polkadot
        run: |
          curl -L -o $HOME/.local/bin/polkadot ${{ env.POLKADOT_BINARY }}
          chmod +x $HOME/.local/bin/polkadot
          ls -ahl $HOME/.local/bin/
      - name: Install dasel cli
        run: |
          curl -sSLf "$(curl -sSLf https://api.github.com/repos/tomwright/dasel/releases/latest | grep browser_download_url | grep linux_amd64 | grep -v .gz | cut -d\" -f 4)" -L -o dasel && chmod +x dasel
          mv ./dasel $HOME/.cargo/bin/dasel
          dasel --version
      - id: create-chainspec
        run: |
          manta build-spec --chain ${{ matrix.chain-spec.id }} --disable-default-bootnode --raw > $HOME/.local/share/calamari-pc/${{ matrix.chain-spec.id }}-spec.json
          jq \
            --sort-keys \
            --arg name "manta testnet ${GITHUB_SHA:0:7}" \
            --arg id ${{ matrix.chain-spec.id }}-${GITHUB_SHA:0:7} \
            --arg relay_chain rococo-local-${GITHUB_SHA:0:7} \
            '. |
              .name = $name |
              .id = $id |
              .relay_chain = $relay_chain |
              .telemetryEndpoints = [["/dns/api.telemetry.manta.systems/tcp/443/x-parity-wss/%2Fsubmit%2F", 0]]
            ' $HOME/.local/share/calamari-pc/${{ matrix.chain-spec.id }}-spec.json > $HOME/.local/share/calamari-pc/${{ matrix.chain-spec.id }}-${GITHUB_SHA:0:7}-spec.json
          ls -ahl $HOME/.local/share/calamari-pc/
          echo "::set-output name=short-sha::${GITHUB_SHA:0:7}"
          manta export-state --chain $HOME/.local/share/calamari-pc/${{ matrix.chain-spec.id }}-${GITHUB_SHA:0:7}-spec.json > $HOME/.local/share/calamari-pc/${{ matrix.chain-spec.id }}-state.json || true
      - uses: actions/checkout@v2
        with:
          repository: Manta-Network/Manta
          path: Manta
      - if: always()
        uses: actions/upload-artifact@v2
        with:
          name: ${{ matrix.chain-spec.id }}-state.json
          path: /home/runner/.local/share/calamari-pc/${{ matrix.chain-spec.id }}-state.json
      - if: always()
        uses: actions/upload-artifact@v2
        with:
          name: ${{ matrix.chain-spec.id }}-spec.json
          path: /home/runner/.local/share/calamari-pc/${{ matrix.chain-spec.id }}-spec.json
      - if: always()
        uses: actions/upload-artifact@v2
        with:
          name: ${{ matrix.chain-spec.id }}-${{ steps.create-chainspec.outputs.short-sha }}-spec.json
          path: /home/runner/.local/share/calamari-pc/${{ matrix.chain-spec.id }}-${{ steps.create-chainspec.outputs.short-sha }}-spec.json
      - name: fetch config-for-integration-test
        uses: actions/download-artifact@v2
        with:
          name: config-for-integration-test
      - name: create launch config
        run: |
          ls -ahl ${{ github.workspace }}/zombienet/tests
          cd ${{ github.workspace }}
          dasel put -t string -v $HOME/.local/bin/polkadot -r toml \
            -f ${{ github.workspace }}/zombienet/tests/0001-block-production.toml \
            '.relaychain.default_command'
          dasel put -t string -v $HOME/.local/bin/manta -r toml \
            -f ${{ github.workspace }}/zombienet/tests/0001-block-production.toml \
            '.parachains.[0].collators.[0].command'
          cat ${{ github.workspace }}/zombienet/tests/0001-block-production.toml
      - if: always()
        uses: actions/upload-artifact@v2
        with:
          name: ${{ matrix.chain-spec.id }}-${{ steps.create-chainspec.outputs.short-sha }}-launch-config.json
          path: /home/runner/.local/share/calamari-pc/${{ matrix.chain-spec.id }}-${{ steps.create-chainspec.outputs.short-sha }}-launch-config.json
      - uses: actions/checkout@v2
        with:
          repository: paritytech/zombienet
          path: zombienet-tool
      - uses: actions/checkout@v2
        with:
          repository: Manta-Network/Dev-Tools
          path: dev-tools-rococo
      - uses: actions/checkout@v2
        with:
          repository: Manta-Network/Dev-Tools
          path: dev-tools-manta
      - name: launch testnet
        run: |
          cd ${{ github.workspace }}/zombienet-tool/javascript
          yarn
          npm run build
          pm2 start packages/cli/dist/cli.js --name zombienet \
            --output ${{ github.workspace }}/zombienet-for-${{ matrix.chain-spec.id }}-stdout.log \
            --error ${{ github.workspace }}/zombienet-for-${{ matrix.chain-spec.id }}-stderr.log \
            -- spawn --provider native ${{ github.workspace }}/zombienet/tests/0001-block-production.toml
      - name: init measure-block-time rococo
        run: |
          cd ${{ github.workspace }}/dev-tools-rococo/measure-block-time
          yarn install
          pm2 start index.js \
            --name measure-block-time-rococo-relay-for-${{ matrix.chain-spec.id }} \
            --output ${{ github.workspace }}/measure-block-time-rococo-relay-for-${{ matrix.chain-spec.id }}-stdout.log \
            --error ${{ github.workspace }}/measure-block-time-rococo-relay-for-${{ matrix.chain-spec.id }}-stderr.log \
            --no-autorestart \
            -- \
            --address=ws://127.0.0.1:9911
      - name: init measure-block-time manta
        run: |
          cd ${{ github.workspace }}/dev-tools-manta/measure-block-time
          yarn install
          pm2 start index.js \
            --name measure-block-time-${{ matrix.chain-spec.id }} \
            --output ${{ github.workspace }}/measure-block-time-${{ matrix.chain-spec.id }}-stdout.log \
            --error ${{ github.workspace }}/measure-block-time-${{ matrix.chain-spec.id }}-stderr.log \
            --no-autorestart \
            -- \
            --address=ws://127.0.0.1:9921
      - uses: actions/checkout@v2
        with:
          repository: Manta-Network/Manta
          path: Manta
      - name: run test suites
        run: |
          sleep 120
          cd ${{ github.workspace }}/Manta/tests
          yarn install
          yarn
          yarn correctness_test --address=ws://127.0.0.1:9921 --exit
          yarn performance_test --address=ws://127.0.0.1:9921 --exit
      - name: check if target block is finalized
        run: |
          cd ${{ github.workspace }}/dev-tools-manta/check-finalized-block
          yarn install
          yarn
          node index.js --para_address=ws://127.0.0.1:9921 --relay_address=ws://127.0.0.1:9911 --target_block=${{ matrix.chain-spec.expected.block-count.para }}
          if [ $? == 1 ]; then echo "Failed to finalize the target block - ${{ matrix.chain-spec.expected.block-count.para }}"; exit 1; fi
      - name: stop testnet
        run: |
          cd ${{ github.workspace }}/zombienet-tool
          pm2 stop measure-block-time-rococo-relay-for-${{ matrix.chain-spec.id }}
          pm2 stop measure-block-time-${{ matrix.chain-spec.id }}
          pm2 stop zombienet
      - if: always()
        uses: actions/upload-artifact@v2
        with:
          name: zombienet-for-${{ matrix.chain-spec.id }}-stdout.log
          path: ${{ github.workspace }}/zombienet-for-${{ matrix.chain-spec.id }}-stdout.log
      - if: always()
        uses: actions/upload-artifact@v2
        with:
          name: zombienet-for-${{ matrix.chain-spec.id }}-stderr.log
          path: ${{ github.workspace }}/zombienet-for-${{ matrix.chain-spec.id }}-stderr.log
      - if: always()
        uses: actions/upload-artifact@v2
        with:
          name: measure-block-time-rococo-relay-for-${{ matrix.chain-spec.id }}-stdout.log
          path: ${{ github.workspace }}/measure-block-time-rococo-relay-for-${{ matrix.chain-spec.id }}-stdout.log
      - if: always()
        uses: actions/upload-artifact@v2
        with:
          name: measure-block-time-rococo-relay-for-${{ matrix.chain-spec.id }}-stderr.log
          path: ${{ github.workspace }}/measure-block-time-rococo-relay-for-${{ matrix.chain-spec.id }}-stderr.log
      - if: always()
        uses: actions/upload-artifact@v2
        with:
          name: measure-block-time-${{ matrix.chain-spec.id }}-stdout.log
          path: ${{ github.workspace }}/measure-block-time-${{ matrix.chain-spec.id }}-stdout.log
      - if: always()
        uses: actions/upload-artifact@v2
        with:
          name: measure-block-time-${{ matrix.chain-spec.id }}-stderr.log
          path: ${{ github.workspace }}/measure-block-time-${{ matrix.chain-spec.id }}-stderr.log
      - if: always()
        name: test - manta alice peered successfully
        run: |
          cd ${{ github.workspace }}/zombienet-tool/javascript
          sed -i 's/2084/2104/g' ${{ github.workspace }}/zombienet/tests/0001-block-production.zndsl
          node packages/cli/dist/cli.js -f -p native test ${{ github.workspace }}/zombienet/tests/0001-block-production.zndsl
      - name: append manta-pay storage
        run: |
          wget -P ${{ github.workspace }}/Manta/tests/data https://manta-ops.s3.amazonaws.com/integration-tests-data/storage.json
          mv $HOME/.local/share/calamari-pc/${{ matrix.chain-spec.id }}-${GITHUB_SHA:0:7}-spec.json ${{ github.workspace }}/Manta/tests/data/fork.json
          cd ${{ github.workspace }}/Manta/tests
          yarn install
          yarn
          node append_storage.js
          cd ../../
          mv ${{ github.workspace }}/Manta/tests/data/fork.json $HOME/.local/share/calamari-pc/${{ matrix.chain-spec.id }}-${GITHUB_SHA:0:7}-spec.json
      - name: launch testnet
        run: |
          cd ${{ github.workspace }}/zombienet-tool/javascript
          yarn
          npm run build
          pm2 start packages/cli/dist/cli.js --name zombienet \
            --output ${{ github.workspace }}/zombienet-for-${{ matrix.chain-spec.id }}-stdout.log \
            --error ${{ github.workspace }}/zombienet-for-${{ matrix.chain-spec.id }}-stderr.log \
            -- spawn --provider native ${{ github.workspace }}/zombienet/tests/0001-block-production.toml
      - name: run stress test
        run: |
          sleep 720
          cd ${{ github.workspace }}/Manta/tests
          yarn install
          yarn
          yarn stress_benchmark_test --address=ws://127.0.0.1:9921 --exit
      - name: stop testnet
        run: |
          cd ${{ github.workspace }}/zombienet-tool
          pm2 stop zombienet
      - if: always()
        uses: actions/upload-artifact@v2
        with:
          name: ${{ matrix.chain-spec.id }}-alice-stress.log
          path: ${{ github.workspace }}/zombienet/9921.log
      - name: launch testnet
        run: |
          cd ${{ github.workspace }}/zombienet-tool/javascript
          yarn
          npm run build
          pm2 start packages/cli/dist/cli.js --name zombienet \
            --output ${{ github.workspace }}/zombienet-for-${{ matrix.chain-spec.id }}-stdout.log \
            --error ${{ github.workspace }}/zombienet-for-${{ matrix.chain-spec.id }}-stderr.log \
            -- spawn --provider native ${{ github.workspace }}/zombienet/tests/0001-block-production.toml
      - name: run farming test
        run: |
          sleep 720
          cd ${{ github.workspace }}/Manta/tests
          yarn install
          yarn
          yarn test_farming --address=ws://127.0.0.1:9921 --exit
      - name: stop testnet
        run: |
          cd ${{ github.workspace }}/zombienet-tool
          pm2 stop zombienet
      - if: always()
        uses: actions/upload-artifact@v2
        with:
          name: ${{ matrix.chain-spec.id }}-alice-stress.log
<<<<<<< HEAD
          path: ${{ github.workspace }}/zombienet-for-${{ matrix.chain-spec.id }}-stdout.log
=======
          path: ${{ github.workspace }}/polkadot-launch/9921.log
      - name: run tests
        run: |
          sleep 120
          cd ${{ github.workspace }}/Manta/tests
          yarn install
          yarn
          MANTA_BINARY=$HOME/.local/bin/manta yarn tests
>>>>>>> 2bdf9446
  docker-image-test:
    timeout-minutes: 120
    if: contains(github.event.pull_request.labels.*.name, 'A-manta' || github.ref == 'refs/heads/manta')
    needs: [build-node-current, start-docker-image-tester]
    runs-on: ubuntu-20.04
    strategy:
      matrix:
        runtime:
          - name: manta
    steps:
      - uses: actions/checkout@v2
      - name: fetch manta
        uses: actions/download-artifact@v2
        with:
          name: manta
      - name: build docker image
        run: |
          mv manta docker/manta
          cd docker/
          chmod +x manta
          GIT_TAG=${{ github.event.release.tag_name }}
          BINARY_NAME=manta
          ln -s ${{ matrix.runtime.name }}.Dockerfile Dockerfile
          docker build \
            --build-arg PARA_BINARY_REF=${GIT_TAG} \
            --build-arg PARA_BINARY_URL=manta \
            --tag ${{ matrix.runtime.name }}   ./
      - name: run docker image
        run: |
          sudo docker run -p 9944:9944 -p 9945:9945 -d ${{ matrix.runtime.name }} --unsafe-ws-external -- --unsafe-ws-external > docker_id.log
          sleep 60
      - name: Show log
        run: |
          echo "Get the docker container ID:"
          image_id=`cat docker_id.log`
          echo $image_id
          echo "Adjusting permissions so we can access docker logs..."
          sudo chmod -R +x /var/lib/docker/
          sudo cat /var/lib/docker/containers/${image_id}/${image_id}-json.log
      - uses: actions/checkout@v2
        with:
          repository: Manta-Network/Dev-Tools
          path: dev-tools
      - name: check if target block is finalized
        run: |
          cd dev-tools/check-finalized-block
          yarn install
          yarn
          node index.js --para_address=ws://127.0.0.1:9944 --relay_address=ws://127.0.0.1:9945 --target_block=6
          if [ $? == 1 ]; then echo "Failed to finalize the target block - 6"; exit 1; fi
  # HELPER JOBS BELOW
  start-node-builder-current:
    if: contains(github.event.pull_request.labels.*.name, 'A-manta' || github.ref == 'refs/heads/manta')
    runs-on: ubuntu-20.04
    outputs:
      runner-label: ${{ steps.start-self-hosted-runner.outputs.runner-label }}
      aws-region: ${{ steps.start-self-hosted-runner.outputs.aws-region }}
      aws-instance-id: ${{ steps.start-self-hosted-runner.outputs.aws-instance-id }}
    steps:
      - id: start-self-hosted-runner
        uses: audacious-network/aws-github-runner@v1.0.33
        with:
          mode: start
          github-token: ${{ secrets.SELF_HOSTED_RUNNER_TOKEN }}
          aws-access-key-id: ${{ secrets.AWS_ACCESS_KEY_ID }}
          aws-secret-access-key: ${{ secrets.AWS_SECRET_ACCESS_KEY }}
          aws-instance-ssh-public-key: ${{ env.AWS_INSTANCE_SSH_PUBLIC_KEY }}
          aws-region: ${{ env.AWS_REGION }}
          aws-subnet-id: ${{ env.AWS_SUBNET_ID }}
          aws-security-group-id: ${{ env.AWS_SECURITY_GROUP_ID }}
          aws-instance-type: ${{ env.AWS_INSTANCE_TYPE }}
          aws-instance-root-volume-size: 32
          aws-image-search-pattern: ${{ env.AWS_IMAGE_SEARCH_PATTERN }}
          aws-image-search-owners: ${{ env.AWS_IMAGE_SEARCH_OWNERS }}
  stop-node-builder-current:
    if: ${{ always() }}
    needs: [start-node-builder-current, build-node-current]
    runs-on: ubuntu-20.04
    steps:
      - continue-on-error: true
        uses: audacious-network/aws-github-runner@v1.0.33
        with:
          mode: stop
          github-token: ${{ secrets.SELF_HOSTED_RUNNER_TOKEN }}
          aws-access-key-id: ${{ secrets.AWS_ACCESS_KEY_ID }}
          aws-secret-access-key: ${{ secrets.AWS_SECRET_ACCESS_KEY }}
          aws-region: ${{ needs.start-node-builder-current.outputs.aws-region }}
          runner-label: ${{ needs.start-node-builder-current.outputs.runner-label }}
          aws-instance-id: ${{ needs.start-node-builder-current.outputs.aws-instance-id }}
      - name: discard stopper success/failure
        run: true
  start-manta-integration-tester:
    if: contains(github.event.pull_request.labels.*.name, 'A-manta' || github.ref == 'refs/heads/manta')
    runs-on: ubuntu-20.04
    outputs:
      runner-label: ${{ steps.start-self-hosted-runner.outputs.runner-label }}
      aws-region: ${{ steps.start-self-hosted-runner.outputs.aws-region }}
      aws-instance-id: ${{ steps.start-self-hosted-runner.outputs.aws-instance-id }}
    steps:
      - id: start-self-hosted-runner
        uses: audacious-network/aws-github-runner@v1.0.33
        with:
          mode: start
          github-token: ${{ secrets.SELF_HOSTED_RUNNER_TOKEN }}
          aws-access-key-id: ${{ secrets.AWS_ACCESS_KEY_ID }}
          aws-secret-access-key: ${{ secrets.AWS_SECRET_ACCESS_KEY }}
          aws-instance-ssh-public-key: ${{ env.AWS_INSTANCE_SSH_PUBLIC_KEY }}
          aws-region: ${{ env.AWS_REGION }}
          aws-subnet-id: ${{ env.AWS_SUBNET_ID }}
          aws-security-group-id: ${{ env.AWS_SECURITY_GROUP_ID }}
          aws-instance-type: ${{ env.AWS_INSTANCE_TYPE }}
          aws-instance-root-volume-size: 64
          aws-image-search-pattern: ${{ env.AWS_IMAGE_SEARCH_PATTERN }}
          aws-image-search-owners: ${{ env.AWS_IMAGE_SEARCH_OWNERS }}
  stop-manta-integration-tester:
    if: ${{ always() }}
    needs: [start-manta-integration-tester, manta-integration-test]
    runs-on: ubuntu-20.04
    steps:
      - continue-on-error: true
        uses: audacious-network/aws-github-runner@v1.0.33
        with:
          mode: stop
          github-token: ${{ secrets.SELF_HOSTED_RUNNER_TOKEN }}
          aws-access-key-id: ${{ secrets.AWS_ACCESS_KEY_ID }}
          aws-secret-access-key: ${{ secrets.AWS_SECRET_ACCESS_KEY }}
          aws-region: ${{ needs.start-manta-integration-tester.outputs.aws-region }}
          runner-label: ${{ needs.start-manta-integration-tester.outputs.runner-label }}
          aws-instance-id: ${{ needs.start-manta-integration-tester.outputs.aws-instance-id }}
      - name: discard stopper success/failure
        run: true
  start-docker-image-tester:
    if: contains(github.event.pull_request.labels.*.name, 'A-manta' || github.ref == 'refs/heads/manta')
    runs-on: ubuntu-20.04
    outputs:
      runner-label: ${{ steps.start-self-hosted-runner.outputs.runner-label }}
      aws-region: ${{ steps.start-self-hosted-runner.outputs.aws-region }}
      aws-instance-id: ${{ steps.start-self-hosted-runner.outputs.aws-instance-id }}
    steps:
      - id: start-self-hosted-runner
        uses: audacious-network/aws-github-runner@v1.0.33
        with:
          mode: start
          github-token: ${{ secrets.SELF_HOSTED_RUNNER_TOKEN }}
          aws-access-key-id: ${{ secrets.AWS_ACCESS_KEY_ID }}
          aws-secret-access-key: ${{ secrets.AWS_SECRET_ACCESS_KEY }}
          aws-instance-ssh-public-key: ${{ env.AWS_INSTANCE_SSH_PUBLIC_KEY }}
          aws-region: ${{ env.AWS_REGION }}
          aws-subnet-id: ${{ env.AWS_SUBNET_ID }}
          aws-security-group-id: ${{ env.AWS_SECURITY_GROUP_ID }}
          aws-instance-type: ${{ env.AWS_INSTANCE_TYPE }}
          aws-instance-root-volume-size: 64
          aws-image-search-pattern: ${{ env.AWS_IMAGE_SEARCH_PATTERN }}
          aws-image-search-owners: ${{ env.AWS_IMAGE_SEARCH_OWNERS }}
  stop-docker-image-tester:
    if: ${{ always() }}
    needs: [start-docker-image-tester, docker-image-test]
    runs-on: ubuntu-20.04
    steps:
      - continue-on-error: true
        uses: audacious-network/aws-github-runner@v1.0.33
        with:
          mode: stop
          github-token: ${{ secrets.SELF_HOSTED_RUNNER_TOKEN }}
          aws-access-key-id: ${{ secrets.AWS_ACCESS_KEY_ID }}
          aws-secret-access-key: ${{ secrets.AWS_SECRET_ACCESS_KEY }}
          aws-region: ${{ needs.start-docker-image-tester.outputs.aws-region }}
          runner-label: ${{ needs.start-docker-image-tester.outputs.runner-label }}
          aws-instance-id: ${{ needs.start-docker-image-tester.outputs.aws-instance-id }}
      - name: discard stopper success/failure
        run: true<|MERGE_RESOLUTION|>--- conflicted
+++ resolved
@@ -369,10 +369,7 @@
         uses: actions/upload-artifact@v2
         with:
           name: ${{ matrix.chain-spec.id }}-alice-stress.log
-<<<<<<< HEAD
           path: ${{ github.workspace }}/zombienet-for-${{ matrix.chain-spec.id }}-stdout.log
-=======
-          path: ${{ github.workspace }}/polkadot-launch/9921.log
       - name: run tests
         run: |
           sleep 120
@@ -380,7 +377,6 @@
           yarn install
           yarn
           MANTA_BINARY=$HOME/.local/bin/manta yarn tests
->>>>>>> 2bdf9446
   docker-image-test:
     timeout-minutes: 120
     if: contains(github.event.pull_request.labels.*.name, 'A-manta' || github.ref == 'refs/heads/manta')
