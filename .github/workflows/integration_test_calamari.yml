--- conflicted
+++ resolved
@@ -356,13 +356,9 @@
       - if: always()
         name: test - calamari alice peered successfully
         run: |
-<<<<<<< HEAD
           grep '\[Parachain\] 💤 Idle (${{ matrix.chain-spec.expected.peer-count.para }} peers)' ${{ github.workspace }}/polkadot-launch/9944.log
       # Add the manta-pay, asset-manager and assets storage items and run stress test separately,
       # in order to not break the logic of the other integration tests, which don't work with real data yet.
-=======
-          grep '\[Parachain\] 💤 Idle (${{ matrix.chain-spec.expected.peer-count.para }} peers)' ${{ github.workspace }}/polkadot-launch/9921.log
->>>>>>> 9959c059
       - name: append manta-pay storage
         run: |
           wget -P ${{ github.workspace }}/Manta/tests/data https://manta-ops.s3.amazonaws.com/integration-tests-data/storage.json
@@ -384,7 +380,6 @@
             --error ${{ github.workspace }}/polkadot-launch-for-${{ matrix.chain-spec.id }}-stderr.log \
             --no-autorestart \
             -- $HOME/.local/share/calamari-pc/${{ matrix.chain-spec.id }}-${GITHUB_SHA:0:7}-launch-config.json
-<<<<<<< HEAD
       - name: run signer test server
         run: |
           git clone manta-signer
@@ -405,15 +400,6 @@
           yarn install
           yarn
           yarn stress_benchmark_test --address=ws://127.0.0.1:9944 --exit
-=======
-      - name: run stress test
-        run: |
-          sleep 720
-          cd ${{ github.workspace }}/Manta/tests
-          yarn install
-          yarn
-          yarn stress_benchmark_test --address=ws://127.0.0.1:9921 --exit
->>>>>>> 9959c059
       - name: stop testnet
         run: |
           cd ${{ github.workspace }}/polkadot-launch
@@ -422,11 +408,7 @@
         uses: actions/upload-artifact@v2
         with:
           name: ${{ matrix.chain-spec.id }}-alice-stress.log
-<<<<<<< HEAD
           path: ${{ github.workspace }}/polkadot-launch/9944.log
-=======
-          path: ${{ github.workspace }}/polkadot-launch/9921.log
->>>>>>> 9959c059
   docker-image-test:
     needs: [build-node-current, start-docker-image-tester]
     runs-on: ubuntu-20.04
