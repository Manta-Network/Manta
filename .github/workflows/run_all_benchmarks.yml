--- conflicted
+++ resolved
@@ -64,13 +64,8 @@
           protoc --version
           curl -s https://sh.rustup.rs -sSf | sh -s -- -y
           source ${HOME}/.cargo/env
-<<<<<<< HEAD
-          rustup toolchain install stable
-          rustup update
-=======
           rustup toolchain install nightly-2023-03-03
           rustup default nightly-2023-03-03
->>>>>>> 1edcc5f1
           rustup target add wasm32-unknown-unknown
           rustup default nightly-2023-01-01
       - name: build benchmarking binary
