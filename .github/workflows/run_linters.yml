--- conflicted
+++ resolved
@@ -76,13 +76,8 @@
           protoc --version
           curl -s https://sh.rustup.rs -sSf | sh -s -- -y
           source ${HOME}/.cargo/env
-<<<<<<< HEAD
-          rustup toolchain install nightly-2022-11-15
-          rustup default nightly-2022-11-15
-=======
           rustup toolchain install nightly-2023-03-13
           rustup default nightly-2023-03-13
->>>>>>> ceb9e46c
           cargo install taplo-cli
       - name: Check Formatting
         env:
