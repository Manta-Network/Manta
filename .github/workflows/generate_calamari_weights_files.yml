---

# yamllint disable rule:line-length

name: Benchmark Clamari Runtime & Generate Weights Files

# yamllint disable-line rule:truthy
on:
  workflow_dispatch:

env:
  AWS_INSTANCE_SSH_PUBLIC_KEY: ssh-ed25519 AAAAC3NzaC1lZDI1NTE5AAAAIPb24HEQ++aNFWaqVyMtIs6GotUB8R+q61XOoI2z6uMj
  AWS_REGION: us-east-1
  AWS_SUBNET_ID: subnet-08c26caf0a52b7c19
  AWS_SECURITY_GROUP_ID: sg-0315bffea9042ac9b
  AWS_INSTANCE_TYPE: r5ad.2xlarge  # 8 vcpu, 64gb ram, $0.524 hourly
  AWS_INSTANCE_ROOT_VOLUME_SIZE: 32
  AWS_IMAGE_SEARCH_PATTERN: ubuntu/images/hvm-ssd/ubuntu-focal-20.04-amd64-server-*
  AWS_IMAGE_SEARCH_OWNERS: '["099720109477"]'  # canonical

jobs:

  build-benchmark:
    needs:
      - start-node-builder-current
    runs-on: ${{ needs.start-node-builder-current.outputs.runner-label }}
    steps:
      -
        uses: actions/checkout@v2
      -
        name: install sccache

        env:
          SCCACHE_RELEASE_URL: https://github.com/mozilla/sccache/releases/download
          SCCACHE_VERSION: v0.2.15
        run: |
          SCCACHE_FILE=sccache-$SCCACHE_VERSION-x86_64-unknown-linux-musl
          mkdir -p $HOME/.local/bin
          curl -L "$SCCACHE_RELEASE_URL/$SCCACHE_VERSION/$SCCACHE_FILE.tar.gz" | tar xz
          mv -f $SCCACHE_FILE/sccache $HOME/.local/bin/sccache
          chmod +x $HOME/.local/bin/sccache
          echo "$HOME/.local/bin" >> $GITHUB_PATH
          echo "$HOME/.cargo/bin" >> $GITHUB_PATH
      -
        name: cache cargo registry
        uses: actions/cache@v2
        with:
          path: |
            ~/.cargo/registry
            ~/.cargo/git
          key: cargo-${{ hashFiles('**/Cargo.lock') }}
          restore-keys: |
            cargo-
      -
        name: cache sccache
        uses: actions/cache@v2
        continue-on-error: false
        with:
          path: /home/runner/.cache/sccache
          key: sccache-${{ hashFiles('**/Cargo.lock') }}
          restore-keys: |
            sccache-
      -
        name: start sccache server
        run: sccache --start-server
      -
        name: init
        run: |
          curl -s https://sh.rustup.rs -sSf | sh -s -- -y
          source ${HOME}/.cargo/env
          rustup toolchain install stable
          rustup toolchain install nightly
          rustup default stable
          rustup target add wasm32-unknown-unknown --toolchain nightly
          cargo +nightly install --git https://github.com/alexcrichton/wasm-gc --force
          rustup update
      -
        name: build
        env:
          RUST_BACKTRACE: full
          RUSTC_WRAPPER: sccache
          SCCACHE_CACHE_SIZE: 2G
          SCCACHE_DIR: /home/runner/.cache/sccache
          CARGO_TERM_COLOR: always
        run: |
          source ${HOME}/.cargo/env
          cargo build --verbose --release --features=runtime-benchmarks
      -
        name: stop sccache server
        run: sccache --stop-server || true
      -
        name: upload
        uses: actions/upload-artifact@v2
        with:
          name: manta
          path: target/release/manta

  run-benchmark:
    name: benchmark (${{ matrix.benchmark.pallet.name }} ${{ matrix.benchmark.extrinsic.name }})
    needs:
      - start-node-builder-current
      - build-benchmark
    runs-on: ${{ needs.start-node-builder-current.outputs.runner-label }}
    strategy:
      matrix:
        benchmark:
          -
            extrinsic:
              id: '*'
              name: pallet_democracy
            pallet:
              id: pallet_democracy
              name: pallet_democracy
            iterations: 20
          -
            extrinsic:
              id: '*'
              name: pallet_collective
            pallet:
              id: pallet_collective
              name: pallet_collective
            iterations: 20
          -
            extrinsic:
              id: '*'
              name: pallet_membership
            pallet:
              id: pallet_membership
              name: pallet_membership
            iterations: 20
          -
            extrinsic:
              id: '*'
              name: pallet_scheduler
            pallet:
              id: pallet_scheduler
              name: pallet_scheduler
            iterations: 20
          -
            extrinsic:
              id: '*'
              name: pallet_balances
            pallet:
              id: pallet_balances
              name: pallet_balances
            iterations: 20
          -
            extrinsic:
              id: '*'
<<<<<<< HEAD
              name: frame_system
            pallet:
              id: frame_system
              name: frame_system
            iterations: 20
          -
            extrinsic:
              id: '*'
              name: pallet_session
            pallet:
              id: pallet_session
              name: pallet_session
=======
              name: pallet_tx_pause
            pallet:
              id: pallet_tx_pause
              name: pallet_tx_pause
>>>>>>> 9b865a8e
            iterations: 20
          -
            extrinsic:
              id: '*'
              name: pallet_multisig
            pallet:
              id: pallet_multisig
              name: pallet_multisig
            iterations: 20
    steps:
      -
        uses: actions/download-artifact@v2
        with:
          name: manta
      -
        run: |
          mv manta $HOME/.local/bin/
          chmod +x $HOME/.local/bin/manta
          echo "$HOME/.local/bin" >> $GITHUB_PATH
      -
        name: run benchmark
        run: |
          manta benchmark \
            --chain=calamari-dev \
            --pallet=${{ matrix.benchmark.pallet.id }} \
            --extrinsic=${{ matrix.benchmark.extrinsic.id }} \
            --execution=Wasm \
            --wasm-execution=Compiled \
            --heap-pages=4096 \
            --repeat=${{ matrix.benchmark.iterations }} \
            --steps=50 \
            --template=.github/resources/frame-weight-template.hbs \
            --output=${{ matrix.benchmark.pallet.name }}.rs
      -
        uses: actions/upload-artifact@v2
        with:
          name: ${{ matrix.benchmark.pallet.id }}-${{ matrix.benchmark.pallet.name }}.rs
          path: ${{ github.workspace }}/${{ matrix.benchmark.pallet.name }}.rs

  start-node-builder-current:
    runs-on: ubuntu-20.04
    outputs:
      runner-label: ${{ steps.start-self-hosted-runner.outputs.runner-label }}
      aws-region: ${{ steps.start-self-hosted-runner.outputs.aws-region }}
      aws-instance-id: ${{ steps.start-self-hosted-runner.outputs.aws-instance-id }}
    steps:
      -
        id: start-self-hosted-runner
        uses: audacious-network/aws-github-runner@v1.0.33
        with:
          mode: start
          github-token: ${{ secrets.GH_SHR_TOKEN }}
          aws-access-key-id: ${{ secrets.AWS_ACCESS_KEY_ID }}
          aws-secret-access-key: ${{ secrets.AWS_SECRET_ACCESS_KEY }}
          aws-instance-ssh-public-key: ${{ env.AWS_INSTANCE_SSH_PUBLIC_KEY }}
          aws-region: ${{ env.AWS_REGION }}
          aws-subnet-id: ${{ env.AWS_SUBNET_ID }}
          aws-security-group-id: ${{ env.AWS_SECURITY_GROUP_ID }}
          aws-instance-type: ${{ env.AWS_INSTANCE_TYPE }}  # 32 vcpu, 64gb ram, $1.392 hourly
          aws-instance-root-volume-size: 32
          aws-image-search-pattern: ${{ env.AWS_IMAGE_SEARCH_PATTERN }}
          aws-image-search-owners: ${{ env.AWS_IMAGE_SEARCH_OWNERS }}  # canonical

  stop-node-builder-current:
    needs:
      - start-node-builder-current
      - run-benchmark
    runs-on: ubuntu-20.04
    if: ${{ always() }}
    steps:
      -
        uses: audacious-network/aws-github-runner@v1.0.33
        with:
          mode: stop
          github-token: ${{ secrets.GH_SHR_TOKEN }}
          aws-access-key-id: ${{ secrets.AWS_ACCESS_KEY_ID }}
          aws-secret-access-key: ${{ secrets.AWS_SECRET_ACCESS_KEY }}
          aws-region: ${{ needs.start-node-builder-current.outputs.aws-region }}
          runner-label: ${{ needs.start-node-builder-current.outputs.runner-label }}
          aws-instance-id: ${{ needs.start-node-builder-current.outputs.aws-instance-id }}

# yamllint enable rule:line-length<|MERGE_RESOLUTION|>--- conflicted
+++ resolved
@@ -147,7 +147,6 @@
           -
             extrinsic:
               id: '*'
-<<<<<<< HEAD
               name: frame_system
             pallet:
               id: frame_system
@@ -160,12 +159,14 @@
             pallet:
               id: pallet_session
               name: pallet_session
-=======
+            iterations: 20
+          -
+            extrinsic:
+              id: '*'
               name: pallet_tx_pause
             pallet:
               id: pallet_tx_pause
               name: pallet_tx_pause
->>>>>>> 9b865a8e
             iterations: 20
           -
             extrinsic:
