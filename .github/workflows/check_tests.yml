--- conflicted
+++ resolved
@@ -296,14 +296,11 @@
         run: true
   start-congestion-test-checks:
     timeout-minutes: 480
-<<<<<<< HEAD
-=======
     strategy:
       matrix:
         runtime:
           - name: manta-runtime
           - name: calamari-runtime
->>>>>>> a0efa406
     runs-on: ubuntu-20.04
     outputs:
       runner-label: ${{ steps.start-self-hosted-runner.outputs.runner-label }}
@@ -323,40 +320,6 @@
           aws-image-search-pattern: ${{ env.AWS_IMAGE_SEARCH_PATTERN }}
           aws-image-search-owners: ${{ env.AWS_IMAGE_SEARCH_OWNERS }}
       - uses: actions/checkout@v2
-<<<<<<< HEAD
-      - name: install sccache
-        env:
-          SCCACHE_RELEASE_URL: https://github.com/mozilla/sccache/releases/download
-          SCCACHE_VERSION: v0.2.15
-        run: |
-          SCCACHE_FILE=sccache-$SCCACHE_VERSION-x86_64-unknown-linux-musl
-          mkdir -p $HOME/.local/bin
-          curl -L "$SCCACHE_RELEASE_URL/$SCCACHE_VERSION/$SCCACHE_FILE.tar.gz" | tar xz
-          mv -f $SCCACHE_FILE/sccache $HOME/.local/bin/sccache
-          chmod +x $HOME/.local/bin/sccache
-          echo "$HOME/.local/bin" >> $GITHUB_PATH
-          echo "$HOME/.cargo/bin" >> $GITHUB_PATH
-      - name: cache cargo registry
-        uses: actions/cache@v2
-        with:
-          path: |
-            ~/.cargo/registry
-            ~/.cargo/git
-          key: cargo-${{ hashFiles('**/Cargo.lock') }}
-          restore-keys: |
-            cargo-
-      - name: cache sccache
-        uses: actions/cache@v2
-        continue-on-error: false
-        with:
-          path: /home/runner/.cache/sccache
-          key: sccache-${{ hashFiles('**/Cargo.lock') }}
-          restore-keys: |
-            sccache-
-      - name: start sccache server
-        run: sccache --start-server
-=======
->>>>>>> a0efa406
       - name: init
         run: |
           sudo apt update
@@ -370,20 +333,9 @@
           rustup target add wasm32-unknown-unknown
       - name: Run congestion test (allowed to fail)
         id: congestion_test
-<<<<<<< HEAD
-        env:
-          RUST_BACKTRACE: full
-          RUSTC_WRAPPER: sccache
-          SCCACHE_CACHE_SIZE: 120G
-          SCCACHE_DIR: /home/runner/.cache/sccache
-        run: |
-          source ${HOME}/.cargo/env
-          RUSTC_BOOTSTRAP=1 cargo test --release --features=runtime-benchmarks,try-runtime --workspace --exclude integration-tests -- fee::multiplier_tests::multiplier_growth_simulator_and_congestion_budget_test
-=======
         run: |
           source ${HOME}/.cargo/env
           RUSTC_BOOTSTRAP=1 cargo test --package ${{ matrix.runtime.name }} --lib -- fee::multiplier_tests::multiplier_growth_simulator_and_congestion_budget_test --exact --nocapture --ignored
->>>>>>> a0efa406
         continue-on-error: true
       - name: Comment on PR whether congestion test failed
         uses: actions/github-script@v6
@@ -395,11 +347,7 @@
             const owner = context.repo.owner;
             const repo = context.repo.repo;
             if (!number) return; // Ignore non-PR CI runs
-<<<<<<< HEAD
-            const comment_text = "Congestion test: 1-day congestion cost (calamari)"
-=======
             const comment_text = "Congestion test: 1-day congestion cost (${{ matrix.runtime.name }})"
->>>>>>> a0efa406
             // find or create a comment in the PR
             const { data } = await octokit.rest.issues.listComments({ owner, repo, issue_number: number });
             let existingComment = data.find((comment) => comment.body.includes(comment_text));
@@ -413,11 +361,6 @@
             const above = status === 'success' ? 'is above' : 'is NOT above';
             const updatedComment = `${statusIcon} ${comment_text} ${above} target_daily_congestion_cost_kma`;
             await octokit.rest.issues.updateComment({ owner, repo, comment_id: existingComment.id, body: updatedComment });
-<<<<<<< HEAD
-      - name: stop sccache server
-        run: sccache --stop-server || true
-=======
->>>>>>> a0efa406
   stop-congestion-test-checks:
     timeout-minutes: 15
     needs: start-congestion-test-checks
