--- conflicted
+++ resolved
@@ -123,7 +123,6 @@
           -
             extrinsic:
               id: '*'
-<<<<<<< HEAD
               name: frame_system
             pallet:
               id: frame_system
@@ -136,12 +135,14 @@
             pallet:
               id: pallet_session
               name: pallet_session
-=======
+            iterations: 20
+          -
+            extrinsic:
+              id: '*'
               name: pallet_tx_pause
             pallet:
               id: pallet_tx_pause
               name: pallet_tx_pause
->>>>>>> 9b865a8e
             iterations: 20
           -
             extrinsic:
