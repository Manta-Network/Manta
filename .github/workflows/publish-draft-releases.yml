--- conflicted
+++ resolved
@@ -306,14 +306,9 @@
         if: ${{ needs.check-for-runtime-upgrade.outputs.do-versions-match == 'false' }}
         name: mv and chmod manta-base
         run: |
-<<<<<<< HEAD
           ls -ahl ${{ github.workspace }}/
-          mv ${{ github.workspace }}/calamari-pc $HOME/.local/bin/
-          chmod +x $HOME/.local/bin/calamari-pc
-=======
           mv ${{ github.workspace }}/manta-base $HOME/.local/bin/
           chmod +x $HOME/.local/bin/manta-base
->>>>>>> b602df21
           ls -ahl ${{ github.workspace }}/
           ls -ahl $HOME/.local/bin/
       -
