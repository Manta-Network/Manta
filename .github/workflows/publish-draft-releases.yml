---

# yamllint disable rule:line-length

name: publish draft releases

# yamllint disable-line rule:truthy
on:
  push:
    tags:
      - 'v[0-9]+.[0-9]+.[0-9]+*'
    # branch:
    #   - manta-pc

env:
  AWS_INSTANCE_SSH_PUBLIC_KEY: ssh-ed25519 AAAAC3NzaC1lZDI1NTE5AAAAIPb24HEQ++aNFWaqVyMtIs6GotUB8R+q61XOoI2z6uMj
  AWS_REGION: us-east-1
  AWS_SUBNET_ID: subnet-08c26caf0a52b7c19
  AWS_SECURITY_GROUP_ID: sg-0315bffea9042ac9b
  AWS_INSTANCE_TYPE: c5a.8xlarge # 32 vcpu, 64gb ram, $1.392 hourly
  AWS_INSTANCE_ROOT_VOLUME_SIZE: 32
  AWS_INSTANCE_LIFECYCLE: spot
  AWS_IMAGE_SEARCH_PATTERN: ubuntu/images/hvm-ssd/ubuntu-focal-20.04-amd64-server-*
  AWS_IMAGE_SEARCH_OWNERS: '["099720109477"]' # canonical

jobs:

  get-rust-versions:
    runs-on: ubuntu-latest
    container:
      image: paritytech/ci-linux:production
    outputs:
      rustc-stable: ${{ steps.get-rust-versions.outputs.stable }}
      rustc-nightly: ${{ steps.get-rust-versions.outputs.nightly }}
    env:
      CARGO_TERM_COLOR: always
    steps:
      -
        id: get-rust-versions
        run: |
          echo "::set-output name=stable::$(rustc +stable --version)"
          echo "::set-output name=nightly::$(rustc +nightly --version)"

  # test-docker-works:
  #  needs: start-calamari-runtime-builder
  #  runs-on: needs.start-calamari-runtime-builder.outputs.runner-label

  build-calamari-runtime:
    runs-on: ubuntu-latest
    env:
      CARGO_TERM_COLOR: always
    steps:
      -
        uses: actions/checkout@v2
      -
        name: cache target dir
        uses: actions/cache@v2
        with:
          path: "${{ github.workspace }}/runtime/calamari/target"
          key: srtool-target-calamari-${{ github.sha }}
          restore-keys: |
            srtool-target-calamari-
            srtool-target-
      -
        name: build runtime
        id: srtool-build
        uses: chevdor/srtool-actions@v0.3.0
        with:
          image: paritytech/srtool
          chain: calamari
      -
        name: persist srtool digest
        run: >
          echo '${{ steps.srtool-build.outputs.json }}' |
          jq > calamari-srtool-output.json
      -
        name: upload srtool json
        uses: actions/upload-artifact@v2
        with:
          name: calamari-srtool-json
          path: calamari-srtool-output.json
      -
        name: upload runtime
        uses: actions/upload-artifact@v2
        with:
          name: calamari-runtime
          path: |
            ${{ steps.srtool-build.outputs.wasm }}
            ${{ steps.srtool-build.outputs.wasm_compressed }}

  build-node-current:
    needs: start-node-builder-current
    runs-on: ${{ needs.start-node-builder-current.outputs.runner-label }}
    env:
      CARGO_TERM_COLOR: always
    steps:
      -
        uses: actions/checkout@v2
      -
        name: install sccache

        env:
          SCCACHE_RELEASE_URL: https://github.com/mozilla/sccache/releases/download
          SCCACHE_VERSION: v0.2.15
        run: |
          SCCACHE_FILE=sccache-$SCCACHE_VERSION-x86_64-unknown-linux-musl
          mkdir -p $HOME/.local/bin
          curl -L "$SCCACHE_RELEASE_URL/$SCCACHE_VERSION/$SCCACHE_FILE.tar.gz" | tar xz
          mv -f $SCCACHE_FILE/sccache $HOME/.local/bin/sccache
          chmod +x $HOME/.local/bin/sccache
          echo "$HOME/.local/bin" >> $GITHUB_PATH
          echo "$HOME/.cargo/bin" >> $GITHUB_PATH
      -
        name: cache cargo registry
        uses: actions/cache@v2
        with:
          path: |
            ~/.cargo/registry
            ~/.cargo/git
          key: cargo-${{ hashFiles('**/Cargo.lock') }}
          restore-keys: |
            cargo-
      -
        name: cache sccache
        uses: actions/cache@v2
        continue-on-error: false
        with:
          path: /home/runner/.cache/sccache
          key: sccache-${{ hashFiles('**/Cargo.lock') }}
          restore-keys: |
            sccache-
      -
        name: start sccache server
        run: sccache --start-server
      -
        name: init
        run: |
          curl -s https://sh.rustup.rs -sSf | sh -s -- -y
          source ${HOME}/.cargo/env
          rustup toolchain install stable
          rustup toolchain install nightly
          rustup default stable
          rustup target add wasm32-unknown-unknown --toolchain nightly
          cargo +nightly install --git https://github.com/alexcrichton/wasm-gc --force
          rustup update
      -
        name: build
        env:
          RUST_BACKTRACE: full
          RUSTC_WRAPPER: sccache
          SCCACHE_CACHE_SIZE: 2G
          SCCACHE_DIR: /home/runner/.cache/sccache
        run: |
          source ${HOME}/.cargo/env
          cargo build --verbose --release --features calamari
      -
        name: stop sccache server
        run: sccache --stop-server || true
      -
        name: strip
        run: |
          strip target/release/calamari-pc
      -
        name: upload
        uses: actions/upload-artifact@v2
        with:
          name: calamari-pc
          path: target/release/calamari-pc
      -
        name: upload
        uses: actions/upload-artifact@v2
        with:
          name: config-for-integration-test
          path: .github/resources/config-for-integration-test.json

  integration-test:
    needs:
      - build-node-current
      - build-calamari-runtime
      - start-integration-tester
      - check-for-runtime-upgrade
    runs-on: ${{ needs.start-integration-tester.outputs.runner-label }}
    timeout-minutes: 90
    strategy:
      fail-fast: false
      matrix:
        chain-spec:
          -
            id: calamari-local
            expected:
              block-count:
                relay: 25
                para: 6
              peer-count:
                relay: 5
                para: 2
          -
            id: calamari-dev
            expected:
              block-count:
                relay: 25
                para: 6
              peer-count:
                relay: 5
                para: 2
          # -
          #   id: calamari-testnet
          #   expected:
          #     block-count:
          #       relay: 25
          #       para: 6
          #     peer-count:
          #       relay: 5
          #       para: 2
    steps:
      -
        run: |
          mkdir -p $HOME/.local/share/calamari-pc
          mkdir -p $HOME/.local/bin
          echo "${HOME}/.nvm/versions/node/v16.3.0/bin" >> $GITHUB_PATH
          echo "${HOME}/.local/bin" >> $GITHUB_PATH
      -
        name: fetch calamari-pc
        uses: actions/download-artifact@v2
        with:
          name: calamari-pc
      -
        name: mv and chmod calamari-pc
        run: |
          mv ${{ github.workspace }}/calamari-pc $HOME/.local/bin/
          chmod +x $HOME/.local/bin/calamari-pc
          ls -ahl ${{ github.workspace }}/
          ls -ahl $HOME/.local/bin/
      -
        name: fetch and chmod polkadot
        run: |
          curl -L -o $HOME/.local/bin/polkadot https://github.com/paritytech/polkadot/releases/download/v0.9.9/polkadot
          chmod +x $HOME/.local/bin/polkadot
          ls -ahl $HOME/.local/bin/
      -
        id: create-chainspec
        run: |
          calamari-pc build-spec --chain ${{ matrix.chain-spec.id }} --disable-default-bootnode --raw > $HOME/.local/share/calamari-pc/${{ matrix.chain-spec.id }}-spec.json
          jq \
            --sort-keys \
            --arg name "calamari testnet ${GITHUB_SHA:0:7}" \
            --arg id ${{ matrix.chain-spec.id }}-${GITHUB_SHA:0:7} \
            --arg relay_chain rococo-local-${GITHUB_SHA:0:7} \
            --arg parachain_id 2084 \
            '. |
              .name = $name |
              .id = $id |
              .relay_chain = $relay_chain |
              .para_id = ($parachain_id | tonumber) |
              .telemetryEndpoints = [["/dns/api.telemetry.manta.systems/tcp/443/x-parity-wss/%2Fsubmit%2F", 0]]
            ' $HOME/.local/share/calamari-pc/${{ matrix.chain-spec.id }}-spec.json > $HOME/.local/share/calamari-pc/${{ matrix.chain-spec.id }}-${GITHUB_SHA:0:7}-spec.json
          ls -ahl $HOME/.local/share/calamari-pc/
          echo "::set-output name=short-sha::${GITHUB_SHA:0:7}"
          calamari-pc export-state --chain $HOME/.local/share/calamari-pc/${{ matrix.chain-spec.id }}-${GITHUB_SHA:0:7}-spec.json > $HOME/.local/share/calamari-pc/${{ matrix.chain-spec.id }}-state.json || true
      -
        uses: actions/upload-artifact@v2
        with:
          name: ${{ matrix.chain-spec.id }}-state.json
          path: /home/runner/.local/share/calamari-pc/${{ matrix.chain-spec.id }}-state.json
      -
        uses: actions/upload-artifact@v2
        with:
          name: ${{ matrix.chain-spec.id }}-spec.json
          path: /home/runner/.local/share/calamari-pc/${{ matrix.chain-spec.id }}-spec.json
      -
        uses: actions/upload-artifact@v2
        with:
          name: ${{ matrix.chain-spec.id }}-${{ steps.create-chainspec.outputs.short-sha }}-spec.json
          path: /home/runner/.local/share/calamari-pc/${{ matrix.chain-spec.id }}-${{ steps.create-chainspec.outputs.short-sha }}-spec.json
      -
        name: fetch config-for-integration-test
        uses: actions/download-artifact@v2
        with:
          name: config-for-integration-test
      -
        name: create launch config
        run: |
          cat config-for-integration-test.json | \
          jq \
            --arg relaychain_bin $HOME/.local/bin/polkadot \
            --arg relaychain_id rococo-local-${GITHUB_SHA:0:7} \
            --arg relaychain_name "rococo local ${GITHUB_SHA:0:7}" \
            --arg parachains_bin $HOME/.local/bin/calamari-pc \
            --arg parachains_spec $HOME/.local/share/calamari-pc/${{ matrix.chain-spec.id }}-${GITHUB_SHA:0:7}-spec.json \
            '.
              | .relaychain.bin = $relaychain_bin
              | .relaychain.mutation.id = $relaychain_id
              | .relaychain.mutation.name = $relaychain_name
              | .parachains[].bin = $parachains_bin
              | .parachains[].chain = $parachains_spec
            ' > $HOME/.local/share/calamari-pc/${{ matrix.chain-spec.id }}-${GITHUB_SHA:0:7}-launch-config.json
          jq . $HOME/.local/share/calamari-pc/${{ matrix.chain-spec.id }}-${GITHUB_SHA:0:7}-launch-config.json
          ls -ahl $HOME/.local/share/calamari-pc/
      -
        uses: actions/upload-artifact@v2
        with:
          name: ${{ matrix.chain-spec.id }}-${{ steps.create-chainspec.outputs.short-sha }}-launch-config.json
          path: /home/runner/.local/share/calamari-pc/${{ matrix.chain-spec.id }}-${{ steps.create-chainspec.outputs.short-sha }}-launch-config.json
      -
        uses: actions/checkout@v2
        with:
          repository: Manta-Network/manta-pc-launch
          path: manta-pc-launch
      -
        uses: actions/checkout@v2
        with:
          repository: Manta-Network/Dev-Tools
          path: dev-tools-rococo
      -
        uses: actions/checkout@v2
        with:
          repository: Manta-Network/Dev-Tools
          path: dev-tools-calamari
      -
        name: launch testnet
        run: |
          cd ${{ github.workspace }}/manta-pc-launch
          yarn install
          yarn build
          pm2 start dist/cli.js \
            --name manta-pc-launch \
            --output ${{ github.workspace }}/manta-pc-launch-for-${{ matrix.chain-spec.id }}-stdout.log \
            --error ${{ github.workspace }}/manta-pc-launch-for-${{ matrix.chain-spec.id }}-stderr.log \
            --no-autorestart \
            -- $HOME/.local/share/calamari-pc/${{ matrix.chain-spec.id }}-${GITHUB_SHA:0:7}-launch-config.json
      -
        name: init measure-block-time rococo
        run: |
          cd ${{ github.workspace }}/dev-tools-rococo/measure-block-time
          yarn install
          sed -i -- 's/9988/9911/g' index.js
          pm2 start index.js \
            --name measure-block-time-rococo-relay-for-${{ matrix.chain-spec.id }} \
            --output ${{ github.workspace }}/measure-block-time-rococo-relay-for-${{ matrix.chain-spec.id }}-stdout.log \
            --error ${{ github.workspace }}/measure-block-time-rococo-relay-for-${{ matrix.chain-spec.id }}-stderr.log \
            --no-autorestart
      -
        name: init measure-block-time calamari
        run: |
          cd ${{ github.workspace }}/dev-tools-calamari/measure-block-time
          yarn install
          sed -i -- 's/9988/9921/g' index.js
          pm2 start index.js \
            --name measure-block-time-${{ matrix.chain-spec.id }} \
            --output ${{ github.workspace }}/measure-block-time-${{ matrix.chain-spec.id }}-stdout.log \
            --error ${{ github.workspace }}/measure-block-time-${{ matrix.chain-spec.id }}-stderr.log \
            --no-autorestart
      -
        name: run test suites
        run: |
          # todo: implement moonbeam-like js test suite triggers here
          sleep 210
      -
        name: stop testnet
        run: |
          cd ${{ github.workspace }}/manta-pc-launch
          pm2 stop measure-block-time-rococo-relay-for-${{ matrix.chain-spec.id }}
          pm2 stop measure-block-time-${{ matrix.chain-spec.id }}
          pm2 stop manta-pc-launch
      -
        uses: actions/upload-artifact@v2
        with:
          name: manta-pc-launch-for-${{ matrix.chain-spec.id }}-stdout.log
          path: ${{ github.workspace }}/manta-pc-launch-for-${{ matrix.chain-spec.id }}-stdout.log
      -
        uses: actions/upload-artifact@v2
        with:
          name: manta-pc-launch-for-${{ matrix.chain-spec.id }}-stderr.log
          path: ${{ github.workspace }}/manta-pc-launch-for-${{ matrix.chain-spec.id }}-stderr.log
      -
        uses: actions/upload-artifact@v2
        with:
          name: measure-block-time-rococo-relay-for-${{ matrix.chain-spec.id }}-stdout.log
          path: ${{ github.workspace }}/measure-block-time-rococo-relay-for-${{ matrix.chain-spec.id }}-stdout.log
      -
        uses: actions/upload-artifact@v2
        with:
          name: measure-block-time-rococo-relay-for-${{ matrix.chain-spec.id }}-stderr.log
          path: ${{ github.workspace }}/measure-block-time-rococo-relay-for-${{ matrix.chain-spec.id }}-stderr.log
      -
        uses: actions/upload-artifact@v2
        with:
          name: measure-block-time-${{ matrix.chain-spec.id }}-stdout.log
          path: ${{ github.workspace }}/measure-block-time-${{ matrix.chain-spec.id }}-stdout.log
      -
        uses: actions/upload-artifact@v2
        with:
          name: measure-block-time-${{ matrix.chain-spec.id }}-stderr.log
          path: ${{ github.workspace }}/measure-block-time-${{ matrix.chain-spec.id }}-stderr.log
      -
        uses: actions/upload-artifact@v2
        with:
          name: rococo-alice-relay-for-${{ matrix.chain-spec.id }}.log
          path: ${{ github.workspace }}/manta-pc-launch/alice.log
      -
        uses: actions/upload-artifact@v2
        with:
          name: rococo-bob-relay-for-${{ matrix.chain-spec.id }}.log
          path: ${{ github.workspace }}/manta-pc-launch/bob.log
      -
        uses: actions/upload-artifact@v2
        with:
          name: ${{ matrix.chain-spec.id }}-alice.log
          path: ${{ github.workspace }}/manta-pc-launch/9921.log
      -
        uses: actions/upload-artifact@v2
        with:
          name: ${{ matrix.chain-spec.id }}-bob.log
          path: ${{ github.workspace }}/manta-pc-launch/9922.log
      -
        name: parse rococo block times
        run: |
          grep '#.*' ${{ github.workspace }}/measure-block-time-rococo-relay-for-${{ matrix.chain-spec.id }}-stdout.log | while read -r line; do words=($line); echo ${words[4]},${words[8]} | tee ${{ github.workspace }}/block-time-rococo.csv; done
          if [ ! -f ${{ github.workspace }}/block-time-rococo.csv ]; then echo "block times not detected"; exit 1; fi
          jq -s -R '[split("\n") | .[] | select(length > 0) | split(",") | {block:.[0]|tonumber, time:.[1]|tonumber} ]' ${{ github.workspace }}/block-time-rococo.csv > ${{ github.workspace }}/block-time-rococo.json
      -
        uses: actions/upload-artifact@v2
        with:
          name: block-time-rococo-relay-for-${{ matrix.chain-spec.id }}.json
          path: ${{ github.workspace }}/block-time-rococo.json
      -
        name: parse calamari block times
        run: |
          grep '#.*' ${{ github.workspace }}/measure-block-time-${{ matrix.chain-spec.id }}-stdout.log | while read -r line; do words=($line); echo ${words[4]},${words[8]} | tee ${{ github.workspace }}/block-time-${{ matrix.chain-spec.id }}.csv; done
          if [ ! -f ${{ github.workspace }}/block-time-${{ matrix.chain-spec.id }}.csv ]; then echo "block times not detected"; exit 1; fi
          jq -s -R '[split("\n") | .[] | select(length > 0) | split(",") | {block:.[0]|tonumber, time:.[1]|tonumber} ]' ${{ github.workspace }}/block-time-${{ matrix.chain-spec.id }}.csv > ${{ github.workspace }}/block-time-${{ matrix.chain-spec.id }}.json
      -
        uses: actions/upload-artifact@v2
        with:
          name: block-time-${{ matrix.chain-spec.id }}.json
          path: ${{ github.workspace }}/block-time-${{ matrix.chain-spec.id }}.json

      ### bash and log parsing tests ###
      -
        name: test - rococo alice peered successfully
        run: |
          grep '💤 Idle (${{ matrix.chain-spec.expected.peer-count.relay }} peers)' ${{ github.workspace }}/manta-pc-launch/alice.log
      -
        name: test - rococo alice imported block ${{ matrix.chain-spec.expected.block-count.relay }}
        run: |
          grep ' Imported #${{ matrix.chain-spec.expected.block-count.relay }} ' ${{ github.workspace }}/manta-pc-launch/alice.log
      -
        name: test - calamari alice peered successfully
        run: |
          grep '\[Parachain\] 💤 Idle (${{ matrix.chain-spec.expected.peer-count.para }} peers)' ${{ github.workspace }}/manta-pc-launch/9921.log
      -
        name: test - calamari alice finalized block ${{ matrix.chain-spec.expected.block-count.para }}
        run: |
          grep '\[Parachain\] .* finalized #${{ matrix.chain-spec.expected.block-count.para }} ' ${{ github.workspace }}/manta-pc-launch/9921.log
      # -
      #   name: validate manta-pc-launch stdout log
      #   run: |
      #     cat ${{ github.workspace }}/manta-pc-launch-stdout.log
      # -
      #   name: validate manta-pc-launch stderr log
      #   run: |
      #     cat ${{ github.workspace }}/manta-pc-launch-stderr.log
      # -
      #   name: validate rococo alice log
      #   run: |
      #     cat ${{ github.workspace }}/manta-pc-launch/alice.log
      # -
      #   name: validate rococo bob log
      #   run: |
      #     cat ${{ github.workspace }}/manta-pc-launch/bob.log
      # -
      #   name: validate calamari alice log
      #   run: |
      #     cat ${{ github.workspace }}/manta-pc-launch/9921.log
      # -
      #   name: validate calamari bob log
      #   run: |
      #     cat ${{ github.workspace }}/manta-pc-launch/9922.log

  build-changelog:
    runs-on: ubuntu-latest
    needs:
      - get-rust-versions
      - build-calamari-runtime
    steps:
      #-
      #  uses: actions/download-artifact@v2
      #  with:
      #    name: manta-pc-srtool-json
      -
        uses: actions/download-artifact@v2
        with:
          name: calamari-srtool-json
      -
        uses: actions/checkout@v2
        with:
          fetch-depth: 0
          path: Manta
      -
        name: ruby setup
        uses: actions/setup-ruby@v1
        with:
          ruby-version: 2.7
      -
        name: changelog gems
        run: |
          gem install changelogerator git toml
      -
        name: generate changelog
        env:
          RUSTC_STABLE: ${{ needs.get-rust-versions.outputs.rustc-stable }}
          RUSTC_NIGHTLY: ${{ needs.get-rust-versions.outputs.rustc-nightly }}
          GITHUB_TOKEN: ${{ secrets.GITHUB_TOKEN }}
        run: >
          ruby $GITHUB_WORKSPACE/Manta/scripts/github/generate-changelog.rb |
          tee changelog.md
      -
        name: upload changelog
        uses: actions/upload-artifact@v2
        with:
          name: changelog
          path: changelog.md

  create-draft-release:
    runs-on: ubuntu-latest
    needs:
      - build-changelog
      - build-calamari-runtime
      - integration-test
      - runtime-upgrade-test
    outputs:
      release_url: ${{ steps.create-release.outputs.html_url }}
      asset_upload_url: ${{ steps.create-release.outputs.upload_url }}
    steps:
      -
        uses: actions/download-artifact@v2
        with:
          name: changelog
          path: ./
      -
        name: create draft release
        id: create-release
        uses: actions/create-release@v1
        env:
          GITHUB_TOKEN: ${{ secrets.GITHUB_TOKEN }}
        with:
          tag_name: ${{ github.ref }}
          release_name: manta ${{ github.ref }}
          body_path: changelog.md
          draft: true

  publish-calamari-runtime:
    runs-on: ubuntu-latest
    needs:
      - create-draft-release
    steps:
      -
        uses: actions/checkout@v2
      -
        uses: actions/download-artifact@v2
        with:
          name: calamari-runtime
      -
        uses: actions/download-artifact@v2
        with:
          name: calamari-srtool-json
      -
        name: ruby setup
        uses: actions/setup-ruby@v1
        with:
          ruby-version: 2.7
      -
        name: get runtime version
        id: get-runtime-version
        run: |
          runtime_ver="$(ruby -e '
            require "./scripts/github/lib.rb";
            puts get_runtime("calamari")
          ')"
          echo "::set-output name=runtime_ver::$runtime_ver"
      -
        name: upload compact wasm
        uses: actions/upload-release-asset@v1
        env:
          GITHUB_TOKEN: ${{ secrets.GITHUB_TOKEN }}
        with:
          upload_url: ${{ needs.create-draft-release.outputs.asset_upload_url }}
          asset_path: calamari_runtime.compact.wasm
          asset_name: calamari-runtime-v${{ steps.get-runtime-version.outputs.runtime_ver }}.compact.wasm
          asset_content_type: application/wasm
      -
        name: upload compressed wasm
        uses: actions/upload-release-asset@v1
        env:
          GITHUB_TOKEN: ${{ secrets.GITHUB_TOKEN }}
        with:
          upload_url: ${{ needs.create-draft-release.outputs.asset_upload_url }}
          asset_path: calamari_runtime.compact.compressed.wasm
          asset_name: calamari-runtime-v${{ steps.get-runtime-version.outputs.runtime_ver }}.compact.compressed.wasm
          asset_content_type: application/wasm
      -
        name: upload types json
        uses: actions/upload-release-asset@v1
        env:
          GITHUB_TOKEN: ${{ secrets.GITHUB_TOKEN }}
        with:
          upload_url: ${{ needs.create-draft-release.outputs.asset_upload_url }}
          asset_path: types.json
          asset_name: calamari-types-v${{ steps.get-runtime-version.outputs.runtime_ver }}.json
          asset_content_type: application/json
      -
        name: upload srtool output json
        uses: actions/upload-release-asset@v1
        env:
          GITHUB_TOKEN: ${{ secrets.GITHUB_TOKEN }}
        with:
          upload_url: ${{ needs.create-draft-release.outputs.asset_upload_url }}
          asset_path: calamari-srtool-output.json
          asset_name: calamari-srtool-output-v${{ steps.get-runtime-version.outputs.runtime_ver }}.json
          asset_content_type: application/json

  publish-node:
    runs-on: ubuntu-latest
    needs:
      - build-node-current
      - create-draft-release
    outputs:
      download_url: ${{ steps.upload-calamari-pc.outputs.browser_download_url }}
    steps:
      -
        uses: actions/download-artifact@v2
        with:
          name: calamari-pc
      -
        id: upload-calamari-pc
        name: upload calamari-pc
        uses: actions/upload-release-asset@v1
        env:
          GITHUB_TOKEN: ${{ secrets.GITHUB_TOKEN }}
        with:
          upload_url: ${{ needs.create-draft-release.outputs.asset_upload_url }}
          asset_path: calamari-pc
          asset_name: calamari-pc
          asset_content_type: application/octet-stream

  brag:
    runs-on: ubuntu-latest
    needs: create-draft-release
    steps:
      -
        env:
          DISCORD_WEBHOOK: ${{ secrets.DISCORD_WEBHOOK }}
          DISCORD_USERNAME: raybot
          DISCORD_AVATAR: https://gist.githubusercontent.com/grenade/66a46007b37778d81ee064394263b16c/raw/raybot.png
        uses: Ilshidur/action-discord@0.3.2
        with:
          args: 'draft runtime release ${{ github.ref }} created at ${{ needs.create-draft-release.outputs.release_url }}'

  start-node-builder-current:
    runs-on: ubuntu-latest
    outputs:
      runner-label: ${{ steps.start-self-hosted-runner.outputs.runner-label }}
      aws-region: ${{ steps.start-self-hosted-runner.outputs.aws-region }}
      aws-instance-id: ${{ steps.start-self-hosted-runner.outputs.aws-instance-id }}
    steps:
      -
        id: start-self-hosted-runner
        uses: audacious-network/aws-github-runner@v1.0.33
        with:
          mode: start
          github-token: ${{ secrets.GH_SHR_TOKEN }}
          aws-access-key-id: ${{ secrets.AWS_ACCESS_KEY_ID }}
          aws-secret-access-key: ${{ secrets.AWS_SECRET_ACCESS_KEY }}
          aws-instance-ssh-public-key: ${{ env.AWS_INSTANCE_SSH_PUBLIC_KEY }}
          aws-region: ${{ env.AWS_REGION }}
          aws-subnet-id: ${{ env.AWS_SUBNET_IP }}
          aws-security-group-id: ${{ env.AWS_SECURITY_GROUP_ID }}
          aws-instance-type: ${{ env.AWS_INSTANCE_TYPE }} # 32 vcpu, 64gb ram, $1.392 hourly
          aws-instance-root-volume-size: 32
          aws-instance-lifecycle: ${{ env.AWS_INSTANCE_LIFECYCLE }}
          aws-image-search-pattern: ${{ env.AWS_IMAGE_SEARCH_PATTERN }}
          aws-image-search-owners: ${{ env.AWS_IMAGE_SEARCH_OWNERS }} # canonical

  stop-node-builder-current:
    needs:
      - start-node-builder-current
      - build-node-current
    runs-on: ubuntu-latest
    if: ${{ always() }}
    steps:
      -
        uses: audacious-network/aws-github-runner@v1.0.33
        with:
          mode: stop
          github-token: ${{ secrets.GH_SHR_TOKEN }}
          aws-access-key-id: ${{ secrets.AWS_ACCESS_KEY_ID }}
          aws-secret-access-key: ${{ secrets.AWS_SECRET_ACCESS_KEY }}
          aws-region: ${{ needs.start-node-builder-current.outputs.aws-region }}
          runner-label: ${{ needs.start-node-builder-current.outputs.runner-label }}
          aws-instance-id: ${{ needs.start-node-builder-current.outputs.aws-instance-id }}

  start-node-builder-base:
    runs-on: ubuntu-latest
    outputs:
      runner-label: ${{ steps.start-self-hosted-runner.outputs.runner-label }}
      aws-region: ${{ steps.start-self-hosted-runner.outputs.aws-region }}
      aws-instance-id: ${{ steps.start-self-hosted-runner.outputs.aws-instance-id }}
    steps:
      -
        id: start-self-hosted-runner
        uses: audacious-network/aws-github-runner@v1.0.33
        with:
          mode: start
          github-token: ${{ secrets.GH_SHR_TOKEN }}
          aws-access-key-id: ${{ secrets.AWS_ACCESS_KEY_ID }}
          aws-secret-access-key: ${{ secrets.AWS_SECRET_ACCESS_KEY }}
          aws-instance-ssh-public-key: ${{ env.AWS_INSTANCE_SSH_PUBLIC_KEY }}
          aws-region: ${{ env.AWS_REGION }}
          aws-subnet-id: ${{ env.AWS_SUBNET_IP }}
          aws-security-group-id: ${{ env.AWS_SECURITY_GROUP_ID }}
          aws-instance-type: ${{ env.AWS_INSTANCE_TYPE }} # 32 vcpu, 64gb ram, $1.392 hourly
          aws-instance-root-volume-size: 32
          aws-instance-lifecycle: ${{ env.AWS_INSTANCE_LIFECYCLE }}
          aws-image-search-pattern: ${{ env.AWS_IMAGE_SEARCH_PATTERN }}
          aws-image-search-owners: ${{ env.AWS_IMAGE_SEARCH_OWNERS }} # canonical

  stop-node-builder-base:
    needs:
      - start-node-builder-base
      - build-node-base
    runs-on: ubuntu-latest
    if: ${{ always() }}
    steps:
      -
        uses: audacious-network/aws-github-runner@v1.0.33
        with:
          mode: stop
          github-token: ${{ secrets.GH_SHR_TOKEN }}
          aws-access-key-id: ${{ secrets.AWS_ACCESS_KEY_ID }}
          aws-secret-access-key: ${{ secrets.AWS_SECRET_ACCESS_KEY }}
          aws-region: ${{ needs.start-node-builder-base.outputs.aws-region }}
          runner-label: ${{ needs.start-node-builder-base.outputs.runner-label }}
          aws-instance-id: ${{ needs.start-node-builder-base.outputs.aws-instance-id }}

  start-integration-tester:
    runs-on: ubuntu-latest
    outputs:
      runner-label: ${{ steps.start-self-hosted-runner.outputs.runner-label }}
      aws-region: ${{ steps.start-self-hosted-runner.outputs.aws-region }}
      aws-instance-id: ${{ steps.start-self-hosted-runner.outputs.aws-instance-id }}
    steps:
      -
        id: start-self-hosted-runner
        uses: audacious-network/aws-github-runner@v1.0.33
        with:
          mode: start
          github-token: ${{ secrets.GH_SHR_TOKEN }}
          aws-access-key-id: ${{ secrets.AWS_ACCESS_KEY_ID }}
          aws-secret-access-key: ${{ secrets.AWS_SECRET_ACCESS_KEY }}
          aws-instance-ssh-public-key: ${{ env.AWS_INSTANCE_SSH_PUBLIC_KEY }}
          aws-region: ${{ env.AWS_REGION }}
          aws-subnet-id: ${{ env.AWS_SUBNET_IP }}
          aws-security-group-id: ${{ env.AWS_SECURITY_GROUP_ID }}
          aws-instance-type: ${{ env.AWS_INSTANCE_TYPE }} # 32 vcpu, 64gb ram, $1.392 hourly
          aws-instance-root-volume-size: 64
          aws-instance-lifecycle: ${{ env.AWS_INSTANCE_LIFECYCLE }}
          aws-image-search-pattern: ${{ env.AWS_IMAGE_SEARCH_PATTERN }}
          aws-image-search-owners: ${{ env.AWS_IMAGE_SEARCH_OWNERS }} # canonical

  stop-integration-tester:
    needs:
      - start-integration-tester
      - integration-test
    runs-on: ubuntu-latest
    if: ${{ always() }}
    steps:
      -
        uses: audacious-network/aws-github-runner@v1.0.33
        with:
          mode: stop
          github-token: ${{ secrets.GH_SHR_TOKEN }}
          aws-access-key-id: ${{ secrets.AWS_ACCESS_KEY_ID }}
          aws-secret-access-key: ${{ secrets.AWS_SECRET_ACCESS_KEY }}
          aws-region: ${{ needs.start-integration-tester.outputs.aws-region }}
          runner-label: ${{ needs.start-integration-tester.outputs.runner-label }}
          aws-instance-id: ${{ needs.start-integration-tester.outputs.aws-instance-id }}

<<<<<<< HEAD
  # Build docker image
  docker-image-build:
    runs-on: ubuntu-latest

    steps:
      # Get tag name
      - run: |
          echo "RELEASE_VERSION=${GITHUB_REF#refs/*/}" >> $GITHUB_ENV
      - uses: actions/checkout@v2

      - name: Set up Docker Buildx
        uses: docker/setup-buildx-action@v1

      - name: Login to Dockerhub
        uses: docker/login-action@v1
        with:
          username: ${{ secrets.MANTABOT_DOCKER_USERNAME }}
          password: ${{ secrets.MANTABOT_DOCKER_TOKEN }}

      - name: Set Tag env
        if: ${{ github.event.release.tag_name }}
        run: |
          echo "RELEASE_VERSION=${{ github.event.release.tag_name }}" >> "$GITHUB_ENV"

      - name: Build and push
        id:   docker_build
        uses: docker/build-push-action@v2
        with:
          push: true
          file: docker/calamari.Dockerfile
          tags: |
            mantanetwork/calamari:latest
            mantanetwork/calamari:${{ env.RELEASE_VERSION }}
          build-args: TAG_NAME=${{ env.RELEASE_VERSION }}

      - name: Image digest
        run: echo ${{ steps.docker_build.outputs.digest }}
=======
  start-runtime-upgrade-tester:
    runs-on: ubuntu-latest
    outputs:
      runner-label: ${{ steps.start-self-hosted-runner.outputs.runner-label }}
      aws-region: ${{ steps.start-self-hosted-runner.outputs.aws-region }}
      aws-instance-id: ${{ steps.start-self-hosted-runner.outputs.aws-instance-id }}
    steps:
      -
        id: start-self-hosted-runner
        uses: audacious-network/aws-github-runner@v1.0.33
        with:
          mode: start
          github-token: ${{ secrets.GH_SHR_TOKEN }}
          aws-access-key-id: ${{ secrets.AWS_ACCESS_KEY_ID }}
          aws-secret-access-key: ${{ secrets.AWS_SECRET_ACCESS_KEY }}
          aws-instance-ssh-public-key: ${{ env.AWS_INSTANCE_SSH_PUBLIC_KEY }}
          aws-region: ${{ env.AWS_REGION }}
          aws-subnet-id: ${{ env.AWS_SUBNET_IP }}
          aws-security-group-id: ${{ env.AWS_SECURITY_GROUP_ID }}
          aws-instance-type: ${{ env.AWS_INSTANCE_TYPE }} # 32 vcpu, 64gb ram, $1.392 hourly
          aws-instance-root-volume-size: 64
          aws-instance-lifecycle: ${{ env.AWS_INSTANCE_LIFECYCLE }}
          aws-image-search-pattern: ${{ env.AWS_IMAGE_SEARCH_PATTERN }}
          aws-image-search-owners: ${{ env.AWS_IMAGE_SEARCH_OWNERS }} # canonical

  stop-runtime-upgrade-tester:
    needs:
      - runtime-upgrade-test
      - check-for-runtime-upgrade
      - start-runtime-upgrade-tester
    runs-on: ubuntu-latest
    if: ${{ always() }}
    steps:
      -
        uses: audacious-network/aws-github-runner@v1.0.33
        with:
          mode: stop
          github-token: ${{ secrets.GH_SHR_TOKEN }}
          aws-access-key-id: ${{ secrets.AWS_ACCESS_KEY_ID }}
          aws-secret-access-key: ${{ secrets.AWS_SECRET_ACCESS_KEY }}
          aws-region: ${{ needs.start-runtime-upgrade-tester.outputs.aws-region }}
          runner-label: ${{ needs.start-runtime-upgrade-tester.outputs.runner-label }}
          aws-instance-id: ${{ needs.start-runtime-upgrade-tester.outputs.aws-instance-id }}

  check-for-runtime-upgrade:
    runs-on: ubuntu-latest
    outputs:
      runtime-version-current: ${{ steps.get-runtime-version.outputs.runtime-ver-current }}
      runtime-version-base: ${{ steps.get-runtime-version-base.outputs.runtime-ver-base }}
    steps:
      -
        uses: actions/checkout@v2
      -
        name: ruby setup
        uses: actions/setup-ruby@v1
        with:
          ruby-version: 2.7
      -
        name: get runtime version
        id: get-runtime-version-current
        run: |
          runtime_ver_current="$(ruby -e '
            require "./scripts/github/lib.rb";
            puts get_runtime("calamari")
          ')"
          echo "::set-output name=runtime-ver-current::$runtime_ver_current"
          echo $runtime_ver_current
          echo ....................
      - name: Show new runtime version
        run: echo "The selected value is ${{ steps.get-runtime-version-current.outputs.runtime-ver-current }}"
      -
        name: get base runtime version
        id: get-runtime-version-base
        run: |
          mkdir temp_for_run
          cd temp_for_run
          git clone -b manta-pc https://github.com/Manta-Network/Manta.git
          cd Manta
          runtime_ver_base="$(ruby -e '
            require "./scripts/github/lib.rb";
            puts get_runtime("calamari")
          ')"
          echo "::set-output name=runtime-ver-base::$runtime_ver_base"
          echo $runtime_ver_base
          echo ....................
      - name: Show base runtime version
        run: echo "The selected value is ${{ steps.get-runtime-version-base.outputs.runtime-ver-base }}"
>>>>>>> 4fbc54b5

# yamllint enable rule:line-length<|MERGE_RESOLUTION|>--- conflicted
+++ resolved
@@ -785,7 +785,6 @@
           runner-label: ${{ needs.start-integration-tester.outputs.runner-label }}
           aws-instance-id: ${{ needs.start-integration-tester.outputs.aws-instance-id }}
 
-<<<<<<< HEAD
   # Build docker image
   docker-image-build:
     runs-on: ubuntu-latest
@@ -823,7 +822,7 @@
 
       - name: Image digest
         run: echo ${{ steps.docker_build.outputs.digest }}
-=======
+
   start-runtime-upgrade-tester:
     runs-on: ubuntu-latest
     outputs:
@@ -911,6 +910,5 @@
           echo ....................
       - name: Show base runtime version
         run: echo "The selected value is ${{ steps.get-runtime-version-base.outputs.runtime-ver-base }}"
->>>>>>> 4fbc54b5
 
 # yamllint enable rule:line-length