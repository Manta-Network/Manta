[package]
authors = ['Manta Network']
build = 'build.rs'
default-run = "manta"
description = 'Manta Parachain Node.'
edition = '2021'
<<<<<<< HEAD
rust-version = '1.59'
=======
>>>>>>> 799bcb6b
homepage = 'https://manta.network'
license = 'GPL-3.0'
name = 'manta'
repository = 'https://github.com/Manta-Network/Manta/'
rust-version = '1.57'
version = '3.2.0'

[package.metadata.docs.rs]
targets = ['x86_64-unknown-linux-gnu']

[dependencies]
async-trait = "0.1.52"
cfg-if = "1.0.0"
clap = { version = "3.1", features = ["derive"] }
codec = { package = 'parity-scale-codec', version = '3.0.0' }
futures = "0.3.21"
hex-literal = "0.3.4"
log = "0.4.16"
serde = { version = "1.0.137", features = ["derive"] }

# Substrate frames
frame-benchmarking = { git = 'https://github.com/paritytech/substrate.git', branch = "polkadot-v0.9.18" }
frame-benchmarking-cli = { git = 'https://github.com/paritytech/substrate.git', branch = "polkadot-v0.9.18" }
try-runtime-cli = { git = "https://github.com/paritytech/substrate.git", branch = "polkadot-v0.9.18", optional = true }

# RPC related dependencies
frame-rpc-system = { package = "substrate-frame-rpc-system", git = "https://github.com/paritytech/substrate.git", branch = "polkadot-v0.9.18" }
jsonrpc-core = "18.0.0"
pallet-transaction-payment-rpc = { git = 'https://github.com/paritytech/substrate.git', branch = "polkadot-v0.9.18" }
sc-transaction-pool-api = { git = "https://github.com/paritytech/substrate.git", branch = "polkadot-v0.9.18" }

# Substrate client dependencies
sc-basic-authorship = { git = 'https://github.com/paritytech/substrate.git', branch = "polkadot-v0.9.18" }
sc-chain-spec = { git = 'https://github.com/paritytech/substrate.git', branch = "polkadot-v0.9.18" }
sc-cli = { git = 'https://github.com/paritytech/substrate.git', branch = "polkadot-v0.9.18" }
sc-client-api = { git = 'https://github.com/paritytech/substrate.git', branch = "polkadot-v0.9.18" }
sc-consensus = { git = 'https://github.com/paritytech/substrate.git', branch = "polkadot-v0.9.18" }
sc-executor = { git = 'https://github.com/paritytech/substrate.git', branch = "polkadot-v0.9.18" }
sc-keystore = { git = 'https://github.com/paritytech/substrate.git', branch = "polkadot-v0.9.18" }
sc-network = { git = "https://github.com/paritytech/substrate.git", branch = "polkadot-v0.9.18" }
sc-rpc = { git = 'https://github.com/paritytech/substrate.git', branch = "polkadot-v0.9.18" }
sc-rpc-api = { git = 'https://github.com/paritytech/substrate.git', branch = "polkadot-v0.9.18" }
sc-service = { git = 'https://github.com/paritytech/substrate.git', branch = "polkadot-v0.9.18" }
sc-telemetry = { git = 'https://github.com/paritytech/substrate.git', branch = "polkadot-v0.9.18" }
sc-tracing = { git = 'https://github.com/paritytech/substrate.git', branch = "polkadot-v0.9.18" }
sc-transaction-pool = { git = 'https://github.com/paritytech/substrate.git', branch = "polkadot-v0.9.18" }

# Substrate primitives
sp-api = { git = 'https://github.com/paritytech/substrate.git', branch = "polkadot-v0.9.18" }
sp-block-builder = { git = 'https://github.com/paritytech/substrate.git', branch = "polkadot-v0.9.18" }
sp-blockchain = { git = 'https://github.com/paritytech/substrate.git', branch = "polkadot-v0.9.18" }
sp-consensus = { git = 'https://github.com/paritytech/substrate.git', branch = "polkadot-v0.9.18" }
sp-consensus-aura = { git = 'https://github.com/paritytech/substrate.git', branch = "polkadot-v0.9.18" }
sp-core = { git = 'https://github.com/paritytech/substrate.git', branch = "polkadot-v0.9.18" }
sp-inherents = { git = 'https://github.com/paritytech/substrate.git', branch = "polkadot-v0.9.18" }
sp-io = { git = "https://github.com/paritytech/substrate.git", branch = "polkadot-v0.9.18" }
sp-keystore = { git = "https://github.com/paritytech/substrate.git", branch = "polkadot-v0.9.18" }
sp-offchain = { git = 'https://github.com/paritytech/substrate.git', branch = "polkadot-v0.9.18" }
sp-runtime = { git = 'https://github.com/paritytech/substrate.git', branch = "polkadot-v0.9.18" }
sp-session = { git = 'https://github.com/paritytech/substrate.git', branch = "polkadot-v0.9.18" }
sp-timestamp = { git = 'https://github.com/paritytech/substrate.git', branch = "polkadot-v0.9.18" }
sp-transaction-pool = { git = 'https://github.com/paritytech/substrate.git', branch = "polkadot-v0.9.18" }
substrate-prometheus-endpoint = { git = "https://github.com/paritytech/substrate.git", branch = "polkadot-v0.9.18" }

# Cumulus dependencies
cumulus-client-cli = { git = 'https://github.com/paritytech/cumulus.git', branch = "polkadot-v0.9.18" }
cumulus-client-consensus-aura = { git = 'https://github.com/paritytech/cumulus.git', branch = "polkadot-v0.9.18" }
cumulus-client-consensus-common = { git = 'https://github.com/paritytech/cumulus.git', branch = "polkadot-v0.9.18" }
cumulus-client-consensus-relay-chain = { git = 'https://github.com/paritytech/cumulus.git', branch = "polkadot-v0.9.18" }
cumulus-client-network = { git = 'https://github.com/paritytech/cumulus.git', branch = "polkadot-v0.9.18" }
cumulus-client-service = { git = 'https://github.com/paritytech/cumulus.git', branch = "polkadot-v0.9.18" }
cumulus-primitives-core = { git = 'https://github.com/paritytech/cumulus.git', branch = "polkadot-v0.9.18" }
cumulus-primitives-parachain-inherent = { git = 'https://github.com/paritytech/cumulus.git', branch = "polkadot-v0.9.18" }
cumulus-relay-chain-inprocess-interface = { git = 'https://github.com/paritytech/cumulus.git', branch = "polkadot-v0.9.18" }
cumulus-relay-chain-interface = { git = 'https://github.com/paritytech/cumulus.git', branch = "polkadot-v0.9.18" }
cumulus-relay-chain-rpc-interface = { git = 'https://github.com/paritytech/cumulus.git', branch = "polkadot-v0.9.18" }

# Polkadot dependencies
polkadot-cli = { git = 'https://github.com/paritytech/polkadot.git', branch = "release-v0.9.18" }
polkadot-parachain = { git = 'https://github.com/paritytech/polkadot.git', branch = "release-v0.9.18" }
polkadot-primitives = { git = 'https://github.com/paritytech/polkadot.git', branch = "release-v0.9.18" }
polkadot-service = { git = 'https://github.com/paritytech/polkadot.git', branch = "release-v0.9.18" }
xcm = { git = "https://github.com/paritytech/polkadot.git", branch = "release-v0.9.18" }

# Self dependencies
calamari-runtime = { path = '../runtime/calamari' }
dolphin-runtime = { path = '../runtime/dolphin' }
manta-primitives = { path = '../primitives' }
manta-runtime = { path = '../runtime/manta' }
pallet-manta-pay = { path = '../pallets/manta-pay', features = ["rpc", "runtime"] }

[build-dependencies]
substrate-build-script-utils = { git = 'https://github.com/paritytech/substrate.git', branch = "polkadot-v0.9.18" }

[features]
fast-runtime = [
  "manta-runtime/fast-runtime",
  "calamari-runtime/fast-runtime",
]
runtime-benchmarks = [
  'calamari-runtime/runtime-benchmarks',
  'polkadot-service/runtime-benchmarks',
  'manta-runtime/runtime-benchmarks',
]
try-runtime = [
  'calamari-runtime/try-runtime',
  'manta-runtime/try-runtime',
  'try-runtime-cli',
]<|MERGE_RESOLUTION|>--- conflicted
+++ resolved
@@ -4,15 +4,11 @@
 default-run = "manta"
 description = 'Manta Parachain Node.'
 edition = '2021'
-<<<<<<< HEAD
-rust-version = '1.59'
-=======
->>>>>>> 799bcb6b
 homepage = 'https://manta.network'
 license = 'GPL-3.0'
 name = 'manta'
 repository = 'https://github.com/Manta-Network/Manta/'
-rust-version = '1.57'
+rust-version = '1.59'
 version = '3.2.0'
 
 [package.metadata.docs.rs]
