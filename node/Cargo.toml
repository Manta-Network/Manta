--- conflicted
+++ resolved
@@ -1,124 +1,90 @@
 [package]
-authors = ['Manta Network']
-build = 'build.rs'
+authors     = ['Manta Network']
+build       = 'build.rs'
 description = 'Manta Parachain Node.'
-edition = '2018'
-homepage = 'https://manta.network'
-license = 'GPL-3.0'
-name = 'manta'
-repository = 'https://github.com/Manta-Network/Manta/'
-version = '3.1.0'
+edition     = '2018'
+homepage    = 'https://manta.network'
+license     = 'GPL-3.0'
+name        = 'manta'
+repository  = 'https://github.com/Manta-Network/Manta/'
+version     = '3.1.0'
 
 [package.metadata.docs.rs]
 targets = ['x86_64-unknown-linux-gnu']
 
 [dependencies]
-log = "0.4.13"
-codec = { package = 'parity-scale-codec', version = '2.3.1' }
-cfg-if = "1.0.0"
-structopt = "0.3.8"
-serde = { version = "1.0.119", features = ["derive"] }
-hex-literal = "0.3.3"
-async-trait = "0.1.42"
-futures = "0.3.14"
+log                                   = "0.4.13"
+codec                                 = { package = 'parity-scale-codec', version = '2.3.1' }
+cfg-if                                = "1.0.0"
+structopt                             = "0.3.8"
+serde                                 = { version = "1.0.119", features = ["derive"] }
+hex-literal                           = "0.3.3"
+async-trait                           = "0.1.42"
+futures                               = "0.3.14"
 
 # Substrate frames
-frame-benchmarking = { git = 'https://github.com/paritytech/substrate.git', branch = "polkadot-v0.9.12" }
-frame-benchmarking-cli = { git = 'https://github.com/paritytech/substrate.git', branch = "polkadot-v0.9.12" }
+frame-benchmarking                    = { git = 'https://github.com/paritytech/substrate.git', branch = "polkadot-v0.9.12" }
+frame-benchmarking-cli                = { git = 'https://github.com/paritytech/substrate.git', branch = "polkadot-v0.9.12" }
 
 # RPC related dependencies
-jsonrpc-core = "18.0.0"
-frame-rpc-system = { package = "substrate-frame-rpc-system", git = "https://github.com/paritytech/substrate", branch = "polkadot-v0.9.12" }
-pallet-transaction-payment-rpc = { git = 'https://github.com/paritytech/substrate.git', branch = "polkadot-v0.9.12" }
-sc-transaction-pool-api = { git = "https://github.com/paritytech/substrate", branch = "polkadot-v0.9.12" }
+jsonrpc-core                          = "18.0.0"
+frame-rpc-system                      = { git = "https://github.com/paritytech/substrate.git", branch = "polkadot-v0.9.12", package = "substrate-frame-rpc-system" }
+pallet-transaction-payment-rpc        = { git = 'https://github.com/paritytech/substrate.git', branch = "polkadot-v0.9.12" }
+sc-transaction-pool-api               = { git = "https://github.com/paritytech/substrate.git", branch = "polkadot-v0.9.12" }
 
 # Substrate client dependencies
-<<<<<<< HEAD
-sc-basic-authorship = { version = '0.9.0', git = 'https://github.com/paritytech/substrate.git', branch = "polkadot-v0.9.8" }
-sc-chain-spec = { version = '3.0.0', git = 'https://github.com/paritytech/substrate.git', branch = "polkadot-v0.9.8" }
-sc-cli = { version = '0.9.0', git = 'https://github.com/paritytech/substrate.git', branch = "polkadot-v0.9.8" }
-sc-consensus = { version = '0.9.0', git = 'https://github.com/paritytech/substrate.git', branch = "polkadot-v0.9.8" }
-sc-executor = { version = '0.9.0', git = 'https://github.com/paritytech/substrate.git', branch = "polkadot-v0.9.8" }
-sc-client-api = { version = '3.0.0', git = 'https://github.com/paritytech/substrate.git', branch = "polkadot-v0.9.8" }
-sc-keystore = { version = '3.0.0', git = 'https://github.com/paritytech/substrate.git', branch = "polkadot-v0.9.8" }
-sc-rpc = { version = '3.0.0', git = 'https://github.com/paritytech/substrate.git', branch = "polkadot-v0.9.8" }
-sc-rpc-api = { version = '0.9.0', git = 'https://github.com/paritytech/substrate.git', branch = "polkadot-v0.9.8" }
-sc-service = { version = '0.9.0', git = 'https://github.com/paritytech/substrate.git', branch = "polkadot-v0.9.8" }
-sc-telemetry = { version = '3.0.0', git = 'https://github.com/paritytech/substrate.git', branch = "polkadot-v0.9.8" }
-sc-transaction-pool = { version = '3.0.0', git = 'https://github.com/paritytech/substrate.git', branch = "polkadot-v0.9.8" }
-sc-tracing = { version = '3.0.0', git = 'https://github.com/paritytech/substrate.git', branch = "polkadot-v0.9.8" }
-sc-network = { git = "https://github.com/paritytech/substrate", branch = "polkadot-v0.9.8" }
+sc-basic-authorship                   = { git = 'https://github.com/paritytech/substrate.git', branch = "polkadot-v0.9.12" }
+sc-chain-spec                         = { git = 'https://github.com/paritytech/substrate.git', branch = "polkadot-v0.9.12" }
+sc-cli                                = { git = 'https://github.com/paritytech/substrate.git', branch = "polkadot-v0.9.12" }
+sc-consensus                          = { git = 'https://github.com/paritytech/substrate.git', branch = "polkadot-v0.9.12" }
+sc-executor                           = { git = 'https://github.com/paritytech/substrate.git', branch = "polkadot-v0.9.12" }
+sc-client-api                         = { git = 'https://github.com/paritytech/substrate.git', branch = "polkadot-v0.9.12" }
+sc-keystore                           = { git = 'https://github.com/paritytech/substrate.git', branch = "polkadot-v0.9.12" }
+sc-network                            = { git = "https://github.com/paritytech/substrate.git", branch = "polkadot-v0.9.12" }
+sc-rpc                                = { git = 'https://github.com/paritytech/substrate.git', branch = "polkadot-v0.9.12" }
+sc-rpc-api                            = { git = 'https://github.com/paritytech/substrate.git', branch = "polkadot-v0.9.12" }
+sc-service                            = { git = 'https://github.com/paritytech/substrate.git', branch = "polkadot-v0.9.12" }
+sc-telemetry                          = { git = 'https://github.com/paritytech/substrate.git', branch = "polkadot-v0.9.12" }
+sc-transaction-pool                   = { git = 'https://github.com/paritytech/substrate.git', branch = "polkadot-v0.9.12" }
+sc-tracing                            = { git = 'https://github.com/paritytech/substrate.git', branch = "polkadot-v0.9.12" }
 
 # Substrate primitives
-sp-api = { version = '3.0.0', git = 'https://github.com/paritytech/substrate.git', branch = "polkadot-v0.9.8" }
-sp-block-builder = { version = '3.0.0', git = 'https://github.com/paritytech/substrate.git', branch = "polkadot-v0.9.8" }
-sp-consensus = { version = '0.9.0', git = 'https://github.com/paritytech/substrate.git', branch = "polkadot-v0.9.8" }
-sp-consensus-aura = { version = '0.9.0', git = 'https://github.com/paritytech/substrate.git', branch = "polkadot-v0.9.8" }
-sp-blockchain = { version = '3.0.0', git = 'https://github.com/paritytech/substrate.git', branch = "polkadot-v0.9.8" }
-sp-core = { version = '3.0.0', git = 'https://github.com/paritytech/substrate.git', branch = "polkadot-v0.9.8" }
-sp-inherents = { version = '3.0.0', git = 'https://github.com/paritytech/substrate.git', branch = "polkadot-v0.9.8" }
-sp-keystore = { git = "https://github.com/paritytech/substrate", branch = "polkadot-v0.9.8" }
-sp-offchain = { version = '3.0.0', git = 'https://github.com/paritytech/substrate.git', branch = "polkadot-v0.9.8" }
-sp-runtime = { version = '3.0.0', git = 'https://github.com/paritytech/substrate.git', branch = "polkadot-v0.9.8" }
-sp-session = { version = '3.0.0', git = 'https://github.com/paritytech/substrate.git', branch = "polkadot-v0.9.8" }
-sp-timestamp = { version = '3.0.0', git = 'https://github.com/paritytech/substrate.git', branch = "polkadot-v0.9.8" }
-sp-transaction-pool = { version = '3.0.0', git = 'https://github.com/paritytech/substrate.git', branch = "polkadot-v0.9.8" }
-substrate-frame-rpc-system = { version = '3.0.0', git = 'https://github.com/paritytech/substrate.git', branch = "polkadot-v0.9.8" }
-substrate-prometheus-endpoint = { git = "https://github.com/paritytech/substrate", branch = "polkadot-v0.9.8" }
-=======
-sc-basic-authorship = { git = 'https://github.com/paritytech/substrate.git', branch = "polkadot-v0.9.12" }
-sc-chain-spec = { git = 'https://github.com/paritytech/substrate.git', branch = "polkadot-v0.9.12" }
-sc-cli = { git = 'https://github.com/paritytech/substrate.git', branch = "polkadot-v0.9.12" }
-sc-consensus = { git = 'https://github.com/paritytech/substrate.git', branch = "polkadot-v0.9.12" }
-sc-executor = { git = 'https://github.com/paritytech/substrate.git', branch = "polkadot-v0.9.12" }
-sc-client-api = { git = 'https://github.com/paritytech/substrate.git', branch = "polkadot-v0.9.12" }
-sc-keystore = { git = 'https://github.com/paritytech/substrate.git', branch = "polkadot-v0.9.12" }
-sc-network = { git = "https://github.com/paritytech/substrate", branch = "polkadot-v0.9.12" }
-sc-rpc = { git = 'https://github.com/paritytech/substrate.git', branch = "polkadot-v0.9.12" }
-sc-rpc-api = { git = 'https://github.com/paritytech/substrate.git', branch = "polkadot-v0.9.12" }
-sc-service = { git = 'https://github.com/paritytech/substrate.git', branch = "polkadot-v0.9.12" }
-sc-telemetry = { git = 'https://github.com/paritytech/substrate.git', branch = "polkadot-v0.9.12" }
-sc-transaction-pool = { git = 'https://github.com/paritytech/substrate.git', branch = "polkadot-v0.9.12" }
-sc-tracing = { git = 'https://github.com/paritytech/substrate.git', branch = "polkadot-v0.9.12" }
-
-# Substrate primitives
-sp-api = { git = 'https://github.com/paritytech/substrate.git', branch = "polkadot-v0.9.12" }
-sp-block-builder = { git = 'https://github.com/paritytech/substrate.git', branch = "polkadot-v0.9.12" }
-sp-consensus = { git = 'https://github.com/paritytech/substrate.git', branch = "polkadot-v0.9.12" }
-sp-consensus-aura = { git = 'https://github.com/paritytech/substrate.git', branch = "polkadot-v0.9.12" }
-sp-blockchain = { git = 'https://github.com/paritytech/substrate.git', branch = "polkadot-v0.9.12" }
-sp-core = { git = 'https://github.com/paritytech/substrate.git', branch = "polkadot-v0.9.12" }
-sp-inherents = { git = 'https://github.com/paritytech/substrate.git', branch = "polkadot-v0.9.12" }
-sp-keystore = { git = "https://github.com/paritytech/substrate", branch = "polkadot-v0.9.12" }
-sp-offchain = { git = 'https://github.com/paritytech/substrate.git', branch = "polkadot-v0.9.12" }
-sp-io = { git = "https://github.com/paritytech/substrate", branch = "polkadot-v0.9.12" }
-sp-runtime = { git = 'https://github.com/paritytech/substrate.git', branch = "polkadot-v0.9.12" }
-sp-session = { git = 'https://github.com/paritytech/substrate.git', branch = "polkadot-v0.9.12" }
-sp-timestamp = { git = 'https://github.com/paritytech/substrate.git', branch = "polkadot-v0.9.12" }
-sp-transaction-pool = { git = 'https://github.com/paritytech/substrate.git', branch = "polkadot-v0.9.12" }
-substrate-prometheus-endpoint = { git = "https://github.com/paritytech/substrate", branch = "polkadot-v0.9.12" }
->>>>>>> 527b2b1c
+sp-api                                = { git = 'https://github.com/paritytech/substrate.git', branch = "polkadot-v0.9.12" }
+sp-block-builder                      = { git = 'https://github.com/paritytech/substrate.git', branch = "polkadot-v0.9.12" }
+sp-consensus                          = { git = 'https://github.com/paritytech/substrate.git', branch = "polkadot-v0.9.12" }
+sp-consensus-aura                     = { git = 'https://github.com/paritytech/substrate.git', branch = "polkadot-v0.9.12" }
+sp-blockchain                         = { git = 'https://github.com/paritytech/substrate.git', branch = "polkadot-v0.9.12" }
+sp-core                               = { git = 'https://github.com/paritytech/substrate.git', branch = "polkadot-v0.9.12" }
+sp-inherents                          = { git = 'https://github.com/paritytech/substrate.git', branch = "polkadot-v0.9.12" }
+sp-keystore                           = { git = "https://github.com/paritytech/substrate.git", branch = "polkadot-v0.9.12" }
+sp-offchain                           = { git = 'https://github.com/paritytech/substrate.git', branch = "polkadot-v0.9.12" }
+sp-io                                 = { git = "https://github.com/paritytech/substrate.git", branch = "polkadot-v0.9.12" }
+sp-runtime                            = { git = 'https://github.com/paritytech/substrate.git', branch = "polkadot-v0.9.12" }
+sp-session                            = { git = 'https://github.com/paritytech/substrate.git', branch = "polkadot-v0.9.12" }
+sp-timestamp                          = { git = 'https://github.com/paritytech/substrate.git', branch = "polkadot-v0.9.12" }
+sp-transaction-pool                   = { git = 'https://github.com/paritytech/substrate.git', branch = "polkadot-v0.9.12" }
+substrate-prometheus-endpoint         = { git = "https://github.com/paritytech/substrate.git", branch = "polkadot-v0.9.12" }
 
 # Cumulus dependencies
-cumulus-client-cli = { git = 'https://github.com/paritytech/cumulus.git', branch = "polkadot-v0.9.12" }
-cumulus-client-consensus-common = { git = 'https://github.com/paritytech/cumulus.git', branch = "polkadot-v0.9.12" }
-cumulus-client-consensus-aura = { git = 'https://github.com/paritytech/cumulus.git', branch = "polkadot-v0.9.12" }
-cumulus-client-consensus-relay-chain = { git = 'https://github.com/paritytech/cumulus.git', branch = "polkadot-v0.9.12" }
-cumulus-client-network = { git = 'https://github.com/paritytech/cumulus.git', branch = "polkadot-v0.9.12" }
-cumulus-primitives-core = { git = 'https://github.com/paritytech/cumulus.git', branch = "polkadot-v0.9.12" }
+cumulus-client-cli                    = { git = 'https://github.com/paritytech/cumulus.git', branch = "polkadot-v0.9.12" }
+cumulus-client-consensus-common       = { git = 'https://github.com/paritytech/cumulus.git', branch = "polkadot-v0.9.12" }
+cumulus-client-consensus-aura         = { git = 'https://github.com/paritytech/cumulus.git', branch = "polkadot-v0.9.12" }
+cumulus-client-consensus-relay-chain  = { git = 'https://github.com/paritytech/cumulus.git', branch = "polkadot-v0.9.12" }
+cumulus-client-network                = { git = 'https://github.com/paritytech/cumulus.git', branch = "polkadot-v0.9.12" }
+cumulus-primitives-core               = { git = 'https://github.com/paritytech/cumulus.git', branch = "polkadot-v0.9.12" }
 cumulus-primitives-parachain-inherent = { git = 'https://github.com/paritytech/cumulus.git', branch = "polkadot-v0.9.12" }
-cumulus-client-service = { git = 'https://github.com/paritytech/cumulus.git', branch = "polkadot-v0.9.12" }
+cumulus-client-service                = { git = 'https://github.com/paritytech/cumulus.git', branch = "polkadot-v0.9.12" }
 
 # Polkadot dependencies
-polkadot-cli = { git = 'https://github.com/paritytech/polkadot.git', branch = "release-v0.9.12" }
-polkadot-parachain = { git = 'https://github.com/paritytech/polkadot.git', branch = "release-v0.9.12" }
-polkadot-primitives = { git = 'https://github.com/paritytech/polkadot.git', branch = "release-v0.9.12" }
-polkadot-service = { git = 'https://github.com/paritytech/polkadot.git', branch = "release-v0.9.12" }
+polkadot-cli                          = { git = 'https://github.com/paritytech/polkadot.git', branch = "release-v0.9.12" }
+polkadot-parachain                    = { git = 'https://github.com/paritytech/polkadot.git', branch = "release-v0.9.12" }
+polkadot-primitives                   = { git = 'https://github.com/paritytech/polkadot.git', branch = "release-v0.9.12" }
+polkadot-service                      = { git = 'https://github.com/paritytech/polkadot.git', branch = "release-v0.9.12" }
 
 # Self dependencies
-calamari-runtime = { path = '../runtime/calamari' }
-manta-runtime = { path = '../runtime/manta' }
-manta-primitives = { path = '../runtime/primitives' }
+calamari-runtime                      = { path = '../runtime/calamari' }
+manta-runtime                         = { path = '../runtime/manta' }
+manta-primitives                      = { path = '../runtime/primitives' }
 
 [build-dependencies]
 substrate-build-script-utils = { git = 'https://github.com/paritytech/substrate.git', branch = "polkadot-v0.9.12" }
