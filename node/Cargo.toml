--- conflicted
+++ resolved
@@ -7,11 +7,7 @@
 license = 'GPL-3.0'
 name = 'manta'
 repository = 'https://github.com/Manta-Network/Manta/'
-<<<<<<< HEAD
-version = '3.10.0'
-=======
-version = '3.0.9'
->>>>>>> 4caa2587
+version = '3.1.0'
 
 [package.metadata.docs.rs]
 targets = ['x86_64-unknown-linux-gnu']
@@ -86,8 +82,8 @@
 polkadot-service = { git = 'https://github.com/paritytech/polkadot.git', branch = "release-v0.9.12" }
 
 # Self dependencies
-calamari-runtime = { path = '../runtime/calamari'}
-manta-runtime = { path = '../runtime/manta'}
+calamari-runtime = { path = '../runtime/calamari' }
+manta-runtime = { path = '../runtime/manta' }
 manta-primitives = { path = '../runtime/primitives' }
 
 [build-dependencies]
@@ -95,18 +91,7 @@
 
 [features]
 runtime-benchmarks = [
-<<<<<<< HEAD
 	'calamari-runtime/runtime-benchmarks',
-	'manta-pc-runtime/runtime-benchmarks',
-	'polkadot-service/runtime-benchmarks',
-]
-calamari = [
-	"calamari-runtime"
-]
-manta-pc = [
-	"manta-pc-runtime"
-=======
 	'polkadot-service/runtime-benchmarks',
 	'manta-runtime/runtime-benchmarks',
->>>>>>> 4caa2587
 ]