--- conflicted
+++ resolved
@@ -27,14 +27,10 @@
     prepare_node_config, start_collator, start_full_node, StartCollatorParams, StartFullNodeParams,
 };
 use cumulus_primitives_core::ParaId;
-<<<<<<< HEAD
-use cumulus_relay_chain_interface::{RelayChainError, RelayChainInterface};
-=======
 use cumulus_relay_chain_inprocess_interface::build_inprocess_relay_chain;
 use cumulus_relay_chain_interface::{RelayChainError, RelayChainInterface, RelayChainResult};
 use cumulus_relay_chain_rpc_interface::{create_client_and_start_worker, RelayChainRpcInterface};
 
->>>>>>> 4b00bae0
 use jsonrpsee::RpcModule;
 pub use manta_primitives::types::{AccountId, Balance, Block, Hash, Header, Index as Nonce};
 
@@ -183,38 +179,6 @@
     })
 }
 
-<<<<<<< HEAD
-=======
-async fn build_relay_chain_interface(
-    polkadot_config: Configuration,
-    parachain_config: &Configuration,
-    telemetry_worker_handle: Option<TelemetryWorkerHandle>,
-    task_manager: &mut TaskManager,
-    collator_options: CollatorOptions,
-    hwbench: Option<sc_sysinfo::HwBench>,
-) -> RelayChainResult<(
-    Arc<(dyn RelayChainInterface + 'static)>,
-    Option<CollatorPair>,
-)> {
-    match collator_options.relay_chain_rpc_url {
-        Some(relay_chain_url) => {
-            let client = create_client_and_start_worker(relay_chain_url, task_manager).await?;
-            Ok((
-                Arc::new(RelayChainRpcInterface::new(client)) as Arc<_>,
-                None,
-            ))
-        }
-        None => build_inprocess_relay_chain(
-            polkadot_config,
-            parachain_config,
-            telemetry_worker_handle,
-            task_manager,
-            hwbench,
-        ),
-    }
-}
-
->>>>>>> 4b00bae0
 /// Start a node with the given parachain `Configuration` and relay chain `Configuration`.
 ///
 /// This is the actual implementation that is abstract over the executor and the runtime api.
@@ -256,15 +220,13 @@
     let (mut telemetry, telemetry_worker_handle) = params.other;
 
     let mut task_manager = params.task_manager;
-    let (relay_chain_interface, collator_key) = crate::builder::build_relay_chain_interface(
+    let (relay_chain_interface, collator_key) = build_inprocess_relay_chain(
         polkadot_config,
         &parachain_config,
         telemetry_worker_handle,
         &mut task_manager,
-        collator_options.clone(),
         hwbench.clone(),
     )
-    .await
     .map_err(|e| match e {
         RelayChainError::ServiceError(polkadot_service::Error::Sub(x)) => x,
         s => s.to_string().into(),
