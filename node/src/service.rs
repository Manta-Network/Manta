--- conflicted
+++ resolved
@@ -37,9 +37,8 @@
 use jsonrpsee::RpcModule;
 use polkadot_service::{CollatorPair, NativeExecutionDispatch};
 
+use futures::lock::Mutex;
 pub use manta_primitives::types::{AccountId, Balance, Block, Hash, Header, Index as Nonce};
-
-use futures::lock::Mutex;
 use sc_client_api::ExecutorProvider;
 use sc_consensus::{
 	import_queue::{BasicQueue, Verifier as VerifierT},
@@ -47,6 +46,7 @@
 };
 use sc_executor::NativeElseWasmExecutor;
 use sc_network::NetworkService;
+pub use sc_rpc::{DenyUnsafe, SubscriptionTaskExecutor};
 use sc_service::{Configuration, Error, Role, TFullBackend, TFullClient, TaskManager};
 use sc_telemetry::{Telemetry, TelemetryHandle, TelemetryWorker, TelemetryWorkerHandle};
 use sp_api::{ApiExt, ConstructRuntimeApi};
@@ -239,23 +239,19 @@
 ///
 /// This is the actual implementation that is abstract over the executor and the runtime api.
 #[sc_tracing::logging::prefix_logs_with("Parachain")]
-async fn start_node_impl<RuntimeApi, Executor, RB, BIQ, BIC>(
+async fn start_node_impl<RuntimeApi, Executor, BIQ, BIC, FullRpc>(
 	parachain_config: Configuration,
 	polkadot_config: Configuration,
 	collator_options: CollatorOptions,
 	id: ParaId,
-	rpc_extensions_builder: RB,
+	full_rpc: FullRpc,
 	build_import_queue: BIQ,
 	build_consensus: BIC,
-<<<<<<< HEAD
 	hwbench: Option<sc_sysinfo::HwBench>,
 ) -> sc_service::error::Result<(
 	TaskManager,
 	Arc<TFullClient<Block, RuntimeApi, NativeElseWasmExecutor<Executor>>>,
 )>
-=======
-) -> Result<(TaskManager, Arc<Client<RuntimeApi, Executor>>), Error>
->>>>>>> b5e449b9
 where
 	RuntimeApi: ConstructRuntimeApi<Block, Client<RuntimeApi, Executor>> + Send + Sync + 'static,
 	RuntimeApi::RuntimeApi: TaggedTransactionQueue<Block>
@@ -269,19 +265,10 @@
 		+ frame_rpc_system::AccountNonceApi<Block, AccountId, Nonce>,
 	StateBackend: sp_api::StateBackend<BlakeTwo256>,
 	Executor: sc_executor::NativeExecutionDispatch + 'static,
-	RB: Fn(
-<<<<<<< HEAD
-			Arc<TFullClient<Block, RuntimeApi, Executor>>,
-		) -> Result<jsonrpsee::RpcModule<()>, sc_service::Error>
-		+ Send
+	FullRpc: Fn(
+			rpc::FullDeps<Client<RuntimeApi, Executor>, TransactionPool<RuntimeApi, Executor>>,
+		) -> Result<RpcModule<()>, Error>
 		+ 'static,
-=======
-		Arc<Client<RuntimeApi, Executor>>,
-		Arc<TransactionPool<RuntimeApi, Executor>>,
-	) -> Box<
-		(dyn sc_service::RpcExtensionBuilder<Output = rpc::RpcExtension> + Send + 'static),
-	>,
->>>>>>> b5e449b9
 	BIQ: FnOnce(
 			Arc<Client<RuntimeApi, Executor>>,
 			&Configuration,
@@ -347,28 +334,23 @@
 			warp_sync: None,
 		})?;
 
-<<<<<<< HEAD
 	let rpc_builder = {
 		let client = client.clone();
 		let transaction_pool = transaction_pool.clone();
 
 		Box::new(move |deny_unsafe, _| {
-			let deps = rpc::FullDeps {
+			let deps = crate::rpc::FullDeps {
 				client: client.clone(),
 				pool: transaction_pool.clone(),
 				deny_unsafe,
 			};
 
-			rpc::create_full(deps).map_err(Into::into)
+			full_rpc(deps)
 		})
 	};
 
 	sc_service::spawn_tasks(sc_service::SpawnTasksParams {
 		rpc_builder,
-=======
-	sc_service::spawn_tasks(sc_service::SpawnTasksParams {
-		rpc_extensions_builder: rpc_extensions_builder(client.clone(), transaction_pool.clone()),
->>>>>>> b5e449b9
 		client: client.clone(),
 		transaction_pool: transaction_pool.clone(),
 		task_manager: &mut task_manager,
@@ -617,21 +599,17 @@
 }
 
 /// Start a calamari/manta parachain node.
-pub async fn start_parachain_node<RuntimeApi, Executor, AuraId: AppKey, RPC>(
+pub async fn start_parachain_node<RuntimeApi, Executor, AuraId: AppKey, FullRpc>(
 	parachain_config: Configuration,
 	polkadot_config: Configuration,
 	collator_options: CollatorOptions,
 	id: ParaId,
-<<<<<<< HEAD
 	hwbench: Option<sc_sysinfo::HwBench>,
+	full_rpc: FullRpc,
 ) -> sc_service::error::Result<(
 	TaskManager,
 	Arc<TFullClient<Block, RuntimeApi, NativeElseWasmExecutor<Executor>>>,
 )>
-=======
-	rpc: RPC,
-) -> Result<(TaskManager, Arc<Client<RuntimeApi, Executor>>), Error>
->>>>>>> b5e449b9
 where
 	RuntimeApi: ConstructRuntimeApi<Block, Client<RuntimeApi, Executor>> + Send + Sync + 'static,
 	RuntimeApi::RuntimeApi: TaggedTransactionQueue<Block>
@@ -648,23 +626,17 @@
 	Executor: sc_executor::NativeExecutionDispatch + 'static,
 	<<AuraId as AppKey>::Pair as Pair>::Signature:
 		TryFrom<Vec<u8>> + std::hash::Hash + sp_runtime::traits::Member + Codec,
-	RPC: Fn(
-		Arc<Client<RuntimeApi, Executor>>,
-		Arc<TransactionPool<RuntimeApi, Executor>>,
-	) -> Box<
-		(dyn sc_service::RpcExtensionBuilder<Output = rpc::RpcExtension> + Send + 'static),
-	>,
+	FullRpc: Fn(
+			rpc::FullDeps<Client<RuntimeApi, Executor>, TransactionPool<RuntimeApi, Executor>>,
+		) -> Result<RpcModule<()>, Error>
+		+ 'static,
 {
 	start_node_impl::<RuntimeApi, Executor, _, _, _>(
 		parachain_config,
 		polkadot_config,
 		collator_options,
 		id,
-<<<<<<< HEAD
-		|_| Ok(RpcModule::new(())),
-=======
-		rpc,
->>>>>>> b5e449b9
+		full_rpc,
 		parachain_build_import_queue::<_, _, AuraId>,
 		|client,
 		 prometheus_registry,
