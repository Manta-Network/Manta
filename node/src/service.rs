// Copyright 2020-2022 Manta Network.
// This file is part of Manta.
//
// Manta is free software: you can redistribute it and/or modify
// it under the terms of the GNU General Public License as published by
// the Free Software Foundation, either version 3 of the License, or
// (at your option) any later version.
//
// Manta is distributed in the hope that it will be useful,
// but WITHOUT ANY WARRANTY; without even the implied warranty of
// MERCHANTABILITY or FITNESS FOR A PARTICULAR PURPOSE.  See the
// GNU General Public License for more details.
//
// You should have received a copy of the GNU General Public License
// along with Manta.  If not, see <http://www.gnu.org/licenses/>.

//! Parachain Node Service

use crate::rpc;
use codec::Codec;
use core::marker::PhantomData;
use cumulus_client_cli::CollatorOptions;
use cumulus_client_consensus_aura::{AuraConsensus, BuildAuraConsensusParams, SlotProportion};
use cumulus_client_consensus_common::{
    ParachainBlockImport, ParachainCandidate, ParachainConsensus,
};
use cumulus_client_consensus_relay_chain::Verifier as RelayChainVerifier;
use cumulus_client_network::BlockAnnounceValidator;
use cumulus_client_service::{
    prepare_node_config, start_collator, start_full_node, SharedImportQueue, StartCollatorParams,
    StartFullNodeParams,
};
use cumulus_primitives_core::{
    relay_chain::v2::{Hash as PHash, PersistedValidationData},
    ParaId,
};
use cumulus_relay_chain_inprocess_interface::build_inprocess_relay_chain;
use cumulus_relay_chain_interface::{RelayChainError, RelayChainInterface, RelayChainResult};
use cumulus_relay_chain_rpc_interface::RelayChainRPCInterface;
use jsonrpsee::RpcModule;
use polkadot_service::CollatorPair;

use futures::lock::Mutex;
pub use manta_primitives::types::{AccountId, Balance, Block, Hash, Header, Index as Nonce};
use sc_consensus::{
    import_queue::{BasicQueue, Verifier as VerifierT},
    BlockImportParams,
};
use sc_executor::{NativeExecutionDispatch, WasmExecutor};
use sc_network::NetworkService;
pub use sc_rpc::{DenyUnsafe, SubscriptionTaskExecutor};
use sc_service::{Configuration, Error, Role, TFullBackend, TFullClient, TaskManager};
use sc_telemetry::{Telemetry, TelemetryHandle, TelemetryWorker, TelemetryWorkerHandle};
use sp_api::{ApiExt, ConstructRuntimeApi};
use sp_consensus::CacheKeyId;
use sp_consensus_aura::AuraApi;
use sp_core::crypto::Pair;
use sp_keystore::SyncCryptoStorePtr;
use sp_offchain::OffchainWorkerApi;
use sp_runtime::{
    app_crypto::AppKey,
    generic::BlockId,
    traits::{BlakeTwo256, Header as HeaderT},
};
use sp_session::SessionKeys;
use sp_transaction_pool::runtime_api::TaggedTransactionQueue;
use std::sync::Arc;
use substrate_prometheus_endpoint::Registry;

#[cfg(not(feature = "runtime-benchmarks"))]
type HostFunctions = sp_io::SubstrateHostFunctions;

#[cfg(feature = "runtime-benchmarks")]
type HostFunctions = (
    sp_io::SubstrateHostFunctions,
    frame_benchmarking::benchmarking::HostFunctions,
);

/// Native Manta Parachain executor instance.
pub struct MantaRuntimeExecutor;
impl NativeExecutionDispatch for MantaRuntimeExecutor {
    type ExtendHostFunctions = frame_benchmarking::benchmarking::HostFunctions;

    fn dispatch(method: &str, data: &[u8]) -> Option<Vec<u8>> {
        manta_runtime::api::dispatch(method, data)
    }

    fn native_version() -> sc_executor::NativeVersion {
        manta_runtime::native_version()
    }
}

/// Native Calamari Parachain executor instance.
pub struct CalamariRuntimeExecutor;
impl NativeExecutionDispatch for CalamariRuntimeExecutor {
    type ExtendHostFunctions = frame_benchmarking::benchmarking::HostFunctions;

    fn dispatch(method: &str, data: &[u8]) -> Option<Vec<u8>> {
        calamari_runtime::api::dispatch(method, data)
    }

    fn native_version() -> sc_executor::NativeVersion {
        calamari_runtime::native_version()
    }
}

/// Native Dolphin Parachain executor instance.
pub struct DolphinRuntimeExecutor;
impl NativeExecutionDispatch for DolphinRuntimeExecutor {
    type ExtendHostFunctions = frame_benchmarking::benchmarking::HostFunctions;

    fn dispatch(method: &str, data: &[u8]) -> Option<Vec<u8>> {
        dolphin_runtime::api::dispatch(method, data)
    }

    fn native_version() -> sc_executor::NativeVersion {
        dolphin_runtime::native_version()
    }
}

/// We use wasm executor only now.
pub type DefaultExecutorType = WasmExecutor<HostFunctions>;

/// Full Client Implementation Type
pub type Client<RuntimeApi> = TFullClient<Block, RuntimeApi, DefaultExecutorType>;

/// Default Import Queue Type
pub type ImportQueue<RuntimeApi> = sc_consensus::DefaultImportQueue<Block, Client<RuntimeApi>>;

/// Full Transaction Pool Type
pub type TransactionPool<RuntimeApi> = sc_transaction_pool::FullPool<Block, Client<RuntimeApi>>;

/// Components Needed for Chain Ops Subcommands
pub type PartialComponents<RuntimeApi> = sc_service::PartialComponents<
    Client<RuntimeApi>,
    TFullBackend<Block>,
    (),
    ImportQueue<RuntimeApi>,
    TransactionPool<RuntimeApi>,
    (Option<Telemetry>, Option<TelemetryWorkerHandle>),
>;

/// State Backend Type
pub type StateBackend = sc_client_api::StateBackendFor<TFullBackend<Block>, Block>;

/// Starts a `ServiceBuilder` for a full service.
///
/// Use this macro if you don't actually need the full service, but just the builder in order to
/// be able to perform chain operations.
pub fn new_partial<RuntimeApi, BIQ>(
    config: &Configuration,
    build_import_queue: BIQ,
) -> Result<PartialComponents<RuntimeApi>, Error>
where
    RuntimeApi: ConstructRuntimeApi<Block, Client<RuntimeApi>> + Send + Sync + 'static,
    RuntimeApi::RuntimeApi: TaggedTransactionQueue<Block>
        + sp_api::Metadata<Block>
        + SessionKeys<Block>
        + ApiExt<Block, StateBackend = StateBackend>
        + OffchainWorkerApi<Block>
        + sp_block_builder::BlockBuilder<Block>,
    StateBackend: sp_api::StateBackend<BlakeTwo256>,
    BIQ: FnOnce(
        Arc<Client<RuntimeApi>>,
        &Configuration,
        Option<TelemetryHandle>,
        &TaskManager,
    ) -> Result<ImportQueue<RuntimeApi>, Error>,
{
    let telemetry = config
        .telemetry_endpoints
        .clone()
        .filter(|x| !x.is_empty())
        .map(|endpoints| -> Result<_, sc_telemetry::Error> {
            let worker = TelemetryWorker::new(16)?;
            let telemetry = worker.handle().new_telemetry(endpoints);
            Ok((worker, telemetry))
        })
        .transpose()?;
    let executor = sc_executor::WasmExecutor::<HostFunctions>::new(
        config.wasm_method,
        config.default_heap_pages,
        config.max_runtime_instances,
        None,
        config.runtime_cache_size,
    );
    let (client, backend, keystore_container, task_manager) =
        sc_service::new_full_parts::<Block, RuntimeApi, _>(
            config,
            telemetry.as_ref().map(|(_, telemetry)| telemetry.handle()),
            executor,
        )?;
    let client = Arc::new(client);
    let telemetry_worker_handle = telemetry.as_ref().map(|(worker, _)| worker.handle());
    let telemetry = telemetry.map(|(worker, telemetry)| {
        task_manager
            .spawn_handle()
            .spawn("telemetry", None, worker.run());
        telemetry
    });
    let transaction_pool = sc_transaction_pool::BasicPool::new_full(
        config.transaction_pool.clone(),
        config.role.is_authority().into(),
        config.prometheus_registry(),
        task_manager.spawn_essential_handle(),
        client.clone(),
    );
    let import_queue = build_import_queue(
        client.clone(),
        config,
        telemetry.as_ref().map(|telemetry| telemetry.handle()),
        &task_manager,
    )?;
    Ok(PartialComponents {
        backend,
        client,
        import_queue,
        keystore_container,
        task_manager,
        transaction_pool,
        select_chain: (),
        other: (telemetry, telemetry_worker_handle),
    })
}

async fn build_relay_chain_interface(
    polkadot_config: Configuration,
    parachain_config: &Configuration,
    telemetry_worker_handle: Option<TelemetryWorkerHandle>,
    task_manager: &mut TaskManager,
    collator_options: CollatorOptions,
    hwbench: Option<sc_sysinfo::HwBench>,
) -> RelayChainResult<(
    Arc<(dyn RelayChainInterface + 'static)>,
    Option<CollatorPair>,
)> {
    match collator_options.relay_chain_rpc_url {
        Some(relay_chain_url) => Ok((
            Arc::new(RelayChainRPCInterface::new(relay_chain_url).await?) as Arc<_>,
            None,
        )),
        None => build_inprocess_relay_chain(
            polkadot_config,
            parachain_config,
            telemetry_worker_handle,
            task_manager,
            hwbench,
        ),
    }
}

/// Start a node with the given parachain `Configuration` and relay chain `Configuration`.
///
/// This is the actual implementation that is abstract over the executor and the runtime api.
#[sc_tracing::logging::prefix_logs_with("Parachain")]
#[allow(clippy::too_many_arguments)]
<<<<<<< HEAD
async fn start_node_impl<RuntimeApi, Executor, BIQ, BIC, RB>(
=======
async fn start_node_impl<RuntimeApi, BIQ, BIC, FullRpc>(
>>>>>>> 66a50006
    parachain_config: Configuration,
    polkadot_config: Configuration,
    collator_options: CollatorOptions,
    id: ParaId,
    rpc_ext_builder: RB,
    build_import_queue: BIQ,
    build_consensus: BIC,
    hwbench: Option<sc_sysinfo::HwBench>,
) -> sc_service::error::Result<(TaskManager, Arc<Client<RuntimeApi>>)>
where
    RuntimeApi: ConstructRuntimeApi<Block, Client<RuntimeApi>> + Send + Sync + 'static,
    RuntimeApi::RuntimeApi: TaggedTransactionQueue<Block>
        + sp_api::Metadata<Block>
        + SessionKeys<Block>
        + ApiExt<Block, StateBackend = StateBackend>
        + OffchainWorkerApi<Block>
        + sp_block_builder::BlockBuilder<Block>
        + cumulus_primitives_core::CollectCollationInfo<Block>
        + pallet_transaction_payment_rpc::TransactionPaymentRuntimeApi<Block, Balance>
        + frame_rpc_system::AccountNonceApi<Block, AccountId, Nonce>,
    StateBackend: sp_api::StateBackend<BlakeTwo256>,
<<<<<<< HEAD
    Executor: NativeExecutionDispatch + 'static,
    RB: Fn(
            rpc::FullDeps<Client<RuntimeApi, Executor>, TransactionPool<RuntimeApi, Executor>>,
=======
    FullRpc: Fn(
            rpc::FullDeps<Client<RuntimeApi>, TransactionPool<RuntimeApi>>,
>>>>>>> 66a50006
        ) -> Result<RpcModule<()>, Error>
        + 'static,
    BIQ: FnOnce(
            Arc<Client<RuntimeApi>>,
            &Configuration,
            Option<TelemetryHandle>,
            &TaskManager,
        ) -> Result<ImportQueue<RuntimeApi>, Error>
        + 'static,
    BIC: FnOnce(
        Arc<Client<RuntimeApi>>,
        Option<&Registry>,
        Option<TelemetryHandle>,
        &TaskManager,
        Arc<dyn RelayChainInterface>,
        Arc<TransactionPool<RuntimeApi>>,
        Arc<NetworkService<Block, Hash>>,
        SyncCryptoStorePtr,
        bool,
    ) -> Result<Box<dyn ParachainConsensus<Block>>, Error>,
{
    if matches!(parachain_config.role, Role::Light) {
        return Err("Light client not supported!".into());
    }

    let parachain_config = prepare_node_config(parachain_config);

    let params = new_partial::<RuntimeApi, BIQ>(&parachain_config, build_import_queue)?;
    let (mut telemetry, telemetry_worker_handle) = params.other;

    let mut task_manager = params.task_manager;
    let (relay_chain_interface, collator_key) = build_relay_chain_interface(
        polkadot_config,
        &parachain_config,
        telemetry_worker_handle,
        &mut task_manager,
        collator_options.clone(),
        hwbench.clone(),
    )
    .await
    .map_err(|e| match e {
        RelayChainError::ServiceError(polkadot_service::Error::Sub(x)) => x,
        s => s.to_string().into(),
    })?;

    let client = params.client.clone();
    let backend = params.backend.clone();
    let block_announce_validator = BlockAnnounceValidator::new(relay_chain_interface.clone(), id);

    let force_authoring = parachain_config.force_authoring;
    let validator = parachain_config.role.is_authority();
    let prometheus_registry = parachain_config.prometheus_registry().cloned();
    let transaction_pool = params.transaction_pool.clone();
    let import_queue = SharedImportQueue::new(params.import_queue);
    let (network, system_rpc_tx, start_network) =
        sc_service::build_network(sc_service::BuildNetworkParams {
            config: &parachain_config,
            client: client.clone(),
            transaction_pool: transaction_pool.clone(),
            spawn_handle: task_manager.spawn_handle(),
            import_queue: import_queue.clone(),
            block_announce_validator_builder: Some(Box::new(|_| {
                Box::new(block_announce_validator)
            })),
            warp_sync: None,
        })?;

    let rpc_builder = {
        let client = client.clone();
        let transaction_pool = transaction_pool.clone();

        Box::new(move |deny_unsafe, _| {
            let deps = crate::rpc::FullDeps {
                client: client.clone(),
                pool: transaction_pool.clone(),
                deny_unsafe,
            };

            rpc_ext_builder(deps)
        })
    };

    sc_service::spawn_tasks(sc_service::SpawnTasksParams {
        rpc_builder,
        client: client.clone(),
        transaction_pool: transaction_pool.clone(),
        task_manager: &mut task_manager,
        config: parachain_config,
        keystore: params.keystore_container.sync_keystore(),
        backend: backend.clone(),
        network: network.clone(),
        system_rpc_tx,
        telemetry: telemetry.as_mut(),
    })?;

    let announce_block = {
        let network = network.clone();
        Arc::new(move |hash, data| network.announce_block(hash, data))
    };

    let relay_chain_slot_duration = core::time::Duration::from_secs(6);
    if validator {
        let parachain_consensus = build_consensus(
            client.clone(),
            prometheus_registry.as_ref(),
            telemetry.as_ref().map(|t| t.handle()),
            &task_manager,
            relay_chain_interface.clone(),
            transaction_pool,
            network,
            params.keystore_container.sync_keystore(),
            force_authoring,
        )?;
        let spawner = task_manager.spawn_handle();
        start_collator(StartCollatorParams {
            para_id: id,
            block_status: client.clone(),
            announce_block,
            client: client.clone(),
            task_manager: &mut task_manager,
            relay_chain_interface,
            spawner,
            parachain_consensus,
            import_queue,
            collator_key: collator_key.expect("Command line arguments do not allow this. qed"),
            relay_chain_slot_duration,
        })
        .await?;
    } else {
        start_full_node(StartFullNodeParams {
            client: client.clone(),
            announce_block,
            task_manager: &mut task_manager,
            para_id: id,
            relay_chain_interface,
            relay_chain_slot_duration,
            import_queue,
            collator_options,
        })?;
    }

    start_network.start_network();
    Ok((task_manager, client))
}

enum BuildOnAccess<R> {
    Uninitialized(Option<Box<dyn FnOnce() -> R + Send + Sync>>),
    Initialized(R),
}

impl<R> BuildOnAccess<R> {
    fn get_mut(&mut self) -> &mut R {
        loop {
            match self {
                Self::Uninitialized(f) => {
                    *self = Self::Initialized((f.take().unwrap())());
                }
                Self::Initialized(ref mut r) => return r,
            }
        }
    }
}

/// Special [`ParachainConsensus`] implementation that waits for the upgrade from
/// shell to a parachain runtime that implements Aura.
struct WaitForAuraConsensus<Client, AuraId> {
    client: Arc<Client>,
    aura_consensus: Arc<Mutex<BuildOnAccess<Box<dyn ParachainConsensus<Block>>>>>,
    relay_chain_consensus: Arc<Mutex<Box<dyn ParachainConsensus<Block>>>>,
    _phantom: PhantomData<AuraId>,
}

impl<Client, AuraId> Clone for WaitForAuraConsensus<Client, AuraId> {
    fn clone(&self) -> Self {
        Self {
            client: self.client.clone(),
            aura_consensus: self.aura_consensus.clone(),
            relay_chain_consensus: self.relay_chain_consensus.clone(),
            _phantom: PhantomData,
        }
    }
}

#[async_trait::async_trait]
impl<Client, AuraId> ParachainConsensus<Block> for WaitForAuraConsensus<Client, AuraId>
where
    Client: sp_api::ProvideRuntimeApi<Block> + Send + Sync,
    Client::Api: AuraApi<Block, AuraId>,
    AuraId: Send + Codec + Sync,
{
    async fn produce_candidate(
        &mut self,
        parent: &Header,
        relay_parent: PHash,
        validation_data: &PersistedValidationData,
    ) -> Option<ParachainCandidate<Block>> {
        let block_id = BlockId::hash(parent.hash());
        if self
            .client
            .runtime_api()
            .has_api::<dyn AuraApi<Block, AuraId>>(&block_id)
            .unwrap_or(false)
        {
            self.aura_consensus
                .lock()
                .await
                .get_mut()
                .produce_candidate(parent, relay_parent, validation_data)
                .await
        } else {
            self.relay_chain_consensus
                .lock()
                .await
                .produce_candidate(parent, relay_parent, validation_data)
                .await
        }
    }
}

struct Verifier<Client, AuraId> {
    client: Arc<Client>,
    aura_verifier: BuildOnAccess<Box<dyn VerifierT<Block>>>,
    relay_chain_verifier: Box<dyn VerifierT<Block>>,
    _phantom: PhantomData<AuraId>,
}

#[async_trait::async_trait]
impl<Client, AuraId> VerifierT<Block> for Verifier<Client, AuraId>
where
    Client: sp_api::ProvideRuntimeApi<Block> + Send + Sync,
    Client::Api: AuraApi<Block, AuraId>,
    AuraId: Send + Sync + Codec,
{
    async fn verify(
        &mut self,
        block_import: BlockImportParams<Block, ()>,
    ) -> Result<
        (
            BlockImportParams<Block, ()>,
            Option<Vec<(CacheKeyId, Vec<u8>)>>,
        ),
        String,
    > {
        let block_id = BlockId::hash(*block_import.header.parent_hash());

        if self
            .client
            .runtime_api()
            .has_api::<dyn AuraApi<Block, AuraId>>(&block_id)
            .unwrap_or(false)
        {
            self.aura_verifier.get_mut().verify(block_import).await
        } else {
            self.relay_chain_verifier.verify(block_import).await
        }
    }
}

/// Build the import queue for the calamari/manta runtime.
pub fn parachain_build_import_queue<RuntimeApi, AuraId: AppKey>(
    client: Arc<Client<RuntimeApi>>,
    config: &Configuration,
    telemetry_handle: Option<TelemetryHandle>,
    task_manager: &TaskManager,
) -> Result<ImportQueue<RuntimeApi>, Error>
where
    RuntimeApi: ConstructRuntimeApi<Block, Client<RuntimeApi>> + Send + Sync + 'static,
    RuntimeApi::RuntimeApi: TaggedTransactionQueue<Block>
        + sp_api::Metadata<Block>
        + SessionKeys<Block>
        + ApiExt<Block, StateBackend = StateBackend>
        + OffchainWorkerApi<Block>
        + sp_block_builder::BlockBuilder<Block>
        + sp_consensus_aura::AuraApi<Block, <<AuraId as AppKey>::Pair as Pair>::Public>,
    StateBackend: sp_api::StateBackend<BlakeTwo256>,
    <<AuraId as AppKey>::Pair as Pair>::Signature:
        TryFrom<Vec<u8>> + std::hash::Hash + sp_runtime::traits::Member + Codec,
{
    let client2 = client.clone();

    let aura_verifier = move || {
        let slot_duration = cumulus_client_consensus_aura::slot_duration(&*client2).unwrap();
        Box::new(cumulus_client_consensus_aura::build_verifier::<
            <AuraId as AppKey>::Pair,
            _,
            _,
            _,
        >(
            cumulus_client_consensus_aura::BuildVerifierParams {
                client: client2.clone(),
                create_inherent_data_providers: move |_, _| async move {
                    let time = sp_timestamp::InherentDataProvider::from_system_time();

                    let slot =
                    sp_consensus_aura::inherents::InherentDataProvider::from_timestamp_and_slot_duration(
                        *time,
                        slot_duration,
                    );

                    Ok((time, slot))
                },
                can_author_with: sp_consensus::AlwaysCanAuthor,
                telemetry: telemetry_handle,
            },
        )) as Box<_>
    };

    let relay_chain_verifier = Box::new(RelayChainVerifier::new(client.clone(), |_, _| async {
        Ok(())
    }));

    let verifier = Verifier {
        client: client.clone(),
        relay_chain_verifier,
        aura_verifier: BuildOnAccess::Uninitialized(Some(Box::new(aura_verifier))),
        _phantom: PhantomData,
    };

    let registry = config.prometheus_registry();
    let spawner = task_manager.spawn_essential_handle();

    Ok(BasicQueue::new(
        verifier,
        Box::new(ParachainBlockImport::new(client)),
        None,
        &spawner,
        registry,
    ))
}

/// Start a calamari/manta parachain node.
<<<<<<< HEAD
pub async fn start_parachain_node<RuntimeApi, Executor, AuraId: AppKey, RB>(
=======
pub async fn start_parachain_node<RuntimeApi, AuraId: AppKey, FullRpc>(
>>>>>>> 66a50006
    parachain_config: Configuration,
    polkadot_config: Configuration,
    collator_options: CollatorOptions,
    id: ParaId,
    hwbench: Option<sc_sysinfo::HwBench>,
<<<<<<< HEAD
    rpc_ext_builder: RB,
) -> sc_service::error::Result<(
    TaskManager,
    Arc<TFullClient<Block, RuntimeApi, NativeElseWasmExecutor<Executor>>>,
)>
=======
    full_rpc: FullRpc,
) -> sc_service::error::Result<(TaskManager, Arc<Client<RuntimeApi>>)>
>>>>>>> 66a50006
where
    RuntimeApi: ConstructRuntimeApi<Block, Client<RuntimeApi>> + Send + Sync + 'static,
    RuntimeApi::RuntimeApi: TaggedTransactionQueue<Block>
        + sp_api::Metadata<Block>
        + SessionKeys<Block>
        + ApiExt<Block, StateBackend = StateBackend>
        + OffchainWorkerApi<Block>
        + sp_block_builder::BlockBuilder<Block>
        + cumulus_primitives_core::CollectCollationInfo<Block>
        + sp_consensus_aura::AuraApi<Block, <<AuraId as AppKey>::Pair as Pair>::Public>
        + pallet_transaction_payment_rpc::TransactionPaymentRuntimeApi<Block, Balance>
        + frame_rpc_system::AccountNonceApi<Block, AccountId, Nonce>,
    StateBackend: sp_api::StateBackend<BlakeTwo256>,
    <<AuraId as AppKey>::Pair as Pair>::Signature:
        TryFrom<Vec<u8>> + std::hash::Hash + sp_runtime::traits::Member + Codec,
<<<<<<< HEAD
    RB: Fn(
            rpc::FullDeps<Client<RuntimeApi, Executor>, TransactionPool<RuntimeApi, Executor>>,
=======
    FullRpc: Fn(
            rpc::FullDeps<Client<RuntimeApi>, TransactionPool<RuntimeApi>>,
>>>>>>> 66a50006
        ) -> Result<RpcModule<()>, Error>
        + 'static,
{
    start_node_impl::<RuntimeApi, _, _, _>(
        parachain_config,
        polkadot_config,
        collator_options,
        id,
<<<<<<< HEAD
        rpc_ext_builder,
        parachain_build_import_queue::<_, _, AuraId>,
=======
        full_rpc,
        parachain_build_import_queue::<_, AuraId>,
>>>>>>> 66a50006
        |client,
         prometheus_registry,
         telemetry,
         task_manager,
         relay_chain_interface,
         transaction_pool,
         sync_oracle,
         keystore,
         force_authoring| {
            let client2 = client.clone();
            let spawn_handle = task_manager.spawn_handle();
            let transaction_pool2 = transaction_pool.clone();
            let telemetry2 = telemetry.clone();
            let prometheus_registry2 = prometheus_registry.map(|r| (*r).clone());
            let relay_chain_for_aura = relay_chain_interface.clone();
            let aura_consensus = BuildOnAccess::Uninitialized(Some(Box::new(move || {
                let slot_duration =
                    cumulus_client_consensus_aura::slot_duration(&*client2).unwrap();

                let proposer_factory = sc_basic_authorship::ProposerFactory::with_proof_recording(
                    spawn_handle,
                    client2.clone(),
                    transaction_pool2,
                    prometheus_registry2.as_ref(),
                    telemetry2.clone(),
                );

                AuraConsensus::build::<<AuraId as AppKey>::Pair, _, _, _, _, _, _>(
                    BuildAuraConsensusParams {
                        proposer_factory,
                        create_inherent_data_providers:
                            move |_, (relay_parent, validation_data)| {
                                let relay_chain_for_aura = relay_chain_for_aura.clone();
                                async move {
                                    let parachain_inherent =
										cumulus_primitives_parachain_inherent::ParachainInherentData::create_at(
											relay_parent,
											&relay_chain_for_aura,
											&validation_data,
											id,
										).await;

                                    let timestamp =
                                        sp_timestamp::InherentDataProvider::from_system_time();

                                    let slot =
										sp_consensus_aura::inherents::InherentDataProvider::from_timestamp_and_slot_duration(
											*timestamp,
											slot_duration,
										);

                                    let parachain_inherent =
                                        parachain_inherent.ok_or_else(|| {
                                            Box::<dyn std::error::Error + Send + Sync>::from(
                                                "Failed to create parachain inherent",
                                            )
                                        })?;

                                    Ok((timestamp, slot, parachain_inherent))
                                }
                            },
                        block_import: client2.clone(),
                        para_client: client2.clone(),
                        backoff_authoring_blocks: Option::<()>::None,
                        sync_oracle,
                        keystore,
                        force_authoring,
                        slot_duration,
                        // We got around 500ms for proposing
                        block_proposal_slot_portion: SlotProportion::new(1f32 / 24f32),
                        // And a maximum of 750ms if slots are skipped
                        max_block_proposal_slot_portion: Some(SlotProportion::new(1f32 / 16f32)),
                        telemetry: telemetry2,
                    },
                )
            })));

            let proposer_factory = sc_basic_authorship::ProposerFactory::with_proof_recording(
                task_manager.spawn_handle(),
                client.clone(),
                transaction_pool,
                prometheus_registry,
                telemetry,
            );

            let relay_chain_consensus =
                cumulus_client_consensus_relay_chain::build_relay_chain_consensus(
                    cumulus_client_consensus_relay_chain::BuildRelayChainConsensusParams {
                        para_id: id,
                        proposer_factory,
                        block_import: client.clone(),
                        relay_chain_interface: relay_chain_interface.clone(),
                        create_inherent_data_providers:
                            move |_, (relay_parent, validation_data)| {
                                let relay_chain_interface = relay_chain_interface.clone();
                                async move {
                                    let parachain_inherent =
									cumulus_primitives_parachain_inherent::ParachainInherentData::create_at(
										relay_parent,
										&relay_chain_interface,
										&validation_data,
										id,
									).await;
                                    let parachain_inherent =
                                        parachain_inherent.ok_or_else(|| {
                                            Box::<dyn std::error::Error + Send + Sync>::from(
                                                "Failed to create parachain inherent",
                                            )
                                        })?;
                                    Ok(parachain_inherent)
                                }
                            },
                    },
                );

            let parachain_consensus = Box::new(WaitForAuraConsensus {
                client,
                aura_consensus: Arc::new(Mutex::new(aura_consensus)),
                relay_chain_consensus: Arc::new(Mutex::new(relay_chain_consensus)),
                _phantom: PhantomData,
            });

            Ok(parachain_consensus)
        },
        hwbench,
    )
    .await
}<|MERGE_RESOLUTION|>--- conflicted
+++ resolved
@@ -254,11 +254,8 @@
 /// This is the actual implementation that is abstract over the executor and the runtime api.
 #[sc_tracing::logging::prefix_logs_with("Parachain")]
 #[allow(clippy::too_many_arguments)]
-<<<<<<< HEAD
-async fn start_node_impl<RuntimeApi, Executor, BIQ, BIC, RB>(
-=======
-async fn start_node_impl<RuntimeApi, BIQ, BIC, FullRpc>(
->>>>>>> 66a50006
+
+async fn start_node_impl<RuntimeApi, BIQ, BIC, RB>(
     parachain_config: Configuration,
     polkadot_config: Configuration,
     collator_options: CollatorOptions,
@@ -280,14 +277,9 @@
         + pallet_transaction_payment_rpc::TransactionPaymentRuntimeApi<Block, Balance>
         + frame_rpc_system::AccountNonceApi<Block, AccountId, Nonce>,
     StateBackend: sp_api::StateBackend<BlakeTwo256>,
-<<<<<<< HEAD
-    Executor: NativeExecutionDispatch + 'static,
+
     RB: Fn(
-            rpc::FullDeps<Client<RuntimeApi, Executor>, TransactionPool<RuntimeApi, Executor>>,
-=======
-    FullRpc: Fn(
             rpc::FullDeps<Client<RuntimeApi>, TransactionPool<RuntimeApi>>,
->>>>>>> 66a50006
         ) -> Result<RpcModule<()>, Error>
         + 'static,
     BIQ: FnOnce(
@@ -619,26 +611,14 @@
 }
 
 /// Start a calamari/manta parachain node.
-<<<<<<< HEAD
-pub async fn start_parachain_node<RuntimeApi, Executor, AuraId: AppKey, RB>(
-=======
-pub async fn start_parachain_node<RuntimeApi, AuraId: AppKey, FullRpc>(
->>>>>>> 66a50006
+pub async fn start_parachain_node<RuntimeApi, AuraId: AppKey, RB>(
     parachain_config: Configuration,
     polkadot_config: Configuration,
     collator_options: CollatorOptions,
     id: ParaId,
     hwbench: Option<sc_sysinfo::HwBench>,
-<<<<<<< HEAD
     rpc_ext_builder: RB,
-) -> sc_service::error::Result<(
-    TaskManager,
-    Arc<TFullClient<Block, RuntimeApi, NativeElseWasmExecutor<Executor>>>,
-)>
-=======
-    full_rpc: FullRpc,
 ) -> sc_service::error::Result<(TaskManager, Arc<Client<RuntimeApi>>)>
->>>>>>> 66a50006
 where
     RuntimeApi: ConstructRuntimeApi<Block, Client<RuntimeApi>> + Send + Sync + 'static,
     RuntimeApi::RuntimeApi: TaggedTransactionQueue<Block>
@@ -654,13 +634,8 @@
     StateBackend: sp_api::StateBackend<BlakeTwo256>,
     <<AuraId as AppKey>::Pair as Pair>::Signature:
         TryFrom<Vec<u8>> + std::hash::Hash + sp_runtime::traits::Member + Codec,
-<<<<<<< HEAD
     RB: Fn(
-            rpc::FullDeps<Client<RuntimeApi, Executor>, TransactionPool<RuntimeApi, Executor>>,
-=======
-    FullRpc: Fn(
             rpc::FullDeps<Client<RuntimeApi>, TransactionPool<RuntimeApi>>,
->>>>>>> 66a50006
         ) -> Result<RpcModule<()>, Error>
         + 'static,
 {
@@ -669,13 +644,8 @@
         polkadot_config,
         collator_options,
         id,
-<<<<<<< HEAD
         rpc_ext_builder,
-        parachain_build_import_queue::<_, _, AuraId>,
-=======
-        full_rpc,
         parachain_build_import_queue::<_, AuraId>,
->>>>>>> 66a50006
         |client,
          prometheus_registry,
          telemetry,
