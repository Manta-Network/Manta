// Copyright 2020-2023 Manta Network.
// This file is part of Manta.
//
// Manta is free software: you can redistribute it and/or modify
// it under the terms of the GNU General Public License as published by
// the Free Software Foundation, either version 3 of the License, or
// (at your option) any later version.
//
// Manta is distributed in the hope that it will be useful,
// but WITHOUT ANY WARRANTY; without even the implied warranty of
// MERCHANTABILITY or FITNESS FOR A PARTICULAR PURPOSE.  See the
// GNU General Public License for more details.
//
// You should have received a copy of the GNU General Public License
// along with Manta.  If not, see <http://www.gnu.org/licenses/>.

//! Chain-Specific Command Line Interfaces

use crate::{
    chain_specs,
    cli::{Cli, RelayChainCli, Subcommand},
    rpc,
    service::{new_partial, CalamariRuntimeExecutor, MantaRuntimeExecutor},
};
use codec::Encode;
use cumulus_client_cli::generate_genesis_block;
use cumulus_primitives_core::ParaId;
use frame_benchmarking_cli::{BenchmarkCmd, SUBSTRATE_REFERENCE_HARDWARE};
use log::info;
use manta_primitives::types::Header;
use sc_cli::{
    ChainSpec, CliConfiguration, DefaultConfigurationValues, ImportParams, KeystoreParams,
    NetworkParams, RuntimeVersion, SharedParams, SubstrateCli,
};
use sc_service::config::{BasePath, PrometheusConfig};
use sp_core::hexdisplay::HexDisplay;
use sp_runtime::{
    generic,
    traits::{AccountIdConversion, Block as BlockT},
    OpaqueExtrinsic,
};
use std::net::SocketAddr;

pub use sc_cli::Error;

/// Result Type Alias with default [`Error`] Type
pub type Result<T = (), E = Error> = core::result::Result<T, E>;

/// Block Type
pub type Block = generic::Block<Header, OpaqueExtrinsic>;

/// Manta Parachain ID
pub const MANTA_PARACHAIN_ID: u32 = 2104;

/// Calamari Parachain ID
pub const CALAMARI_PARACHAIN_ID: u32 = 2084;

trait IdentifyChain {
    fn is_manta(&self) -> bool;
    fn is_calamari(&self) -> bool;
    fn is_localdev(&self) -> bool;
}

impl IdentifyChain for dyn sc_service::ChainSpec {
    fn is_manta(&self) -> bool {
        self.id().starts_with("manta")
    }
    fn is_calamari(&self) -> bool {
        self.id().starts_with("calamari")
    }
    fn is_localdev(&self) -> bool {
        self.id().ends_with("localdev")
    }
}

impl<T: sc_service::ChainSpec + 'static> IdentifyChain for T {
    fn is_manta(&self) -> bool {
        <dyn sc_service::ChainSpec>::is_manta(self)
    }
    fn is_calamari(&self) -> bool {
        <dyn sc_service::ChainSpec>::is_calamari(self)
    }
    fn is_localdev(&self) -> bool {
        <dyn sc_service::ChainSpec>::is_localdev(self)
    }
}

fn load_spec(id: &str) -> Result<Box<dyn sc_service::ChainSpec>, String> {
    match id {
        // manta chainspec
<<<<<<< HEAD
        "manta-dev" => Ok(Box::new(chain_specs::manta_development_config())),
        "manta-local" => Ok(Box::new(chain_specs::manta_local_config(false))),
        "manta-localdev" => Ok(Box::new(chain_specs::manta_local_config(true))),
=======
        "manta-baikal" => Ok(Box::new(chain_specs::manta_baikal_config())),
        "manta-local" => Ok(Box::new(chain_specs::manta_local_config())),
>>>>>>> 8f0950a2
        "manta-testnet" => Ok(Box::new(chain_specs::manta_testnet_config())),
        "manta" => Ok(Box::new(chain_specs::manta_mainnet_config()?)),
        // calamari chainspec
        "calamari-dev" => Ok(Box::new(chain_specs::calamari_development_config())),
        "calamari-local" => Ok(Box::new(chain_specs::calamari_local_config(false))),
        "calamari-baikal" => Ok(Box::new(chain_specs::calamari_baikal_config())),
        "calamari-localdev" => Ok(Box::new(chain_specs::calamari_local_config(true))),
        "calamari-testnet" => Ok(Box::new(chain_specs::calamari_testnet_config()?)),
        "calamari" => Ok(Box::new(chain_specs::calamari_config()?)),
        path => {
            let chain_spec = chain_specs::ChainSpec::from_json_file(path.into())?;
            if chain_spec.is_manta() {
                Ok(Box::new(chain_specs::MantaChainSpec::from_json_file(
                    path.into(),
                )?))
            } else if chain_spec.is_calamari() {
                Ok(Box::new(chain_specs::CalamariChainSpec::from_json_file(
                    path.into(),
                )?))
            } else {
                Err("Please input a file name starting with manta, calamari.".into())
            }
        }
    }
}

impl SubstrateCli for Cli {
    fn impl_name() -> String {
        "Manta/Calamari Collator".into()
    }

    fn impl_version() -> String {
        env!("SUBSTRATE_CLI_IMPL_VERSION").into()
    }

    fn description() -> String {
        format!(
            "Manta/Calamari Collator\n\nThe command-line arguments provided first will be \
		passed to the parachain node, while the arguments provided after -- will be passed \
		to the relaychain node.\n\n\
		{} [parachain-args] -- [relaychain-args]",
            Self::executable_name()
        )
    }

    fn author() -> String {
        env!("CARGO_PKG_AUTHORS").into()
    }

    fn support_url() -> String {
        "https://github.com/Manta-Network/Manta/issues/new".into()
    }

    fn copyright_start_year() -> i32 {
        2020
    }

    fn load_spec(&self, id: &str) -> Result<Box<dyn sc_service::ChainSpec>, String> {
        load_spec(id)
    }

    fn native_runtime_version(chain_spec: &Box<dyn ChainSpec>) -> &'static RuntimeVersion {
        if chain_spec.is_manta() {
            &manta_runtime::VERSION
        } else if chain_spec.is_calamari() {
            &calamari_runtime::VERSION
        } else {
            panic!("invalid chain spec! should be one of manta, calamari chain specs")
        }
    }
}

impl SubstrateCli for RelayChainCli {
    fn impl_name() -> String {
        "Manta/Calamari Collator".into()
    }

    fn impl_version() -> String {
        env!("SUBSTRATE_CLI_IMPL_VERSION").into()
    }

    fn description() -> String {
        format!(
            "Manta/Calamari collator\n\nThe command-line arguments provided first will be \
		passed to the parachain node, while the arguments provided after -- will be passed \
		to the relaychain node.\n\n\
		{} [parachain-args] -- [relaychain-args]",
            Self::executable_name()
        )
    }

    fn author() -> String {
        env!("CARGO_PKG_AUTHORS").into()
    }

    fn support_url() -> String {
        "https://github.com/Manta-Network/Manta/issues/new".into()
    }

    fn copyright_start_year() -> i32 {
        2020
    }

    fn load_spec(&self, id: &str) -> Result<Box<dyn sc_service::ChainSpec>, String> {
        polkadot_cli::Cli::from_iter([RelayChainCli::executable_name()].iter()).load_spec(id)
    }

    fn native_runtime_version(chain_spec: &Box<dyn ChainSpec>) -> &'static RuntimeVersion {
        polkadot_cli::Cli::native_runtime_version(chain_spec)
    }
}

/// Creates partial components for the runtimes that are supported by the benchmarks.
macro_rules! construct_benchmark_partials {
    ($config:expr, |$partials:ident| $code:expr) => {
        if $config.chain_spec.is_manta() {
            let $partials = new_partial::<manta_runtime::RuntimeApi>(&$config)?;
            $code
        } else if $config.chain_spec.is_calamari() {
            let $partials = new_partial::<calamari_runtime::RuntimeApi>(&$config)?;
            $code
        } else {
            Err("The chain is not supported".into())
        }
    };
}

macro_rules! construct_async_run {
    (|$components:ident, $cli:ident, $cmd:ident, $config:ident| $( $code:tt )* ) => {{
        let runner = $cli.create_runner($cmd)?;
            if runner.config().chain_spec.is_manta() {
                runner.async_run(|$config| {
                    let $components = crate::service::new_partial::<manta_runtime::RuntimeApi>(
                        &$config,
                    )?;
                    let task_manager = $components.task_manager;
                    { $( $code )* }.map(|v| (v, task_manager))
                })
            } else if runner.config().chain_spec.is_calamari() {
                runner.async_run(|$config| {
                    let $components = new_partial::<calamari_runtime::RuntimeApi>(
                        &$config,
                    )?;
                    let task_manager = $components.task_manager;
                    { $( $code )* }.map(|v| (v, task_manager))
                })
            } else {
                panic!("wrong chain spec, must be one of manta, calamari chain specs");
            }
    }}
}

/// Parse command line arguments into service configuration.
pub fn run_with(cli: Cli) -> Result {
    match &cli.subcommand {
        Some(Subcommand::BuildSpec(cmd)) => {
            let runner = cli.create_runner(cmd)?;
            runner.sync_run(|config| cmd.run(config.chain_spec, config.network))
        }
        Some(Subcommand::CheckBlock(cmd)) => {
            construct_async_run!(|components, cli, cmd, config| {
                Ok(cmd.run(components.client, components.import_queue))
            })
        }
        Some(Subcommand::ExportBlocks(cmd)) => {
            construct_async_run!(|components, cli, cmd, config| {
                Ok(cmd.run(components.client, config.database))
            })
        }
        Some(Subcommand::ExportState(cmd)) => {
            construct_async_run!(|components, cli, cmd, config| {
                Ok(cmd.run(components.client, config.chain_spec))
            })
        }
        Some(Subcommand::ImportBlocks(cmd)) => {
            construct_async_run!(|components, cli, cmd, config| {
                Ok(cmd.run(components.client, components.import_queue))
            })
        }
        Some(Subcommand::Revert(cmd)) => {
            construct_async_run!(|components, cli, cmd, config| {
                Ok(cmd.run(components.client, components.backend, None))
            })
        }
        Some(Subcommand::PurgeChain(cmd)) => {
            let runner = cli.create_runner(cmd)?;

            runner.sync_run(|config| {
                let polkadot_cli = RelayChainCli::new(
                    &config,
                    [RelayChainCli::executable_name()]
                        .iter()
                        .chain(cli.relaychain_args.iter()),
                );

                let polkadot_config = SubstrateCli::create_configuration(
                    &polkadot_cli,
                    &polkadot_cli,
                    config.tokio_handle.clone(),
                )
                .map_err(|err| format!("Relay chain argument error: {err}"))?;

                cmd.run(config, polkadot_config)
            })
        }
        Some(Subcommand::ExportGenesisState(cmd)) => {
            let runner = cli.create_runner(cmd)?;
            runner.sync_run(|_config| {
                let spec = cli.load_spec(&cmd.shared_params.chain.clone().unwrap_or_default())?;
                let state_version = Cli::native_runtime_version(&spec).state_version();
                cmd.run::<Block>(&*spec, state_version)
            })
        }
        Some(Subcommand::ExportGenesisWasm(cmd)) => {
            let runner = cli.create_runner(cmd)?;
            runner.sync_run(|_config| {
                let spec = cli.load_spec(&cmd.shared_params.chain.clone().unwrap_or_default())?;
                cmd.run(&*spec)
            })
        }
        Some(Subcommand::Benchmark(cmd)) => {
            let runner = cli.create_runner(cmd)?;

            // Switch on the concrete benchmark sub-command
            match cmd {
                BenchmarkCmd::Pallet(cmd) => {
                    if cfg!(feature = "runtime-benchmarks") {
                        runner.sync_run(|config| {
                            if config.chain_spec.is_manta() {
                                cmd.run::<Block, MantaRuntimeExecutor>(config)
                            } else if config.chain_spec.is_calamari() {
                                cmd.run::<Block, CalamariRuntimeExecutor>(config)
                            } else {
                                Err("Chain doesn't support benchmarking".into())
                            }
                        })
                    } else {
                        Err("Benchmarking wasn't enabled when building the node. \
				You can enable it with `--features runtime-benchmarks`."
                            .into())
                    }
                }
                BenchmarkCmd::Block(cmd) => runner.sync_run(|config| {
                    construct_benchmark_partials!(config, |partials| cmd.run(partials.client))
                }),
                #[cfg(not(feature = "runtime-benchmarks"))]
                BenchmarkCmd::Storage(_) => Err(
                    "Storage benchmarking can be enabled with `--features runtime-benchmarks`."
                        .into(),
                ),
                #[cfg(feature = "runtime-benchmarks")]
                BenchmarkCmd::Storage(cmd) => runner.sync_run(|config| {
                    construct_benchmark_partials!(config, |partials| {
                        let db = partials.backend.expose_db();
                        let storage = partials.backend.expose_storage();

                        cmd.run(config, partials.client.clone(), db, storage)
                    })
                }),
                BenchmarkCmd::Extrinsic(_) => Err("Unsupported benchmarking command".into()),
                BenchmarkCmd::Overhead(_) => Err("Unsupported benchmarking command".into()),
                BenchmarkCmd::Machine(cmd) => {
                    runner.sync_run(|config| cmd.run(&config, SUBSTRATE_REFERENCE_HARDWARE.clone()))
                }
            }
        }
        #[cfg(feature = "try-runtime")]
        Some(Subcommand::TryRuntime(cmd)) => {
            use sc_executor::{sp_wasm_interface::ExtendedHostFunctions, NativeExecutionDispatch};

            // grab the task manager.
            let runner = cli.create_runner(cmd)?;
            let registry = &runner
                .config()
                .prometheus_config
                .as_ref()
                .map(|cfg| &cfg.registry);
            let task_manager =
                sc_service::TaskManager::new(runner.config().tokio_handle.clone(), *registry)
                    .map_err(|e| format!("Error: {e:?}"))?;

            if runner.config().chain_spec.is_manta() {
                runner.async_run(|_config| {
                    Ok((
                        cmd.run::<Block, ExtendedHostFunctions<
                            sp_io::SubstrateHostFunctions,
                            <MantaRuntimeExecutor as NativeExecutionDispatch>::ExtendHostFunctions,
                        >>(),
                        task_manager,
                    ))
                })
            } else if runner.config().chain_spec.is_calamari() {
                runner.async_run(|_config| {
                    Ok((
                        cmd.run::<Block, ExtendedHostFunctions<
							sp_io::SubstrateHostFunctions,
							<CalamariRuntimeExecutor as NativeExecutionDispatch>::ExtendHostFunctions,
						>>(),
                        task_manager,
                    ))
                })
            } else {
                Err("Chain doesn't support try-runtime".into())
            }
        }
        #[cfg(not(feature = "try-runtime"))]
        Some(Subcommand::TryRuntime) => Err("Try-runtime wasn't enabled when building the node. \
		You can enable it with `--features try-runtime`."
            .into()),
        None => {
            let runner = cli.create_runner(&cli.run.normalize())?;
            let chain_spec = &runner.config().chain_spec;
            let is_dev = chain_spec.is_localdev();
            info!("id:{}", chain_spec.id());
            let collator_options = cli.run.collator_options();

            runner.run_node_until_exit(|config| async move {
                if is_dev {
                    info!("⚠️  DEV STANDALONE MODE.");
                    if config.chain_spec.is_calamari() {
                        return crate::service::start_dev_nimbus_node::<calamari_runtime::RuntimeApi, _>(
                            config,
                            rpc::create_calamari_full,
                        ).await
                            .map_err(Into::into);
                    } else if config.chain_spec.is_manta() {
                        return crate::service::start_dev_nimbus_node::<manta_runtime::RuntimeApi, _>(
                            config,
                            rpc::create_manta_full,
                        ).await
                            .map_err(Into::into);
                    } else {
                        return Err("Dev mode not support for current chain".into());
                    }
                }

                let hwbench = if !cli.no_hardware_benchmarks {
                    config.database.path().map(|database_path| {
                        let _ = std::fs::create_dir_all(database_path);
                        sc_sysinfo::gather_hwbench(Some(database_path))
                    })
                } else {
                    None
                };

                let para_id = crate::chain_specs::Extensions::try_get(&*config.chain_spec)
                    .map(|e| e.para_id)
                    .ok_or("Could not find parachain extension in chain-spec.")?;

                let polkadot_cli = RelayChainCli::new(
                    &config,
                    [RelayChainCli::executable_name()]
                        .iter()
                        .chain(cli.relaychain_args.iter()),
                );

                let id = ParaId::from(para_id);

                let parachain_account =
                    AccountIdConversion::<polkadot_primitives::v2::AccountId>::into_account_truncating(&id);

                let state_version =
                    RelayChainCli::native_runtime_version(&config.chain_spec).state_version();

                let block: crate::service::Block =
                    generate_genesis_block(&*config.chain_spec, state_version)
                        .map_err(|e| format!("{e:?}"))?;
                let genesis_state = format!("0x{:?}", HexDisplay::from(&block.header().encode()));

                let tokio_handle = config.tokio_handle.clone();
                let polkadot_config =
                    SubstrateCli::create_configuration(&polkadot_cli, &polkadot_cli, tokio_handle)
                        .map_err(|err| format!("Relay chain argument error: {err}"))?;

                info!("Parachain id: {:?}", id);
                info!("Parachain Account: {}", parachain_account);
                info!("Parachain genesis state: {}", genesis_state);
                info!(
                    "Is collating: {}",
                    if config.role.is_authority() {
                        "yes"
                    } else {
                        "no"
                    }
                );

                if config.chain_spec.is_manta() {
                    crate::service::start_parachain_node::<manta_runtime::RuntimeApi, _>(
                        config,
                        polkadot_config,
                        collator_options,
                        id,
                        hwbench,
                        rpc::create_manta_full,
                    )
                    .await
                    .map(|r| r.0)
                    .map_err(Into::into)
                } else if config.chain_spec.is_calamari() {
                    crate::service::start_parachain_node::<calamari_runtime::RuntimeApi, _>(
                        config,
                        polkadot_config,
                        collator_options,
                        id,
                        hwbench,
                        rpc::create_calamari_full,
                    )
                    .await
                    .map(|r| r.0)
                    .map_err(Into::into)
                } else {
                    Err("chain spec error: must be one of manta or calamari chain specs".into())
                }
            })
        }
    }
}

/// Parse command line arguments into service configuration.
pub fn run() -> Result {
    run_with(Cli::from_args())
}

impl DefaultConfigurationValues for RelayChainCli {
    fn p2p_listen_port() -> u16 {
        30334
    }

    fn rpc_ws_listen_port() -> u16 {
        9945
    }

    fn rpc_http_listen_port() -> u16 {
        9934
    }

    fn prometheus_listen_port() -> u16 {
        9616
    }
}

impl CliConfiguration<Self> for RelayChainCli {
    fn shared_params(&self) -> &SharedParams {
        self.base.base.shared_params()
    }

    fn import_params(&self) -> Option<&ImportParams> {
        self.base.base.import_params()
    }

    fn network_params(&self) -> Option<&NetworkParams> {
        self.base.base.network_params()
    }

    fn keystore_params(&self) -> Option<&KeystoreParams> {
        self.base.base.keystore_params()
    }

    fn base_path(&self) -> Result<Option<BasePath>> {
        Ok(self
            .shared_params()
            .base_path()?
            .or_else(|| self.base_path.clone().map(Into::into)))
    }

    fn rpc_http(&self, default_listen_port: u16) -> Result<Option<SocketAddr>> {
        self.base.base.rpc_http(default_listen_port)
    }

    fn rpc_ipc(&self) -> Result<Option<String>> {
        self.base.base.rpc_ipc()
    }

    fn rpc_ws(&self, default_listen_port: u16) -> Result<Option<SocketAddr>> {
        self.base.base.rpc_ws(default_listen_port)
    }

    fn prometheus_config(
        &self,
        default_listen_port: u16,
        chain_spec: &Box<dyn ChainSpec>,
    ) -> Result<Option<PrometheusConfig>> {
        self.base
            .base
            .prometheus_config(default_listen_port, chain_spec)
    }

    fn init<F>(
        &self,
        _support_url: &String,
        _impl_version: &String,
        _logger_hook: F,
        _config: &sc_service::Configuration,
    ) -> Result<()>
    where
        F: FnOnce(&mut sc_cli::LoggerBuilder, &sc_service::Configuration),
    {
        unreachable!("PolkadotCli is never initialized; qed");
    }

    fn chain_id(&self, is_dev: bool) -> Result<String> {
        let chain_id = self.base.base.chain_id(is_dev)?;

        Ok(if chain_id.is_empty() {
            self.chain_id.clone().unwrap_or_default()
        } else {
            chain_id
        })
    }

    fn role(&self, is_dev: bool) -> Result<sc_service::Role> {
        self.base.base.role(is_dev)
    }

    fn transaction_pool(&self, is_dev: bool) -> Result<sc_service::config::TransactionPoolOptions> {
        self.base.base.transaction_pool(is_dev)
    }

    fn rpc_methods(&self) -> Result<sc_service::config::RpcMethods> {
        self.base.base.rpc_methods()
    }

    fn rpc_ws_max_connections(&self) -> Result<Option<usize>> {
        self.base.base.rpc_ws_max_connections()
    }

    fn rpc_cors(&self, is_dev: bool) -> Result<Option<Vec<String>>> {
        self.base.base.rpc_cors(is_dev)
    }

    fn default_heap_pages(&self) -> Result<Option<u64>> {
        self.base.base.default_heap_pages()
    }

    fn force_authoring(&self) -> Result<bool> {
        self.base.base.force_authoring()
    }

    fn disable_grandpa(&self) -> Result<bool> {
        self.base.base.disable_grandpa()
    }

    fn max_runtime_instances(&self) -> Result<Option<usize>> {
        self.base.base.max_runtime_instances()
    }

    fn announce_block(&self) -> Result<bool> {
        self.base.base.announce_block()
    }

    fn telemetry_endpoints(
        &self,
        chain_spec: &Box<dyn ChainSpec>,
    ) -> Result<Option<sc_telemetry::TelemetryEndpoints>> {
        self.base.base.telemetry_endpoints(chain_spec)
    }
}<|MERGE_RESOLUTION|>--- conflicted
+++ resolved
@@ -88,14 +88,8 @@
 fn load_spec(id: &str) -> Result<Box<dyn sc_service::ChainSpec>, String> {
     match id {
         // manta chainspec
-<<<<<<< HEAD
-        "manta-dev" => Ok(Box::new(chain_specs::manta_development_config())),
-        "manta-local" => Ok(Box::new(chain_specs::manta_local_config(false))),
-        "manta-localdev" => Ok(Box::new(chain_specs::manta_local_config(true))),
-=======
         "manta-baikal" => Ok(Box::new(chain_specs::manta_baikal_config())),
         "manta-local" => Ok(Box::new(chain_specs::manta_local_config())),
->>>>>>> 8f0950a2
         "manta-testnet" => Ok(Box::new(chain_specs::manta_testnet_config())),
         "manta" => Ok(Box::new(chain_specs::manta_mainnet_config()?)),
         // calamari chainspec
