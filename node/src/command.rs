--- conflicted
+++ resolved
@@ -17,18 +17,15 @@
 use crate::{
 	chain_specs,
 	cli::{Cli, RelayChainCli, Subcommand},
-	rpc::{self, Builder},
+	rpc,
 	service::{new_partial, CalamariRuntimeExecutor, DolphinRuntimeExecutor, MantaRuntimeExecutor},
 };
 use codec::Encode;
 use cumulus_client_service::genesis::generate_genesis_block;
 use cumulus_primitives_core::ParaId;
 use log::info;
-<<<<<<< HEAD
 
 use frame_benchmarking_cli::{BenchmarkCmd, SUBSTRATE_REFERENCE_HARDWARE};
-=======
->>>>>>> b5e449b9
 use manta_primitives::types::{AuraId, Header};
 use polkadot_parachain::primitives::AccountIdConversion;
 use sc_cli::{
@@ -504,14 +501,15 @@
 						manta_runtime::RuntimeApi,
 						MantaRuntimeExecutor,
 						AuraId,
-<<<<<<< HEAD
-					>(config, polkadot_config, collator_options, id, hwbench)
-=======
 						_,
-					>(config, polkadot_config, collator_options, id, |c, p| {
-						Box::new(Builder::new(c, p))
-					})
->>>>>>> b5e449b9
+					>(
+						config,
+						polkadot_config,
+						collator_options,
+						id,
+						hwbench,
+						rpc::create_common_full,
+					)
 					.await
 					.map(|r| r.0)
 					.map_err(Into::into)
@@ -520,14 +518,15 @@
 						calamari_runtime::RuntimeApi,
 						CalamariRuntimeExecutor,
 						AuraId,
-<<<<<<< HEAD
-					>(config, polkadot_config, collator_options, id, hwbench)
-=======
 						_,
-					>(config, polkadot_config, collator_options, id, |c, p| {
-						Box::new(Builder::new(c, p))
-					})
->>>>>>> b5e449b9
+					>(
+						config,
+						polkadot_config,
+						collator_options,
+						id,
+						hwbench,
+						rpc::create_common_full,
+					)
 					.await
 					.map(|r| r.0)
 					.map_err(Into::into)
@@ -536,14 +535,15 @@
 						dolphin_runtime::RuntimeApi,
 						DolphinRuntimeExecutor,
 						AuraId,
-<<<<<<< HEAD
-					>(config, polkadot_config, collator_options, id, hwbench)
-=======
 						_,
-					>(config, polkadot_config, collator_options, id, |c, p| {
-						Box::new(Builder::<_, _, rpc::Dolphin>::new(c, p))
-					})
->>>>>>> b5e449b9
+					>(
+						config,
+						polkadot_config,
+						collator_options,
+						id,
+						hwbench,
+						rpc::create_dolphin_full,
+					)
 					.await
 					.map(|r| r.0)
 					.map_err(Into::into)
