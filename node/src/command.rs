--- conflicted
+++ resolved
@@ -337,36 +337,6 @@
                 cmd.run(config, polkadot_config)
             })
         }
-<<<<<<< HEAD
-        Some(Subcommand::Revert(cmd)) => construct_async_run!(|components, cli, cmd, config| {
-            Ok(cmd.run(components.client, components.backend, None))
-        }),
-        Some(Subcommand::ExportGenesisState(params)) => {
-            let mut builder = sc_cli::LoggerBuilder::new("");
-            builder.with_profiling(sc_tracing::TracingReceiver::Log, "");
-            let _ = builder.init();
-
-            let spec = load_spec(&params.chain.clone().unwrap_or_default())?;
-            let state_version = Cli::native_runtime_version(&spec).state_version();
-
-            // TODO match chainspec
-            // let block: crate::service_nim::Block = generate_genesis_block(&spec, state_version)?;
-            let block: crate::service::Block = generate_genesis_block(&spec, state_version)?;
-            let raw_header = block.header().encode();
-            let output_buf = if params.raw {
-                raw_header
-            } else {
-                format!("0x{:?}", HexDisplay::from(&block.header().encode())).into_bytes()
-            };
-
-            if let Some(output) = &params.output {
-                std::fs::write(output, output_buf)?;
-            } else {
-                std::io::stdout().write_all(&output_buf)?;
-            }
-
-            Ok(())
-=======
         Some(Subcommand::ExportGenesisState(cmd)) => {
             let runner = cli.create_runner(cmd)?;
             runner.sync_run(|_config| {
@@ -374,7 +344,6 @@
                 let state_version = Cli::native_runtime_version(&spec).state_version();
                 cmd.run::<Block>(&*spec, state_version)
             })
->>>>>>> 924b7ee9
         }
         Some(Subcommand::ExportGenesisWasm(cmd)) => {
             let runner = cli.create_runner(cmd)?;
