// Copyright 2020-2022 Manta Network.
// This file is part of Manta.
//
// Manta is free software: you can redistribute it and/or modify
// it under the terms of the GNU General Public License as published by
// the Free Software Foundation, either version 3 of the License, or
// (at your option) any later version.
//
// Manta is distributed in the hope that it will be useful,
// but WITHOUT ANY WARRANTY; without even the implied warranty of
// MERCHANTABILITY or FITNESS FOR A PARTICULAR PURPOSE.  See the
// GNU General Public License for more details.
//
// You should have received a copy of the GNU General Public License
// along with Manta.  If not, see <http://www.gnu.org/licenses/>.

use crate::{
<<<<<<< HEAD
	chain_specs,
	cli::{Cli, RelayChainCli, Subcommand},
	rpc,
	service::{new_partial, CalamariRuntimeExecutor, DolphinRuntimeExecutor, MantaRuntimeExecutor},
=======
    chain_specs,
    cli::{Cli, RelayChainCli, Subcommand},
    rpc::{self, Builder},
    service::{new_partial, CalamariRuntimeExecutor, DolphinRuntimeExecutor, MantaRuntimeExecutor},
>>>>>>> 65357c5f
};
use codec::Encode;
use cumulus_client_service::genesis::generate_genesis_block;
use cumulus_primitives_core::ParaId;
use log::info;

use frame_benchmarking_cli::{BenchmarkCmd, SUBSTRATE_REFERENCE_HARDWARE};
use manta_primitives::types::{AuraId, Header};
use polkadot_parachain::primitives::AccountIdConversion;
use sc_cli::{
    ChainSpec, CliConfiguration, DefaultConfigurationValues, ImportParams, KeystoreParams,
    NetworkParams, Result, RuntimeVersion, SharedParams, SubstrateCli,
};
use sc_service::config::{BasePath, PrometheusConfig};
use sp_core::hexdisplay::HexDisplay;
use sp_runtime::{generic, traits::Block as BlockT, OpaqueExtrinsic};
use std::{io::Write, net::SocketAddr};

pub type Block = generic::Block<Header, OpaqueExtrinsic>;

pub const MANTA_PARACHAIN_ID: u32 = 2015;
pub const CALAMARI_PARACHAIN_ID: u32 = 2084;
pub const DOLPHIN_PARACHAIN_ID: u32 = 2084;

trait IdentifyChain {
    fn is_manta(&self) -> bool;
    fn is_calamari(&self) -> bool;
    fn is_dolphin(&self) -> bool;
}

impl IdentifyChain for dyn sc_service::ChainSpec {
    fn is_manta(&self) -> bool {
        self.id().starts_with("manta")
    }
    fn is_calamari(&self) -> bool {
        self.id().starts_with("calamari")
    }
    fn is_dolphin(&self) -> bool {
        self.id().starts_with("dolphin")
    }
}

impl<T: sc_service::ChainSpec + 'static> IdentifyChain for T {
    fn is_manta(&self) -> bool {
        <dyn sc_service::ChainSpec>::is_manta(self)
    }
    fn is_calamari(&self) -> bool {
        <dyn sc_service::ChainSpec>::is_calamari(self)
    }
    fn is_dolphin(&self) -> bool {
        <dyn sc_service::ChainSpec>::is_dolphin(self)
    }
}

fn load_spec(id: &str) -> std::result::Result<Box<dyn sc_service::ChainSpec>, String> {
    match id {
        // manta chainspec
        "manta-dev" => Ok(Box::new(chain_specs::manta_development_config())),
        "manta-local" => Ok(Box::new(chain_specs::manta_local_config())),
        "manta-testnet" => Ok(Box::new(chain_specs::manta_testnet_config()?)),
        "manta-testnet-ci" => Ok(Box::new(chain_specs::manta_testnet_ci_config()?)),
        "manta" => Ok(Box::new(chain_specs::manta_config()?)),
        // calamari chainspec
        "calamari-dev" => Ok(Box::new(chain_specs::calamari_development_config())),
        "calamari-local" => Ok(Box::new(chain_specs::calamari_local_config())),
        "calamari-testnet" => Ok(Box::new(chain_specs::calamari_testnet_config()?)),
        "calamari-testnet-ci" => Ok(Box::new(chain_specs::calamari_testnet_ci_config()?)),
        "calamari" => Ok(Box::new(chain_specs::calamari_config()?)),
        // dolphin chainspec
        "dolphin-dev" => Ok(Box::new(chain_specs::dolphin_development_config())),
        "dolphin-local" => Ok(Box::new(chain_specs::dolphin_local_config())),
        "dolphin-testnet" => Ok(Box::new(chain_specs::dolphin_testnet_config()?)),
        path => {
            let chain_spec = chain_specs::ChainSpec::from_json_file(path.into())?;
            if chain_spec.is_manta() {
                Ok(Box::new(chain_specs::MantaChainSpec::from_json_file(
                    path.into(),
                )?))
            } else if chain_spec.is_calamari() {
                Ok(Box::new(chain_specs::CalamariChainSpec::from_json_file(
                    path.into(),
                )?))
            } else if chain_spec.is_dolphin() {
                Ok(Box::new(chain_specs::DolphinChainSpec::from_json_file(
                    path.into(),
                )?))
            } else {
                Err("Please input a file name starting with manta, calamari, or dolphin.".into())
            }
        }
    }
}

impl SubstrateCli for Cli {
    fn impl_name() -> String {
        "Manta/Calamari/Dolphin Collator".into()
    }

    fn impl_version() -> String {
        env!("SUBSTRATE_CLI_IMPL_VERSION").into()
    }

    fn description() -> String {
        format!(
            "Manta/Calamari/Dolphin Collator\n\nThe command-line arguments provided first will be \
        passed to the parachain node, while the arguments provided after -- will be passed \
        to the relaychain node.\n\n\
        {} [parachain-args] -- [relaychain-args]",
            Self::executable_name()
        )
    }

    fn author() -> String {
        env!("CARGO_PKG_AUTHORS").into()
    }

    fn support_url() -> String {
        "https://github.com/Manta-Network/Manta/issues/new".into()
    }

    fn copyright_start_year() -> i32 {
        2020
    }

    fn load_spec(&self, id: &str) -> std::result::Result<Box<dyn sc_service::ChainSpec>, String> {
        load_spec(id)
    }

    fn native_runtime_version(chain_spec: &Box<dyn ChainSpec>) -> &'static RuntimeVersion {
        if chain_spec.is_manta() {
            &manta_runtime::VERSION
        } else if chain_spec.is_calamari() {
            &calamari_runtime::VERSION
        } else if chain_spec.is_dolphin() {
            &dolphin_runtime::VERSION
        } else {
            panic!("invalid chain spec! should be one of manta, calamari, or dolphin chain specs")
        }
    }
}

impl SubstrateCli for RelayChainCli {
    fn impl_name() -> String {
        "Manta/Calamari/Dolphin Collator".into()
    }

    fn impl_version() -> String {
        env!("SUBSTRATE_CLI_IMPL_VERSION").into()
    }

    fn description() -> String {
        format!(
            "Manta/Calamari/Dolphin collator\n\nThe command-line arguments provided first will be \
        passed to the parachain node, while the arguments provided after -- will be passed \
        to the relaychain node.\n\n\
        {} [parachain-args] -- [relaychain-args]",
            Self::executable_name()
        )
    }

    fn author() -> String {
        env!("CARGO_PKG_AUTHORS").into()
    }

    fn support_url() -> String {
        "https://github.com/Manta-Network/Manta/issues/new".into()
    }

    fn copyright_start_year() -> i32 {
        2020
    }

    fn load_spec(&self, id: &str) -> std::result::Result<Box<dyn sc_service::ChainSpec>, String> {
        polkadot_cli::Cli::from_iter([RelayChainCli::executable_name()].iter()).load_spec(id)
    }

    fn native_runtime_version(chain_spec: &Box<dyn ChainSpec>) -> &'static RuntimeVersion {
        polkadot_cli::Cli::native_runtime_version(chain_spec)
    }
}

#[allow(clippy::borrowed_box)]
fn extract_genesis_wasm(chain_spec: &Box<dyn sc_service::ChainSpec>) -> Result<Vec<u8>> {
    let mut storage = chain_spec.build_storage()?;
    storage
        .top
        .remove(sp_core::storage::well_known_keys::CODE)
        .ok_or_else(|| "Could not find wasm file in genesis state!".into())
}

/// Creates partial components for the runtimes that are supported by the benchmarks.
macro_rules! construct_benchmark_partials {
	($config:expr, |$partials:ident| $code:expr) => {
		if $config.chain_spec.is_manta() {
			let $partials = new_partial::<manta_runtime::RuntimeApi, MantaRuntimeExecutor, _>(
				&$config,
				crate::service::parachain_build_import_queue::<_, _, AuraId>,
			)?;
			$code
		} else if $config.chain_spec.is_calamari() {
			let $partials = new_partial::<calamari_runtime::RuntimeApi, CalamariRuntimeExecutor, _>(
				&$config,
				crate::service::parachain_build_import_queue::<_, _, AuraId>,
			)?;
			$code
		} else if $config.chain_spec.is_dolphin() {
			let $partials = new_partial::<dolphin_runtime::RuntimeApi, DolphinRuntimeExecutor, _>(
				&$config,
				crate::service::parachain_build_import_queue::<_, _, AuraId>,
			)?;
			$code
		} else {
			Err("The chain is not supported".into())
		}
	};
}

macro_rules! construct_async_run {
    (|$components:ident, $cli:ident, $cmd:ident, $config:ident| $( $code:tt )* ) => {{
        let runner = $cli.create_runner($cmd)?;
            if runner.config().chain_spec.is_manta() {
                runner.async_run(|$config| {
                    let $components = new_partial::<manta_runtime::RuntimeApi, MantaRuntimeExecutor, _>(
                        &$config,
                        crate::service::parachain_build_import_queue::<_, _, AuraId>,
                    )?;
                    let task_manager = $components.task_manager;
                    { $( $code )* }.map(|v| (v, task_manager))
                })
            } else if runner.config().chain_spec.is_calamari() {
                runner.async_run(|$config| {
                    let $components = new_partial::<calamari_runtime::RuntimeApi, CalamariRuntimeExecutor, _>(
                        &$config,
                        crate::service::parachain_build_import_queue::<_, _, AuraId>,
                    )?;
                    let task_manager = $components.task_manager;
                    { $( $code )* }.map(|v| (v, task_manager))
                })
            } else if runner.config().chain_spec.is_dolphin() {
                runner.async_run(|$config| {
                    let $components = new_partial::<dolphin_runtime::RuntimeApi, DolphinRuntimeExecutor, _>(
                        &$config,
                        crate::service::parachain_build_import_queue::<_, _, AuraId>,
                    )?;
                    let task_manager = $components.task_manager;
                    { $( $code )* }.map(|v| (v, task_manager))
                })
            } else {
                panic!("wrong chain spec, must be one of manta, calamari, or dolphin chain specs");
            }
    }}
}

/// Parse command line arguments into service configuration.
pub fn run_with(cli: Cli) -> Result<()> {
<<<<<<< HEAD
	match &cli.subcommand {
		Some(Subcommand::BuildSpec(cmd)) => {
			let runner = cli.create_runner(cmd)?;
			runner.sync_run(|config| cmd.run(config.chain_spec, config.network))
		}
		Some(Subcommand::CheckBlock(cmd)) => {
			construct_async_run!(|components, cli, cmd, config| {
				Ok(cmd.run(components.client, components.import_queue))
			})
		}
		Some(Subcommand::ExportBlocks(cmd)) => {
			construct_async_run!(|components, cli, cmd, config| {
				Ok(cmd.run(components.client, config.database))
			})
		}
		Some(Subcommand::ExportState(cmd)) => {
			construct_async_run!(|components, cli, cmd, config| {
				Ok(cmd.run(components.client, config.chain_spec))
			})
		}
		Some(Subcommand::ImportBlocks(cmd)) => {
			construct_async_run!(|components, cli, cmd, config| {
				Ok(cmd.run(components.client, components.import_queue))
			})
		}
		Some(Subcommand::PurgeChain(cmd)) => {
			let runner = cli.create_runner(cmd)?;

			runner.sync_run(|config| {
				let polkadot_cli = RelayChainCli::new(
					&config,
					[RelayChainCli::executable_name()]
						.iter()
						.chain(cli.relaychain_args.iter()),
				);

				let polkadot_config = SubstrateCli::create_configuration(
					&polkadot_cli,
					&polkadot_cli,
					config.tokio_handle.clone(),
				)
				.map_err(|err| format!("Relay chain argument error: {}", err))?;

				cmd.run(config, polkadot_config)
			})
		}
		Some(Subcommand::Revert(cmd)) => construct_async_run!(|components, cli, cmd, config| {
			Ok(cmd.run(components.client, components.backend, None))
		}),
		Some(Subcommand::ExportGenesisState(params)) => {
			let mut builder = sc_cli::LoggerBuilder::new("");
			builder.with_profiling(sc_tracing::TracingReceiver::Log, "");
			let _ = builder.init();

			let spec = load_spec(&params.chain.clone().unwrap_or_default())?;
			let state_version = Cli::native_runtime_version(&spec).state_version();

			let block: crate::service::Block = generate_genesis_block(&spec, state_version)?;
			let raw_header = block.header().encode();
			let output_buf = if params.raw {
				raw_header
			} else {
				format!("0x{:?}", HexDisplay::from(&block.header().encode())).into_bytes()
			};

			if let Some(output) = &params.output {
				std::fs::write(output, output_buf)?;
			} else {
				std::io::stdout().write_all(&output_buf)?;
			}

			Ok(())
		}
		Some(Subcommand::ExportGenesisWasm(params)) => {
			let mut builder = sc_cli::LoggerBuilder::new("");
			builder.with_profiling(sc_tracing::TracingReceiver::Log, "");
			let _ = builder.init();

			let raw_wasm_blob =
				extract_genesis_wasm(&cli.load_spec(&params.chain.clone().unwrap_or_default())?)?;
			let output_buf = if params.raw {
				raw_wasm_blob
			} else {
				format!("0x{:?}", HexDisplay::from(&raw_wasm_blob)).into_bytes()
			};

			if let Some(output) = &params.output {
				std::fs::write(output, output_buf)?;
			} else {
				std::io::stdout().write_all(&output_buf)?;
			}

			Ok(())
		}
		Some(Subcommand::Benchmark(cmd)) => {
			let runner = cli.create_runner(cmd)?;

			// Switch on the concrete benchmark sub-command-
			match cmd {
				BenchmarkCmd::Pallet(cmd) => {
					if cfg!(feature = "runtime-benchmarks") {
						runner.sync_run(|config| {
							if config.chain_spec.is_manta() {
								cmd.run::<Block, MantaRuntimeExecutor>(config)
							} else if config.chain_spec.is_calamari() {
								cmd.run::<Block, CalamariRuntimeExecutor>(config)
							} else if config.chain_spec.is_dolphin() {
								cmd.run::<Block, DolphinRuntimeExecutor>(config)
							} else {
								Err("Chain doesn't support benchmarking".into())
							}
						})
					} else {
						Err("Benchmarking wasn't enabled when building the node. \
				You can enable it with `--features runtime-benchmarks`."
							.into())
					}
				}
				BenchmarkCmd::Block(cmd) => runner.sync_run(|config| {
					construct_benchmark_partials!(config, |partials| cmd.run(partials.client))
				}),
				BenchmarkCmd::Storage(cmd) => runner.sync_run(|config| {
					construct_benchmark_partials!(config, |partials| {
						let db = partials.backend.expose_db();
						let storage = partials.backend.expose_storage();

						cmd.run(config, partials.client.clone(), db, storage)
					})
				}),
				BenchmarkCmd::Overhead(_) => Err("Unsupported benchmarking command".into()),
				BenchmarkCmd::Machine(cmd) => {
					runner.sync_run(|config| cmd.run(&config, SUBSTRATE_REFERENCE_HARDWARE.clone()))
				}
			}
		}
		#[cfg(feature = "try-runtime")]
		Some(Subcommand::TryRuntime(cmd)) => {
			// grab the task manager.
			let runner = cli.create_runner(cmd)?;
			let registry = &runner
				.config()
				.prometheus_config
				.as_ref()
				.map(|cfg| &cfg.registry);
			let task_manager =
				sc_service::TaskManager::new(runner.config().tokio_handle.clone(), *registry)
					.map_err(|e| format!("Error: {:?}", e))?;

			if runner.config().chain_spec.is_manta() {
				runner.async_run(|config| {
					Ok((cmd.run::<Block, MantaRuntimeExecutor>(config), task_manager))
				})
			} else if runner.config().chain_spec.is_calamari() {
				runner.async_run(|config| {
					Ok((
						cmd.run::<Block, CalamariRuntimeExecutor>(config),
						task_manager,
					))
				})
			} else {
				Err("Chain doesn't support try-runtime".into())
			}
		}
		#[cfg(not(feature = "try-runtime"))]
		Some(Subcommand::TryRuntime) => Err("Try-runtime wasn't enabled when building the node. \
		You can enable it with `--features try-runtime`."
			.into()),
		None => {
			let runner = cli.create_runner(&cli.run.normalize())?;
			let collator_options = cli.run.collator_options();

			runner.run_node_until_exit(|config| async move {
				let hwbench = if !cli.no_hardware_benchmarks {
					config.database.path().map(|database_path| {
						let _ = std::fs::create_dir_all(&database_path);
						sc_sysinfo::gather_hwbench(Some(database_path))
					})
				} else {
					None
				};

				let para_id = crate::chain_specs::Extensions::try_get(&*config.chain_spec)
					.map(|e| e.para_id)
					.ok_or("Could not find parachain extension in chain-spec.")?;

				let polkadot_cli = RelayChainCli::new(
					&config,
					[RelayChainCli::executable_name()]
						.iter()
						.chain(cli.relaychain_args.iter()),
				);

				let id = ParaId::from(para_id);

				let parachain_account =
					AccountIdConversion::<polkadot_primitives::v2::AccountId>::into_account(&id);

				let state_version =
					RelayChainCli::native_runtime_version(&config.chain_spec).state_version();

				let block: crate::service::Block =
					generate_genesis_block(&config.chain_spec, state_version)
						.map_err(|e| format!("{:?}", e))?;
				let genesis_state = format!("0x{:?}", HexDisplay::from(&block.header().encode()));

				let tokio_handle = config.tokio_handle.clone();
				let polkadot_config =
					SubstrateCli::create_configuration(&polkadot_cli, &polkadot_cli, tokio_handle)
						.map_err(|err| format!("Relay chain argument error: {}", err))?;

				info!("Parachain id: {:?}", id);
				info!("Parachain Account: {}", parachain_account);
				info!("Parachain genesis state: {}", genesis_state);
				info!(
					"Is collating: {}",
					if config.role.is_authority() {
						"yes"
					} else {
						"no"
					}
				);

				if config.chain_spec.is_manta() {
					crate::service::start_parachain_node::<
						manta_runtime::RuntimeApi,
						MantaRuntimeExecutor,
						AuraId,
						_,
					>(
						config,
						polkadot_config,
						collator_options,
						id,
						hwbench,
						rpc::create_common_full,
					)
					.await
					.map(|r| r.0)
					.map_err(Into::into)
				} else if config.chain_spec.is_calamari() {
					crate::service::start_parachain_node::<
						calamari_runtime::RuntimeApi,
						CalamariRuntimeExecutor,
						AuraId,
						_,
					>(
						config,
						polkadot_config,
						collator_options,
						id,
						hwbench,
						rpc::create_common_full,
					)
					.await
					.map(|r| r.0)
					.map_err(Into::into)
				} else if config.chain_spec.is_dolphin() {
					crate::service::start_parachain_node::<
						dolphin_runtime::RuntimeApi,
						DolphinRuntimeExecutor,
						AuraId,
						_,
					>(
						config,
						polkadot_config,
						collator_options,
						id,
						hwbench,
						rpc::create_dolphin_full,
					)
					.await
					.map(|r| r.0)
					.map_err(Into::into)
				} else {
					Err("chain spec error: must be one of manta or calamari chain specs".into())
				}
			})
		}
	}
=======
    match &cli.subcommand {
        Some(Subcommand::BuildSpec(cmd)) => {
            let runner = cli.create_runner(cmd)?;
            runner.sync_run(|config| cmd.run(config.chain_spec, config.network))
        }
        Some(Subcommand::CheckBlock(cmd)) => {
            construct_async_run!(|components, cli, cmd, config| {
                Ok(cmd.run(components.client, components.import_queue))
            })
        }
        Some(Subcommand::ExportBlocks(cmd)) => {
            construct_async_run!(|components, cli, cmd, config| {
                Ok(cmd.run(components.client, config.database))
            })
        }
        Some(Subcommand::ExportState(cmd)) => {
            construct_async_run!(|components, cli, cmd, config| {
                Ok(cmd.run(components.client, config.chain_spec))
            })
        }
        Some(Subcommand::ImportBlocks(cmd)) => {
            construct_async_run!(|components, cli, cmd, config| {
                Ok(cmd.run(components.client, components.import_queue))
            })
        }
        Some(Subcommand::PurgeChain(cmd)) => {
            let runner = cli.create_runner(cmd)?;

            runner.sync_run(|config| {
                let polkadot_cli = RelayChainCli::new(
                    &config,
                    [RelayChainCli::executable_name()]
                        .iter()
                        .chain(cli.relaychain_args.iter()),
                );

                let polkadot_config = SubstrateCli::create_configuration(
                    &polkadot_cli,
                    &polkadot_cli,
                    config.tokio_handle.clone(),
                )
                .map_err(|err| format!("Relay chain argument error: {}", err))?;

                cmd.run(config, polkadot_config)
            })
        }
        Some(Subcommand::Revert(cmd)) => construct_async_run!(|components, cli, cmd, config| {
            Ok(cmd.run(components.client, components.backend))
        }),
        Some(Subcommand::ExportGenesisState(params)) => {
            let mut builder = sc_cli::LoggerBuilder::new("");
            builder.with_profiling(sc_tracing::TracingReceiver::Log, "");
            let _ = builder.init();

            let spec = load_spec(&params.chain.clone().unwrap_or_default())?;
            let state_version = Cli::native_runtime_version(&spec).state_version();

            let block: crate::service::Block = generate_genesis_block(&spec, state_version)?;
            let raw_header = block.header().encode();
            let output_buf = if params.raw {
                raw_header
            } else {
                format!("0x{:?}", HexDisplay::from(&block.header().encode())).into_bytes()
            };

            if let Some(output) = &params.output {
                std::fs::write(output, output_buf)?;
            } else {
                std::io::stdout().write_all(&output_buf)?;
            }

            Ok(())
        }
        Some(Subcommand::ExportGenesisWasm(params)) => {
            let mut builder = sc_cli::LoggerBuilder::new("");
            builder.with_profiling(sc_tracing::TracingReceiver::Log, "");
            let _ = builder.init();

            let raw_wasm_blob =
                extract_genesis_wasm(&cli.load_spec(&params.chain.clone().unwrap_or_default())?)?;
            let output_buf = if params.raw {
                raw_wasm_blob
            } else {
                format!("0x{:?}", HexDisplay::from(&raw_wasm_blob)).into_bytes()
            };

            if let Some(output) = &params.output {
                std::fs::write(output, output_buf)?;
            } else {
                std::io::stdout().write_all(&output_buf)?;
            }

            Ok(())
        }
        Some(Subcommand::Benchmark(cmd)) => {
            let runner = cli.create_runner(cmd)?;
            if runner.config().chain_spec.is_manta() {
                runner.sync_run(|config| cmd.run::<Block, MantaRuntimeExecutor>(config))
            } else if runner.config().chain_spec.is_calamari() {
                runner.sync_run(|config| cmd.run::<Block, CalamariRuntimeExecutor>(config))
            } else if runner.config().chain_spec.is_dolphin() {
                runner.sync_run(|config| cmd.run::<Block, DolphinRuntimeExecutor>(config))
            } else {
                Err("Benchmarking wasn't enabled when building the node. \
                You can enable it with `--features runtime-benchmarks`."
                    .into())
            }
        }
        #[cfg(feature = "try-runtime")]
        Some(Subcommand::TryRuntime(cmd)) => {
            // grab the task manager.
            let runner = cli.create_runner(cmd)?;
            let registry = &runner
                .config()
                .prometheus_config
                .as_ref()
                .map(|cfg| &cfg.registry);
            let task_manager =
                sc_service::TaskManager::new(runner.config().tokio_handle.clone(), *registry)
                    .map_err(|e| format!("Error: {:?}", e))?;

            if runner.config().chain_spec.is_manta() {
                runner.async_run(|config| {
                    Ok((cmd.run::<Block, MantaRuntimeExecutor>(config), task_manager))
                })
            } else if runner.config().chain_spec.is_calamari() {
                runner.async_run(|config| {
                    Ok((
                        cmd.run::<Block, CalamariRuntimeExecutor>(config),
                        task_manager,
                    ))
                })
            } else {
                Err("Chain doesn't support try-runtime".into())
            }
        }
        #[cfg(not(feature = "try-runtime"))]
        Some(Subcommand::TryRuntime) => Err("Try-runtime wasn't enabled when building the node. \
        You can enable it with `--features try-runtime`."
            .into()),
        None => {
            let runner = cli.create_runner(&cli.run.normalize())?;
            let collator_options = cli.run.collator_options();

            runner.run_node_until_exit(|config| async move {
                let para_id = crate::chain_specs::Extensions::try_get(&*config.chain_spec)
                    .map(|e| e.para_id)
                    .ok_or("Could not find parachain extension in chain-spec.")?;

                let polkadot_cli = RelayChainCli::new(
                    &config,
                    [RelayChainCli::executable_name()]
                        .iter()
                        .chain(cli.relaychain_args.iter()),
                );

                let id = ParaId::from(para_id);

                let parachain_account =
                    AccountIdConversion::<polkadot_primitives::v0::AccountId>::into_account(&id);

                let state_version =
                    RelayChainCli::native_runtime_version(&config.chain_spec).state_version();

                let block: crate::service::Block =
                    generate_genesis_block(&config.chain_spec, state_version)
                        .map_err(|e| format!("{:?}", e))?;
                let genesis_state = format!("0x{:?}", HexDisplay::from(&block.header().encode()));

                let tokio_handle = config.tokio_handle.clone();
                let polkadot_config =
                    SubstrateCli::create_configuration(&polkadot_cli, &polkadot_cli, tokio_handle)
                        .map_err(|err| format!("Relay chain argument error: {}", err))?;

                info!("Parachain id: {:?}", id);
                info!("Parachain Account: {}", parachain_account);
                info!("Parachain genesis state: {}", genesis_state);
                info!(
                    "Is collating: {}",
                    if config.role.is_authority() {
                        "yes"
                    } else {
                        "no"
                    }
                );

                if config.chain_spec.is_manta() {
                    crate::service::start_parachain_node::<
                        manta_runtime::RuntimeApi,
                        MantaRuntimeExecutor,
                        AuraId,
                        _,
                    >(config, polkadot_config, collator_options, id, |c, p| {
                        Box::new(Builder::new(c, p))
                    })
                    .await
                    .map(|r| r.0)
                    .map_err(Into::into)
                } else if config.chain_spec.is_calamari() {
                    crate::service::start_parachain_node::<
                        calamari_runtime::RuntimeApi,
                        CalamariRuntimeExecutor,
                        AuraId,
                        _,
                    >(config, polkadot_config, collator_options, id, |c, p| {
                        Box::new(Builder::new(c, p))
                    })
                    .await
                    .map(|r| r.0)
                    .map_err(Into::into)
                } else if config.chain_spec.is_dolphin() {
                    crate::service::start_parachain_node::<
                        dolphin_runtime::RuntimeApi,
                        DolphinRuntimeExecutor,
                        AuraId,
                        _,
                    >(config, polkadot_config, collator_options, id, |c, p| {
                        Box::new(Builder::<_, _, rpc::Dolphin>::new(c, p))
                    })
                    .await
                    .map(|r| r.0)
                    .map_err(Into::into)
                } else {
                    Err("chain spec error: must be one of manta or calamari chain specs".into())
                }
            })
        }
    }
>>>>>>> 65357c5f
}

/// Parse command line arguments into service configuration.
pub fn run() -> Result<()> {
    run_with(Cli::from_args())
}

impl DefaultConfigurationValues for RelayChainCli {
    fn p2p_listen_port() -> u16 {
        30334
    }

    fn rpc_ws_listen_port() -> u16 {
        9945
    }

    fn rpc_http_listen_port() -> u16 {
        9934
    }

    fn prometheus_listen_port() -> u16 {
        9616
    }
}

impl CliConfiguration<Self> for RelayChainCli {
    fn shared_params(&self) -> &SharedParams {
        self.base.base.shared_params()
    }

    fn import_params(&self) -> Option<&ImportParams> {
        self.base.base.import_params()
    }

    fn network_params(&self) -> Option<&NetworkParams> {
        self.base.base.network_params()
    }

    fn keystore_params(&self) -> Option<&KeystoreParams> {
        self.base.base.keystore_params()
    }

    fn base_path(&self) -> Result<Option<BasePath>> {
        Ok(self
            .shared_params()
            .base_path()
            .or_else(|| self.base_path.clone().map(Into::into)))
    }

    fn rpc_http(&self, default_listen_port: u16) -> Result<Option<SocketAddr>> {
        self.base.base.rpc_http(default_listen_port)
    }

    fn rpc_ipc(&self) -> Result<Option<String>> {
        self.base.base.rpc_ipc()
    }

    fn rpc_ws(&self, default_listen_port: u16) -> Result<Option<SocketAddr>> {
        self.base.base.rpc_ws(default_listen_port)
    }

    fn prometheus_config(
        &self,
        default_listen_port: u16,
        chain_spec: &Box<dyn ChainSpec>,
    ) -> Result<Option<PrometheusConfig>> {
        self.base
            .base
            .prometheus_config(default_listen_port, chain_spec)
    }

    fn init<F>(
        &self,
        _support_url: &String,
        _impl_version: &String,
        _logger_hook: F,
        _config: &sc_service::Configuration,
    ) -> Result<()>
    where
        F: FnOnce(&mut sc_cli::LoggerBuilder, &sc_service::Configuration),
    {
        unreachable!("PolkadotCli is never initialized; qed");
    }

    fn chain_id(&self, is_dev: bool) -> Result<String> {
        let chain_id = self.base.base.chain_id(is_dev)?;

        Ok(if chain_id.is_empty() {
            self.chain_id.clone().unwrap_or_default()
        } else {
            chain_id
        })
    }

    fn role(&self, is_dev: bool) -> Result<sc_service::Role> {
        self.base.base.role(is_dev)
    }

    fn transaction_pool(&self) -> Result<sc_service::config::TransactionPoolOptions> {
        self.base.base.transaction_pool()
    }

    fn state_cache_child_ratio(&self) -> Result<Option<usize>> {
        self.base.base.state_cache_child_ratio()
    }

    fn rpc_methods(&self) -> Result<sc_service::config::RpcMethods> {
        self.base.base.rpc_methods()
    }

    fn rpc_ws_max_connections(&self) -> Result<Option<usize>> {
        self.base.base.rpc_ws_max_connections()
    }

    fn rpc_cors(&self, is_dev: bool) -> Result<Option<Vec<String>>> {
        self.base.base.rpc_cors(is_dev)
    }

    fn default_heap_pages(&self) -> Result<Option<u64>> {
        self.base.base.default_heap_pages()
    }

    fn force_authoring(&self) -> Result<bool> {
        self.base.base.force_authoring()
    }

    fn disable_grandpa(&self) -> Result<bool> {
        self.base.base.disable_grandpa()
    }

    fn max_runtime_instances(&self) -> Result<Option<usize>> {
        self.base.base.max_runtime_instances()
    }

    fn announce_block(&self) -> Result<bool> {
        self.base.base.announce_block()
    }

    fn telemetry_endpoints(
        &self,
        chain_spec: &Box<dyn ChainSpec>,
    ) -> Result<Option<sc_telemetry::TelemetryEndpoints>> {
        self.base.base.telemetry_endpoints(chain_spec)
    }
}<|MERGE_RESOLUTION|>--- conflicted
+++ resolved
@@ -15,17 +15,10 @@
 // along with Manta.  If not, see <http://www.gnu.org/licenses/>.
 
 use crate::{
-<<<<<<< HEAD
 	chain_specs,
 	cli::{Cli, RelayChainCli, Subcommand},
 	rpc,
 	service::{new_partial, CalamariRuntimeExecutor, DolphinRuntimeExecutor, MantaRuntimeExecutor},
-=======
-    chain_specs,
-    cli::{Cli, RelayChainCli, Subcommand},
-    rpc::{self, Builder},
-    service::{new_partial, CalamariRuntimeExecutor, DolphinRuntimeExecutor, MantaRuntimeExecutor},
->>>>>>> 65357c5f
 };
 use codec::Encode;
 use cumulus_client_service::genesis::generate_genesis_block;
@@ -281,49 +274,48 @@
 
 /// Parse command line arguments into service configuration.
 pub fn run_with(cli: Cli) -> Result<()> {
-<<<<<<< HEAD
-	match &cli.subcommand {
-		Some(Subcommand::BuildSpec(cmd)) => {
-			let runner = cli.create_runner(cmd)?;
-			runner.sync_run(|config| cmd.run(config.chain_spec, config.network))
-		}
-		Some(Subcommand::CheckBlock(cmd)) => {
-			construct_async_run!(|components, cli, cmd, config| {
-				Ok(cmd.run(components.client, components.import_queue))
-			})
-		}
-		Some(Subcommand::ExportBlocks(cmd)) => {
-			construct_async_run!(|components, cli, cmd, config| {
-				Ok(cmd.run(components.client, config.database))
-			})
-		}
-		Some(Subcommand::ExportState(cmd)) => {
-			construct_async_run!(|components, cli, cmd, config| {
-				Ok(cmd.run(components.client, config.chain_spec))
-			})
-		}
-		Some(Subcommand::ImportBlocks(cmd)) => {
-			construct_async_run!(|components, cli, cmd, config| {
-				Ok(cmd.run(components.client, components.import_queue))
-			})
-		}
-		Some(Subcommand::PurgeChain(cmd)) => {
-			let runner = cli.create_runner(cmd)?;
-
-			runner.sync_run(|config| {
-				let polkadot_cli = RelayChainCli::new(
-					&config,
-					[RelayChainCli::executable_name()]
-						.iter()
-						.chain(cli.relaychain_args.iter()),
-				);
-
-				let polkadot_config = SubstrateCli::create_configuration(
-					&polkadot_cli,
-					&polkadot_cli,
-					config.tokio_handle.clone(),
-				)
-				.map_err(|err| format!("Relay chain argument error: {}", err))?;
+    match &cli.subcommand {
+        Some(Subcommand::BuildSpec(cmd)) => {
+            let runner = cli.create_runner(cmd)?;
+            runner.sync_run(|config| cmd.run(config.chain_spec, config.network))
+        }
+        Some(Subcommand::CheckBlock(cmd)) => {
+            construct_async_run!(|components, cli, cmd, config| {
+                Ok(cmd.run(components.client, components.import_queue))
+            })
+        }
+        Some(Subcommand::ExportBlocks(cmd)) => {
+            construct_async_run!(|components, cli, cmd, config| {
+                Ok(cmd.run(components.client, config.database))
+            })
+        }
+        Some(Subcommand::ExportState(cmd)) => {
+            construct_async_run!(|components, cli, cmd, config| {
+                Ok(cmd.run(components.client, config.chain_spec))
+            })
+        }
+        Some(Subcommand::ImportBlocks(cmd)) => {
+            construct_async_run!(|components, cli, cmd, config| {
+                Ok(cmd.run(components.client, components.import_queue))
+            })
+        }
+        Some(Subcommand::PurgeChain(cmd)) => {
+            let runner = cli.create_runner(cmd)?;
+
+            runner.sync_run(|config| {
+                let polkadot_cli = RelayChainCli::new(
+                    &config,
+                    [RelayChainCli::executable_name()]
+                        .iter()
+                        .chain(cli.relaychain_args.iter()),
+                );
+
+                let polkadot_config = SubstrateCli::create_configuration(
+                    &polkadot_cli,
+                    &polkadot_cli,
+                    config.tokio_handle.clone(),
+                )
+                .map_err(|err| format!("Relay chain argument error: {}", err))?;
 
 				cmd.run(config, polkadot_config)
 			})
@@ -336,43 +328,43 @@
 			builder.with_profiling(sc_tracing::TracingReceiver::Log, "");
 			let _ = builder.init();
 
-			let spec = load_spec(&params.chain.clone().unwrap_or_default())?;
-			let state_version = Cli::native_runtime_version(&spec).state_version();
-
-			let block: crate::service::Block = generate_genesis_block(&spec, state_version)?;
-			let raw_header = block.header().encode();
-			let output_buf = if params.raw {
-				raw_header
-			} else {
-				format!("0x{:?}", HexDisplay::from(&block.header().encode())).into_bytes()
-			};
-
-			if let Some(output) = &params.output {
-				std::fs::write(output, output_buf)?;
-			} else {
-				std::io::stdout().write_all(&output_buf)?;
-			}
-
-			Ok(())
-		}
-		Some(Subcommand::ExportGenesisWasm(params)) => {
-			let mut builder = sc_cli::LoggerBuilder::new("");
-			builder.with_profiling(sc_tracing::TracingReceiver::Log, "");
-			let _ = builder.init();
-
-			let raw_wasm_blob =
-				extract_genesis_wasm(&cli.load_spec(&params.chain.clone().unwrap_or_default())?)?;
-			let output_buf = if params.raw {
-				raw_wasm_blob
-			} else {
-				format!("0x{:?}", HexDisplay::from(&raw_wasm_blob)).into_bytes()
-			};
-
-			if let Some(output) = &params.output {
-				std::fs::write(output, output_buf)?;
-			} else {
-				std::io::stdout().write_all(&output_buf)?;
-			}
+            let spec = load_spec(&params.chain.clone().unwrap_or_default())?;
+            let state_version = Cli::native_runtime_version(&spec).state_version();
+
+            let block: crate::service::Block = generate_genesis_block(&spec, state_version)?;
+            let raw_header = block.header().encode();
+            let output_buf = if params.raw {
+                raw_header
+            } else {
+                format!("0x{:?}", HexDisplay::from(&block.header().encode())).into_bytes()
+            };
+
+            if let Some(output) = &params.output {
+                std::fs::write(output, output_buf)?;
+            } else {
+                std::io::stdout().write_all(&output_buf)?;
+            }
+
+            Ok(())
+        }
+        Some(Subcommand::ExportGenesisWasm(params)) => {
+            let mut builder = sc_cli::LoggerBuilder::new("");
+            builder.with_profiling(sc_tracing::TracingReceiver::Log, "");
+            let _ = builder.init();
+
+            let raw_wasm_blob =
+                extract_genesis_wasm(&cli.load_spec(&params.chain.clone().unwrap_or_default())?)?;
+            let output_buf = if params.raw {
+                raw_wasm_blob
+            } else {
+                format!("0x{:?}", HexDisplay::from(&raw_wasm_blob)).into_bytes()
+            };
+
+            if let Some(output) = &params.output {
+                std::fs::write(output, output_buf)?;
+            } else {
+                std::io::stdout().write_all(&output_buf)?;
+            }
 
 			Ok(())
 		}
@@ -430,28 +422,28 @@
 				sc_service::TaskManager::new(runner.config().tokio_handle.clone(), *registry)
 					.map_err(|e| format!("Error: {:?}", e))?;
 
-			if runner.config().chain_spec.is_manta() {
-				runner.async_run(|config| {
-					Ok((cmd.run::<Block, MantaRuntimeExecutor>(config), task_manager))
-				})
-			} else if runner.config().chain_spec.is_calamari() {
-				runner.async_run(|config| {
-					Ok((
-						cmd.run::<Block, CalamariRuntimeExecutor>(config),
-						task_manager,
-					))
-				})
-			} else {
-				Err("Chain doesn't support try-runtime".into())
-			}
-		}
-		#[cfg(not(feature = "try-runtime"))]
-		Some(Subcommand::TryRuntime) => Err("Try-runtime wasn't enabled when building the node. \
-		You can enable it with `--features try-runtime`."
-			.into()),
-		None => {
-			let runner = cli.create_runner(&cli.run.normalize())?;
-			let collator_options = cli.run.collator_options();
+            if runner.config().chain_spec.is_manta() {
+                runner.async_run(|config| {
+                    Ok((cmd.run::<Block, MantaRuntimeExecutor>(config), task_manager))
+                })
+            } else if runner.config().chain_spec.is_calamari() {
+                runner.async_run(|config| {
+                    Ok((
+                        cmd.run::<Block, CalamariRuntimeExecutor>(config),
+                        task_manager,
+                    ))
+                })
+            } else {
+                Err("Chain doesn't support try-runtime".into())
+            }
+        }
+        #[cfg(not(feature = "try-runtime"))]
+        Some(Subcommand::TryRuntime) => Err("Try-runtime wasn't enabled when building the node. \
+        You can enable it with `--features try-runtime`."
+            .into()),
+        None => {
+            let runner = cli.create_runner(&cli.run.normalize())?;
+            let collator_options = cli.run.collator_options();
 
 			runner.run_node_until_exit(|config| async move {
 				let hwbench = if !cli.no_hardware_benchmarks {
@@ -467,42 +459,42 @@
 					.map(|e| e.para_id)
 					.ok_or("Could not find parachain extension in chain-spec.")?;
 
-				let polkadot_cli = RelayChainCli::new(
-					&config,
-					[RelayChainCli::executable_name()]
-						.iter()
-						.chain(cli.relaychain_args.iter()),
-				);
-
-				let id = ParaId::from(para_id);
+                let polkadot_cli = RelayChainCli::new(
+                    &config,
+                    [RelayChainCli::executable_name()]
+                        .iter()
+                        .chain(cli.relaychain_args.iter()),
+                );
+
+                let id = ParaId::from(para_id);
 
 				let parachain_account =
 					AccountIdConversion::<polkadot_primitives::v2::AccountId>::into_account(&id);
 
-				let state_version =
-					RelayChainCli::native_runtime_version(&config.chain_spec).state_version();
-
-				let block: crate::service::Block =
-					generate_genesis_block(&config.chain_spec, state_version)
-						.map_err(|e| format!("{:?}", e))?;
-				let genesis_state = format!("0x{:?}", HexDisplay::from(&block.header().encode()));
-
-				let tokio_handle = config.tokio_handle.clone();
-				let polkadot_config =
-					SubstrateCli::create_configuration(&polkadot_cli, &polkadot_cli, tokio_handle)
-						.map_err(|err| format!("Relay chain argument error: {}", err))?;
-
-				info!("Parachain id: {:?}", id);
-				info!("Parachain Account: {}", parachain_account);
-				info!("Parachain genesis state: {}", genesis_state);
-				info!(
-					"Is collating: {}",
-					if config.role.is_authority() {
-						"yes"
-					} else {
-						"no"
-					}
-				);
+                let state_version =
+                    RelayChainCli::native_runtime_version(&config.chain_spec).state_version();
+
+                let block: crate::service::Block =
+                    generate_genesis_block(&config.chain_spec, state_version)
+                        .map_err(|e| format!("{:?}", e))?;
+                let genesis_state = format!("0x{:?}", HexDisplay::from(&block.header().encode()));
+
+                let tokio_handle = config.tokio_handle.clone();
+                let polkadot_config =
+                    SubstrateCli::create_configuration(&polkadot_cli, &polkadot_cli, tokio_handle)
+                        .map_err(|err| format!("Relay chain argument error: {}", err))?;
+
+                info!("Parachain id: {:?}", id);
+                info!("Parachain Account: {}", parachain_account);
+                info!("Parachain genesis state: {}", genesis_state);
+                info!(
+                    "Is collating: {}",
+                    if config.role.is_authority() {
+                        "yes"
+                    } else {
+                        "no"
+                    }
+                );
 
 				if config.chain_spec.is_manta() {
 					crate::service::start_parachain_node::<
@@ -561,236 +553,6 @@
 			})
 		}
 	}
-=======
-    match &cli.subcommand {
-        Some(Subcommand::BuildSpec(cmd)) => {
-            let runner = cli.create_runner(cmd)?;
-            runner.sync_run(|config| cmd.run(config.chain_spec, config.network))
-        }
-        Some(Subcommand::CheckBlock(cmd)) => {
-            construct_async_run!(|components, cli, cmd, config| {
-                Ok(cmd.run(components.client, components.import_queue))
-            })
-        }
-        Some(Subcommand::ExportBlocks(cmd)) => {
-            construct_async_run!(|components, cli, cmd, config| {
-                Ok(cmd.run(components.client, config.database))
-            })
-        }
-        Some(Subcommand::ExportState(cmd)) => {
-            construct_async_run!(|components, cli, cmd, config| {
-                Ok(cmd.run(components.client, config.chain_spec))
-            })
-        }
-        Some(Subcommand::ImportBlocks(cmd)) => {
-            construct_async_run!(|components, cli, cmd, config| {
-                Ok(cmd.run(components.client, components.import_queue))
-            })
-        }
-        Some(Subcommand::PurgeChain(cmd)) => {
-            let runner = cli.create_runner(cmd)?;
-
-            runner.sync_run(|config| {
-                let polkadot_cli = RelayChainCli::new(
-                    &config,
-                    [RelayChainCli::executable_name()]
-                        .iter()
-                        .chain(cli.relaychain_args.iter()),
-                );
-
-                let polkadot_config = SubstrateCli::create_configuration(
-                    &polkadot_cli,
-                    &polkadot_cli,
-                    config.tokio_handle.clone(),
-                )
-                .map_err(|err| format!("Relay chain argument error: {}", err))?;
-
-                cmd.run(config, polkadot_config)
-            })
-        }
-        Some(Subcommand::Revert(cmd)) => construct_async_run!(|components, cli, cmd, config| {
-            Ok(cmd.run(components.client, components.backend))
-        }),
-        Some(Subcommand::ExportGenesisState(params)) => {
-            let mut builder = sc_cli::LoggerBuilder::new("");
-            builder.with_profiling(sc_tracing::TracingReceiver::Log, "");
-            let _ = builder.init();
-
-            let spec = load_spec(&params.chain.clone().unwrap_or_default())?;
-            let state_version = Cli::native_runtime_version(&spec).state_version();
-
-            let block: crate::service::Block = generate_genesis_block(&spec, state_version)?;
-            let raw_header = block.header().encode();
-            let output_buf = if params.raw {
-                raw_header
-            } else {
-                format!("0x{:?}", HexDisplay::from(&block.header().encode())).into_bytes()
-            };
-
-            if let Some(output) = &params.output {
-                std::fs::write(output, output_buf)?;
-            } else {
-                std::io::stdout().write_all(&output_buf)?;
-            }
-
-            Ok(())
-        }
-        Some(Subcommand::ExportGenesisWasm(params)) => {
-            let mut builder = sc_cli::LoggerBuilder::new("");
-            builder.with_profiling(sc_tracing::TracingReceiver::Log, "");
-            let _ = builder.init();
-
-            let raw_wasm_blob =
-                extract_genesis_wasm(&cli.load_spec(&params.chain.clone().unwrap_or_default())?)?;
-            let output_buf = if params.raw {
-                raw_wasm_blob
-            } else {
-                format!("0x{:?}", HexDisplay::from(&raw_wasm_blob)).into_bytes()
-            };
-
-            if let Some(output) = &params.output {
-                std::fs::write(output, output_buf)?;
-            } else {
-                std::io::stdout().write_all(&output_buf)?;
-            }
-
-            Ok(())
-        }
-        Some(Subcommand::Benchmark(cmd)) => {
-            let runner = cli.create_runner(cmd)?;
-            if runner.config().chain_spec.is_manta() {
-                runner.sync_run(|config| cmd.run::<Block, MantaRuntimeExecutor>(config))
-            } else if runner.config().chain_spec.is_calamari() {
-                runner.sync_run(|config| cmd.run::<Block, CalamariRuntimeExecutor>(config))
-            } else if runner.config().chain_spec.is_dolphin() {
-                runner.sync_run(|config| cmd.run::<Block, DolphinRuntimeExecutor>(config))
-            } else {
-                Err("Benchmarking wasn't enabled when building the node. \
-                You can enable it with `--features runtime-benchmarks`."
-                    .into())
-            }
-        }
-        #[cfg(feature = "try-runtime")]
-        Some(Subcommand::TryRuntime(cmd)) => {
-            // grab the task manager.
-            let runner = cli.create_runner(cmd)?;
-            let registry = &runner
-                .config()
-                .prometheus_config
-                .as_ref()
-                .map(|cfg| &cfg.registry);
-            let task_manager =
-                sc_service::TaskManager::new(runner.config().tokio_handle.clone(), *registry)
-                    .map_err(|e| format!("Error: {:?}", e))?;
-
-            if runner.config().chain_spec.is_manta() {
-                runner.async_run(|config| {
-                    Ok((cmd.run::<Block, MantaRuntimeExecutor>(config), task_manager))
-                })
-            } else if runner.config().chain_spec.is_calamari() {
-                runner.async_run(|config| {
-                    Ok((
-                        cmd.run::<Block, CalamariRuntimeExecutor>(config),
-                        task_manager,
-                    ))
-                })
-            } else {
-                Err("Chain doesn't support try-runtime".into())
-            }
-        }
-        #[cfg(not(feature = "try-runtime"))]
-        Some(Subcommand::TryRuntime) => Err("Try-runtime wasn't enabled when building the node. \
-        You can enable it with `--features try-runtime`."
-            .into()),
-        None => {
-            let runner = cli.create_runner(&cli.run.normalize())?;
-            let collator_options = cli.run.collator_options();
-
-            runner.run_node_until_exit(|config| async move {
-                let para_id = crate::chain_specs::Extensions::try_get(&*config.chain_spec)
-                    .map(|e| e.para_id)
-                    .ok_or("Could not find parachain extension in chain-spec.")?;
-
-                let polkadot_cli = RelayChainCli::new(
-                    &config,
-                    [RelayChainCli::executable_name()]
-                        .iter()
-                        .chain(cli.relaychain_args.iter()),
-                );
-
-                let id = ParaId::from(para_id);
-
-                let parachain_account =
-                    AccountIdConversion::<polkadot_primitives::v0::AccountId>::into_account(&id);
-
-                let state_version =
-                    RelayChainCli::native_runtime_version(&config.chain_spec).state_version();
-
-                let block: crate::service::Block =
-                    generate_genesis_block(&config.chain_spec, state_version)
-                        .map_err(|e| format!("{:?}", e))?;
-                let genesis_state = format!("0x{:?}", HexDisplay::from(&block.header().encode()));
-
-                let tokio_handle = config.tokio_handle.clone();
-                let polkadot_config =
-                    SubstrateCli::create_configuration(&polkadot_cli, &polkadot_cli, tokio_handle)
-                        .map_err(|err| format!("Relay chain argument error: {}", err))?;
-
-                info!("Parachain id: {:?}", id);
-                info!("Parachain Account: {}", parachain_account);
-                info!("Parachain genesis state: {}", genesis_state);
-                info!(
-                    "Is collating: {}",
-                    if config.role.is_authority() {
-                        "yes"
-                    } else {
-                        "no"
-                    }
-                );
-
-                if config.chain_spec.is_manta() {
-                    crate::service::start_parachain_node::<
-                        manta_runtime::RuntimeApi,
-                        MantaRuntimeExecutor,
-                        AuraId,
-                        _,
-                    >(config, polkadot_config, collator_options, id, |c, p| {
-                        Box::new(Builder::new(c, p))
-                    })
-                    .await
-                    .map(|r| r.0)
-                    .map_err(Into::into)
-                } else if config.chain_spec.is_calamari() {
-                    crate::service::start_parachain_node::<
-                        calamari_runtime::RuntimeApi,
-                        CalamariRuntimeExecutor,
-                        AuraId,
-                        _,
-                    >(config, polkadot_config, collator_options, id, |c, p| {
-                        Box::new(Builder::new(c, p))
-                    })
-                    .await
-                    .map(|r| r.0)
-                    .map_err(Into::into)
-                } else if config.chain_spec.is_dolphin() {
-                    crate::service::start_parachain_node::<
-                        dolphin_runtime::RuntimeApi,
-                        DolphinRuntimeExecutor,
-                        AuraId,
-                        _,
-                    >(config, polkadot_config, collator_options, id, |c, p| {
-                        Box::new(Builder::<_, _, rpc::Dolphin>::new(c, p))
-                    })
-                    .await
-                    .map(|r| r.0)
-                    .map_err(Into::into)
-                } else {
-                    Err("chain spec error: must be one of manta or calamari chain specs".into())
-                }
-            })
-        }
-    }
->>>>>>> 65357c5f
 }
 
 /// Parse command line arguments into service configuration.
