// Copyright 2020-2022 Manta Network.
// This file is part of Manta.
//
// Manta is free software: you can redistribute it and/or modify
// it under the terms of the GNU General Public License as published by
// the Free Software Foundation, either version 3 of the License, or
// (at your option) any later version.
//
// Manta is distributed in the hope that it will be useful,
// but WITHOUT ANY WARRANTY; without even the implied warranty of
// MERCHANTABILITY or FITNESS FOR A PARTICULAR PURPOSE.  See the
// GNU General Public License for more details.
//
// You should have received a copy of the GNU General Public License
// along with Manta.  If not, see <http://www.gnu.org/licenses/>.

//! Chain-Specific Command Line Interfaces

use crate::{
    chain_specs,
    cli::{Cli, RelayChainCli, Subcommand},
    rpc,
    service::{new_partial, CalamariRuntimeExecutor, DolphinRuntimeExecutor},
    service_aura::MantaRuntimeExecutor,
};
use codec::Encode;
use cumulus_client_cli::generate_genesis_block;
use cumulus_primitives_core::ParaId;
use frame_benchmarking_cli::{BenchmarkCmd, SUBSTRATE_REFERENCE_HARDWARE};
use log::info;
use manta_primitives::types::Header;
use sc_cli::{
    ChainSpec, CliConfiguration, DefaultConfigurationValues, ImportParams, KeystoreParams,
    NetworkParams, RuntimeVersion, SharedParams, SubstrateCli,
};
use sc_service::config::{BasePath, PrometheusConfig};
use session_key_primitives::AuraId;
use sp_core::hexdisplay::HexDisplay;
use sp_runtime::{
    generic,
    traits::{AccountIdConversion, Block as BlockT},
    OpaqueExtrinsic,
};
use std::net::SocketAddr;

pub use sc_cli::Error;

/// Result Type Alias with default [`Error`] Type
pub type Result<T = (), E = Error> = core::result::Result<T, E>;

/// Block Type
pub type Block = generic::Block<Header, OpaqueExtrinsic>;

/// Manta Parachain ID
pub const MANTA_PARACHAIN_ID: u32 = 2015;

/// Calamari Parachain ID
pub const CALAMARI_PARACHAIN_ID: u32 = 2084;

/// Dolphin Parachain ID
pub const DOLPHIN_PARACHAIN_ID: u32 = 2084;
/// Dolphin on Baikal Parachain ID. Can't be 2084 because Calamari @ Baikal already uses it.
pub const DOLPHIN_ON_BAIKAL_PARACHAIN_ID: u32 = 2085;

trait IdentifyChain {
    fn is_manta(&self) -> bool;
    fn is_calamari(&self) -> bool;
    fn is_dolphin(&self) -> bool;
    fn is_localdev(&self) -> bool;
}

impl IdentifyChain for dyn sc_service::ChainSpec {
    fn is_manta(&self) -> bool {
        self.id().starts_with("manta")
    }
    fn is_calamari(&self) -> bool {
        self.id().starts_with("calamari")
    }
    fn is_dolphin(&self) -> bool {
        self.id().starts_with("dolphin")
    }
    fn is_localdev(&self) -> bool {
        self.id().ends_with("localdev")
    }
}

impl<T: sc_service::ChainSpec + 'static> IdentifyChain for T {
    fn is_manta(&self) -> bool {
        <dyn sc_service::ChainSpec>::is_manta(self)
    }
    fn is_calamari(&self) -> bool {
        <dyn sc_service::ChainSpec>::is_calamari(self)
    }
    fn is_dolphin(&self) -> bool {
        <dyn sc_service::ChainSpec>::is_dolphin(self)
    }
    fn is_localdev(&self) -> bool {
        <dyn sc_service::ChainSpec>::is_localdev(self)
    }
}

fn load_spec(id: &str) -> Result<Box<dyn sc_service::ChainSpec>, String> {
    match id {
        // manta chainspec
        "manta-dev" => Ok(Box::new(chain_specs::manta_development_config())),
        "manta-local" => Ok(Box::new(chain_specs::manta_local_config())),
        "manta-testnet" => Ok(Box::new(chain_specs::manta_testnet_config()?)),
        "manta-testnet-ci" => Ok(Box::new(chain_specs::manta_testnet_ci_config()?)),
        "manta" => Ok(Box::new(chain_specs::manta_config()?)),
        // calamari chainspec
        "calamari-dev" => Ok(Box::new(chain_specs::calamari_development_config())),
        "calamari-local" => Ok(Box::new(chain_specs::calamari_local_config(false))),
        "calamari-localdev" => Ok(Box::new(chain_specs::calamari_local_config(true))),
        "calamari-testnet" => Ok(Box::new(chain_specs::calamari_testnet_config()?)),
        "calamari-testnet-ci" => Ok(Box::new(chain_specs::calamari_testnet_ci_config()?)),
        "calamari" => Ok(Box::new(chain_specs::calamari_config()?)),
        // dolphin chainspec
        "dolphin-dev" => Ok(Box::new(chain_specs::dolphin_development_config())),
        "dolphin-local" => Ok(Box::new(chain_specs::dolphin_local_config())),
        "dolphin-localdev" => Ok(Box::new(chain_specs::dolphin_local_config())),
        "dolphin-testnet" => Ok(Box::new(chain_specs::dolphin_testnet_config()?)),
        "dolphin-2085" => Ok(Box::new(chain_specs::dolphin_2085_config()?)),
        "dolphin-testnet-ci" => Ok(Box::new(chain_specs::dolphin_testnet_ci_config()?)),
        "dolphin-v3-staging" => Ok(Box::new(chain_specs::dolphin_v3_2085_staging_config()?)),
        path => {
            let chain_spec = chain_specs::ChainSpec::from_json_file(path.into())?;
            if chain_spec.is_manta() {
                Ok(Box::new(chain_specs::MantaChainSpec::from_json_file(
                    path.into(),
                )?))
            } else if chain_spec.is_calamari() {
                Ok(Box::new(chain_specs::CalamariChainSpec::from_json_file(
                    path.into(),
                )?))
            } else if chain_spec.is_dolphin() {
                Ok(Box::new(chain_specs::DolphinChainSpec::from_json_file(
                    path.into(),
                )?))
            } else {
                Err("Please input a file name starting with manta, calamari, or dolphin.".into())
            }
        }
    }
}

impl SubstrateCli for Cli {
    fn impl_name() -> String {
        "Manta/Calamari/Dolphin Collator".into()
    }

    fn impl_version() -> String {
        env!("SUBSTRATE_CLI_IMPL_VERSION").into()
    }

    fn description() -> String {
        format!(
            "Manta/Calamari/Dolphin Collator\n\nThe command-line arguments provided first will be \
		passed to the parachain node, while the arguments provided after -- will be passed \
		to the relaychain node.\n\n\
		{} [parachain-args] -- [relaychain-args]",
            Self::executable_name()
        )
    }

    fn author() -> String {
        env!("CARGO_PKG_AUTHORS").into()
    }

    fn support_url() -> String {
        "https://github.com/Manta-Network/Manta/issues/new".into()
    }

    fn copyright_start_year() -> i32 {
        2020
    }

    fn load_spec(&self, id: &str) -> Result<Box<dyn sc_service::ChainSpec>, String> {
        load_spec(id)
    }

    fn native_runtime_version(chain_spec: &Box<dyn ChainSpec>) -> &'static RuntimeVersion {
        if chain_spec.is_manta() {
            &manta_runtime::VERSION
        } else if chain_spec.is_calamari() {
            &calamari_runtime::VERSION
        } else if chain_spec.is_dolphin() {
            &dolphin_runtime::VERSION
        } else {
            panic!("invalid chain spec! should be one of manta, calamari, or dolphin chain specs")
        }
    }
}

impl SubstrateCli for RelayChainCli {
    fn impl_name() -> String {
        "Manta/Calamari/Dolphin Collator".into()
    }

    fn impl_version() -> String {
        env!("SUBSTRATE_CLI_IMPL_VERSION").into()
    }

    fn description() -> String {
        format!(
            "Manta/Calamari/Dolphin collator\n\nThe command-line arguments provided first will be \
		passed to the parachain node, while the arguments provided after -- will be passed \
		to the relaychain node.\n\n\
		{} [parachain-args] -- [relaychain-args]",
            Self::executable_name()
        )
    }

    fn author() -> String {
        env!("CARGO_PKG_AUTHORS").into()
    }

    fn support_url() -> String {
        "https://github.com/Manta-Network/Manta/issues/new".into()
    }

    fn copyright_start_year() -> i32 {
        2020
    }

    fn load_spec(&self, id: &str) -> Result<Box<dyn sc_service::ChainSpec>, String> {
        polkadot_cli::Cli::from_iter([RelayChainCli::executable_name()].iter()).load_spec(id)
    }

    fn native_runtime_version(chain_spec: &Box<dyn ChainSpec>) -> &'static RuntimeVersion {
        polkadot_cli::Cli::native_runtime_version(chain_spec)
    }
}

/// Creates partial components for the runtimes that are supported by the benchmarks.
macro_rules! construct_benchmark_partials {
    ($config:expr, |$partials:ident| $code:expr) => {
        if $config.chain_spec.is_manta() {
            let $partials = crate::service_aura::new_partial::<manta_runtime::RuntimeApi, _>(
                &$config,
                crate::service_aura::parachain_build_import_queue::<_, AuraId>,
            )?;
            $code
        } else if $config.chain_spec.is_calamari() {
            let $partials = new_partial::<calamari_runtime::RuntimeApi>(&$config)?;
            $code
        } else if $config.chain_spec.is_dolphin() {
            let $partials = new_partial::<dolphin_runtime::RuntimeApi>(&$config)?;
            $code
        } else {
            Err("The chain is not supported".into())
        }
    };
}

macro_rules! construct_async_run {
    (|$components:ident, $cli:ident, $cmd:ident, $config:ident| $( $code:tt )* ) => {{
        let runner = $cli.create_runner($cmd)?;
            if runner.config().chain_spec.is_manta() {
                runner.async_run(|$config| {
                    let $components = crate::service_aura::new_partial::<manta_runtime::RuntimeApi, _>(
                        &$config,
                        crate::service_aura::parachain_build_import_queue::<_, AuraId>,
                    )?;
                    let task_manager = $components.task_manager;
                    { $( $code )* }.map(|v| (v, task_manager))
                })
            } else if runner.config().chain_spec.is_calamari() {
                runner.async_run(|$config| {
                    let $components = new_partial::<calamari_runtime::RuntimeApi>(
                        &$config,
                    )?;
                    let task_manager = $components.task_manager;
                    { $( $code )* }.map(|v| (v, task_manager))
                })
            } else if runner.config().chain_spec.is_dolphin() {
                runner.async_run(|$config| {
                    let $components = new_partial::<dolphin_runtime::RuntimeApi>(
                        &$config,
                    )?;
                    let task_manager = $components.task_manager;
                    { $( $code )* }.map(|v| (v, task_manager))
                })
            } else {
                panic!("wrong chain spec, must be one of manta, calamari, or dolphin chain specs");
            }
    }}
}

/// Parse command line arguments into service configuration.
pub fn run_with(cli: Cli) -> Result {
    match &cli.subcommand {
        Some(Subcommand::BuildSpec(cmd)) => {
            let runner = cli.create_runner(cmd)?;
            runner.sync_run(|config| cmd.run(config.chain_spec, config.network))
        }
        Some(Subcommand::CheckBlock(cmd)) => {
            construct_async_run!(|components, cli, cmd, config| {
                Ok(cmd.run(components.client, components.import_queue))
            })
        }
        Some(Subcommand::ExportBlocks(cmd)) => {
            construct_async_run!(|components, cli, cmd, config| {
                Ok(cmd.run(components.client, config.database))
            })
        }
        Some(Subcommand::ExportState(cmd)) => {
            construct_async_run!(|components, cli, cmd, config| {
                Ok(cmd.run(components.client, config.chain_spec))
            })
        }
        Some(Subcommand::ImportBlocks(cmd)) => {
            construct_async_run!(|components, cli, cmd, config| {
                Ok(cmd.run(components.client, components.import_queue))
            })
        }
        Some(Subcommand::Revert(cmd)) => {
            construct_async_run!(|components, cli, cmd, config| {
                Ok(cmd.run(components.client, components.backend, None))
            })
        }
        Some(Subcommand::PurgeChain(cmd)) => {
            let runner = cli.create_runner(cmd)?;

            runner.sync_run(|config| {
                let polkadot_cli = RelayChainCli::new(
                    &config,
                    [RelayChainCli::executable_name()]
                        .iter()
                        .chain(cli.relaychain_args.iter()),
                );

                let polkadot_config = SubstrateCli::create_configuration(
                    &polkadot_cli,
                    &polkadot_cli,
                    config.tokio_handle.clone(),
                )
                .map_err(|err| format!("Relay chain argument error: {err}"))?;

                cmd.run(config, polkadot_config)
            })
        }
        Some(Subcommand::ExportGenesisState(cmd)) => {
            let runner = cli.create_runner(cmd)?;
            runner.sync_run(|_config| {
                let spec = cli.load_spec(&cmd.shared_params.chain.clone().unwrap_or_default())?;
                let state_version = Cli::native_runtime_version(&spec).state_version();
                cmd.run::<Block>(&*spec, state_version)
            })
        }
        Some(Subcommand::ExportGenesisWasm(cmd)) => {
            let runner = cli.create_runner(cmd)?;
            runner.sync_run(|_config| {
                let spec = cli.load_spec(&cmd.shared_params.chain.clone().unwrap_or_default())?;
                cmd.run(&*spec)
            })
        }
        Some(Subcommand::Benchmark(cmd)) => {
            let runner = cli.create_runner(cmd)?;

            // Switch on the concrete benchmark sub-command
            match cmd {
                BenchmarkCmd::Pallet(cmd) => {
                    if cfg!(feature = "runtime-benchmarks") {
                        runner.sync_run(|config| {
                            if config.chain_spec.is_manta() {
                                cmd.run::<Block, MantaRuntimeExecutor>(config)
                            } else if config.chain_spec.is_calamari() {
                                cmd.run::<Block, CalamariRuntimeExecutor>(config)
                            } else if config.chain_spec.is_dolphin() {
                                cmd.run::<Block, DolphinRuntimeExecutor>(config)
                            } else {
                                Err("Chain doesn't support benchmarking".into())
                            }
                        })
                    } else {
                        Err("Benchmarking wasn't enabled when building the node. \
				You can enable it with `--features runtime-benchmarks`."
                            .into())
                    }
                }
                BenchmarkCmd::Block(cmd) => runner.sync_run(|config| {
                    construct_benchmark_partials!(config, |partials| cmd.run(partials.client))
                }),
                BenchmarkCmd::Storage(cmd) => runner.sync_run(|config| {
                    construct_benchmark_partials!(config, |partials| {
                        let db = partials.backend.expose_db();
                        let storage = partials.backend.expose_storage();

                        cmd.run(config, partials.client.clone(), db, storage)
                    })
                }),
                BenchmarkCmd::Overhead(_) => Err("Unsupported benchmarking command".into()),
                BenchmarkCmd::Machine(cmd) => {
                    runner.sync_run(|config| cmd.run(&config, SUBSTRATE_REFERENCE_HARDWARE.clone()))
                }
            }
        }
        #[cfg(feature = "try-runtime")]
        Some(Subcommand::TryRuntime(cmd)) => {
            // grab the task manager.
            let runner = cli.create_runner(cmd)?;
            let registry = &runner
                .config()
                .prometheus_config
                .as_ref()
                .map(|cfg| &cfg.registry);
            let task_manager =
                sc_service::TaskManager::new(runner.config().tokio_handle.clone(), *registry)
                    .map_err(|e| format!("Error: {e:?}"))?;

            if runner.config().chain_spec.is_manta() {
                runner.async_run(|config| {
                    Ok((cmd.run::<Block, MantaRuntimeExecutor>(config), task_manager))
                })
            } else if runner.config().chain_spec.is_calamari() {
                runner.async_run(|config| {
                    Ok((
                        cmd.run::<Block, CalamariRuntimeExecutor>(config),
                        task_manager,
                    ))
                })
            } else {
                Err("Chain doesn't support try-runtime".into())
            }
        }
        #[cfg(not(feature = "try-runtime"))]
        Some(Subcommand::TryRuntime) => Err("Try-runtime wasn't enabled when building the node. \
		You can enable it with `--features try-runtime`."
            .into()),
        None => {
            let runner = cli.create_runner(&cli.run.normalize())?;
            let chain_spec = &runner.config().chain_spec;
            let is_dev = chain_spec.is_localdev();
            info!("id:{}", chain_spec.id());
            let collator_options = cli.run.collator_options();

            runner.run_node_until_exit(|config| async move {
                if is_dev {
                    info!("DEV STANDALONE MODE.");
                    if config.chain_spec.is_dolphin() {
                        return crate::service::start_dev_nimbus_node::<dolphin_runtime::RuntimeApi, _>(
                            config,
                            rpc::create_dolphin_full,
                        ).await
                            .map_err(Into::into);
                    } else if config.chain_spec.is_calamari() {
                        return crate::service::start_dev_nimbus_node::<calamari_runtime::RuntimeApi, _>(
                            config,
                            rpc::create_common_full,
                        ).await
                            .map_err(Into::into);
                    } else {
                        return Err("Dev mode not support for current chain".into());
                    }
                }

                let hwbench = if !cli.no_hardware_benchmarks {
                    config.database.path().map(|database_path| {
                        let _ = std::fs::create_dir_all(database_path);
                        sc_sysinfo::gather_hwbench(Some(database_path))
                    })
                } else {
                    None
                };

                let para_id = crate::chain_specs::Extensions::try_get(&*config.chain_spec)
                    .map(|e| e.para_id)
                    .ok_or("Could not find parachain extension in chain-spec.")?;

                let polkadot_cli = RelayChainCli::new(
                    &config,
                    [RelayChainCli::executable_name()]
                        .iter()
                        .chain(cli.relaychain_args.iter()),
                );

                let id = ParaId::from(para_id);

                let parachain_account =
                    AccountIdConversion::<polkadot_primitives::v2::AccountId>::into_account_truncating(&id);

                let state_version =
                    RelayChainCli::native_runtime_version(&config.chain_spec).state_version();

                let block: crate::service::Block =
                    generate_genesis_block(&*config.chain_spec, state_version)
<<<<<<< HEAD
                        .map_err(|e| format!("{e:?}"))?;
=======
                    .map_err(|e| format!("{e:?}"))?;
>>>>>>> a5c5e57a
                let genesis_state = format!("0x{:?}", HexDisplay::from(&block.header().encode()));

                let tokio_handle = config.tokio_handle.clone();
                let polkadot_config =
                    SubstrateCli::create_configuration(&polkadot_cli, &polkadot_cli, tokio_handle)
                        .map_err(|err| format!("Relay chain argument error: {err}"))?;

                info!("Parachain id: {:?}", id);
                info!("Parachain Account: {}", parachain_account);
                info!("Parachain genesis state: {}", genesis_state);
                info!(
                    "Is collating: {}",
                    if config.role.is_authority() {
                        "yes"
                    } else {
                        "no"
                    }
                );

                if config.chain_spec.is_manta() {
                    crate::service_aura::start_parachain_node::<manta_runtime::RuntimeApi, AuraId, _>(
                        config,
                        polkadot_config,
                        collator_options,
                        id,
                        hwbench,
                        rpc::create_common_full,
                    )
                    .await
                    .map(|r| r.0)
                    .map_err(Into::into)
                } else if config.chain_spec.is_calamari() {
                    crate::service::start_parachain_node::<calamari_runtime::RuntimeApi, _>(
                        config,
                        polkadot_config,
                        collator_options,
                        id,
                        hwbench,
                        rpc::create_calamari_full,
                    )
                    .await
                    .map(|r| r.0)
                    .map_err(Into::into)
                } else if config.chain_spec.is_dolphin() {
                    crate::service::start_parachain_node::<dolphin_runtime::RuntimeApi, _>(
                        config,
                        polkadot_config,
                        collator_options,
                        id,
                        hwbench,
                        rpc::create_dolphin_full,
                    )
                    .await
                    .map(|r| r.0)
                    .map_err(Into::into)
                } else {
                    Err("chain spec error: must be one of manta or calamari chain specs".into())
                }
            })
        }
    }
}

/// Parse command line arguments into service configuration.
pub fn run() -> Result {
    run_with(Cli::from_args())
}

impl DefaultConfigurationValues for RelayChainCli {
    fn p2p_listen_port() -> u16 {
        30334
    }

    fn rpc_ws_listen_port() -> u16 {
        9945
    }

    fn rpc_http_listen_port() -> u16 {
        9934
    }

    fn prometheus_listen_port() -> u16 {
        9616
    }
}

impl CliConfiguration<Self> for RelayChainCli {
    fn shared_params(&self) -> &SharedParams {
        self.base.base.shared_params()
    }

    fn import_params(&self) -> Option<&ImportParams> {
        self.base.base.import_params()
    }

    fn network_params(&self) -> Option<&NetworkParams> {
        self.base.base.network_params()
    }

    fn keystore_params(&self) -> Option<&KeystoreParams> {
        self.base.base.keystore_params()
    }

    fn base_path(&self) -> Result<Option<BasePath>> {
        Ok(self
            .shared_params()
            .base_path()
            .or_else(|| self.base_path.clone().map(Into::into)))
    }

    fn rpc_http(&self, default_listen_port: u16) -> Result<Option<SocketAddr>> {
        self.base.base.rpc_http(default_listen_port)
    }

    fn rpc_ipc(&self) -> Result<Option<String>> {
        self.base.base.rpc_ipc()
    }

    fn rpc_ws(&self, default_listen_port: u16) -> Result<Option<SocketAddr>> {
        self.base.base.rpc_ws(default_listen_port)
    }

    fn prometheus_config(
        &self,
        default_listen_port: u16,
        chain_spec: &Box<dyn ChainSpec>,
    ) -> Result<Option<PrometheusConfig>> {
        self.base
            .base
            .prometheus_config(default_listen_port, chain_spec)
    }

    fn init<F>(
        &self,
        _support_url: &String,
        _impl_version: &String,
        _logger_hook: F,
        _config: &sc_service::Configuration,
    ) -> Result<()>
    where
        F: FnOnce(&mut sc_cli::LoggerBuilder, &sc_service::Configuration),
    {
        unreachable!("PolkadotCli is never initialized; qed");
    }

    fn chain_id(&self, is_dev: bool) -> Result<String> {
        let chain_id = self.base.base.chain_id(is_dev)?;

        Ok(if chain_id.is_empty() {
            self.chain_id.clone().unwrap_or_default()
        } else {
            chain_id
        })
    }

    fn role(&self, is_dev: bool) -> Result<sc_service::Role> {
        self.base.base.role(is_dev)
    }

    fn transaction_pool(&self) -> Result<sc_service::config::TransactionPoolOptions> {
        self.base.base.transaction_pool()
    }

    fn state_cache_child_ratio(&self) -> Result<Option<usize>> {
        self.base.base.state_cache_child_ratio()
    }

    fn rpc_methods(&self) -> Result<sc_service::config::RpcMethods> {
        self.base.base.rpc_methods()
    }

    fn rpc_ws_max_connections(&self) -> Result<Option<usize>> {
        self.base.base.rpc_ws_max_connections()
    }

    fn rpc_cors(&self, is_dev: bool) -> Result<Option<Vec<String>>> {
        self.base.base.rpc_cors(is_dev)
    }

    fn default_heap_pages(&self) -> Result<Option<u64>> {
        self.base.base.default_heap_pages()
    }

    fn force_authoring(&self) -> Result<bool> {
        self.base.base.force_authoring()
    }

    fn disable_grandpa(&self) -> Result<bool> {
        self.base.base.disable_grandpa()
    }

    fn max_runtime_instances(&self) -> Result<Option<usize>> {
        self.base.base.max_runtime_instances()
    }

    fn announce_block(&self) -> Result<bool> {
        self.base.base.announce_block()
    }

    fn telemetry_endpoints(
        &self,
        chain_spec: &Box<dyn ChainSpec>,
    ) -> Result<Option<sc_telemetry::TelemetryEndpoints>> {
        self.base.base.telemetry_endpoints(chain_spec)
    }
}<|MERGE_RESOLUTION|>--- conflicted
+++ resolved
@@ -484,11 +484,7 @@
 
                 let block: crate::service::Block =
                     generate_genesis_block(&*config.chain_spec, state_version)
-<<<<<<< HEAD
-                        .map_err(|e| format!("{e:?}"))?;
-=======
                     .map_err(|e| format!("{e:?}"))?;
->>>>>>> a5c5e57a
                 let genesis_state = format!("0x{:?}", HexDisplay::from(&block.header().encode()));
 
                 let tokio_handle = config.tokio_handle.clone();
