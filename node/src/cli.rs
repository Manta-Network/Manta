// Copyright 2020-2022 Manta Network.
// This file is part of Manta.
//
// Manta is free software: you can redistribute it and/or modify
// it under the terms of the GNU General Public License as published by
// the Free Software Foundation, either version 3 of the License, or
// (at your option) any later version.
//
// Manta is distributed in the hope that it will be useful,
// but WITHOUT ANY WARRANTY; without even the implied warranty of
// MERCHANTABILITY or FITNESS FOR A PARTICULAR PURPOSE.  See the
// GNU General Public License for more details.
//
// You should have received a copy of the GNU General Public License
// along with Manta.  If not, see <http://www.gnu.org/licenses/>.

use crate::chain_specs;
use clap::Parser;
use std::path::PathBuf;

/// Sub-commands supported by the collator.
#[derive(Debug, clap::Subcommand)]
pub enum Subcommand {
    /// Export the genesis state of the parachain.
    #[clap(name = "export-genesis-state")]
    ExportGenesisState(ExportGenesisStateCommand),

    /// Export the genesis wasm of the parachain.
    #[clap(name = "export-genesis-wasm")]
    ExportGenesisWasm(ExportGenesisWasmCommand),

    /// Build a chain specification.
    BuildSpec(sc_cli::BuildSpecCmd),

    /// Validate blocks.
    CheckBlock(sc_cli::CheckBlockCmd),

    /// Export blocks.
    ExportBlocks(sc_cli::ExportBlocksCmd),

    /// Export the state of a given block into a chain spec.
    ExportState(sc_cli::ExportStateCmd),

    /// Import blocks.
    ImportBlocks(sc_cli::ImportBlocksCmd),

    /// Remove the whole chain.
    PurgeChain(cumulus_client_cli::PurgeChainCmd),

    /// Revert the chain to a previous state.
    Revert(sc_cli::RevertCmd),

<<<<<<< HEAD
	/// Sub-commands concerned with benchmarking.
	/// The pallet benchmarking moved to the `pallet` sub-command.
	#[clap(subcommand)]
	Benchmark(frame_benchmarking_cli::BenchmarkCmd),
=======
    /// The custom benchmark subcommmand benchmarking runtime pallets.
    #[clap(name = "benchmark", about = "Benchmark runtime pallets.")]
    Benchmark(frame_benchmarking_cli::BenchmarkCmd),
>>>>>>> 65357c5f

    /// Try some command against runtime state.
    #[cfg(feature = "try-runtime")]
    TryRuntime(try_runtime_cli::TryRuntimeCmd),

    /// Try some command against runtime state. Note: `try-runtime` feature must
    /// be enabled.
    #[cfg(not(feature = "try-runtime"))]
    TryRuntime,
}

/// Command for exporting the genesis state of the parachain
#[derive(Debug, Parser)]
pub struct ExportGenesisStateCommand {
    /// Output file name or stdout if unspecified.
    #[clap(parse(from_os_str))]
    pub output: Option<PathBuf>,

    /// Id of the parachain this state is for.
    ///
    /// Default: 2084
    #[clap(long)]
    pub parachain_id: Option<u32>,

    /// Write output in binary. Default is to write in hex.
    #[clap(short, long)]
    pub raw: bool,

    /// The name of the chain for that the genesis state should be exported.
    #[clap(long)]
    pub chain: Option<String>,
}

/// Command for exporting the genesis wasm file.
#[derive(Debug, Parser)]
pub struct ExportGenesisWasmCommand {
    /// Output file name or stdout if unspecified.
    #[clap(parse(from_os_str))]
    pub output: Option<PathBuf>,

    /// Write output in binary. Default is to write in hex.
    #[clap(short, long)]
    pub raw: bool,

    /// The name of the chain for that the genesis wasm file should be exported.
    #[clap(long)]
    pub chain: Option<String>,
}

#[derive(Debug, Parser)]
#[clap(
    propagate_version = true,
    args_conflicts_with_subcommands = true,
    subcommand_negates_reqs = true
)]
pub struct Cli {
    #[clap(subcommand)]
    pub subcommand: Option<Subcommand>,

    #[clap(flatten)]
    pub run: cumulus_client_cli::RunCmd,

<<<<<<< HEAD
	/// Disable automatic hardware benchmarks.
	///
	/// By default these benchmarks are automatically ran at startup and measure
	/// the CPU speed, the memory bandwidth and the disk speed.
	///
	/// The results are then printed out in the logs, and also sent as part of
	/// telemetry, if telemetry is enabled.
	#[clap(long)]
	pub no_hardware_benchmarks: bool,

	/// Relay chain arguments
	#[clap(raw = true, conflicts_with = "relay-chain-rpc-url")]
	pub relaychain_args: Vec<String>,
=======
    /// Relaychain arguments
    #[clap(raw = true)]
    pub relaychain_args: Vec<String>,
>>>>>>> 65357c5f
}

#[derive(Debug)]
pub struct RelayChainCli {
    /// The actual relay chain cli object.
    pub base: polkadot_cli::RunCmd,

    /// Optional chain id that should be passed to the relay chain.
    pub chain_id: Option<String>,

    /// The base path that should be used by the relay chain.
    pub base_path: Option<PathBuf>,
}

impl RelayChainCli {
    /// Parse the relay chain CLI parameters using the para chain `Configuration`.
    pub fn new<'a>(
        para_config: &sc_service::Configuration,
        relay_chain_args: impl Iterator<Item = &'a String>,
    ) -> Self {
        let extension = chain_specs::Extensions::try_get(&*para_config.chain_spec);
        let chain_id = extension.map(|e| e.relay_chain.clone());
        let base_path = para_config
            .base_path
            .as_ref()
            .map(|x| x.path().join("polkadot"));
        Self {
            base_path,
            chain_id,
            base: polkadot_cli::RunCmd::parse_from(relay_chain_args),
        }
    }
}<|MERGE_RESOLUTION|>--- conflicted
+++ resolved
@@ -50,16 +50,10 @@
     /// Revert the chain to a previous state.
     Revert(sc_cli::RevertCmd),
 
-<<<<<<< HEAD
 	/// Sub-commands concerned with benchmarking.
 	/// The pallet benchmarking moved to the `pallet` sub-command.
 	#[clap(subcommand)]
 	Benchmark(frame_benchmarking_cli::BenchmarkCmd),
-=======
-    /// The custom benchmark subcommmand benchmarking runtime pallets.
-    #[clap(name = "benchmark", about = "Benchmark runtime pallets.")]
-    Benchmark(frame_benchmarking_cli::BenchmarkCmd),
->>>>>>> 65357c5f
 
     /// Try some command against runtime state.
     #[cfg(feature = "try-runtime")]
@@ -122,7 +116,6 @@
     #[clap(flatten)]
     pub run: cumulus_client_cli::RunCmd,
 
-<<<<<<< HEAD
 	/// Disable automatic hardware benchmarks.
 	///
 	/// By default these benchmarks are automatically ran at startup and measure
@@ -136,11 +129,6 @@
 	/// Relay chain arguments
 	#[clap(raw = true, conflicts_with = "relay-chain-rpc-url")]
 	pub relaychain_args: Vec<String>,
-=======
-    /// Relaychain arguments
-    #[clap(raw = true)]
-    pub relaychain_args: Vec<String>,
->>>>>>> 65357c5f
 }
 
 #[derive(Debug)]
