// Copyright 2020-2021 Manta Network.
// This file is part of Manta.
//
// Manta is free software: you can redistribute it and/or modify
// it under the terms of the GNU General Public License as published by
// the Free Software Foundation, either version 3 of the License, or
// (at your option) any later version.
//
// Manta is distributed in the hope that it will be useful,
// but WITHOUT ANY WARRANTY; without even the implied warranty of
// MERCHANTABILITY or FITNESS FOR A PARTICULAR PURPOSE.  See the
// GNU General Public License for more details.
//
// You should have received a copy of the GNU General Public License
// along with Manta.  If not, see <http://www.gnu.org/licenses/>.

#![allow(unused_imports)]
#![allow(dead_code)]
use cumulus_primitives_core::ParaId;
use hex_literal::hex;
use manta_primitives::{constants, AccountId, AuraId, Balance, Signature};
use sc_chain_spec::{ChainSpecExtension, ChainSpecGroup};
use sc_service::{ChainType, Properties};
use serde::{Deserialize, Serialize};
use sp_core::{crypto::UncheckedInto, sr25519, Pair, Public};
use sp_runtime::traits::{IdentifyAccount, Verify};

<<<<<<< HEAD
#[cfg(feature = "calamari")]
pub mod calamari_pc;
#[cfg(feature = "calamari")]
pub use self::calamari_pc::*;
#[cfg(feature = "calamari")]
pub use calamari_runtime::currency::KMA;
#[cfg(feature = "manta-pc")]
pub mod manta_pc;
#[cfg(feature = "manta-pc")]
pub use self::manta_pc::*;
#[cfg(feature = "manta-pc")]
pub use manta_pc_runtime::currency::MA;
=======
pub mod calamari;
pub use self::calamari::*;
pub use calamari_runtime::currency::KMA;
pub mod manta;
pub use self::manta::*;
pub use manta_runtime::currency::MANTA;
>>>>>>> 4caa2587

const CALAMARI_ENDOWMENT: Balance = 1_000_000_000 * KMA; // 10 endowment so that total supply is 10B

const MANTA_ENDOWMENT: Balance = 100_000_000 * MANTA; // 10 endowment so that total supply is 1B

const STAGING_TELEMETRY_URL: &str = "wss://api.telemetry.manta.systems/submit/";

// A generic chain spec
pub type ChainSpec = sc_service::GenericChainSpec<manta_runtime::GenesisConfig, Extensions>;

/// Helper function to generate a crypto pair from seed
pub fn get_pair_from_seed<TPublic: Public>(seed: &str) -> <TPublic::Pair as Pair>::Public {
	TPublic::Pair::from_string(&format!("//{}", seed), None)
		.expect("static values are valid; qed")
		.public()
}

/// Generate collator keys from seed.
///
/// This function's return type must always match the session keys of the chain in tuple format.
pub fn get_collator_keys_from_seed(seed: &str) -> AuraId {
	get_pair_from_seed::<AuraId>(seed)
}

/// The extensions for the [`ChainSpec`].
#[derive(Debug, Clone, PartialEq, Serialize, Deserialize, ChainSpecGroup, ChainSpecExtension)]
#[serde(deny_unknown_fields)]
pub struct Extensions {
	/// The relay chain of the Parachain.
	pub relay_chain: String,
	/// The id of the Parachain.
	pub para_id: u32,
}

impl Extensions {
	/// Try to get the extension from the given `ChainSpec`.
	pub fn try_get(chain_spec: &dyn sc_service::ChainSpec) -> Option<&Self> {
		sc_chain_spec::get_extension(chain_spec.extensions())
	}
}

type AccountPublic = <Signature as Verify>::Signer;
/// Helper function to generate an account ID from seed
pub fn get_account_id_from_seed<TPublic: Public>(seed: &str) -> AccountId
where
	AccountPublic: From<<TPublic::Pair as Pair>::Public>,
{
	AccountPublic::from(get_pair_from_seed::<TPublic>(seed)).into_account()
}<|MERGE_RESOLUTION|>--- conflicted
+++ resolved
@@ -25,27 +25,12 @@
 use sp_core::{crypto::UncheckedInto, sr25519, Pair, Public};
 use sp_runtime::traits::{IdentifyAccount, Verify};
 
-<<<<<<< HEAD
-#[cfg(feature = "calamari")]
-pub mod calamari_pc;
-#[cfg(feature = "calamari")]
-pub use self::calamari_pc::*;
-#[cfg(feature = "calamari")]
-pub use calamari_runtime::currency::KMA;
-#[cfg(feature = "manta-pc")]
-pub mod manta_pc;
-#[cfg(feature = "manta-pc")]
-pub use self::manta_pc::*;
-#[cfg(feature = "manta-pc")]
-pub use manta_pc_runtime::currency::MA;
-=======
 pub mod calamari;
 pub use self::calamari::*;
 pub use calamari_runtime::currency::KMA;
 pub mod manta;
 pub use self::manta::*;
 pub use manta_runtime::currency::MANTA;
->>>>>>> 4caa2587
 
 const CALAMARI_ENDOWMENT: Balance = 1_000_000_000 * KMA; // 10 endowment so that total supply is 10B
 
