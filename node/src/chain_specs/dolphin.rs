// Copyright 2020-2022 Manta Network.
// This file is part of Manta.
//
// Manta is free software: you can redistribute it and/or modify
// it under the terms of the GNU General Public License as published by
// the Free Software Foundation, either version 3 of the License, or
// (at your option) any later version.
//
// Manta is distributed in the hope that it will be useful,
// but WITHOUT ANY WARRANTY; without even the implied warranty of
// MERCHANTABILITY or FITNESS FOR A PARTICULAR PURPOSE.  See the
// GNU General Public License for more details.
//
// You should have received a copy of the GNU General Public License
// along with Manta.  If not, see <http://www.gnu.org/licenses/>.

//! Dolphin Chain Specifications

use super::*;
use crate::command::DOLPHIN_PARACHAIN_ID;
use dolphin_runtime::{
    opaque::SessionKeys, CouncilConfig, DemocracyConfig, GenesisConfig, TechnicalCommitteeConfig,
};
use session_key_primitives::helpers::{get_account_id_from_seed, get_collator_keys_from_seed};

/// Dolphin Protocol Identifier
pub const DOLPHIN_PROTOCOL_ID: &str = "dolphin";

/// Kusama Relaychain Local Network Identifier
pub const KUSAMA_RELAYCHAIN_LOCAL_NET: &str = "kusama-local";

/// Kusama Relaychain Development Network Identifier
pub const KUSAMA_RELAYCHAIN_DEV_NET: &str = "kusama-dev";

/// The default XCM version to set in genesis config.
const SAFE_XCM_VERSION: u32 = 2;

/// Specialized `ChainSpec` for the normal parachain runtime.
pub type DolphinChainSpec = sc_service::GenericChainSpec<GenesisConfig, Extensions>;

/// Generate the dolphin session keys from individual elements.
///
/// The input must be a tuple of individual keys (a single arg for now since we have just one key).
pub fn dolphin_session_keys(keys: AuraId) -> SessionKeys {
<<<<<<< HEAD
    let unique_dummy_nimbus_id = session_key_primitives::nimbus::from_aura_key(keys.clone());
    SessionKeys {
        aura: keys,
        nimbus: unique_dummy_nimbus_id.clone(),
        vrf: unique_dummy_nimbus_id.into(),
=======
    SessionKeys {
        aura: keys.clone(),
        nimbus: session_key_primitives::nimbus::dummy_key_from(keys.clone()),
        vrf: session_key_primitives::vrf::dummy_key_from(keys),
>>>>>>> b30d3fd2
    }
}

/// Returns the [`Properties`] for the Dolphin parachain.
pub fn dolphin_properties() -> Properties {
    let mut p = Properties::new();
    p.insert("ss58format".into(), constants::CALAMARI_SS58PREFIX.into());
    p.insert("tokenDecimals".into(), constants::DOLPHIN_DECIMAL.into());
    p.insert("tokenSymbol".into(), constants::DOLPHIN_TOKEN_SYMBOL.into());
    p
}

/// Returns the Dolphin development chainspec.
pub fn dolphin_development_config() -> DolphinChainSpec {
    DolphinChainSpec::from_genesis(
        "Dolphin Parachain Development",
        "dolphin_dev",
        ChainType::Local,
        move || {
            dolphin_dev_genesis(
                vec![(
                    get_account_id_from_seed::<sr25519::Public>("Alice"),
                    SessionKeys::new(get_collator_keys_from_seed("Alice")).aura,
                )],
                get_account_id_from_seed::<sr25519::Public>("Alice"),
                vec![
                    get_account_id_from_seed::<sr25519::Public>("Alice"),
                    get_account_id_from_seed::<sr25519::Public>("Bob"),
                    get_account_id_from_seed::<sr25519::Public>("Alice//stash"),
                    get_account_id_from_seed::<sr25519::Public>("Bob//stash"),
                ],
            )
        },
        vec![],
        None,
        Some(DOLPHIN_PROTOCOL_ID),
        None,
        Some(dolphin_properties()),
        Extensions {
            relay_chain: "".into(),
            para_id: DOLPHIN_PARACHAIN_ID,
        },
    )
}

/// Returns the Dolphin local chainspec.
pub fn dolphin_local_config() -> DolphinChainSpec {
    DolphinChainSpec::from_genesis(
        "Dolphin Parachain Local",
        "dolphin_local",
        ChainType::Local,
        move || {
            dolphin_dev_genesis(
                vec![
                    (
                        get_account_id_from_seed::<sr25519::Public>("Alice"),
                        SessionKeys::new(get_collator_keys_from_seed("Alice")).aura,
                    ),
                    (
                        get_account_id_from_seed::<sr25519::Public>("Bob"),
                        SessionKeys::new(get_collator_keys_from_seed("Bob")).aura,
                    ),
                    (
                        get_account_id_from_seed::<sr25519::Public>("Charlie"),
                        SessionKeys::new(get_collator_keys_from_seed("Charlie")).aura,
                    ),
                    (
                        get_account_id_from_seed::<sr25519::Public>("Dave"),
                        SessionKeys::new(get_collator_keys_from_seed("Dave")).aura,
                    ),
                    (
                        get_account_id_from_seed::<sr25519::Public>("Eve"),
                        SessionKeys::new(get_collator_keys_from_seed("Eve")).aura,
                    ),
                ],
                get_account_id_from_seed::<sr25519::Public>("Alice"),
                vec![
                    get_account_id_from_seed::<sr25519::Public>("Alice"),
                    get_account_id_from_seed::<sr25519::Public>("Bob"),
                    get_account_id_from_seed::<sr25519::Public>("Charlie"),
                    get_account_id_from_seed::<sr25519::Public>("Dave"),
                    get_account_id_from_seed::<sr25519::Public>("Eve"),
                    get_account_id_from_seed::<sr25519::Public>("Alice//stash"),
                    get_account_id_from_seed::<sr25519::Public>("Bob//stash"),
                    get_account_id_from_seed::<sr25519::Public>("Charlie//stash"),
                    get_account_id_from_seed::<sr25519::Public>("Dave//stash"),
                    get_account_id_from_seed::<sr25519::Public>("Eve//stash"),
                ],
            )
        },
        vec![],
        None,
        Some(DOLPHIN_PROTOCOL_ID),
        None,
        Some(dolphin_properties()),
        Extensions {
            relay_chain: "".into(),
            para_id: DOLPHIN_PARACHAIN_ID,
        },
    )
}

fn dolphin_dev_genesis(
    invulnerables: Vec<(AccountId, AuraId)>,
    root_key: AccountId,
    endowed_accounts: Vec<AccountId>,
) -> GenesisConfig {
    GenesisConfig {
        system: dolphin_runtime::SystemConfig {
            code: dolphin_runtime::WASM_BINARY
                .expect("WASM binary was not build, please build it!")
                .to_vec(),
        },
        balances: dolphin_runtime::BalancesConfig {
            balances: endowed_accounts[..endowed_accounts.len() / 2]
                .iter()
                .map(|k| {
                    (
                        k.clone(),
                        100 * DOLPHIN_ENDOWMENT / ((endowed_accounts.len() / 2) as Balance),
                    )
                })
                .collect(),
        },
        // no need to pass anything to aura, in fact it will panic if we do. Session will take care
        // of this.
        aura: Default::default(),
        sudo: dolphin_runtime::SudoConfig {
            key: Some(root_key),
        },
        parachain_info: dolphin_runtime::ParachainInfoConfig {
            parachain_id: DOLPHIN_PARACHAIN_ID.into(),
        },
        collator_selection: dolphin_runtime::CollatorSelectionConfig {
            invulnerables: invulnerables.iter().cloned().map(|(acc, _)| acc).collect(),
            candidacy_bond: DOL * 1000, // How many tokens will be reserved as collator
            ..Default::default()
        },
        session: dolphin_runtime::SessionConfig {
            keys: invulnerables
                .iter()
                .cloned()
                .map(|(acc, aura)| {
                    (
                        acc.clone(),                // account id
                        acc,                        // validator id
                        dolphin_session_keys(aura), // session keys
                    )
                })
                .collect(),
        },
        democracy: DemocracyConfig::default(),
        council: CouncilConfig {
            members: endowed_accounts.iter().take(1).cloned().collect(),
            phantom: Default::default(),
        },
        technical_committee: TechnicalCommitteeConfig {
            members: endowed_accounts.iter().take(1).cloned().collect(),
            phantom: Default::default(),
        },
        asset_manager: Default::default(),
        council_membership: Default::default(),
        technical_membership: Default::default(),
        parachain_system: Default::default(),
        polkadot_xcm: dolphin_runtime::PolkadotXcmConfig {
            safe_xcm_version: Some(SAFE_XCM_VERSION),
        },
    }
}

/// Returns the Dolphin testnet chainspec.
pub fn dolphin_testnet_config() -> Result<DolphinChainSpec, String> {
    let mut spec = DolphinChainSpec::from_json_bytes(
        &include_bytes!("../../../genesis/dolphin-testnet-genesis.json")[..],
    )?;
    spec.extensions_mut().para_id = DOLPHIN_PARACHAIN_ID;
    Ok(spec)
}

pub fn dolphin_testnet_ci_config() -> Result<DolphinChainSpec, String> {
    let mut spec = DolphinChainSpec::from_json_bytes(
        &include_bytes!("../../../genesis/dolphin-testnet-ci-genesis.json")[..],
    )?;
    spec.extensions_mut().para_id = DOLPHIN_PARACHAIN_ID;
    Ok(spec)
}<|MERGE_RESOLUTION|>--- conflicted
+++ resolved
@@ -42,18 +42,10 @@
 ///
 /// The input must be a tuple of individual keys (a single arg for now since we have just one key).
 pub fn dolphin_session_keys(keys: AuraId) -> SessionKeys {
-<<<<<<< HEAD
-    let unique_dummy_nimbus_id = session_key_primitives::nimbus::from_aura_key(keys.clone());
-    SessionKeys {
-        aura: keys,
-        nimbus: unique_dummy_nimbus_id.clone(),
-        vrf: unique_dummy_nimbus_id.into(),
-=======
     SessionKeys {
         aura: keys.clone(),
         nimbus: session_key_primitives::nimbus::dummy_key_from(keys.clone()),
         vrf: session_key_primitives::vrf::dummy_key_from(keys),
->>>>>>> b30d3fd2
     }
 }
 
