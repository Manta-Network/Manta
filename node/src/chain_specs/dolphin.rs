--- conflicted
+++ resolved
@@ -214,25 +214,17 @@
 }
 
 pub fn dolphin_testnet_config() -> Result<DolphinChainSpec, String> {
-<<<<<<< HEAD
-	let mut spec = DolphinChainSpec::from_json_bytes(
-		&include_bytes!("../../../genesis/dolphin-testnet-genesis.json")[..],
-	)?;
-	spec.extensions_mut().para_id = DOLPHIN_PARACHAIN_ID;
-	Ok(spec)
-}
-
-pub fn dolphin_testnet_ci_config() -> Result<DolphinChainSpec, String> {
-	let mut spec = DolphinChainSpec::from_json_bytes(
-		&include_bytes!("../../../genesis/dolphin-testnet-ci-genesis.json")[..],
-	)?;
-	spec.extensions_mut().para_id = DOLPHIN_PARACHAIN_ID;
-	Ok(spec)
-=======
     let mut spec = DolphinChainSpec::from_json_bytes(
         &include_bytes!("../../../genesis/dolphin-testnet-genesis.json")[..],
     )?;
     spec.extensions_mut().para_id = DOLPHIN_PARACHAIN_ID;
     Ok(spec)
->>>>>>> 65357c5f
+}
+
+pub fn dolphin_testnet_ci_config() -> Result<DolphinChainSpec, String> {
+    let mut spec = DolphinChainSpec::from_json_bytes(
+        &include_bytes!("../../../genesis/dolphin-testnet-ci-genesis.json")[..],
+    )?;
+    spec.extensions_mut().para_id = DOLPHIN_PARACHAIN_ID;
+    Ok(spec)
 }