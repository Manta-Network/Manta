// Copyright 2020-2022 Manta Network.
// This file is part of Manta.
//
// Manta is free software: you can redistribute it and/or modify
// it under the terms of the GNU General Public License as published by
// the Free Software Foundation, either version 3 of the License, or
// (at your option) any later version.
//
// Manta is distributed in the hope that it will be useful,
// but WITHOUT ANY WARRANTY; without even the implied warranty of
// MERCHANTABILITY or FITNESS FOR A PARTICULAR PURPOSE.  See the
// GNU General Public License for more details.
//
// You should have received a copy of the GNU General Public License
// along with Manta.  If not, see <http://www.gnu.org/licenses/>.

//! Dolphin Chain Specifications

use super::*;
use crate::command::{DOLPHIN_ON_BAIKAL_PARACHAIN_ID, DOLPHIN_PARACHAIN_ID};
use dolphin_runtime::{
    opaque::SessionKeys, CouncilConfig, DemocracyConfig, GenesisConfig, TechnicalCommitteeConfig,
};
use session_key_primitives::util::unchecked_account_id;

/// Dolphin Protocol Identifier
pub const DOLPHIN_PROTOCOL_ID: &str = "dolphin";
/// Kusama Relaychain Local Network Identifier
pub const KUSAMA_RELAYCHAIN_LOCAL_NET: &str = "kusama-local";

/// Kusama Relaychain Development Network Identifier
pub const KUSAMA_RELAYCHAIN_DEV_NET: &str = "kusama-dev";

/// The default XCM version to set in genesis config.
const SAFE_XCM_VERSION: u32 = 2;

/// Specialized `ChainSpec` for the normal parachain runtime.
pub type DolphinChainSpec = sc_service::GenericChainSpec<GenesisConfig, Extensions>;

/// Returns the [`Properties`] for the Dolphin parachain.
pub fn dolphin_properties() -> Properties {
    let mut p = Properties::new();
    p.insert("ss58format".into(), constants::CALAMARI_SS58PREFIX.into());
    p.insert("tokenDecimals".into(), constants::DOLPHIN_DECIMAL.into());
    p.insert("tokenSymbol".into(), constants::DOLPHIN_TOKEN_SYMBOL.into());
    p
}

/// Returns the Dolphin development chainspec.
pub fn dolphin_development_config() -> DolphinChainSpec {
    DolphinChainSpec::from_genesis(
        "Dolphin Parachain Development",
        "dolphin_dev",
        ChainType::Local,
        move || {
            dolphin_dev_genesis(
                vec![(
                    unchecked_account_id::<sr25519::Public>("Alice"),
                    SessionKeys::from_seed_unchecked("Alice"),
                )],
                unchecked_account_id::<sr25519::Public>("Alice"),
                vec![
                    unchecked_account_id::<sr25519::Public>("Alice"),
                    unchecked_account_id::<sr25519::Public>("Bob"),
                    unchecked_account_id::<sr25519::Public>("Alice//stash"),
                    unchecked_account_id::<sr25519::Public>("Bob//stash"),
                ],
            )
        },
        vec![],
        None,
        Some(DOLPHIN_PROTOCOL_ID),
        None,
        Some(dolphin_properties()),
        Extensions {
            relay_chain: "".into(),
            para_id: DOLPHIN_PARACHAIN_ID,
        },
    )
}

/// Returns the Dolphin local chainspec.
pub fn dolphin_local_config() -> DolphinChainSpec {
    DolphinChainSpec::from_genesis(
        "Dolphin Parachain Local",
        "dolphin_localdev",
        ChainType::Local,
        move || {
            dolphin_dev_genesis(
                vec![
                    (
                        unchecked_account_id::<sr25519::Public>("Alice"),
                        SessionKeys::from_seed_unchecked("Alice"),
                    ),
<<<<<<< HEAD
                    // (
                    //     unchecked_account_id::<sr25519::Public>("Bob"),
                    //     SessionKeys::new(unchecked_collator_keys("Bob")),
                    // ),
                    // (
                    //     unchecked_account_id::<sr25519::Public>("Charlie"),
                    //     SessionKeys::new(unchecked_collator_keys("Charlie")),
                    // ),
                    // (
                    //     unchecked_account_id::<sr25519::Public>("Dave"),
                    //     SessionKeys::new(unchecked_collator_keys("Dave")),
                    // ),
                    // (
                    //     unchecked_account_id::<sr25519::Public>("Eve"),
                    //     SessionKeys::new(unchecked_collator_keys("Eve")),
                    // ),
=======
                    (
                        unchecked_account_id::<sr25519::Public>("Bob"),
                        SessionKeys::from_seed_unchecked("Bob"),
                    ),
                    (
                        unchecked_account_id::<sr25519::Public>("Charlie"),
                        SessionKeys::from_seed_unchecked("Charlie"),
                    ),
                    (
                        unchecked_account_id::<sr25519::Public>("Dave"),
                        SessionKeys::from_seed_unchecked("Dave"),
                    ),
                    (
                        unchecked_account_id::<sr25519::Public>("Eve"),
                        SessionKeys::from_seed_unchecked("Eve"),
                    ),
>>>>>>> 7ec09a21
                ],
                unchecked_account_id::<sr25519::Public>("Alice"),
                vec![
                    unchecked_account_id::<sr25519::Public>("Alice"),
                    unchecked_account_id::<sr25519::Public>("Bob"),
                    unchecked_account_id::<sr25519::Public>("Charlie"),
                    unchecked_account_id::<sr25519::Public>("Dave"),
                    unchecked_account_id::<sr25519::Public>("Eve"),
                    unchecked_account_id::<sr25519::Public>("Alice//stash"),
                    unchecked_account_id::<sr25519::Public>("Bob//stash"),
                    unchecked_account_id::<sr25519::Public>("Charlie//stash"),
                    unchecked_account_id::<sr25519::Public>("Dave//stash"),
                    unchecked_account_id::<sr25519::Public>("Eve//stash"),
                ],
            )
        },
        vec![],
        None,
        Some(DOLPHIN_PROTOCOL_ID),
        None,
        Some(dolphin_properties()),
        Extensions {
            relay_chain: "".into(),
            para_id: DOLPHIN_PARACHAIN_ID,
        },
    )
}

fn dolphin_dev_genesis(
    invulnerables: Vec<(AccountId, SessionKeys)>,
    root_key: AccountId,
    endowed_accounts: Vec<AccountId>,
) -> GenesisConfig {
    GenesisConfig {
        system: dolphin_runtime::SystemConfig {
            code: dolphin_runtime::WASM_BINARY
                .expect("WASM binary was not build, please build it!")
                .to_vec(),
        },
        balances: dolphin_runtime::BalancesConfig {
            balances: endowed_accounts[..endowed_accounts.len() / 2]
                .iter()
                .map(|k| {
                    (
                        k.clone(),
                        100 * DOLPHIN_ENDOWMENT / ((endowed_accounts.len() / 2) as Balance),
                    )
                })
                .collect(),
        },
        // no need to pass anything to aura, in fact it will panic if we do. Session will take care
        // of this.
        aura: Default::default(),
        sudo: dolphin_runtime::SudoConfig {
            key: Some(root_key),
        },
        parachain_info: dolphin_runtime::ParachainInfoConfig {
            parachain_id: DOLPHIN_PARACHAIN_ID.into(),
        },
        collator_selection: dolphin_runtime::CollatorSelectionConfig {
            invulnerables: invulnerables.iter().cloned().map(|(acc, _)| acc).collect(),
            candidacy_bond: DOL * 1000, // How many tokens will be reserved as collator
            ..Default::default()
        },
        session: dolphin_runtime::SessionConfig {
            keys: invulnerables
                .iter()
                .cloned()
                .map(|(acc, session_keys)| {
                    (
                        acc.clone(),  // account id
                        acc,          // validator id
                        session_keys, // collator session keys
                    )
                })
                .collect(),
        },
        democracy: DemocracyConfig::default(),
        council: CouncilConfig {
            members: endowed_accounts.iter().take(1).cloned().collect(),
            phantom: Default::default(),
        },
        technical_committee: TechnicalCommitteeConfig {
            members: endowed_accounts.iter().take(1).cloned().collect(),
            phantom: Default::default(),
        },
        asset_manager: Default::default(),
        council_membership: Default::default(),
        technical_membership: Default::default(),
        parachain_system: Default::default(),
        polkadot_xcm: dolphin_runtime::PolkadotXcmConfig {
            safe_xcm_version: Some(SAFE_XCM_VERSION),
        },
    }
}

/// Returns the Dolphin testnet chainspec.
pub fn dolphin_testnet_config() -> Result<DolphinChainSpec, String> {
    let mut spec = DolphinChainSpec::from_json_bytes(
        &include_bytes!("../../../genesis/dolphin-testnet-genesis.json")[..],
    )?;
    spec.extensions_mut().para_id = DOLPHIN_PARACHAIN_ID;
    Ok(spec)
}

pub fn dolphin_2085_config() -> Result<DolphinChainSpec, String> {
    let mut spec = DolphinChainSpec::from_json_bytes(
        &include_bytes!("../../../genesis/dolphin-2085-genesis.json")[..],
    )?;
    spec.extensions_mut().para_id = DOLPHIN_ON_BAIKAL_PARACHAIN_ID;
    Ok(spec)
}

/// Returns the Dolphin V3 2085 staging chainspec.
pub fn dolphin_v3_2085_staging_config() -> Result<DolphinChainSpec, String> {
    let mut spec = DolphinChainSpec::from_json_bytes(
        &include_bytes!("../../../genesis/dolphin-v3-2085-genesis.json")[..],
    )?;
    spec.extensions_mut().para_id = 9997;
    Ok(spec)
}<|MERGE_RESOLUTION|>--- conflicted
+++ resolved
@@ -80,36 +80,28 @@
 }
 
 /// Returns the Dolphin local chainspec.
-pub fn dolphin_local_config() -> DolphinChainSpec {
+pub fn dolphin_local_config(localdev: bool) -> DolphinChainSpec {
+    let id = if localdev {
+        "calamari_localdev"
+    } else {
+        "calamari_local"
+    };
     DolphinChainSpec::from_genesis(
         "Dolphin Parachain Local",
-        "dolphin_localdev",
+        id,
         ChainType::Local,
         move || {
-            dolphin_dev_genesis(
+            let invulnerables = if localdev {
+                vec![(
+                    unchecked_account_id::<sr25519::Public>("Alice"),
+                    SessionKeys::from_seed_unchecked("Alice"),
+                )]
+            } else {
                 vec![
                     (
                         unchecked_account_id::<sr25519::Public>("Alice"),
                         SessionKeys::from_seed_unchecked("Alice"),
                     ),
-<<<<<<< HEAD
-                    // (
-                    //     unchecked_account_id::<sr25519::Public>("Bob"),
-                    //     SessionKeys::new(unchecked_collator_keys("Bob")),
-                    // ),
-                    // (
-                    //     unchecked_account_id::<sr25519::Public>("Charlie"),
-                    //     SessionKeys::new(unchecked_collator_keys("Charlie")),
-                    // ),
-                    // (
-                    //     unchecked_account_id::<sr25519::Public>("Dave"),
-                    //     SessionKeys::new(unchecked_collator_keys("Dave")),
-                    // ),
-                    // (
-                    //     unchecked_account_id::<sr25519::Public>("Eve"),
-                    //     SessionKeys::new(unchecked_collator_keys("Eve")),
-                    // ),
-=======
                     (
                         unchecked_account_id::<sr25519::Public>("Bob"),
                         SessionKeys::from_seed_unchecked("Bob"),
@@ -126,8 +118,10 @@
                         unchecked_account_id::<sr25519::Public>("Eve"),
                         SessionKeys::from_seed_unchecked("Eve"),
                     ),
->>>>>>> 7ec09a21
-                ],
+                ]
+            };
+            dolphin_dev_genesis(
+                invulnerables,
                 unchecked_account_id::<sr25519::Public>("Alice"),
                 vec![
                     unchecked_account_id::<sr25519::Public>("Alice"),
