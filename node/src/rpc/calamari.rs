--- conflicted
+++ resolved
@@ -17,16 +17,13 @@
 //! Calamari RPC Extensions
 
 use super::*;
-<<<<<<< HEAD
 use pallet_lottery::{
     rpc::{Lottery, LotteryRpcServer},
     runtime::LotteryApi,
 };
-=======
 use manta_primitives::types::{CalamariAssetId, PoolId};
 use pallet_farming_rpc_api::{FarmingRpc, FarmingRpcApiServer};
 use pallet_farming_rpc_runtime_api::FarmingRuntimeApi;
->>>>>>> 429109eb
 use pallet_manta_pay::{
     rpc::{Pull, PullApiServer},
     runtime::PullLedgerDiffApi,
@@ -55,11 +52,8 @@
     C::Api: BlockBuilder<Block>,
     C::Api: PullLedgerDiffApi<Block>,
     C::Api: SBTPullLedgerDiffApi<Block>,
-<<<<<<< HEAD
     C::Api: LotteryApi<Block>,
-=======
     C::Api: FarmingRuntimeApi<Block, AccountId, CalamariAssetId, PoolId>,
->>>>>>> 429109eb
     C::Api: ZenlinkProtocolRuntimeApi<Block, AccountId, ZenlinkAssetId>,
     P: TransactionPool + Sync + Send + 'static,
 {
@@ -91,18 +85,16 @@
         .merge(manta_sbt_rpc)
         .map_err(|e| sc_service::Error::Other(e.to_string()))?;
 
-    let lottery_rpc: jsonrpsee::RpcModule<Lottery<Block, C>> =
-        Lottery::new(client.clone()).into_rpc();
-    module
-        .merge(lottery_rpc)
-        .map_err(|e| sc_service::Error::Other(e.to_string()))?;
-
     module
         .merge(ZenlinkProtocol::new(client.clone()).into_rpc())
         .map_err(|e| sc_service::Error::Other(e.to_string()))?;
 
     module
-        .merge(FarmingRpc::new(client).into_rpc())
+        .merge(FarmingRpc::new(client.clone()).into_rpc())
+        .map_err(|e| sc_service::Error::Other(e.to_string()))?;
+
+        module
+        .merge(Lottery::new(client).into_rpc())
         .map_err(|e| sc_service::Error::Other(e.to_string()))?;
 
     Ok(module)
