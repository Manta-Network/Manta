--- conflicted
+++ resolved
@@ -48,11 +48,8 @@
     C::Api: BlockBuilder<Block>,
     C::Api: PullLedgerDiffApi<Block>,
     C::Api: SBTPullLedgerDiffApi<Block>,
-<<<<<<< HEAD
     C::Api: LotteryApi<Block>,
-=======
     C::Api: ZenlinkProtocolRuntimeApi<Block, AccountId, ZenlinkAssetId>,
->>>>>>> f25e44aa
     P: TransactionPool + Sync + Send + 'static,
 {
     use frame_rpc_system::{System, SystemApiServer};
@@ -83,15 +80,14 @@
         .merge(manta_sbt_rpc)
         .map_err(|e| sc_service::Error::Other(e.to_string()))?;
 
-<<<<<<< HEAD
     let lottery_rpc: jsonrpsee::RpcModule<Lottery<Block, C>> =
         Lottery::new(client.clone()).into_rpc();
     module
         .merge(lottery_rpc)
-=======
+        .map_err(|e| sc_service::Error::Other(e.to_string()))?;
+
     module
         .merge(ZenlinkProtocol::new(client).into_rpc())
->>>>>>> f25e44aa
         .map_err(|e| sc_service::Error::Other(e.to_string()))?;
 
     Ok(module)
