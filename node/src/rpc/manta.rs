--- conflicted
+++ resolved
@@ -17,16 +17,13 @@
 //! Manta RPC Extensions
 
 use super::*;
-<<<<<<< HEAD
 use pallet_lottery::{
     rpc::{Lottery, LotteryRpcServer},
     runtime::LotteryApi,
 };
-=======
 use manta_primitives::types::{MantaAssetId, PoolId};
 use pallet_farming_rpc_api::{FarmingRpc, FarmingRpcApiServer};
 use pallet_farming_rpc_runtime_api::FarmingRuntimeApi;
->>>>>>> 429109eb
 use pallet_manta_pay::{
     rpc::{Pull, PullApiServer},
     runtime::PullLedgerDiffApi,
@@ -54,12 +51,9 @@
     C::Api: BlockBuilder<Block>,
     C::Api: PullLedgerDiffApi<Block>,
     C::Api: SBTPullLedgerDiffApi<Block>,
-<<<<<<< HEAD
     C::Api: LotteryApi<Block>,
-=======
     C::Api: FarmingRuntimeApi<Block, AccountId, MantaAssetId, PoolId>,
     C::Api: ZenlinkProtocolRuntimeApi<Block, AccountId, ZenlinkAssetId>,
->>>>>>> 429109eb
     P: TransactionPool + Sync + Send + 'static,
 {
     use frame_rpc_system::{System, SystemApiServer};
@@ -90,18 +84,16 @@
         .merge(manta_sbt_rpc)
         .map_err(|e| sc_service::Error::Other(e.to_string()))?;
 
-<<<<<<< HEAD
-    let lottery_rpc: jsonrpsee::RpcModule<Lottery<Block, C>> = Lottery::new(client).into_rpc();
-    module
-        .merge(lottery_rpc)
-=======
     module
         .merge(ZenlinkProtocol::new(client.clone()).into_rpc())
         .map_err(|e| sc_service::Error::Other(e.to_string()))?;
 
     module
-        .merge(FarmingRpc::new(client).into_rpc())
->>>>>>> 429109eb
+        .merge(FarmingRpc::new(client.clone()).into_rpc())
+        .map_err(|e| sc_service::Error::Other(e.to_string()))?;
+
+    module
+        .merge(Lottery::new(client).into_rpc())
         .map_err(|e| sc_service::Error::Other(e.to_string()))?;
 
     Ok(module)
