// Copyright 2020-2022 Manta Network.
// This file is part of Manta.
//
// Manta is free software: you can redistribute it and/or modify
// it under the terms of the GNU General Public License as published by
// the Free Software Foundation, either version 3 of the License, or
// (at your option) any later version.
//
// Manta is distributed in the hope that it will be useful,
// but WITHOUT ANY WARRANTY; without even the implied warranty of
// MERCHANTABILITY or FITNESS FOR A PARTICULAR PURPOSE.  See the
// GNU General Public License for more details.
//
// You should have received a copy of the GNU General Public License
// along with Manta.  If not, see <http://www.gnu.org/licenses/>.

///! Manta/Calamari/Dolphin Asset
use crate::{
	constants::DEFAULT_ASSET_ED,
	types::{AssetId, Balance},
};
use codec::{Codec, Decode, Encode};
use frame_support::{
	pallet_prelude::Get,
	traits::tokens::{
		currency::Currency,
		fungible::Inspect as FungibleInspect,
		fungibles::{Inspect as FungiblesInspect, Mutate, Transfer},
		DepositConsequence, ExistenceRequirement, WithdrawConsequence,
	},
	Parameter,
};
use scale_info::TypeInfo;
use sp_core::H160;
use sp_runtime::{traits::Member, DispatchError, DispatchResult};
use sp_std::{borrow::Borrow, marker::PhantomData, prelude::Vec};
use xcm::{
	v1::{Junctions, MultiLocation},
	VersionedMultiLocation,
};

/// The minimal interface of asset metadata
pub trait AssetMetadata {
	/// Returns the minimum balance to hold this asset
	fn min_balance(&self) -> Balance;

	/// Returns a boolean value indicating whether this asset needs an existential deposit
	fn is_sufficient(&self) -> bool;
}

/// The registrar trait: defines the interface of creating an asset in the asset implementation
/// layer. We may revisit this interface design (e.g. add change asset interface). However, change
/// in StorageMetadata should be rare.
pub trait AssetRegistrar<C: frame_system::Config, T: AssetConfig<C>> {
	/// Create an new asset.
	///
	/// * `asset_id`: the asset id to be created
	/// * `min_balance`: the minimum balance to hold this asset
	/// * `metadata`: the metadata that the implementation layer stores
	/// * `is_sufficient`: whether this asset can be used as reserve asset,
	///     to the first approximation. More specifically, Whether a non-zero balance of this asset
	///     is deposit of sufficient value to account for the state bloat associated with its
	///     balance storage. If set to `true`, then non-zero balances may be stored without a
	///     `consumer` reference (and thus an ED in the Balances pallet or whatever else is used to
	///     control user-account state growth).
	fn create_asset(
		asset_id: AssetId,
		min_balance: Balance,
		metadata: T::StorageMetadata,
		is_sufficient: bool,
	) -> DispatchResult;

	/// Update asset metadata by `AssetId`.
	///
	/// * `asset_id`: the asset id to be created.
	/// * `metadata`: the metadata that the implementation layer stores.
	fn update_asset_metadata(asset_id: AssetId, metadata: T::StorageMetadata) -> DispatchResult;
}

pub trait AssetConfig<C>: 'static + Eq + Clone
where
	C: frame_system::Config,
{
	/// The AssetId that the non-native asset starts from.
	/// A typical configuration is 8, so that asset 0 - 7 is reserved.
	type StartNonNativeAssetId: Get<AssetId>;

	/// Dummy Asset ID, a typical configuration is 0.
	type DummyAssetId: Get<AssetId>;

	/// The Native Asset Id, a typical configuration is 1.
	type NativeAssetId: Get<AssetId>;

	/// Native Asset Location
	type NativeAssetLocation: Get<Self::AssetLocation>;

	/// Native Asset Metadata
	type NativeAssetMetadata: Get<Self::AssetRegistrarMetadata>;

	/// The trait we use to register Assets and mint assets
	type AssetRegistrar: AssetRegistrar<C, Self>;

	/// Metadata type that required in token storage: e.g. AssetMetadata in Pallet-Assets.
	type StorageMetadata: Member + Parameter + Default + From<Self::AssetRegistrarMetadata>;

	/// The Asset Metadata type stored in this pallet.
	type AssetRegistrarMetadata: Member + Parameter + Codec + Default + AssetMetadata;

	/// The AssetLocation type: could be just a thin wrapper of MultiLocation
	type AssetLocation: Member + Parameter + Default + TypeInfo;

	/// The Fungible ledger implementation of this trait
	type FungibleLedger: FungibleLedger<C>;
}

/// The metadata of a Manta Asset
#[derive(Clone, Eq, Debug, PartialEq, Ord, PartialOrd, Encode, Decode, TypeInfo)]
pub struct AssetRegistrarMetadata {
	pub name: Vec<u8>,
	pub symbol: Vec<u8>,
	pub decimals: u8,
	pub evm_address: Option<H160>,
	pub is_frozen: bool,
	pub min_balance: Balance,
	/// `is_sufficient`: Whether a non-zero balance of this asset is deposit of sufficient
	/// value to account for the state bloat associated with its balance storage. If set to
	/// `true`, then non-zero balances may be stored without a `consumer` reference (and thus
	/// an ED in the Balances pallet or whatever else is used to control user-account state
	/// growth).
	/// For example, if is_sufficient set to `false`, a fresh account cannot receive XCM tokens.
	pub is_sufficient: bool,
}

impl Default for AssetRegistrarMetadata {
	fn default() -> Self {
		Self {
			name: b"Dolphin".to_vec(),
			symbol: b"DOL".to_vec(),
			decimals: 12,
			evm_address: None,
			is_frozen: false,
			min_balance: DEFAULT_ASSET_ED,
			is_sufficient: true,
		}
	}
}

impl AssetMetadata for AssetRegistrarMetadata {
	fn min_balance(&self) -> Balance {
		self.min_balance
	}

	fn is_sufficient(&self) -> bool {
		self.is_sufficient
	}
}

/// Asset storage metadata
/// Currently, `AssetStorageMetadata` is stored at `pallet-asset`.
#[derive(Clone, Default, Eq, Debug, PartialEq, Ord, PartialOrd, Encode, Decode, TypeInfo)]
pub struct AssetStorageMetadata {
	pub name: Vec<u8>,
	pub symbol: Vec<u8>,
	pub decimals: u8,
	pub is_frozen: bool,
}

impl From<AssetRegistrarMetadata> for AssetStorageMetadata {
	fn from(source: AssetRegistrarMetadata) -> Self {
		Self {
			name: source.name,
			symbol: source.symbol,
			decimals: source.decimals,
			is_frozen: source.is_frozen,
		}
	}
}

/// Asset Location
#[derive(Clone, Eq, Debug, PartialEq, Encode, Decode, TypeInfo)]
pub struct AssetLocation(pub VersionedMultiLocation);

impl Default for AssetLocation {
	fn default() -> Self {
		Self(VersionedMultiLocation::V1(MultiLocation {
			parents: 0,
			interior: Junctions::Here,
		}))
	}
}

impl From<MultiLocation> for AssetLocation {
	/// Converts a [`MultiLocation`] into an [`AssetLocation`].
	///
	/// # Safety
	///
	/// This method does not guarantee that the output [`AssetLocation`] is registered, i.e. has a
	/// valid [`AssetId`].
	fn from(location: MultiLocation) -> Self {
		AssetLocation(VersionedMultiLocation::V1(location))
	}
}

impl From<AssetLocation> for Option<MultiLocation> {
	/// Converts an [`AssetLocation`] into an optional [`MultiLocation`], returning `None` if it
	/// represents a native asset.
	fn from(location: AssetLocation) -> Self {
		match location {
			AssetLocation(VersionedMultiLocation::V1(location)) => Some(location),
			_ => None,
		}
	}
}

/// Defines the trait to obtain a generic AssetId
pub trait AssetIdLocationGetter<AssetLocation> {
	/// Gets the [`AssetLocation`] from [`AssetId`].
	fn get_asset_location(asset_id: AssetId) -> Option<AssetLocation>;

	/// Gets the [`AssetId`] from [`AssetLocation`].
	fn get_asset_id(loc: &AssetLocation) -> Option<AssetId>;
}

/// Defines the units per second charged given an `AssetId`.
pub trait UnitsToWeightRatio {
	/// Get units per second from asset id
	fn get_units_per_second(asset_id: AssetId) -> Option<u128>;
}

/// Converter struct implementing `Convert`.
/// This enforce the `AssetInfoGetter` implements `AssetIdLocationGetter`
pub struct AssetIdLocationConvert<AssetLocation, AssetInfoGetter>(
	PhantomData<(AssetLocation, AssetInfoGetter)>,
);
impl<AssetLocation, AssetInfoGetter> xcm_executor::traits::Convert<MultiLocation, AssetId>
	for AssetIdLocationConvert<AssetLocation, AssetInfoGetter>
where
	AssetLocation: From<MultiLocation> + Into<Option<MultiLocation>> + Clone,
	AssetInfoGetter: AssetIdLocationGetter<AssetLocation>,
{
	fn convert_ref(loc: impl Borrow<MultiLocation>) -> Result<AssetId, ()> {
		AssetInfoGetter::get_asset_id(&loc.borrow().clone().into()).ok_or(())
	}

	fn reverse_ref(id: impl Borrow<AssetId>) -> Result<MultiLocation, ()> {
		AssetInfoGetter::get_asset_location(*id.borrow())
			.and_then(Into::into)
			.ok_or(())
	}
}

/// Fungible Ledger Error
#[derive(Clone, Copy, Debug, Eq, PartialEq)]
pub enum FungibleLedgerError {
	/// Invalid Asset Id
	InvalidAssetId,

	/// Deposit couldn't happen due to the amount being too low. This is usually because the
	/// account doesn't yet exist and the deposit wouldn't bring it to at least the minimum needed
	/// for existence.
	BelowMinimum,

	/// Deposit cannot happen since the account cannot be created (usually because it's a consumer
	/// and there exists no provider reference).
	CannotCreate,

	/// The asset is unknown. Usually because an `AssetId` has been presented which doesn't exist
	/// on the system.
	UnknownAsset,

	/// An overflow would occur. This is practically unexpected, but could happen in test systems
	/// with extremely small balance types or balances that approach the max value of the balance
	/// type.
	Overflow,

	/// There has been an underflow in the system. This is indicative of a corrupt state and
	/// likely unrecoverable.
	Underflow,

	/// Account continued in existence.
	/// Not enough of the funds in the account are unavailable for withdrawal.
	Frozen,

	/// Account balance would reduce to zero, potentially destroying it. The parameter is the
	/// amount of balance which is destroyed.
	ReducedToZero(Balance),

	/// Withdraw could not happen since the amount to be withdrawn is less than the total funds in
	/// the account.
	NoFunds,

	/// The withdraw would mean the account dying when it needs to exist (usually because it is a
	/// provider and there are consumer references on it).
	WouldDie,

	/// Unable to Mint an Asset
	InvalidMint(DispatchError),

	/// Unable to Transfer an Asset
	InvalidTransfer(DispatchError),
}

impl FungibleLedgerError {
	/// Converts a deposit `consequence` into a [`FungibleLedgerError`] or into `Ok(())` when the
	/// value of `consequence` is [`Success`](DepositConsequence::Success).
	#[inline]
	pub fn from_deposit(consequence: DepositConsequence) -> Result<(), Self> {
		Err(match consequence {
			DepositConsequence::BelowMinimum => Self::BelowMinimum,
			DepositConsequence::CannotCreate => Self::CannotCreate,
			DepositConsequence::Overflow => Self::Overflow,
			DepositConsequence::UnknownAsset => Self::UnknownAsset,
			DepositConsequence::Success => return Ok(()),
		})
	}

	/// Converts a withdraw `consequence` into a [`FungibleLedgerError`] or into `Ok(())` when the
	/// value of `consequence` is [`Success`](WithdrawConsequence::Success).
	#[inline]
	pub fn from_withdraw(consequence: WithdrawConsequence<Balance>) -> Result<(), Self> {
		Err(match consequence {
			WithdrawConsequence::Frozen => Self::Frozen,
			WithdrawConsequence::NoFunds => Self::NoFunds,
			WithdrawConsequence::Overflow => Self::Overflow,
			WithdrawConsequence::Underflow => Self::Underflow,
			WithdrawConsequence::ReducedToZero(balance) => Self::ReducedToZero(balance),
			WithdrawConsequence::UnknownAsset => Self::UnknownAsset,
			WithdrawConsequence::WouldDie => Self::WouldDie,
			WithdrawConsequence::Success => return Ok(()),
		})
	}
}

/// Unified Interface for Fungible Assets
///
/// This trait unifies the interface for the [`fungible`] and [`fungibles`] modules.
///
/// [`fungible`]: frame_support::traits::tokens::fungible
/// [`fungibles`]: frame_support::traits::tokens::fungibles
pub trait FungibleLedger<C>
where
	C: frame_system::Config,
{
	/// Checks if an asset id is valid and returning and [`Error`](FungibleLedgerError) otherwise.
	fn ensure_valid(asset_id: AssetId) -> Result<(), FungibleLedgerError>;

	/// Check whether `account` can increase its balance by `amount` in the given `asset_id`.
	fn can_deposit(
		asset_id: AssetId,
		account: &C::AccountId,
		amount: Balance,
	) -> Result<(), FungibleLedgerError>;

	/// Check whether `account` can decrease its balance by `amount` in the given `asset_id`.
	fn can_withdraw(
		asset_id: AssetId,
		account: &C::AccountId,
		amount: Balance,
	) -> Result<(), FungibleLedgerError>;

	/// Mints `amount` of an asset with the given `asset_id` to `beneficiary`.
	fn mint(
		asset_id: AssetId,
		beneficiary: &C::AccountId,
		amount: Balance,
	) -> Result<(), FungibleLedgerError>;

	/// Performs a transfer from `source` to `destination` of
	fn transfer(
		asset_id: AssetId,
		source: &C::AccountId,
		destination: &C::AccountId,
		amount: Balance,
	) -> Result<(), FungibleLedgerError>;
}

/// Concrete Fungible Ledger Implementation
pub struct ConcreteFungibleLedger<C, A, Native, NonNative> {
	///  Type Parameter Marker
	__: PhantomData<(C, A, Native, NonNative)>,
}

impl<C, A, Native, NonNative> FungibleLedger<C> for ConcreteFungibleLedger<C, A, Native, NonNative>
where
	C: frame_system::Config,
	A: AssetConfig<C>,
	Native: FungibleInspect<C::AccountId, Balance = Balance>
		+ Currency<C::AccountId, Balance = Balance>,
	NonNative: FungiblesInspect<C::AccountId, AssetId = AssetId, Balance = Balance>
		+ Mutate<C::AccountId, AssetId = AssetId, Balance = Balance>
		+ Transfer<C::AccountId, AssetId = AssetId, Balance = Balance>,
{
	#[inline]
	fn ensure_valid(asset_id: AssetId) -> Result<(), FungibleLedgerError> {
		if asset_id >= A::StartNonNativeAssetId::get() || asset_id == A::NativeAssetId::get() {
			Ok(())
		} else {
			Err(FungibleLedgerError::InvalidAssetId)
		}
	}

	#[inline]
	fn can_deposit(
		asset_id: AssetId,
		account: &C::AccountId,
		amount: Balance,
	) -> Result<(), FungibleLedgerError> {
		Self::ensure_valid(asset_id)?;
		FungibleLedgerError::from_deposit(if asset_id == A::NativeAssetId::get() {
			<Native as FungibleInspect<C::AccountId>>::can_deposit(account, amount)
		} else {
			<NonNative as FungiblesInspect<C::AccountId>>::can_deposit(asset_id, account, amount)
		})
	}

	#[inline]
	fn can_withdraw(
		asset_id: AssetId,
		account: &C::AccountId,
		amount: Balance,
	) -> Result<(), FungibleLedgerError> {
		Self::ensure_valid(asset_id)?;
		FungibleLedgerError::from_withdraw(if asset_id == A::NativeAssetId::get() {
			<Native as FungibleInspect<C::AccountId>>::can_withdraw(account, amount)
		} else {
			<NonNative as FungiblesInspect<C::AccountId>>::can_withdraw(asset_id, account, amount)
		})
	}

	#[inline]
	fn mint(
		asset_id: AssetId,
		beneficiary: &C::AccountId,
		amount: Balance,
	) -> Result<(), FungibleLedgerError> {
		Self::ensure_valid(asset_id)?;
		Self::can_deposit(asset_id, beneficiary, amount)?;
		if asset_id == A::NativeAssetId::get() {
			<Native as Currency<C::AccountId>>::deposit_creating(beneficiary, amount);
		} else {
			<NonNative as Mutate<C::AccountId>>::mint_into(asset_id, beneficiary, amount)
				.map_err(|e| FungibleLedgerError::InvalidMint(e))?;
		}
		Ok(())
	}

	#[inline]
	fn transfer(
		asset_id: AssetId,
		source: &C::AccountId,
		destination: &C::AccountId,
		amount: Balance,
	) -> Result<(), FungibleLedgerError> {
		Self::ensure_valid(asset_id)?;
		if asset_id == A::NativeAssetId::get() {
			<Native as Currency<C::AccountId>>::transfer(
				source,
				destination,
				amount,
				ExistenceRequirement::KeepAlive,
			)
		} else {
<<<<<<< HEAD
			<NonNative as Transfer<C::AccountId>>::transfer(asset_id, source, dest, amount, true)
				.map(|_| ())
				.map_err(|_| FungibleLedgerConsequence::InternalError)
		}
	}

	fn mint(
		asset_id: AssetId,
		beneficiary: &C::AccountId,
		amount: Balance,
	) -> Result<(), FungibleLedgerConsequence> {
		Self::is_valid(asset_id)?;
		Self::can_deposit(asset_id, beneficiary, amount)?;
		if asset_id == A::NativeAssetId::get() {
			let _ = <Native as Currency<C::AccountId>>::deposit_creating(beneficiary, amount);
			Ok(())
		} else {
			<NonNative as Mutate<C::AccountId>>::mint_into(asset_id, beneficiary, amount)
				.map(|_| ())
				.map_err(|_| FungibleLedgerConsequence::InternalError)
=======
			<NonNative as Transfer<C::AccountId>>::transfer(
				asset_id,
				source,
				destination,
				amount,
				true,
			)
			.map(|_| ())
>>>>>>> 73658fa6
		}
		.map_err(|e| FungibleLedgerError::InvalidTransfer(e))
	}
}<|MERGE_RESOLUTION|>--- conflicted
+++ resolved
@@ -107,7 +107,7 @@
 	type AssetRegistrarMetadata: Member + Parameter + Codec + Default + AssetMetadata;
 
 	/// The AssetLocation type: could be just a thin wrapper of MultiLocation
-	type AssetLocation: Member + Parameter + Default + TypeInfo;
+	type AssetLocation: Member + Parameter + Default + TypeInfo + From<MultiLocation>;
 
 	/// The Fungible ledger implementation of this trait
 	type FungibleLedger: FungibleLedger<C>;
@@ -460,28 +460,6 @@
 				ExistenceRequirement::KeepAlive,
 			)
 		} else {
-<<<<<<< HEAD
-			<NonNative as Transfer<C::AccountId>>::transfer(asset_id, source, dest, amount, true)
-				.map(|_| ())
-				.map_err(|_| FungibleLedgerConsequence::InternalError)
-		}
-	}
-
-	fn mint(
-		asset_id: AssetId,
-		beneficiary: &C::AccountId,
-		amount: Balance,
-	) -> Result<(), FungibleLedgerConsequence> {
-		Self::is_valid(asset_id)?;
-		Self::can_deposit(asset_id, beneficiary, amount)?;
-		if asset_id == A::NativeAssetId::get() {
-			let _ = <Native as Currency<C::AccountId>>::deposit_creating(beneficiary, amount);
-			Ok(())
-		} else {
-			<NonNative as Mutate<C::AccountId>>::mint_into(asset_id, beneficiary, amount)
-				.map(|_| ())
-				.map_err(|_| FungibleLedgerConsequence::InternalError)
-=======
 			<NonNative as Transfer<C::AccountId>>::transfer(
 				asset_id,
 				source,
@@ -490,7 +468,6 @@
 				true,
 			)
 			.map(|_| ())
->>>>>>> 73658fa6
 		}
 		.map_err(|e| FungibleLedgerError::InvalidTransfer(e))
 	}
