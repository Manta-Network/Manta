// Copyright 2020-2022 Manta Network.
// This file is part of Manta.
//
// Manta is free software: you can redistribute it and/or modify
// it under the terms of the GNU General Public License as published by
// the Free Software Foundation, either version 3 of the License, or
// (at your option) any later version.
//
// Manta is distributed in the hope that it will be useful,
// but WITHOUT ANY WARRANTY; without even the implied warranty of
// MERCHANTABILITY or FITNESS FOR A PARTICULAR PURPOSE.  See the
// GNU General Public License for more details.
//
// You should have received a copy of the GNU General Public License
// along with Manta.  If not, see <http://www.gnu.org/licenses/>.

///! Manta/Calamari/Dolphin Asset
use crate::{
    constants::DEFAULT_ASSET_ED,
    types::{AssetId, Balance},
};
use codec::{Codec, Decode, Encode};
use frame_support::{
    pallet_prelude::Get,
    traits::tokens::{
        currency::Currency,
        fungible::Inspect as FungibleInspect,
        fungibles::{Inspect as FungiblesInspect, Mutate, Transfer},
        DepositConsequence, ExistenceRequirement, WithdrawConsequence,
    },
    Parameter,
};
use scale_info::TypeInfo;
use sp_core::H160;
use sp_runtime::{traits::Member, DispatchError, DispatchResult};
use sp_std::{borrow::Borrow, marker::PhantomData, prelude::Vec};
use xcm::{
    v1::{Junctions, MultiLocation},
    VersionedMultiLocation,
};

/// The minimal interface of asset metadata
pub trait AssetMetadata {
    /// Returns the minimum balance to hold this asset
    fn min_balance(&self) -> Balance;

    /// Returns a boolean value indicating whether this asset needs an existential deposit
    fn is_sufficient(&self) -> bool;
}

/// The registrar trait: defines the interface of creating an asset in the asset implementation
/// layer. We may revisit this interface design (e.g. add change asset interface). However, change
/// in StorageMetadata should be rare.
pub trait AssetRegistrar<C: frame_system::Config, T: AssetConfig<C>> {
    /// Create an new asset.
    ///
    /// * `asset_id`: the asset id to be created
    /// * `min_balance`: the minimum balance to hold this asset
    /// * `metadata`: the metadata that the implementation layer stores
    /// * `is_sufficient`: whether this asset can be used as reserve asset,
    ///     to the first approximation. More specifically, Whether a non-zero balance of this asset
    ///     is deposit of sufficient value to account for the state bloat associated with its
    ///     balance storage. If set to `true`, then non-zero balances may be stored without a
    ///     `consumer` reference (and thus an ED in the Balances pallet or whatever else is used to
    ///     control user-account state growth).
    fn create_asset(
        asset_id: AssetId,
        min_balance: Balance,
        metadata: T::StorageMetadata,
        is_sufficient: bool,
    ) -> DispatchResult;

    /// Update asset metadata by `AssetId`.
    ///
    /// * `asset_id`: the asset id to be created.
    /// * `metadata`: the metadata that the implementation layer stores.
    fn update_asset_metadata(asset_id: AssetId, metadata: T::StorageMetadata) -> DispatchResult;
}

pub trait AssetConfig<C>: 'static + Eq + Clone
where
    C: frame_system::Config,
{
    /// The AssetId that the non-native asset starts from.
    /// A typical configuration is 8, so that asset 0 - 7 is reserved.
    type StartNonNativeAssetId: Get<AssetId>;

    /// Dummy Asset ID, a typical configuration is 0.
    type DummyAssetId: Get<AssetId>;

    /// The Native Asset Id, a typical configuration is 1.
    type NativeAssetId: Get<AssetId>;

    /// Native Asset Location
    type NativeAssetLocation: Get<Self::AssetLocation>;

    /// Native Asset Metadata
    type NativeAssetMetadata: Get<Self::AssetRegistrarMetadata>;

    /// The trait we use to register Assets and mint assets
    type AssetRegistrar: AssetRegistrar<C, Self>;

    /// Metadata type that required in token storage: e.g. AssetMetadata in Pallet-Assets.
    type StorageMetadata: Member + Parameter + Default + From<Self::AssetRegistrarMetadata>;

    /// The Asset Metadata type stored in this pallet.
    type AssetRegistrarMetadata: Member + Parameter + Codec + Default + AssetMetadata;

    /// The AssetLocation type: could be just a thin wrapper of MultiLocation
    type AssetLocation: Member
        + Parameter
        + Default
        + TypeInfo
        + From<MultiLocation>
        + Into<Option<MultiLocation>>;

    /// The Fungible ledger implementation of this trait
    type FungibleLedger: FungibleLedger<C>;
}

/// The metadata of a Manta Asset
#[derive(Clone, Eq, Debug, PartialEq, Ord, PartialOrd, Encode, Decode, TypeInfo)]
pub struct AssetRegistrarMetadata {
    pub name: Vec<u8>,
    pub symbol: Vec<u8>,
    pub decimals: u8,
    pub evm_address: Option<H160>,
    pub is_frozen: bool,
    pub min_balance: Balance,
    /// `is_sufficient`: Whether a non-zero balance of this asset is deposit of sufficient
    /// value to account for the state bloat associated with its balance storage. If set to
    /// `true`, then non-zero balances may be stored without a `consumer` reference (and thus
    /// an ED in the Balances pallet or whatever else is used to control user-account state
    /// growth).
    /// For example, if is_sufficient set to `false`, a fresh account cannot receive XCM tokens.
    pub is_sufficient: bool,
}

impl Default for AssetRegistrarMetadata {
    fn default() -> Self {
        Self {
            name: b"Dolphin".to_vec(),
            symbol: b"DOL".to_vec(),
            decimals: 12,
            evm_address: None,
            is_frozen: false,
            min_balance: DEFAULT_ASSET_ED,
            is_sufficient: true,
        }
    }
}

impl AssetMetadata for AssetRegistrarMetadata {
    fn min_balance(&self) -> Balance {
        self.min_balance
    }

    fn is_sufficient(&self) -> bool {
        self.is_sufficient
    }
}

/// Asset storage metadata
/// Currently, `AssetStorageMetadata` is stored at `pallet-asset`.
#[derive(Clone, Default, Eq, Debug, PartialEq, Ord, PartialOrd, Encode, Decode, TypeInfo)]
pub struct AssetStorageMetadata {
    pub name: Vec<u8>,
    pub symbol: Vec<u8>,
    pub decimals: u8,
    pub is_frozen: bool,
}

impl From<AssetRegistrarMetadata> for AssetStorageMetadata {
    fn from(source: AssetRegistrarMetadata) -> Self {
        Self {
            name: source.name,
            symbol: source.symbol,
            decimals: source.decimals,
            is_frozen: source.is_frozen,
        }
    }
}

/// Asset Location
#[derive(Clone, Eq, Debug, PartialEq, Encode, Decode, TypeInfo)]
pub struct AssetLocation(pub VersionedMultiLocation);

impl Default for AssetLocation {
    fn default() -> Self {
        Self(VersionedMultiLocation::V1(MultiLocation {
            parents: 0,
            interior: Junctions::Here,
        }))
    }
}

impl From<MultiLocation> for AssetLocation {
    /// Converts a [`MultiLocation`] into an [`AssetLocation`].
    ///
    /// # Safety
    ///
    /// This method does not guarantee that the output [`AssetLocation`] is registered, i.e. has a
    /// valid [`AssetId`].
    fn from(location: MultiLocation) -> Self {
        AssetLocation(VersionedMultiLocation::V1(location))
    }
}

impl From<AssetLocation> for Option<MultiLocation> {
    /// Converts an [`AssetLocation`] into an optional [`MultiLocation`], returning `None` if it
    /// represents a native asset.
    fn from(location: AssetLocation) -> Self {
        match location {
            AssetLocation(VersionedMultiLocation::V1(location)) => Some(location),
            _ => None,
        }
    }
}

/// Defines the trait to obtain a generic AssetId
pub trait AssetIdLocationGetter<AssetLocation> {
    /// Gets the [`AssetLocation`] from [`AssetId`].
    fn get_asset_location(asset_id: AssetId) -> Option<AssetLocation>;

    /// Gets the [`AssetId`] from [`AssetLocation`].
    fn get_asset_id(loc: &AssetLocation) -> Option<AssetId>;
}

/// Defines the units per second charged given an `AssetId`.
pub trait UnitsToWeightRatio {
    /// Get units per second from asset id
    fn get_units_per_second(asset_id: AssetId) -> Option<u128>;
}

/// Converter struct implementing `Convert`.
/// This enforce the `AssetInfoGetter` implements `AssetIdLocationGetter`
pub struct AssetIdLocationConvert<AssetLocation, AssetInfoGetter>(
    PhantomData<(AssetLocation, AssetInfoGetter)>,
);
impl<AssetLocation, AssetInfoGetter> xcm_executor::traits::Convert<MultiLocation, AssetId>
    for AssetIdLocationConvert<AssetLocation, AssetInfoGetter>
where
    AssetLocation: From<MultiLocation> + Into<Option<MultiLocation>> + Clone,
    AssetInfoGetter: AssetIdLocationGetter<AssetLocation>,
{
    fn convert_ref(loc: impl Borrow<MultiLocation>) -> Result<AssetId, ()> {
        AssetInfoGetter::get_asset_id(&loc.borrow().clone().into()).ok_or(())
    }

    fn reverse_ref(id: impl Borrow<AssetId>) -> Result<MultiLocation, ()> {
        AssetInfoGetter::get_asset_location(*id.borrow())
            .and_then(Into::into)
            .ok_or(())
    }
}

/// Fungible Ledger Error
#[derive(Clone, Copy, Debug, Eq, PartialEq)]
pub enum FungibleLedgerError {
    /// Invalid Asset Id
    InvalidAssetId,

    /// Deposit couldn't happen due to the amount being too low. This is usually because the
    /// account doesn't yet exist and the deposit wouldn't bring it to at least the minimum needed
    /// for existence.
    BelowMinimum,

    /// Deposit cannot happen since the account cannot be created (usually because it's a consumer
    /// and there exists no provider reference).
    CannotCreate,

    /// The asset is unknown. Usually because an `AssetId` has been presented which doesn't exist
    /// on the system.
    UnknownAsset,

    /// An overflow would occur. This is practically unexpected, but could happen in test systems
    /// with extremely small balance types or balances that approach the max value of the balance
    /// type.
    Overflow,

    /// There has been an underflow in the system. This is indicative of a corrupt state and
    /// likely unrecoverable.
    Underflow,

    /// Account continued in existence.
    /// Not enough of the funds in the account are unavailable for withdrawal.
    Frozen,

    /// Account balance would reduce to zero, potentially destroying it. The parameter is the
    /// amount of balance which is destroyed.
    ReducedToZero(Balance),

    /// Withdraw could not happen since the amount to be withdrawn is less than the total funds in
    /// the account.
    NoFunds,

    /// The withdraw would mean the account dying when it needs to exist (usually because it is a
    /// provider and there are consumer references on it).
    WouldDie,

    /// Unable to Mint an Asset
    InvalidMint(DispatchError),

    /// Unable to Transfer an Asset
    InvalidTransfer(DispatchError),
}

impl FungibleLedgerError {
    /// Converts a deposit `consequence` into a [`FungibleLedgerError`] or into `Ok(())` when the
    /// value of `consequence` is [`Success`](DepositConsequence::Success).
    #[inline]
    pub fn from_deposit(consequence: DepositConsequence) -> Result<(), Self> {
        Err(match consequence {
            DepositConsequence::BelowMinimum => Self::BelowMinimum,
            DepositConsequence::CannotCreate => Self::CannotCreate,
            DepositConsequence::Overflow => Self::Overflow,
            DepositConsequence::UnknownAsset => Self::UnknownAsset,
            DepositConsequence::Success => return Ok(()),
        })
    }

    /// Converts a withdraw `consequence` into a [`FungibleLedgerError`] or into `Ok(())` when the
    /// value of `consequence` is [`Success`](WithdrawConsequence::Success).
    #[inline]
    pub fn from_withdraw(consequence: WithdrawConsequence<Balance>) -> Result<(), Self> {
        Err(match consequence {
            WithdrawConsequence::Frozen => Self::Frozen,
            WithdrawConsequence::NoFunds => Self::NoFunds,
            WithdrawConsequence::Overflow => Self::Overflow,
            WithdrawConsequence::Underflow => Self::Underflow,
            WithdrawConsequence::ReducedToZero(balance) => Self::ReducedToZero(balance),
            WithdrawConsequence::UnknownAsset => Self::UnknownAsset,
            WithdrawConsequence::WouldDie => Self::WouldDie,
            WithdrawConsequence::Success => return Ok(()),
        })
    }
}

/// Unified Interface for Fungible Assets
///
/// This trait unifies the interface for the [`fungible`] and [`fungibles`] modules.
///
/// [`fungible`]: frame_support::traits::tokens::fungible
/// [`fungibles`]: frame_support::traits::tokens::fungibles
pub trait FungibleLedger<C>
where
    C: frame_system::Config,
{
<<<<<<< HEAD
	/// Checks if an asset id is valid and returning and [`Error`](FungibleLedgerError) otherwise.
	fn ensure_valid(asset_id: AssetId) -> Result<(), FungibleLedgerError>;

	/// Check whether `account` can increase its balance by `amount` in the given `asset_id`.
	fn can_deposit(
		asset_id: AssetId,
		account: &C::AccountId,
		amount: Balance,
		mint: bool,
	) -> Result<(), FungibleLedgerError>;

	/// Check whether `account` can decrease its balance by `amount` in the given `asset_id`.
	fn can_withdraw(
		asset_id: AssetId,
		account: &C::AccountId,
		amount: Balance,
	) -> Result<(), FungibleLedgerError>;

	/// Mints `amount` of an asset with the given `asset_id` to `beneficiary`.
	fn mint(
		asset_id: AssetId,
		beneficiary: &C::AccountId,
		amount: Balance,
	) -> Result<(), FungibleLedgerError>;

	/// Performs a transfer from `source` to `destination` of
	fn transfer(
		asset_id: AssetId,
		source: &C::AccountId,
		destination: &C::AccountId,
		amount: Balance,
	) -> Result<(), FungibleLedgerError>;
=======
    /// Checks if an asset id is valid and returning and [`Error`](FungibleLedgerError) otherwise.
    fn ensure_valid(asset_id: AssetId) -> Result<(), FungibleLedgerError>;

    /// Check whether `account` can increase its balance by `amount` in the given `asset_id`.
    fn can_deposit(
        asset_id: AssetId,
        account: &C::AccountId,
        amount: Balance,
    ) -> Result<(), FungibleLedgerError>;

    /// Check whether `account` can decrease its balance by `amount` in the given `asset_id`.
    fn can_withdraw(
        asset_id: AssetId,
        account: &C::AccountId,
        amount: Balance,
    ) -> Result<(), FungibleLedgerError>;

    /// Mints `amount` of an asset with the given `asset_id` to `beneficiary`.
    fn mint(
        asset_id: AssetId,
        beneficiary: &C::AccountId,
        amount: Balance,
    ) -> Result<(), FungibleLedgerError>;

    /// Performs a transfer from `source` to `destination` of
    fn transfer(
        asset_id: AssetId,
        source: &C::AccountId,
        destination: &C::AccountId,
        amount: Balance,
    ) -> Result<(), FungibleLedgerError>;
>>>>>>> 65357c5f
}

/// Concrete Fungible Ledger Implementation
pub struct ConcreteFungibleLedger<C, A, Native, NonNative> {
    ///  Type Parameter Marker
    __: PhantomData<(C, A, Native, NonNative)>,
}

impl<C, A, Native, NonNative> FungibleLedger<C> for ConcreteFungibleLedger<C, A, Native, NonNative>
where
    C: frame_system::Config,
    A: AssetConfig<C>,
    Native: FungibleInspect<C::AccountId, Balance = Balance>
        + Currency<C::AccountId, Balance = Balance>,
    NonNative: FungiblesInspect<C::AccountId, AssetId = AssetId, Balance = Balance>
        + Mutate<C::AccountId, AssetId = AssetId, Balance = Balance>
        + Transfer<C::AccountId, AssetId = AssetId, Balance = Balance>,
{
<<<<<<< HEAD
	#[inline]
	fn ensure_valid(asset_id: AssetId) -> Result<(), FungibleLedgerError> {
		if asset_id >= A::StartNonNativeAssetId::get() || asset_id == A::NativeAssetId::get() {
			Ok(())
		} else {
			Err(FungibleLedgerError::InvalidAssetId)
		}
	}

	#[inline]
	fn can_deposit(
		asset_id: AssetId,
		account: &C::AccountId,
		amount: Balance,
		mint: bool,
	) -> Result<(), FungibleLedgerError> {
		Self::ensure_valid(asset_id)?;
		FungibleLedgerError::from_deposit(if asset_id == A::NativeAssetId::get() {
			<Native as FungibleInspect<C::AccountId>>::can_deposit(account, amount, mint)
		} else {
			<NonNative as FungiblesInspect<C::AccountId>>::can_deposit(
				asset_id, account, amount, mint,
			)
		})
	}

	#[inline]
	fn can_withdraw(
		asset_id: AssetId,
		account: &C::AccountId,
		amount: Balance,
	) -> Result<(), FungibleLedgerError> {
		Self::ensure_valid(asset_id)?;
		FungibleLedgerError::from_withdraw(if asset_id == A::NativeAssetId::get() {
			<Native as FungibleInspect<C::AccountId>>::can_withdraw(account, amount)
		} else {
			<NonNative as FungiblesInspect<C::AccountId>>::can_withdraw(asset_id, account, amount)
		})
	}

	#[inline]
	fn mint(
		asset_id: AssetId,
		beneficiary: &C::AccountId,
		amount: Balance,
	) -> Result<(), FungibleLedgerError> {
		Self::ensure_valid(asset_id)?;
		Self::can_deposit(asset_id, beneficiary, amount, true)?;
		if asset_id == A::NativeAssetId::get() {
			<Native as Currency<C::AccountId>>::deposit_creating(beneficiary, amount);
		} else {
			<NonNative as Mutate<C::AccountId>>::mint_into(asset_id, beneficiary, amount)
				.map_err(FungibleLedgerError::InvalidMint)?;
		}
		Ok(())
	}

	#[inline]
	fn transfer(
		asset_id: AssetId,
		source: &C::AccountId,
		destination: &C::AccountId,
		amount: Balance,
	) -> Result<(), FungibleLedgerError> {
		Self::ensure_valid(asset_id)?;
		if asset_id == A::NativeAssetId::get() {
			<Native as Currency<C::AccountId>>::transfer(
				source,
				destination,
				amount,
				ExistenceRequirement::KeepAlive,
			)
		} else {
			<NonNative as Transfer<C::AccountId>>::transfer(
				asset_id,
				source,
				destination,
				amount,
				true,
			)
			.map(|_| ())
		}
		.map_err(FungibleLedgerError::InvalidTransfer)
	}
=======
    #[inline]
    fn ensure_valid(asset_id: AssetId) -> Result<(), FungibleLedgerError> {
        if asset_id >= A::StartNonNativeAssetId::get() || asset_id == A::NativeAssetId::get() {
            Ok(())
        } else {
            Err(FungibleLedgerError::InvalidAssetId)
        }
    }

    #[inline]
    fn can_deposit(
        asset_id: AssetId,
        account: &C::AccountId,
        amount: Balance,
    ) -> Result<(), FungibleLedgerError> {
        Self::ensure_valid(asset_id)?;
        FungibleLedgerError::from_deposit(if asset_id == A::NativeAssetId::get() {
            <Native as FungibleInspect<C::AccountId>>::can_deposit(account, amount)
        } else {
            <NonNative as FungiblesInspect<C::AccountId>>::can_deposit(asset_id, account, amount)
        })
    }

    #[inline]
    fn can_withdraw(
        asset_id: AssetId,
        account: &C::AccountId,
        amount: Balance,
    ) -> Result<(), FungibleLedgerError> {
        Self::ensure_valid(asset_id)?;
        FungibleLedgerError::from_withdraw(if asset_id == A::NativeAssetId::get() {
            <Native as FungibleInspect<C::AccountId>>::can_withdraw(account, amount)
        } else {
            <NonNative as FungiblesInspect<C::AccountId>>::can_withdraw(asset_id, account, amount)
        })
    }

    #[inline]
    fn mint(
        asset_id: AssetId,
        beneficiary: &C::AccountId,
        amount: Balance,
    ) -> Result<(), FungibleLedgerError> {
        Self::ensure_valid(asset_id)?;
        Self::can_deposit(asset_id, beneficiary, amount)?;
        if asset_id == A::NativeAssetId::get() {
            <Native as Currency<C::AccountId>>::deposit_creating(beneficiary, amount);
        } else {
            <NonNative as Mutate<C::AccountId>>::mint_into(asset_id, beneficiary, amount)
                .map_err(FungibleLedgerError::InvalidMint)?;
        }
        Ok(())
    }

    #[inline]
    fn transfer(
        asset_id: AssetId,
        source: &C::AccountId,
        destination: &C::AccountId,
        amount: Balance,
    ) -> Result<(), FungibleLedgerError> {
        Self::ensure_valid(asset_id)?;
        if asset_id == A::NativeAssetId::get() {
            <Native as Currency<C::AccountId>>::transfer(
                source,
                destination,
                amount,
                ExistenceRequirement::KeepAlive,
            )
        } else {
            <NonNative as Transfer<C::AccountId>>::transfer(
                asset_id,
                source,
                destination,
                amount,
                true,
            )
            .map(|_| ())
        }
        .map_err(FungibleLedgerError::InvalidTransfer)
    }
>>>>>>> 65357c5f
}<|MERGE_RESOLUTION|>--- conflicted
+++ resolved
@@ -346,40 +346,6 @@
 where
     C: frame_system::Config,
 {
-<<<<<<< HEAD
-	/// Checks if an asset id is valid and returning and [`Error`](FungibleLedgerError) otherwise.
-	fn ensure_valid(asset_id: AssetId) -> Result<(), FungibleLedgerError>;
-
-	/// Check whether `account` can increase its balance by `amount` in the given `asset_id`.
-	fn can_deposit(
-		asset_id: AssetId,
-		account: &C::AccountId,
-		amount: Balance,
-		mint: bool,
-	) -> Result<(), FungibleLedgerError>;
-
-	/// Check whether `account` can decrease its balance by `amount` in the given `asset_id`.
-	fn can_withdraw(
-		asset_id: AssetId,
-		account: &C::AccountId,
-		amount: Balance,
-	) -> Result<(), FungibleLedgerError>;
-
-	/// Mints `amount` of an asset with the given `asset_id` to `beneficiary`.
-	fn mint(
-		asset_id: AssetId,
-		beneficiary: &C::AccountId,
-		amount: Balance,
-	) -> Result<(), FungibleLedgerError>;
-
-	/// Performs a transfer from `source` to `destination` of
-	fn transfer(
-		asset_id: AssetId,
-		source: &C::AccountId,
-		destination: &C::AccountId,
-		amount: Balance,
-	) -> Result<(), FungibleLedgerError>;
-=======
     /// Checks if an asset id is valid and returning and [`Error`](FungibleLedgerError) otherwise.
     fn ensure_valid(asset_id: AssetId) -> Result<(), FungibleLedgerError>;
 
@@ -388,6 +354,7 @@
         asset_id: AssetId,
         account: &C::AccountId,
         amount: Balance,
+        mint: bool,
     ) -> Result<(), FungibleLedgerError>;
 
     /// Check whether `account` can decrease its balance by `amount` in the given `asset_id`.
@@ -411,7 +378,6 @@
         destination: &C::AccountId,
         amount: Balance,
     ) -> Result<(), FungibleLedgerError>;
->>>>>>> 65357c5f
 }
 
 /// Concrete Fungible Ledger Implementation
@@ -430,92 +396,6 @@
         + Mutate<C::AccountId, AssetId = AssetId, Balance = Balance>
         + Transfer<C::AccountId, AssetId = AssetId, Balance = Balance>,
 {
-<<<<<<< HEAD
-	#[inline]
-	fn ensure_valid(asset_id: AssetId) -> Result<(), FungibleLedgerError> {
-		if asset_id >= A::StartNonNativeAssetId::get() || asset_id == A::NativeAssetId::get() {
-			Ok(())
-		} else {
-			Err(FungibleLedgerError::InvalidAssetId)
-		}
-	}
-
-	#[inline]
-	fn can_deposit(
-		asset_id: AssetId,
-		account: &C::AccountId,
-		amount: Balance,
-		mint: bool,
-	) -> Result<(), FungibleLedgerError> {
-		Self::ensure_valid(asset_id)?;
-		FungibleLedgerError::from_deposit(if asset_id == A::NativeAssetId::get() {
-			<Native as FungibleInspect<C::AccountId>>::can_deposit(account, amount, mint)
-		} else {
-			<NonNative as FungiblesInspect<C::AccountId>>::can_deposit(
-				asset_id, account, amount, mint,
-			)
-		})
-	}
-
-	#[inline]
-	fn can_withdraw(
-		asset_id: AssetId,
-		account: &C::AccountId,
-		amount: Balance,
-	) -> Result<(), FungibleLedgerError> {
-		Self::ensure_valid(asset_id)?;
-		FungibleLedgerError::from_withdraw(if asset_id == A::NativeAssetId::get() {
-			<Native as FungibleInspect<C::AccountId>>::can_withdraw(account, amount)
-		} else {
-			<NonNative as FungiblesInspect<C::AccountId>>::can_withdraw(asset_id, account, amount)
-		})
-	}
-
-	#[inline]
-	fn mint(
-		asset_id: AssetId,
-		beneficiary: &C::AccountId,
-		amount: Balance,
-	) -> Result<(), FungibleLedgerError> {
-		Self::ensure_valid(asset_id)?;
-		Self::can_deposit(asset_id, beneficiary, amount, true)?;
-		if asset_id == A::NativeAssetId::get() {
-			<Native as Currency<C::AccountId>>::deposit_creating(beneficiary, amount);
-		} else {
-			<NonNative as Mutate<C::AccountId>>::mint_into(asset_id, beneficiary, amount)
-				.map_err(FungibleLedgerError::InvalidMint)?;
-		}
-		Ok(())
-	}
-
-	#[inline]
-	fn transfer(
-		asset_id: AssetId,
-		source: &C::AccountId,
-		destination: &C::AccountId,
-		amount: Balance,
-	) -> Result<(), FungibleLedgerError> {
-		Self::ensure_valid(asset_id)?;
-		if asset_id == A::NativeAssetId::get() {
-			<Native as Currency<C::AccountId>>::transfer(
-				source,
-				destination,
-				amount,
-				ExistenceRequirement::KeepAlive,
-			)
-		} else {
-			<NonNative as Transfer<C::AccountId>>::transfer(
-				asset_id,
-				source,
-				destination,
-				amount,
-				true,
-			)
-			.map(|_| ())
-		}
-		.map_err(FungibleLedgerError::InvalidTransfer)
-	}
-=======
     #[inline]
     fn ensure_valid(asset_id: AssetId) -> Result<(), FungibleLedgerError> {
         if asset_id >= A::StartNonNativeAssetId::get() || asset_id == A::NativeAssetId::get() {
@@ -530,12 +410,15 @@
         asset_id: AssetId,
         account: &C::AccountId,
         amount: Balance,
+        mint: bool,
     ) -> Result<(), FungibleLedgerError> {
         Self::ensure_valid(asset_id)?;
         FungibleLedgerError::from_deposit(if asset_id == A::NativeAssetId::get() {
-            <Native as FungibleInspect<C::AccountId>>::can_deposit(account, amount)
+            <Native as FungibleInspect<C::AccountId>>::can_deposit(account, amount, mint)
         } else {
-            <NonNative as FungiblesInspect<C::AccountId>>::can_deposit(asset_id, account, amount)
+            <NonNative as FungiblesInspect<C::AccountId>>::can_deposit(
+                asset_id, account, amount, mint,
+            )
         })
     }
 
@@ -560,7 +443,7 @@
         amount: Balance,
     ) -> Result<(), FungibleLedgerError> {
         Self::ensure_valid(asset_id)?;
-        Self::can_deposit(asset_id, beneficiary, amount)?;
+        Self::can_deposit(asset_id, beneficiary, amount, true)?;
         if asset_id == A::NativeAssetId::get() {
             <Native as Currency<C::AccountId>>::deposit_creating(beneficiary, amount);
         } else {
@@ -597,5 +480,4 @@
         }
         .map_err(FungibleLedgerError::InvalidTransfer)
     }
->>>>>>> 65357c5f
 }