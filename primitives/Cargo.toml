[package]
authors = ['Manta Network']
edition = "2021"
homepage = 'https://manta.network'
license = 'GPL-3.0'
name = "manta-primitives"
repository = 'https://github.com/Manta-Network/Manta/'
version = '3.2.0'

[package.metadata.docs.rs]
targets = ['x86_64-unknown-linux-gnu']

[dependencies]
<<<<<<< HEAD
codec = { package = "parity-scale-codec", version = '3.1.2', default-features = false }
scale-info = { version = "2.1.2", default-features = false, features = [ "derive" ] }
smallvec = "1.8.0"
=======
codec = { package = "parity-scale-codec", version = '3.0.0', default-features = false }
>>>>>>> 65357c5f
log = "0.4.16"
scale-info = { version = "2.0.0", default-features = false, features = ["derive"] }
smallvec = "1.8.0"

# manta-rs dependencies
manta-accounting = { git = "https://github.com/manta-network/manta-rs.git", tag = "v0.5.0", default-features = false }

# Substrate primitives
<<<<<<< HEAD
frame-support = { git = 'https://github.com/paritytech/substrate.git', default-features = false, branch = "polkadot-v0.9.22" }
frame-system = { git = 'https://github.com/paritytech/substrate.git', default-features = false, branch = "polkadot-v0.9.22" }
frame-benchmarking = { git = 'https://github.com/paritytech/substrate.git', branch = "polkadot-v0.9.22", default-features = false, optional = true }
sp-consensus-aura = { git = 'https://github.com/paritytech/substrate.git', default-features = false, branch = "polkadot-v0.9.22" }
sp-core = { git = 'https://github.com/paritytech/substrate.git', default-features = false, branch = "polkadot-v0.9.22" }
sp-std = { git = 'https://github.com/paritytech/substrate.git', default-features = false, branch = "polkadot-v0.9.22" }
sp-io = { git = 'https://github.com/paritytech/substrate.git', default-features = false, branch = "polkadot-v0.9.22" }
sp-runtime = { git = 'https://github.com/paritytech/substrate.git', default-features = false, branch = "polkadot-v0.9.22" }
xcm-executor = { git = 'https://github.com/paritytech/polkadot.git', default-features = false, branch = "release-v0.9.22" }
xcm = { git = 'https://github.com/paritytech/polkadot.git', default-features = false, branch = "release-v0.9.22" }
xcm-builder = { git = 'https://github.com/paritytech/polkadot.git', default-features = false, branch = "release-v0.9.22" }
=======
frame-benchmarking = { git = 'https://github.com/paritytech/substrate.git', branch = "polkadot-v0.9.18", default-features = false, optional = true }
frame-support = { git = 'https://github.com/paritytech/substrate.git', default-features = false, branch = "polkadot-v0.9.18" }
frame-system = { git = 'https://github.com/paritytech/substrate.git', default-features = false, branch = "polkadot-v0.9.18" }
sp-consensus-aura = { git = 'https://github.com/paritytech/substrate.git', default-features = false, branch = "polkadot-v0.9.18" }
sp-core = { git = 'https://github.com/paritytech/substrate.git', default-features = false, branch = "polkadot-v0.9.18" }
sp-io = { git = 'https://github.com/paritytech/substrate.git', default-features = false, branch = "polkadot-v0.9.18" }
sp-runtime = { git = 'https://github.com/paritytech/substrate.git', default-features = false, branch = "polkadot-v0.9.18" }
sp-std = { git = 'https://github.com/paritytech/substrate.git', default-features = false, branch = "polkadot-v0.9.18" }
xcm = { git = 'https://github.com/paritytech/polkadot.git', default-features = false, branch = "release-v0.9.18" }
xcm-builder = { git = 'https://github.com/paritytech/polkadot.git', default-features = false, branch = "release-v0.9.18" }
xcm-executor = { git = 'https://github.com/paritytech/polkadot.git', default-features = false, branch = "release-v0.9.18" }
>>>>>>> 65357c5f

[features]
default = ["std"]
runtime-benchmarks = [
  "frame-benchmarking",
  'frame-support/runtime-benchmarks',
  'frame-system/runtime-benchmarks',
  'xcm-builder/runtime-benchmarks',
]
std = [
  'codec/std',
  'sp-consensus-aura/std',
  'scale-info/std',
  'sp-io/std',
  'sp-std/std',
  'manta-accounting/std',
  'log/std',
  'frame-support/std',
  'frame-system/std',
  'sp-consensus-aura/std',
  'sp-core/std',
  'sp-runtime/std',
  'xcm-executor/std',
  'xcm-builder/std',
  'xcm/std',
]<|MERGE_RESOLUTION|>--- conflicted
+++ resolved
@@ -11,51 +11,31 @@
 targets = ['x86_64-unknown-linux-gnu']
 
 [dependencies]
-<<<<<<< HEAD
 codec = { package = "parity-scale-codec", version = '3.1.2', default-features = false }
-scale-info = { version = "2.1.2", default-features = false, features = [ "derive" ] }
-smallvec = "1.8.0"
-=======
-codec = { package = "parity-scale-codec", version = '3.0.0', default-features = false }
->>>>>>> 65357c5f
 log = "0.4.16"
-scale-info = { version = "2.0.0", default-features = false, features = ["derive"] }
+scale-info = { version = "2.1.2", default-features = false, features = ["derive"] }
 smallvec = "1.8.0"
 
 # manta-rs dependencies
 manta-accounting = { git = "https://github.com/manta-network/manta-rs.git", tag = "v0.5.0", default-features = false }
 
 # Substrate primitives
-<<<<<<< HEAD
+frame-benchmarking = { git = 'https://github.com/paritytech/substrate.git', branch = "polkadot-v0.9.22", default-features = false, optional = true }
 frame-support = { git = 'https://github.com/paritytech/substrate.git', default-features = false, branch = "polkadot-v0.9.22" }
 frame-system = { git = 'https://github.com/paritytech/substrate.git', default-features = false, branch = "polkadot-v0.9.22" }
-frame-benchmarking = { git = 'https://github.com/paritytech/substrate.git', branch = "polkadot-v0.9.22", default-features = false, optional = true }
 sp-consensus-aura = { git = 'https://github.com/paritytech/substrate.git', default-features = false, branch = "polkadot-v0.9.22" }
 sp-core = { git = 'https://github.com/paritytech/substrate.git', default-features = false, branch = "polkadot-v0.9.22" }
-sp-std = { git = 'https://github.com/paritytech/substrate.git', default-features = false, branch = "polkadot-v0.9.22" }
 sp-io = { git = 'https://github.com/paritytech/substrate.git', default-features = false, branch = "polkadot-v0.9.22" }
 sp-runtime = { git = 'https://github.com/paritytech/substrate.git', default-features = false, branch = "polkadot-v0.9.22" }
-xcm-executor = { git = 'https://github.com/paritytech/polkadot.git', default-features = false, branch = "release-v0.9.22" }
+sp-std = { git = 'https://github.com/paritytech/substrate.git', default-features = false, branch = "polkadot-v0.9.22" }
 xcm = { git = 'https://github.com/paritytech/polkadot.git', default-features = false, branch = "release-v0.9.22" }
 xcm-builder = { git = 'https://github.com/paritytech/polkadot.git', default-features = false, branch = "release-v0.9.22" }
-=======
-frame-benchmarking = { git = 'https://github.com/paritytech/substrate.git', branch = "polkadot-v0.9.18", default-features = false, optional = true }
-frame-support = { git = 'https://github.com/paritytech/substrate.git', default-features = false, branch = "polkadot-v0.9.18" }
-frame-system = { git = 'https://github.com/paritytech/substrate.git', default-features = false, branch = "polkadot-v0.9.18" }
-sp-consensus-aura = { git = 'https://github.com/paritytech/substrate.git', default-features = false, branch = "polkadot-v0.9.18" }
-sp-core = { git = 'https://github.com/paritytech/substrate.git', default-features = false, branch = "polkadot-v0.9.18" }
-sp-io = { git = 'https://github.com/paritytech/substrate.git', default-features = false, branch = "polkadot-v0.9.18" }
-sp-runtime = { git = 'https://github.com/paritytech/substrate.git', default-features = false, branch = "polkadot-v0.9.18" }
-sp-std = { git = 'https://github.com/paritytech/substrate.git', default-features = false, branch = "polkadot-v0.9.18" }
-xcm = { git = 'https://github.com/paritytech/polkadot.git', default-features = false, branch = "release-v0.9.18" }
-xcm-builder = { git = 'https://github.com/paritytech/polkadot.git', default-features = false, branch = "release-v0.9.18" }
-xcm-executor = { git = 'https://github.com/paritytech/polkadot.git', default-features = false, branch = "release-v0.9.18" }
->>>>>>> 65357c5f
+xcm-executor = { git = 'https://github.com/paritytech/polkadot.git', default-features = false, branch = "release-v0.9.22" }
 
 [features]
 default = ["std"]
 runtime-benchmarks = [
-  "frame-benchmarking",
+  'frame-benchmarking',
   'frame-support/runtime-benchmarks',
   'frame-system/runtime-benchmarks',
   'xcm-builder/runtime-benchmarks',
