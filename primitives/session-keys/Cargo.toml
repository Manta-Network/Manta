[package]
authors = ["Manta Network"]
description = "Primitives for session keys"
edition = "2021"
license = "GPL-3.0"
name = "session-key-primitives"
<<<<<<< HEAD
version = '4.0.4'
=======
version = '4.0.6'
>>>>>>> ceb9e46c

[dependencies]
async-trait = { version = "0.1", optional = true }
manta-primitives = { path = "../manta", default-features = false }
nimbus-primitives = { git = "https://github.com/manta-network/nimbus.git", tag = "v4.0.1", default-features = false }
parity-scale-codec = { version = "3.1.2", default-features = false, features = ["derive"] }
scale-info = { version = "2.1.2", default-features = false, features = ["derive"] }
sp-application-crypto = { git = "https://github.com/paritytech/substrate.git", branch = "polkadot-v0.9.28", default-features = false }
sp-consensus-aura = { git = "https://github.com/paritytech/substrate.git", branch = "polkadot-v0.9.28", default-features = false }
sp-core = { git = "https://github.com/paritytech/substrate.git", branch = "polkadot-v0.9.28", default-features = false }
sp-inherents = { git = "https://github.com/paritytech/substrate.git", branch = "polkadot-v0.9.28", default-features = false }
sp-runtime = { git = "https://github.com/paritytech/substrate.git", branch = "polkadot-v0.9.28", default-features = false }

[features]
default = ["std"]
std = [
  "async-trait",
  "manta-primitives/std",
  "nimbus-primitives/std",
  "parity-scale-codec/std",
  "scale-info/std",
  "sp-application-crypto/std",
  "sp-consensus-aura/std",
  "sp-core/std",
  "sp-runtime/std",
]<|MERGE_RESOLUTION|>--- conflicted
+++ resolved
@@ -4,11 +4,7 @@
 edition = "2021"
 license = "GPL-3.0"
 name = "session-key-primitives"
-<<<<<<< HEAD
-version = '4.0.4'
-=======
 version = '4.0.6'
->>>>>>> ceb9e46c
 
 [dependencies]
 async-trait = { version = "0.1", optional = true }
