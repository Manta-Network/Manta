[package]
authors = ["Manta Network"]
description = "Primitives for session keys"
edition = "2021"
license = "GPL-3.0"
name = "session-key-primitives"
version = '4.0.8'

[dependencies]
async-trait = { version = "0.1", optional = true }
manta-primitives = { path = "../manta", default-features = false }
nimbus-primitives = { git = "https://github.com/manta-network/nimbus.git", tag = "v4.0.8", default-features = false }
parity-scale-codec = { version = "3.4.0", default-features = false, features = ["derive"] }
scale-info = { version = "2.1.2", default-features = false, features = ["derive"] }
<<<<<<< HEAD
sp-application-crypto = { git = "https://github.com/paritytech/substrate.git", branch = "polkadot-v0.9.28", default-features = false }
sp-consensus-aura = { git = "https://github.com/paritytech/substrate.git", branch = "polkadot-v0.9.28", default-features = false }
sp-core = { git = "https://github.com/paritytech/substrate.git", branch = "polkadot-v0.9.28", default-features = false }
sp-inherents = { git = "https://github.com/paritytech/substrate.git", branch = "polkadot-v0.9.28", default-features = false }
sp-runtime = { git = "https://github.com/paritytech/substrate.git", branch = "polkadot-v0.9.28", default-features = false }
=======
sp-application-crypto = { git = "https://github.com/paritytech/substrate.git", branch = "polkadot-v0.9.37", default-features = false }
sp-consensus-aura = { git = "https://github.com/paritytech/substrate.git", default-features = false, branch = "polkadot-v0.9.37" }
sp-core = { git = "https://github.com/paritytech/substrate.git", default-features = false, branch = "polkadot-v0.9.37" }
sp-runtime = { git = "https://github.com/paritytech/substrate.git", branch = "polkadot-v0.9.37", default-features = false }
>>>>>>> 4d33ae66

[features]
default = ["std"]
std = [
  "async-trait",
  "manta-primitives/std",
  "nimbus-primitives/std",
  "parity-scale-codec/std",
  "scale-info/std",
  "sp-application-crypto/std",
  "sp-consensus-aura/std",
  "sp-core/std",
  "sp-runtime/std",
]<|MERGE_RESOLUTION|>--- conflicted
+++ resolved
@@ -12,18 +12,11 @@
 nimbus-primitives = { git = "https://github.com/manta-network/nimbus.git", tag = "v4.0.8", default-features = false }
 parity-scale-codec = { version = "3.4.0", default-features = false, features = ["derive"] }
 scale-info = { version = "2.1.2", default-features = false, features = ["derive"] }
-<<<<<<< HEAD
-sp-application-crypto = { git = "https://github.com/paritytech/substrate.git", branch = "polkadot-v0.9.28", default-features = false }
-sp-consensus-aura = { git = "https://github.com/paritytech/substrate.git", branch = "polkadot-v0.9.28", default-features = false }
-sp-core = { git = "https://github.com/paritytech/substrate.git", branch = "polkadot-v0.9.28", default-features = false }
-sp-inherents = { git = "https://github.com/paritytech/substrate.git", branch = "polkadot-v0.9.28", default-features = false }
-sp-runtime = { git = "https://github.com/paritytech/substrate.git", branch = "polkadot-v0.9.28", default-features = false }
-=======
 sp-application-crypto = { git = "https://github.com/paritytech/substrate.git", branch = "polkadot-v0.9.37", default-features = false }
 sp-consensus-aura = { git = "https://github.com/paritytech/substrate.git", default-features = false, branch = "polkadot-v0.9.37" }
 sp-core = { git = "https://github.com/paritytech/substrate.git", default-features = false, branch = "polkadot-v0.9.37" }
+sp-inherents = { git = "https://github.com/paritytech/substrate.git", default-features = false, branch = "polkadot-v0.9.37" }
 sp-runtime = { git = "https://github.com/paritytech/substrate.git", branch = "polkadot-v0.9.37", default-features = false }
->>>>>>> 4d33ae66
 
 [features]
 default = ["std"]
