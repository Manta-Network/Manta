--- conflicted
+++ resolved
@@ -8,11 +8,7 @@
 
 [dependencies]
 manta-primitives = { path = "../manta", default-features = false }
-<<<<<<< HEAD
-# `garabdor/polkadot-v0.9.26` is a temporary branch until the official v0.9.26 Nimbus release.
-=======
 # `manta-v3.3.0` is a temporary branch until the official v0.9.26 Nimbus release.
->>>>>>> f517779b
 nimbus-primitives = { git = "https://github.com/manta-network/nimbus.git", branch = "manta-v3.3.0", default-features = false }
 parity-scale-codec = { version = "3.1.2", default-features = false, features = ["derive"] }
 scale-info = { version = "2.1.2", default-features = false, features = ["derive"] }
