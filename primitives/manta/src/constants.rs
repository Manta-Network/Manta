--- conflicted
+++ resolved
@@ -46,8 +46,8 @@
 /// Manta parachain time-related
 pub mod time {
     use crate::types::{BlockNumber, Moment};
-
-    /// Milliseconds Per Block
+    
+    /// Seconds per Block
     ///
     /// This constant is currently set to 12 seconds.
     ///
@@ -57,14 +57,12 @@
     /// `slot_duration` function.
     ///
     /// Change this to adjust the block time.
-<<<<<<< HEAD
-    pub const MILLISECS_PER_BLOCK: Moment = 12_000;
+    pub const SECONDS_PER_BLOCK: Moment = 12;
+    
+    /// Milliseconds per Block
+    pub const MILLISECS_PER_BLOCK: Moment = SECONDS_PER_BLOCK * 1000;
 
     /// Slot Duration
-=======
-    pub const SECONDS_PER_BLOCK: Moment = 12;
-    pub const MILLISECS_PER_BLOCK: Moment = SECONDS_PER_BLOCK * 1000;
->>>>>>> 59b5d32b
     pub const SLOT_DURATION: Moment = MILLISECS_PER_BLOCK;
 
     /// Number of Blocks per Minute
@@ -92,19 +90,14 @@
 /// Manta Pay Pallet Identifier
 pub const MANTA_PAY_PALLET_ID: PalletId = PalletId(*b"mantapay");
 
-<<<<<<< HEAD
 /// Test Default Asset Existential Deposit
 ///
 /// # Warning
 ///
 /// This should only be used for testing and should not be used in production.
 pub const TEST_DEFAULT_ASSET_ED: Balance = 1;
-=======
-/// Default Asset Existential Deposit: Should only be used in TEST
-pub const DEFAULT_ASSET_ED: Balance = 1;
 
 pub mod calamari_staking {
     // TODO
     // pub const MinCollatorStake: u32 = 4_000_000;
-}
->>>>>>> 59b5d32b
+}