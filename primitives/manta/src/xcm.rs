--- conflicted
+++ resolved
@@ -31,9 +31,6 @@
 
 use crate::assets::{AssetIdLocationGetter, UnitsToWeightRatio};
 use xcm::{
-<<<<<<< HEAD
-    latest::{prelude::Concrete, Error as XcmError, Result as XcmResult, Xcm},
-=======
     latest::{
         prelude::{
             All, Any, BuyExecution, ClearOrigin, Concrete, DepositAsset, InitiateReserveWithdraw,
@@ -41,7 +38,6 @@
         },
         Error as XcmError, Result as XcmResult, Xcm,
     },
->>>>>>> affbacce
     v1::{
         AssetId as xcmAssetId, Fungibility,
         Fungibility::*,
@@ -458,7 +454,6 @@
     }
 }
 
-<<<<<<< HEAD
 pub struct SiblingParachainHackedBarrier<T>(PhantomData<T>);
 impl<T: Contains<MultiLocation>> ShouldExecute for SiblingParachainHackedBarrier<T> {
     fn should_execute<Call>(
@@ -477,7 +472,8 @@
         // Return Error, then go to next Barrier
         Err(())
     }
-=======
+}
+
 // 4_000_000_000 is a typical configuration value provided to dApp developers for `dest_weight`
 // argument when sending xcm message to Calamari. ie moonbeam, sub-wallet, phala, etc
 pub const ADVERTISED_DEST_WEIGHT: u64 = 4_000_000_000;
@@ -643,5 +639,4 @@
             },
         ]),
     }])
->>>>>>> affbacce
 }